#!/usr/bin/make -f
export GO111MODULE=on

GO ?= go
BINDIR ?= $(GOPATH)/bin
BUILDDIR ?= $(CURDIR)/build

WITH_LEDGER ?= true
WITH_CLEVELDB ?= false
WITH_ROCKSDB ?= false
WITH_BADGERDB ?= false

# We used to use 'yes' on these flags, so at least for now, change 'yes' into 'true'
ifeq ($(WITH_LEDGER),yes)
  WITH_LEDGER=true
endif
ifeq ($(WITH_CLEVELDB),yes)
  WITH_CLEVELDB=true
endif
ifeq ($(WITH_ROCKSDB),yes)
  WITH_ROCKSDB=true
endif
ifeq ($(WITH_BADGERDB),yes)
  WITH_BADGERDB=true
endif

BRANCH := $(shell git rev-parse --abbrev-ref HEAD 2> /dev/null)
BRANCH_PRETTY := $(subst /,-,$(BRANCH))
TM_VERSION := $(shell $(GO) list -m github.com/tendermint/tendermint 2> /dev/null | sed 's:.* ::') # grab everything after the space in "github.com/tendermint/tendermint v0.34.7"
COMMIT := $(shell git log -1 --format='%h' 2> /dev/null)
# don't override user values
ifeq (,$(VERSION))
  VERSION := $(shell git describe --exact-match 2>/dev/null)
  # if VERSION is empty, then populate it with branch's name and raw commit hash
  ifeq (,$(VERSION))
    VERSION := $(BRANCH_PRETTY)-$(COMMIT)
  endif
endif

GOLANGCI_LINT=$(shell which golangci-lint)
ifeq ("$(wildcard $(GOLANGCI_LINT))","")
    GOLANGCI_LINT = $(BINDIR)/golangci-lint
endif

HTTPS_GIT := https://github.com/provenance-io/provenance.git
DOCKER := $(shell which docker)
DOCKER_BUF := $(DOCKER) run --rm -v $(CURDIR):/workspace --workdir /workspace bufbuild/buf

# Only support go version 1.20
GO_MAJOR_VERSION = $(shell $(GO) version | cut -c 14- | cut -d' ' -f1 | cut -d'.' -f1)
GO_MINOR_VERSION = $(shell $(GO) version | cut -c 14- | cut -d' ' -f1 | cut -d'.' -f2)
<<<<<<< HEAD
MINIMUM_SUPPORTED_GO_MAJOR_VERSION = 1
MINIMUM_SUPPORTED_GO_MINOR_VERSION = 20
GO_VERSION_VALIDATION_ERR_MSG = Golang version $(GO_MAJOR_VERSION).$(GO_MINOR_VERSION) is not supported, please update to at least $(MINIMUM_SUPPORTED_GO_MAJOR_VERSION).$(MINIMUM_SUPPORTED_GO_MINOR_VERSION)
=======
SUPPORTED_GO_MAJOR_VERSION = 1
SUPPORTED_GO_MINOR_VERSION = 20
GO_VERSION_VALIDATION_ERR_MSG = Golang version $(GO_MAJOR_VERSION).$(GO_MINOR_VERSION) is not supported, you must use $(SUPPORTED_GO_MAJOR_VERSION).$(SUPPORTED_GO_MINOR_VERSION)
>>>>>>> 22740319

# The below include contains the tools target.
include contrib/devtools/Makefile

#Identify the system and if gcc is available.
ifeq ($(OS),Windows_NT)
  UNAME_S = 'windows_nt'
  UNAME_M = 'unknown'
else
  UNAME_S = $(shell uname -s | tr '[A-Z]' '[a-z]')
  UNAME_M = $(shell uname -m | tr '[A-Z]' '[a-z]')
endif

ifeq ($(UNAME_S),windows_nt)
  ifneq ($(shell where gcc.exe 2> NUL),)
    have_gcc = true
  endif
else
  ifneq ($(shell command -v gcc 2> /dev/null),)
    have_gcc = true
  endif
endif

##############################
# Build Flags/Tags
##############################

ifeq ($(WITH_CLEVELDB),true)
  ifneq ($(have_gcc),true)
    $(error gcc not installed for cleveldb support, please install or set WITH_CLEVELDB=false)
  else
    build_tags += gcc
    build_tags += cleveldb
  endif
endif
ifeq ($(WITH_ROCKSDB),true)
  build_tags += rocksdb
endif
ifeq ($(WITH_BADGERDB),true)
  build_tags += badgerdb
endif

ifeq ($(WITH_LEDGER),true)
  ifeq ($(UNAME_S),openbsd)
    $(warning OpenBSD detected, disabling ledger support (https://github.com/cosmos/cosmos-sdk/issues/1988))
    WITH_LEDGER = false
  else ifneq ($(have_gcc),true)
    $(error gcc not installed for ledger support, please install or set WITH_LEDGER=false)
  else
    build_tags += ledger
  endif
endif

### CGO Settings
ifeq ($(UNAME_S),darwin)
  # osx linker settings
  cgo_ldflags += -Wl,-rpath,@loader_path/.
else ifeq ($(UNAME_S),linux)
  # linux liner settings
  cgo_ldflags += -Wl,-rpath,\$$ORIGIN
endif

# cleveldb linker settings
ifeq ($(WITH_CLEVELDB),true)
  ifeq ($(UNAME_S),darwin)
    LEVELDB_PATH ?= $(shell brew --prefix leveldb 2> /dev/null)
    # Only do stuff if that LEVELDB_PATH exists. Otherwise, leave it up to already installed libraries.
    ifneq ($(wildcard $(LEVELDB_PATH)/.),)
      cgo_cflags  += -I$(LEVELDB_PATH)/include
	  cgo_ldflags += -L$(LEVELDB_PATH)/lib
	endif
  else ifeq ($(UNAME_S),linux)
    # Intentionally left blank to leave it up to already installed libraries.
  endif
endif

cgo_ldflags += $(CGO_LDFLAGS)
cgo_ldflags := $(strip $(cgo_ldflags))
CGO_LDFLAGS := $(cgo_ldflags)

cgo_cflags += $(CGO_CFLAGS)
cgo_cflags := $(strip $(cgo_cflags))
CGO_CFLAGS := $(cgo_cflags)

build_tags += $(BUILD_TAGS)
build_tags := $(strip $(build_tags))
whitespace :=
whitespace += $(whitespace)
comma := ,
build_tags_comma_sep := $(subst $(whitespace),$(comma),$(build_tags))

ldflags = -w -s \
	-X github.com/cosmos/cosmos-sdk/version.Name=Provenance \
	-X github.com/cosmos/cosmos-sdk/version.AppName=provenanced \
	-X github.com/cosmos/cosmos-sdk/version.Version=$(VERSION) \
	-X github.com/cosmos/cosmos-sdk/version.Commit=$(COMMIT) \
	-X "github.com/cosmos/cosmos-sdk/version.BuildTags=$(build_tags_comma_sep)" \
	-X github.com/tendermint/tendermint/version.TMCoreSemVer=$(TM_VERSION)

ldflags += $(LDFLAGS)
ldflags := $(strip $(ldflags))

build_flags = -mod=readonly -tags "$(build_tags)" -ldflags '$(ldflags)' -trimpath
build_flags += $(BUILD_FLAGS)
build_flags := $(strip $(build_flags))
BUILD_FLAGS := $(build_flags)

all: build format lint test

.PHONY: all


##############################
# Build
##############################

# Install puts the binaries in the local environment path.
install: go.sum
	CGO_LDFLAGS="$(CGO_LDFLAGS)" CGO_CFLAGS="$(CGO_CFLAGS)" $(GO) install $(BUILD_FLAGS) ./cmd/provenanced

build: validate-go-version go.sum
	mkdir -p $(BUILDDIR)
	CGO_LDFLAGS="$(CGO_LDFLAGS)" CGO_CFLAGS="$(CGO_CFLAGS)" $(GO) build -o $(BUILDDIR)/ $(BUILD_FLAGS) ./cmd/provenanced

build-linux: go.sum
	WITH_LEDGER=false GOOS=linux GOARCH=amd64 $(MAKE) build

DENOM ?= nhash
MIN_FLOOR_PRICE ?= 1905
CHAIN_ID ?= testing
CHAIN_ID_DOCKER ?= chain-local

# Run an instance of the daemon against a local config (create the config if it does not exit.)
# if required to use something other than nhash, use: make run DENOM=vspn MIN_FLOOR_PRICE=0
run-config: check-built
	@if [ ! -d "$(BUILDDIR)/run/provenanced/config" ]; then \
		PROV_CMD='$(BUILDDIR)/provenanced' \
			PIO_HOME='$(BUILDDIR)/run/provenanced' \
			PIO_CHAIN_ID='$(CHAIN_ID)' \
			DENOM='$(DENOM)' \
			MIN_FLOOR_PRICE='$(MIN_FLOOR_PRICE)' \
			SHOW_START=false \
			./scripts/initialize.sh; \
	fi

run: check-built run-config ;
ifeq ($(DENOM),nhash)
	$(BUILDDIR)/provenanced -t --home $(BUILDDIR)/run/provenanced start
else
	$(BUILDDIR)/provenanced -t --home $(BUILDDIR)/run/provenanced start --custom-denom $(DENOM)
endif

.PHONY: install build build-linux run

##############################
# Build DB Migration Tools   #
##############################

install-dbmigrate: go.sum
	CGO_LDFLAGS="$(CGO_LDFLAGS)" CGO_CFLAGS="$(CGO_CFLAGS)" $(GO) install $(BUILD_FLAGS) ./cmd/dbmigrate

build-dbmigrate: validate-go-version go.sum
	mkdir -p $(BUILDDIR)
	CGO_LDFLAGS="$(CGO_LDFLAGS)" CGO_CFLAGS="$(CGO_CFLAGS)" $(GO) build -o $(BUILDDIR)/ $(BUILD_FLAGS) ./cmd/dbmigrate

##############################
# Release artifacts and plan #
##############################

LIBWASMVM := libwasmvm

RELEASE_BIN=$(BUILDDIR)/bin
RELEASE_PROTO_NAME=protos-$(VERSION).zip
RELEASE_PROTO=$(BUILDDIR)/$(RELEASE_PROTO_NAME)
RELEASE_PLAN=$(BUILDDIR)/plan-$(VERSION).json
RELEASE_CHECKSUM_NAME=sha256sum.txt
RELEASE_CHECKSUM=$(BUILDDIR)/$(RELEASE_CHECKSUM_NAME)

UNAME_M = $(shell uname -m)
ifeq ($(UNAME_S),darwin)
    LIBWASMVM := $(LIBWASMVM).dylib
else ifeq ($(UNAME_S),linux)
	ifeq ($(UNAME_M),x86_64)
		LIBWASMVM := $(LIBWASMVM).$(UNAME_M).so
	else
		LIBWASMVM := $(LIBWASMVM).aarch64.so
	endif
endif

ARCH=$(UNAME_M)
ifeq ($(ARCH),x86_64)
	ARCH=amd64
endif

RELEASE_WASM=$(RELEASE_BIN)/$(LIBWASMVM)
RELEASE_PIO=$(RELEASE_BIN)/provenanced
RELEASE_ZIP_BASE=provenance-$(UNAME_S)-$(ARCH)
RELEASE_ZIP_NAME=$(RELEASE_ZIP_BASE)-$(VERSION).zip
RELEASE_ZIP=$(BUILDDIR)/$(RELEASE_ZIP_NAME)
DBMIGRATE=$(BUILDDIR)/dbmigrate
DBMIGRATE_ZIP_BASE=dbmigrate-$(UNAME_S)-$(ARCH)
DBMIGRATE_ZIP_NAME=$(DBMIGRATE_ZIP_BASE)-$(VERSION).zip
DBMIGRATE_ZIP=$(BUILDDIR)/$(DBMIGRATE_ZIP_NAME)

.PHONY: build-release-clean
build-release-clean:
	rm -rf $(RELEASE_BIN) $(RELEASE_PLAN) $(RELEASE_CHECKSUM) $(RELEASE_ZIP) $(DBMIGRATE_ZIP)

.PHONY: build-release-checksum
build-release-checksum: $(RELEASE_CHECKSUM)

$(RELEASE_CHECKSUM):
	cd $(BUILDDIR) && \
	  shasum -a 256 *.zip  > $(RELEASE_CHECKSUM) && \
	cd ..

.PHONY: build-release-plan
build-release-plan: $(RELEASE_PLAN)

$(RELEASE_PLAN): $(RELEASE_CHECKSUM)
	scripts/release-plan $(RELEASE_CHECKSUM) $(VERSION) > $(RELEASE_PLAN)

.PHONY: build-release-libwasm
build-release-libwasm: $(RELEASE_WASM)

$(RELEASE_WASM): $(RELEASE_BIN)
	go mod vendor && \
	cp vendor/github.com/CosmWasm/wasmvm/internal/api/$(LIBWASMVM) $(RELEASE_BIN)

.PHONY: build-release-bin
build-release-bin: $(RELEASE_PIO)

$(RELEASE_PIO): $(BUILDDIR)/provenanced $(RELEASE_BIN)
	cp $(BUILDDIR)/provenanced $(RELEASE_BIN) && \
	chmod +x $(RELEASE_PIO)

$(BUILDDIR)/provenanced:
	$(MAKE) build

.PHONY: build-release-zip
build-release-zip: $(RELEASE_ZIP)

$(RELEASE_ZIP): $(RELEASE_PIO) $(RELEASE_WASM)
	cd $(BUILDDIR) && \
	  zip -u $(RELEASE_ZIP_NAME) bin/$(LIBWASMVM) bin/provenanced && \
	cd ..

$(DBMIGRATE):
	$(MAKE) build-dbmigrate

.PHONY: build-dbmigrate-zip
build-dbmigrate-zip: $(DBMIGRATE_ZIP)

$(DBMIGRATE_ZIP): $(DBMIGRATE)
	cd $(BUILDDIR) && \
	  zip -u $(DBMIGRATE_ZIP_NAME) dbmigrate && \
	cd ..

# gon packages the zip wrong. need bin/provenanced and bin/libwasmvm
.PHONY: build-release-rezip
build-release-rezip: ZIP_FROM = $(BUILDDIR)/$(RELEASE_ZIP_BASE).zip
build-release-rezip: ZIP_TO   = $(BUILDDIR)/$(RELEASE_ZIP_NAME)
build-release-rezip:
	scripts/fix-gon-zip $(ZIP_FROM) && \
		mv -v $(ZIP_FROM) $(ZIP_TO)

.PHONY: build-release-proto
build-release-proto:
	scripts/protoball.sh $(RELEASE_PROTO)

$(RELEASE_BIN):
	mkdir -p $(RELEASE_BIN)

##############################
# Tools / Dependencies
##############################

go-mod-cache: go.sum
	$(GO) mod download
.PHONY: go-mod-cache

go.sum: go.mod
	@echo "--> Ensure dependencies have not been modified"
	$(GO) mod verify
	$(GO) mod tidy

# look into .golangci.yml for enabling / disabling linters
lint:
	$(GOLANGCI_LINT) run
	find . -name '*.go' -type f -not -path "./vendor*" -not -path "./client/*" -not -path "*.git*" -not -path "*.pb.go" | xargs gofmt -d -s
	scripts/no-now-lint.sh
	$(GO) mod verify

lint-fix:
	$(GOLANGCI_LINT) run --fix
	find . -name '*.go' -type f -not -path "./vendor*" -not -path "./client/*" -not -path "*.git*" -not -path "*.pb.go" | xargs gofmt -w -s
	$(GO) mod tidy

clean:
	rm -rf $(BUILDDIR)/*

format:
	find . -name '*.go' -type f -not -path "./vendor*" -not -path "*.git*" -not -path "*.pb.go" -not -path "*/statik*" | xargs gofmt -w -s
	find . -name '*.go' -type f -not -path "./vendor*" -not -path "*.git*" -not -path "*.pb.go" -not -path "*/statik*" | xargs misspell -w
	find . -name '*.go' -type f -not -path "./vendor*" -not -path "*.git*" -not -path "*.pb.go" -not -path "*/statik*" | xargs goimports -w -local github.com/provenance-io/provenance

check-built:
	@if [ ! -f "$(BUILDDIR)/provenanced" ]; then \
		echo "\n fatal: Nothing to run.  Try 'make build' first.\n" ; \
		exit 1; \
	fi

linkify:
	python ./scripts/linkify.py CHANGELOG.md

update-tocs:
	scripts/update-toc.sh x docs CONTRIBUTING.md

# Download, compile, and install rocksdb so that it can be used when doing a build.
rocksdb:
	scripts/rocksdb_build_and_install.sh

# Download, compile, and install cleveldb so that it can be used when doing a build.
cleveldb:
	scripts/cleveldb_build_and_install.sh

.PHONY: go-mod-cache go.sum lint clean format check-built linkify update-tocs rocksdb cleveldb


validate-go-version: ## Validates the installed version of go against Provenance's minimum requirement.
	@if [ "$(GO_MAJOR_VERSION)" -ne $(SUPPORTED_GO_MAJOR_VERSION) ] || [ "$(GO_MINOR_VERSION)" -ne $(SUPPORTED_GO_MINOR_VERSION) ]; then \
		echo '$(GO_VERSION_VALIDATION_ERR_MSG)'; \
		exit 1; \
	fi

download-smart-contracts:
	./scripts/download_smart_contracts.sh

##############################
### Test
##############################

include sims.mk

test: test-unit
test-all: test-unit test-ledger-mock test-race test-cover

PACKAGES               := $(shell $(GO) list ./... 2>/dev/null || true)
PACKAGES_NOSIMULATION  := $(filter-out %/simulation%,$(PACKAGES))
PACKAGES_SIMULATION    := $(filter     %/simulation%,$(PACKAGES))

TEST_PACKAGES=./...
TEST_TARGETS := test-unit test-unit-amino test-unit-proto test-ledger-mock test-race test-ledger test-race

ifeq ($(WITH_CLEVELDB),true)
	TAGS+= cleveldb
endif

# Test runs-specific rules. To add a new test target, just add
# a new rule, customise TAGS, ARGS and/or TEST_PACKAGES ad libitum, and
# append the new rule to the TEST_TARGETS list.
test-unit: TAGS+=cgo ledger test_ledger_mock norace
test-unit-amino: TAGS+=ledger test_ledger_mock test_amino norace
test-ledger: TAGS+=cgo ledger norace
test-ledger-mock: TAGS+=ledger test_ledger_mock norace
test-race: ARGS+=-race
test-race: TAGS+=cgo ledger test_ledger_mock
test-race: TEST_PACKAGES=$(PACKAGES_NOSIMULATION)
$(TEST_TARGETS): run-tests

# check-* compiles and collects tests without running them
# note: go test -c doesn't support multiple packages yet (https://github.com/golang/go/issues/15513)
CHECK_TEST_TARGETS := check-test-unit check-test-unit-amino
check-test-unit: TAGS+=cgo ledger test_ledger_mock norace
check-test-unit-amino: TAGS+=ledger test_ledger_mock test_amino norace
$(CHECK_TEST_TARGETS): ARGS+=-run=none
$(CHECK_TEST_TARGETS): run-tests

run-tests: go.sum
ifneq (,$(shell which tparse 2>/dev/null))
	$(GO) test -mod=readonly -json $(ARGS) -tags='$(TAGS)'$(TEST_PACKAGES) | tparse
else
	$(GO) test -mod=readonly $(ARGS) -tags='$(TAGS)' $(TEST_PACKAGES)
endif

test-cover:
	export VERSION=$(VERSION); bash -x contrib/test_cover.sh

benchmark:
	$(GO) test -mod=readonly -bench=. $(PACKAGES_NOSIMULATION)

.PHONY: test test-all test-unit test-race test-cover benchmark run-tests  $(TEST_TARGETS)

##############################
# Test Network Targets
##############################
.PHONY: vendor
vendor:
	$(GO) mod vendor -v

# Full build inside a docker container for a clean release build
docker-build: vendor
ifeq ($(UNAME_M),x86_64)
	docker build --build-arg VERSION=$(VERSION) --build-arg ARCH=$(UNAME_M) -t provenance-io/blockchain . -f docker/blockchain/Dockerfile
else
	docker build --build-arg VERSION=$(VERSION) --build-arg ARCH=aarch64 -t provenance-io/blockchain . -f docker/blockchain/Dockerfile
endif

# Quick build using local environment and go platform target options.
docker-build-local: vendor
	docker build --target provenance-$(shell uname -m) --tag provenance-io/blockchain-local -f networks/local/blockchain-local/Dockerfile .

# Generate config files for a 4-node localnet
localnet-generate: localnet-stop docker-build-local
ifeq ($(DENOM),nhash)
	@if ! [ -f build/node0/config/genesis.json ]; then docker run --rm -v $(CURDIR)/build:/provenance:Z provenance-io/blockchain-local testnet --v 4 -o . --starting-ip-address 192.168.20.2 --keyring-backend=test --chain-id=$(CHAIN_ID_DOCKER) ; fi
else
	@if ! [ -f build/node0/config/genesis.json ]; then docker run --rm -v $(CURDIR)/build:/provenance:Z provenance-io/blockchain-local testnet --v 4 -o . --starting-ip-address 192.168.20.2 --keyring-backend=test --chain-id=$(CHAIN_ID_DOCKER) --custom-denom=$(DENOM) --minimum-gas-prices=$(MIN_FLOOR_PRICE)$(DENOM) --msgfee-floor-price=$(MIN_FLOOR_PRICE) ; fi
endif

# Run a 4-node testnet locally
localnet-up:
	docker-compose -f networks/local/docker-compose.yml --project-directory ./ up -d

# Run a 4-node testnet locally (replace docker-build with docker-build local for better speed)
# to run custom denom network, `make clean localnet-start DENOM=vspn MIN_FLOOR_PRICE=0`
localnet-start: localnet-generate localnet-up

# Stop testnet
localnet-stop:
	docker-compose -f networks/local/docker-compose.yml --project-directory ./ down

# Quick build using ibc environment and go platform target options.
RELAYER_MNEMONIC ?= "list judge day spike walk easily outer state fashion library review include leisure casino wagon zoo chuckle alien stock bargain stone wait squeeze fade"
RELAYER_KEY ?= tp18uev5722xrwpfd2hnqducmt3qdjsyktmtw558y
RELAYER_VERSION ?= v2.1.2
docker-build-ibc: vendor
	docker build --target provenance-$(shell uname -m) --tag provenance-io/blockchain-ibc -f networks/ibc/blockchain-ibc/Dockerfile .
	docker build --target relayer --tag provenance-io/blockchain-relayer -f networks/ibc/blockchain-relayer/Dockerfile --build-arg MNEMONIC=$(RELAYER_MNEMONIC) --build-arg VERSION=$(RELAYER_VERSION) .

# Generate config files for a 2-node ibcnet with relayer
ibcnet-generate: ibcnet-stop docker-build-ibc
	@if ! [ -f build/ibc0-0/config/genesis.json ]; then docker run --rm -v $(CURDIR)/build:/provenance:Z provenance-io/blockchain-ibc testnet --v 1 -o . --starting-ip-address 192.168.20.2 --node-dir-prefix=ibc0- --keyring-backend=test --chain-id=testing ; fi
	mv build/gentxs/ibc0-0.json build/gentxs/tmp
	@if ! [ -f build/ibc1-0/config/genesis.json ]; then docker run --rm -v $(CURDIR)/build:/provenance:Z provenance-io/blockchain-ibc testnet --v 1 -o . --starting-ip-address 192.168.20.3 --node-dir-prefix=ibc1- --keyring-backend=test --chain-id=testing2 ; fi
	mv build/gentxs/tmp build/gentxs/ibc0-0.json
	scripts/ibcnet-add-relayer-key.sh $(RELAYER_KEY)

# Run a 2-node testnet locally with a relayer
ibcnet-up:
	docker-compose -f networks/ibc/docker-compose.yml --project-directory ./ up -d

# Run a 2-node testnet locally with a relayer
ibcnet-start: ibcnet-generate ibcnet-up

# Stop ibcnet
ibcnet-stop:
	docker-compose -f networks/ibc/docker-compose.yml --project-directory ./ down

# Quick build using devnet environment and go platform target options.
docker-build-dev: vendor
	docker build --target provenance-$(shell uname -m) --tag provenance-io/blockchain-dev -f networks/dev/blockchain-dev/Dockerfile .

# Generate config files for a single node devnet
devnet-generate: devnet-stop docker-build-dev
	@if ! [ -f build/nodedev/config/genesis.json ]; then docker run --rm -v $(CURDIR)/build:/provenance:Z provenance-io/blockchain-dev keys list ; fi

# Run a single node devnet locally
devnet-up:
	docker-compose -f networks/dev/docker-compose.yml --project-directory ./ up -d

# Run a single node devnet locally (replace docker-build with docker-build local for better speed)
devnet-start: devnet-generate devnet-up

# Stop devnet
devnet-stop:
	docker-compose -f networks/dev/docker-compose.yml --project-directory ./ down

# Start postgres indexer instance
indexer-db-up:
	docker compose -f docker/postgres-indexer/docker-compose.yaml --project-directory ./ up -d

# Stop postgres indexer instance
indexer-db-down:
	docker compose -f docker/postgres-indexer/docker-compose.yaml --project-directory ./ down

.PHONY: docker-build-local localnet-start localnet-stop docker-build-dev devnet-start devnet-stop


##############################
# Proto -> golang compilation
##############################
proto-all: proto-update-deps proto-format proto-lint proto-check-breaking proto-check-breaking-third-party proto-gen update-swagger-docs
proto-checks: proto-update-deps proto-lint proto-check-breaking proto-check-breaking-third-party
proto-regen: proto-format proto-gen update-swagger-docs

containerProtoVer=v0.2
containerProtoImage=tendermintdev/sdk-proto-gen:$(containerProtoVer)
containerProtoGen=prov-proto-gen-$(containerProtoVer)
containerProtoGenSwagger=prov-proto-gen-swagger-$(containerProtoVer)
containerProtoFmt=prov-proto-fmt-$(containerProtoVer)

# The proto gen stuff will update go.mod and go.sum in ways we don't want (due to docker stuff).
# So we need to go mod tidy afterward, but it can't go in the scripts for the same reason that we need it.

proto-gen:
	@echo "Generating Protobuf files"
	cp go.mod .go.mod.bak
	if docker ps -a --format '{{.Names}}' | grep -Eq "^${containerProtoGen}$$"; then \
		docker start -a $(containerProtoGen); \
	else \
		docker run --name $(containerProtoGen) -v $(CURDIR):/workspace --workdir /workspace $(containerProtoImage) \
			sh ./scripts/protocgen.sh; \
	fi
	mv .go.mod.bak go.mod
	go mod tidy

# This generates the SDK's custom wrapper for google.protobuf.Any. It should only be run manually when needed
proto-gen-any:
	@echo "Generating Protobuf Any"
	$(DOCKER) run --rm -v $(CURDIR):/workspace --workdir /workspace $(containerProtoImage) sh ./scripts/protocgen-any.sh
	go mod tidy

proto-swagger-gen:
	@echo "Generating Protobuf Swagger"
	if docker ps -a --format '{{.Names}}' | grep -Eq "^${containerProtoGenSwagger}$$"; then \
		docker start -a $(containerProtoGenSwagger); \
	else \
		docker run --name $(containerProtoGenSwagger) -v $(CURDIR):/workspace --workdir /workspace $(containerProtoImage) \
			sh ./scripts/protoc-swagger-gen.sh; \
	fi
	go mod tidy

proto-format:
	@echo "Formatting Protobuf files"
	if docker ps -a --format '{{.Names}}' | grep -Eq "^${containerProtoFmt}$$"; then \
		docker start -a $(containerProtoFmt); \
	else \
		docker run --name $(containerProtoFmt) -v $(CURDIR):/workspace --workdir /workspace tendermintdev/docker-build-proto \
			find . \
				-not -path './third_party/*' \
				-not -path './vendor/*' \
				-not -path './protoBindings/*' \
				-name '*.proto' \
				-exec clang-format -i {} \; ; \
	fi

proto-lint:
	@echo "Linting Protobuf files"
	$(DOCKER_BUF) lint --error-format=json

proto-check-breaking:
	@echo "Check breaking Protobuf files"
	$(DOCKER_BUF) breaking proto --against $(HTTPS_GIT)#branch=main,subdir=proto --error-format=json

proto-check-breaking-third-party:
	@echo "Check breaking Protobuf files"
	$(DOCKER_BUF) breaking third_party/proto --against $(HTTPS_GIT)#branch=main,subdir=third_party/proto --error-format=json

proto-update-check:
	@echo "Checking for third_party Protobuf updates"
	sh ./scripts/proto-update-check.sh

proto-update-deps:
	@echo "Updating Protobuf files"
	sh ./scripts/proto-update-deps.sh

.PHONY: proto-all proto-checks proto-regen proto-gen proto-format proto-gen-any proto-lint proto-check-breaking proto-check-breaking-third-party proto-update-deps proto-update-check


##############################
### Docs
##############################
update-swagger-docs: statik proto-swagger-gen
	$(BINDIR)/statik -src=client/docs/swagger-ui -dest=client/docs -f -m

.PHONY: update-swagger-docs

test-rosetta:
	docker build -t rosetta-ci:latest -f client/rosetta/rosetta-ci/Dockerfile .
	docker-compose -f client/rosetta/docker-compose.yaml --project-directory ./ up --abort-on-container-exit --exit-code-from test_rosetta --build
.PHONY: test-rosetta

##############################
### Relayer
##############################
relayer-install:
	scripts/install-relayer.sh

relayer-start: relayer-install
	scripts/start-relayer.sh

.PHONY: relayer-install relayer-start<|MERGE_RESOLUTION|>--- conflicted
+++ resolved
@@ -49,15 +49,9 @@
 # Only support go version 1.20
 GO_MAJOR_VERSION = $(shell $(GO) version | cut -c 14- | cut -d' ' -f1 | cut -d'.' -f1)
 GO_MINOR_VERSION = $(shell $(GO) version | cut -c 14- | cut -d' ' -f1 | cut -d'.' -f2)
-<<<<<<< HEAD
-MINIMUM_SUPPORTED_GO_MAJOR_VERSION = 1
-MINIMUM_SUPPORTED_GO_MINOR_VERSION = 20
-GO_VERSION_VALIDATION_ERR_MSG = Golang version $(GO_MAJOR_VERSION).$(GO_MINOR_VERSION) is not supported, please update to at least $(MINIMUM_SUPPORTED_GO_MAJOR_VERSION).$(MINIMUM_SUPPORTED_GO_MINOR_VERSION)
-=======
 SUPPORTED_GO_MAJOR_VERSION = 1
 SUPPORTED_GO_MINOR_VERSION = 20
 GO_VERSION_VALIDATION_ERR_MSG = Golang version $(GO_MAJOR_VERSION).$(GO_MINOR_VERSION) is not supported, you must use $(SUPPORTED_GO_MAJOR_VERSION).$(SUPPORTED_GO_MINOR_VERSION)
->>>>>>> 22740319
 
 # The below include contains the tools target.
 include contrib/devtools/Makefile
