<!-- This file is auto-generated. Please do not modify it yourself. -->
# Protobuf Documentation
<a name="top"></a>

## Table of Contents

- [provenance/attribute/v1/attribute.proto](#provenance/attribute/v1/attribute.proto)
    - [Attribute](#provenance.attribute.v1.Attribute)
    - [EventAccountDataUpdated](#provenance.attribute.v1.EventAccountDataUpdated)
    - [EventAttributeAdd](#provenance.attribute.v1.EventAttributeAdd)
    - [EventAttributeDelete](#provenance.attribute.v1.EventAttributeDelete)
    - [EventAttributeDistinctDelete](#provenance.attribute.v1.EventAttributeDistinctDelete)
    - [EventAttributeExpirationUpdate](#provenance.attribute.v1.EventAttributeExpirationUpdate)
    - [EventAttributeExpired](#provenance.attribute.v1.EventAttributeExpired)
    - [EventAttributeUpdate](#provenance.attribute.v1.EventAttributeUpdate)
    - [Params](#provenance.attribute.v1.Params)
  
    - [AttributeType](#provenance.attribute.v1.AttributeType)
  
- [provenance/attribute/v1/genesis.proto](#provenance/attribute/v1/genesis.proto)
    - [GenesisState](#provenance.attribute.v1.GenesisState)
  
- [provenance/attribute/v1/query.proto](#provenance/attribute/v1/query.proto)
    - [QueryAccountDataRequest](#provenance.attribute.v1.QueryAccountDataRequest)
    - [QueryAccountDataResponse](#provenance.attribute.v1.QueryAccountDataResponse)
    - [QueryAttributeAccountsRequest](#provenance.attribute.v1.QueryAttributeAccountsRequest)
    - [QueryAttributeAccountsResponse](#provenance.attribute.v1.QueryAttributeAccountsResponse)
    - [QueryAttributeRequest](#provenance.attribute.v1.QueryAttributeRequest)
    - [QueryAttributeResponse](#provenance.attribute.v1.QueryAttributeResponse)
    - [QueryAttributesRequest](#provenance.attribute.v1.QueryAttributesRequest)
    - [QueryAttributesResponse](#provenance.attribute.v1.QueryAttributesResponse)
    - [QueryParamsRequest](#provenance.attribute.v1.QueryParamsRequest)
    - [QueryParamsResponse](#provenance.attribute.v1.QueryParamsResponse)
    - [QueryScanRequest](#provenance.attribute.v1.QueryScanRequest)
    - [QueryScanResponse](#provenance.attribute.v1.QueryScanResponse)
  
    - [Query](#provenance.attribute.v1.Query)
  
- [provenance/attribute/v1/tx.proto](#provenance/attribute/v1/tx.proto)
    - [MsgAddAttributeRequest](#provenance.attribute.v1.MsgAddAttributeRequest)
    - [MsgAddAttributeResponse](#provenance.attribute.v1.MsgAddAttributeResponse)
    - [MsgDeleteAttributeRequest](#provenance.attribute.v1.MsgDeleteAttributeRequest)
    - [MsgDeleteAttributeResponse](#provenance.attribute.v1.MsgDeleteAttributeResponse)
    - [MsgDeleteDistinctAttributeRequest](#provenance.attribute.v1.MsgDeleteDistinctAttributeRequest)
    - [MsgDeleteDistinctAttributeResponse](#provenance.attribute.v1.MsgDeleteDistinctAttributeResponse)
    - [MsgSetAccountDataRequest](#provenance.attribute.v1.MsgSetAccountDataRequest)
    - [MsgSetAccountDataResponse](#provenance.attribute.v1.MsgSetAccountDataResponse)
    - [MsgUpdateAttributeExpirationRequest](#provenance.attribute.v1.MsgUpdateAttributeExpirationRequest)
    - [MsgUpdateAttributeExpirationResponse](#provenance.attribute.v1.MsgUpdateAttributeExpirationResponse)
    - [MsgUpdateAttributeRequest](#provenance.attribute.v1.MsgUpdateAttributeRequest)
    - [MsgUpdateAttributeResponse](#provenance.attribute.v1.MsgUpdateAttributeResponse)
  
    - [Msg](#provenance.attribute.v1.Msg)
  
- [provenance/hold/v1/events.proto](#provenance/hold/v1/events.proto)
    - [EventHoldAdded](#provenance.hold.v1.EventHoldAdded)
    - [EventHoldReleased](#provenance.hold.v1.EventHoldReleased)
  
- [provenance/hold/v1/hold.proto](#provenance/hold/v1/hold.proto)
    - [AccountHold](#provenance.hold.v1.AccountHold)
  
- [provenance/hold/v1/genesis.proto](#provenance/hold/v1/genesis.proto)
    - [GenesisState](#provenance.hold.v1.GenesisState)
  
- [provenance/hold/v1/query.proto](#provenance/hold/v1/query.proto)
    - [GetAllHoldsRequest](#provenance.hold.v1.GetAllHoldsRequest)
    - [GetAllHoldsResponse](#provenance.hold.v1.GetAllHoldsResponse)
    - [GetHoldsRequest](#provenance.hold.v1.GetHoldsRequest)
    - [GetHoldsResponse](#provenance.hold.v1.GetHoldsResponse)
  
    - [Query](#provenance.hold.v1.Query)
  
- [provenance/ibchooks/v1/params.proto](#provenance/ibchooks/v1/params.proto)
    - [Params](#provenance.ibchooks.v1.Params)
  
- [provenance/ibchooks/v1/genesis.proto](#provenance/ibchooks/v1/genesis.proto)
    - [GenesisState](#provenance.ibchooks.v1.GenesisState)
  
- [provenance/ibchooks/v1/tx.proto](#provenance/ibchooks/v1/tx.proto)
    - [MsgEmitIBCAck](#provenance.ibchooks.v1.MsgEmitIBCAck)
    - [MsgEmitIBCAckResponse](#provenance.ibchooks.v1.MsgEmitIBCAckResponse)
  
    - [Msg](#provenance.ibchooks.v1.Msg)
  
- [provenance/marker/v1/accessgrant.proto](#provenance/marker/v1/accessgrant.proto)
    - [AccessGrant](#provenance.marker.v1.AccessGrant)
  
    - [Access](#provenance.marker.v1.Access)
  
- [provenance/marker/v1/authz.proto](#provenance/marker/v1/authz.proto)
    - [MarkerTransferAuthorization](#provenance.marker.v1.MarkerTransferAuthorization)
  
- [provenance/marker/v1/marker.proto](#provenance/marker/v1/marker.proto)
    - [EventDenomUnit](#provenance.marker.v1.EventDenomUnit)
    - [EventMarkerAccess](#provenance.marker.v1.EventMarkerAccess)
    - [EventMarkerActivate](#provenance.marker.v1.EventMarkerActivate)
    - [EventMarkerAdd](#provenance.marker.v1.EventMarkerAdd)
    - [EventMarkerAddAccess](#provenance.marker.v1.EventMarkerAddAccess)
    - [EventMarkerBurn](#provenance.marker.v1.EventMarkerBurn)
    - [EventMarkerCancel](#provenance.marker.v1.EventMarkerCancel)
    - [EventMarkerDelete](#provenance.marker.v1.EventMarkerDelete)
    - [EventMarkerDeleteAccess](#provenance.marker.v1.EventMarkerDeleteAccess)
    - [EventMarkerFinalize](#provenance.marker.v1.EventMarkerFinalize)
    - [EventMarkerMint](#provenance.marker.v1.EventMarkerMint)
    - [EventMarkerSetDenomMetadata](#provenance.marker.v1.EventMarkerSetDenomMetadata)
    - [EventMarkerTransfer](#provenance.marker.v1.EventMarkerTransfer)
    - [EventMarkerWithdraw](#provenance.marker.v1.EventMarkerWithdraw)
    - [EventSetNetAssetValue](#provenance.marker.v1.EventSetNetAssetValue)
    - [MarkerAccount](#provenance.marker.v1.MarkerAccount)
    - [NetAssetValue](#provenance.marker.v1.NetAssetValue)
    - [Params](#provenance.marker.v1.Params)
  
    - [MarkerStatus](#provenance.marker.v1.MarkerStatus)
    - [MarkerType](#provenance.marker.v1.MarkerType)
  
- [provenance/marker/v1/genesis.proto](#provenance/marker/v1/genesis.proto)
    - [DenySendAddress](#provenance.marker.v1.DenySendAddress)
    - [GenesisState](#provenance.marker.v1.GenesisState)
    - [MarkerNetAssetValues](#provenance.marker.v1.MarkerNetAssetValues)
  
- [provenance/marker/v1/proposals.proto](#provenance/marker/v1/proposals.proto)
    - [AddMarkerProposal](#provenance.marker.v1.AddMarkerProposal)
    - [ChangeStatusProposal](#provenance.marker.v1.ChangeStatusProposal)
    - [RemoveAdministratorProposal](#provenance.marker.v1.RemoveAdministratorProposal)
    - [SetAdministratorProposal](#provenance.marker.v1.SetAdministratorProposal)
    - [SetDenomMetadataProposal](#provenance.marker.v1.SetDenomMetadataProposal)
    - [SupplyDecreaseProposal](#provenance.marker.v1.SupplyDecreaseProposal)
    - [SupplyIncreaseProposal](#provenance.marker.v1.SupplyIncreaseProposal)
    - [WithdrawEscrowProposal](#provenance.marker.v1.WithdrawEscrowProposal)
  
- [provenance/marker/v1/query.proto](#provenance/marker/v1/query.proto)
    - [Balance](#provenance.marker.v1.Balance)
    - [QueryAccessRequest](#provenance.marker.v1.QueryAccessRequest)
    - [QueryAccessResponse](#provenance.marker.v1.QueryAccessResponse)
    - [QueryAccountDataRequest](#provenance.marker.v1.QueryAccountDataRequest)
    - [QueryAccountDataResponse](#provenance.marker.v1.QueryAccountDataResponse)
    - [QueryAllMarkersRequest](#provenance.marker.v1.QueryAllMarkersRequest)
    - [QueryAllMarkersResponse](#provenance.marker.v1.QueryAllMarkersResponse)
    - [QueryDenomMetadataRequest](#provenance.marker.v1.QueryDenomMetadataRequest)
    - [QueryDenomMetadataResponse](#provenance.marker.v1.QueryDenomMetadataResponse)
    - [QueryEscrowRequest](#provenance.marker.v1.QueryEscrowRequest)
    - [QueryEscrowResponse](#provenance.marker.v1.QueryEscrowResponse)
    - [QueryHoldingRequest](#provenance.marker.v1.QueryHoldingRequest)
    - [QueryHoldingResponse](#provenance.marker.v1.QueryHoldingResponse)
    - [QueryMarkerRequest](#provenance.marker.v1.QueryMarkerRequest)
    - [QueryMarkerResponse](#provenance.marker.v1.QueryMarkerResponse)
    - [QueryNetAssetValuesRequest](#provenance.marker.v1.QueryNetAssetValuesRequest)
    - [QueryNetAssetValuesResponse](#provenance.marker.v1.QueryNetAssetValuesResponse)
    - [QueryParamsRequest](#provenance.marker.v1.QueryParamsRequest)
    - [QueryParamsResponse](#provenance.marker.v1.QueryParamsResponse)
    - [QuerySupplyRequest](#provenance.marker.v1.QuerySupplyRequest)
    - [QuerySupplyResponse](#provenance.marker.v1.QuerySupplyResponse)
  
    - [Query](#provenance.marker.v1.Query)
  
- [provenance/marker/v1/si.proto](#provenance/marker/v1/si.proto)
    - [SIPrefix](#provenance.marker.v1.SIPrefix)
  
- [provenance/marker/v1/tx.proto](#provenance/marker/v1/tx.proto)
    - [MsgActivateRequest](#provenance.marker.v1.MsgActivateRequest)
    - [MsgActivateResponse](#provenance.marker.v1.MsgActivateResponse)
    - [MsgAddAccessRequest](#provenance.marker.v1.MsgAddAccessRequest)
    - [MsgAddAccessResponse](#provenance.marker.v1.MsgAddAccessResponse)
    - [MsgAddFinalizeActivateMarkerRequest](#provenance.marker.v1.MsgAddFinalizeActivateMarkerRequest)
    - [MsgAddFinalizeActivateMarkerResponse](#provenance.marker.v1.MsgAddFinalizeActivateMarkerResponse)
    - [MsgAddMarkerRequest](#provenance.marker.v1.MsgAddMarkerRequest)
    - [MsgAddMarkerResponse](#provenance.marker.v1.MsgAddMarkerResponse)
    - [MsgAddNetAssetValuesRequest](#provenance.marker.v1.MsgAddNetAssetValuesRequest)
    - [MsgAddNetAssetValuesResponse](#provenance.marker.v1.MsgAddNetAssetValuesResponse)
    - [MsgBurnRequest](#provenance.marker.v1.MsgBurnRequest)
    - [MsgBurnResponse](#provenance.marker.v1.MsgBurnResponse)
    - [MsgCancelRequest](#provenance.marker.v1.MsgCancelRequest)
    - [MsgCancelResponse](#provenance.marker.v1.MsgCancelResponse)
    - [MsgDeleteAccessRequest](#provenance.marker.v1.MsgDeleteAccessRequest)
    - [MsgDeleteAccessResponse](#provenance.marker.v1.MsgDeleteAccessResponse)
    - [MsgDeleteRequest](#provenance.marker.v1.MsgDeleteRequest)
    - [MsgDeleteResponse](#provenance.marker.v1.MsgDeleteResponse)
    - [MsgFinalizeRequest](#provenance.marker.v1.MsgFinalizeRequest)
    - [MsgFinalizeResponse](#provenance.marker.v1.MsgFinalizeResponse)
    - [MsgGrantAllowanceRequest](#provenance.marker.v1.MsgGrantAllowanceRequest)
    - [MsgGrantAllowanceResponse](#provenance.marker.v1.MsgGrantAllowanceResponse)
    - [MsgIbcTransferRequest](#provenance.marker.v1.MsgIbcTransferRequest)
    - [MsgIbcTransferResponse](#provenance.marker.v1.MsgIbcTransferResponse)
    - [MsgMintRequest](#provenance.marker.v1.MsgMintRequest)
    - [MsgMintResponse](#provenance.marker.v1.MsgMintResponse)
    - [MsgSetAccountDataRequest](#provenance.marker.v1.MsgSetAccountDataRequest)
    - [MsgSetAccountDataResponse](#provenance.marker.v1.MsgSetAccountDataResponse)
    - [MsgSetDenomMetadataRequest](#provenance.marker.v1.MsgSetDenomMetadataRequest)
    - [MsgSetDenomMetadataResponse](#provenance.marker.v1.MsgSetDenomMetadataResponse)
    - [MsgSupplyIncreaseProposalRequest](#provenance.marker.v1.MsgSupplyIncreaseProposalRequest)
    - [MsgSupplyIncreaseProposalResponse](#provenance.marker.v1.MsgSupplyIncreaseProposalResponse)
    - [MsgTransferRequest](#provenance.marker.v1.MsgTransferRequest)
    - [MsgTransferResponse](#provenance.marker.v1.MsgTransferResponse)
    - [MsgUpdateForcedTransferRequest](#provenance.marker.v1.MsgUpdateForcedTransferRequest)
    - [MsgUpdateForcedTransferResponse](#provenance.marker.v1.MsgUpdateForcedTransferResponse)
    - [MsgUpdateRequiredAttributesRequest](#provenance.marker.v1.MsgUpdateRequiredAttributesRequest)
    - [MsgUpdateRequiredAttributesResponse](#provenance.marker.v1.MsgUpdateRequiredAttributesResponse)
    - [MsgUpdateSendDenyListRequest](#provenance.marker.v1.MsgUpdateSendDenyListRequest)
    - [MsgUpdateSendDenyListResponse](#provenance.marker.v1.MsgUpdateSendDenyListResponse)
    - [MsgWithdrawRequest](#provenance.marker.v1.MsgWithdrawRequest)
    - [MsgWithdrawResponse](#provenance.marker.v1.MsgWithdrawResponse)
  
    - [Msg](#provenance.marker.v1.Msg)
  
- [provenance/metadata/v1/events.proto](#provenance/metadata/v1/events.proto)
    - [EventContractSpecificationCreated](#provenance.metadata.v1.EventContractSpecificationCreated)
    - [EventContractSpecificationDeleted](#provenance.metadata.v1.EventContractSpecificationDeleted)
    - [EventContractSpecificationUpdated](#provenance.metadata.v1.EventContractSpecificationUpdated)
    - [EventOSLocatorCreated](#provenance.metadata.v1.EventOSLocatorCreated)
    - [EventOSLocatorDeleted](#provenance.metadata.v1.EventOSLocatorDeleted)
    - [EventOSLocatorUpdated](#provenance.metadata.v1.EventOSLocatorUpdated)
    - [EventRecordCreated](#provenance.metadata.v1.EventRecordCreated)
    - [EventRecordDeleted](#provenance.metadata.v1.EventRecordDeleted)
    - [EventRecordSpecificationCreated](#provenance.metadata.v1.EventRecordSpecificationCreated)
    - [EventRecordSpecificationDeleted](#provenance.metadata.v1.EventRecordSpecificationDeleted)
    - [EventRecordSpecificationUpdated](#provenance.metadata.v1.EventRecordSpecificationUpdated)
    - [EventRecordUpdated](#provenance.metadata.v1.EventRecordUpdated)
    - [EventScopeCreated](#provenance.metadata.v1.EventScopeCreated)
    - [EventScopeDeleted](#provenance.metadata.v1.EventScopeDeleted)
    - [EventScopeSpecificationCreated](#provenance.metadata.v1.EventScopeSpecificationCreated)
    - [EventScopeSpecificationDeleted](#provenance.metadata.v1.EventScopeSpecificationDeleted)
    - [EventScopeSpecificationUpdated](#provenance.metadata.v1.EventScopeSpecificationUpdated)
    - [EventScopeUpdated](#provenance.metadata.v1.EventScopeUpdated)
    - [EventSessionCreated](#provenance.metadata.v1.EventSessionCreated)
    - [EventSessionDeleted](#provenance.metadata.v1.EventSessionDeleted)
    - [EventSessionUpdated](#provenance.metadata.v1.EventSessionUpdated)
    - [EventTxCompleted](#provenance.metadata.v1.EventTxCompleted)
  
- [provenance/metadata/v1/metadata.proto](#provenance/metadata/v1/metadata.proto)
    - [ContractSpecIdInfo](#provenance.metadata.v1.ContractSpecIdInfo)
    - [Params](#provenance.metadata.v1.Params)
    - [RecordIdInfo](#provenance.metadata.v1.RecordIdInfo)
    - [RecordSpecIdInfo](#provenance.metadata.v1.RecordSpecIdInfo)
    - [ScopeIdInfo](#provenance.metadata.v1.ScopeIdInfo)
    - [ScopeSpecIdInfo](#provenance.metadata.v1.ScopeSpecIdInfo)
    - [SessionIdInfo](#provenance.metadata.v1.SessionIdInfo)
  
- [provenance/metadata/v1/specification.proto](#provenance/metadata/v1/specification.proto)
    - [ContractSpecification](#provenance.metadata.v1.ContractSpecification)
    - [Description](#provenance.metadata.v1.Description)
    - [InputSpecification](#provenance.metadata.v1.InputSpecification)
    - [RecordSpecification](#provenance.metadata.v1.RecordSpecification)
    - [ScopeSpecification](#provenance.metadata.v1.ScopeSpecification)
  
    - [DefinitionType](#provenance.metadata.v1.DefinitionType)
    - [PartyType](#provenance.metadata.v1.PartyType)
  
- [provenance/metadata/v1/scope.proto](#provenance/metadata/v1/scope.proto)
    - [AuditFields](#provenance.metadata.v1.AuditFields)
    - [Party](#provenance.metadata.v1.Party)
    - [Process](#provenance.metadata.v1.Process)
    - [Record](#provenance.metadata.v1.Record)
    - [RecordInput](#provenance.metadata.v1.RecordInput)
    - [RecordOutput](#provenance.metadata.v1.RecordOutput)
    - [Scope](#provenance.metadata.v1.Scope)
    - [Session](#provenance.metadata.v1.Session)
  
    - [RecordInputStatus](#provenance.metadata.v1.RecordInputStatus)
    - [ResultStatus](#provenance.metadata.v1.ResultStatus)
  
- [provenance/metadata/v1/objectstore.proto](#provenance/metadata/v1/objectstore.proto)
    - [OSLocatorParams](#provenance.metadata.v1.OSLocatorParams)
    - [ObjectStoreLocator](#provenance.metadata.v1.ObjectStoreLocator)
  
- [provenance/metadata/v1/genesis.proto](#provenance/metadata/v1/genesis.proto)
    - [GenesisState](#provenance.metadata.v1.GenesisState)
  
- [provenance/metadata/v1/p8e/p8e.proto](#provenance/metadata/v1/p8e/p8e.proto)
    - [Condition](#provenance.metadata.v1.p8e.Condition)
    - [ConditionSpec](#provenance.metadata.v1.p8e.ConditionSpec)
    - [Consideration](#provenance.metadata.v1.p8e.Consideration)
    - [ConsiderationSpec](#provenance.metadata.v1.p8e.ConsiderationSpec)
    - [Contract](#provenance.metadata.v1.p8e.Contract)
    - [ContractSpec](#provenance.metadata.v1.p8e.ContractSpec)
    - [DefinitionSpec](#provenance.metadata.v1.p8e.DefinitionSpec)
    - [ExecutionResult](#provenance.metadata.v1.p8e.ExecutionResult)
    - [Fact](#provenance.metadata.v1.p8e.Fact)
    - [Location](#provenance.metadata.v1.p8e.Location)
    - [OutputSpec](#provenance.metadata.v1.p8e.OutputSpec)
    - [ProposedFact](#provenance.metadata.v1.p8e.ProposedFact)
    - [ProvenanceReference](#provenance.metadata.v1.p8e.ProvenanceReference)
    - [PublicKey](#provenance.metadata.v1.p8e.PublicKey)
    - [Recital](#provenance.metadata.v1.p8e.Recital)
    - [Recitals](#provenance.metadata.v1.p8e.Recitals)
    - [Signature](#provenance.metadata.v1.p8e.Signature)
    - [SignatureSet](#provenance.metadata.v1.p8e.SignatureSet)
    - [SigningAndEncryptionPublicKeys](#provenance.metadata.v1.p8e.SigningAndEncryptionPublicKeys)
    - [Timestamp](#provenance.metadata.v1.p8e.Timestamp)
    - [UUID](#provenance.metadata.v1.p8e.UUID)
  
    - [DefinitionSpecType](#provenance.metadata.v1.p8e.DefinitionSpecType)
    - [ExecutionResultType](#provenance.metadata.v1.p8e.ExecutionResultType)
    - [PartyType](#provenance.metadata.v1.p8e.PartyType)
    - [PublicKeyCurve](#provenance.metadata.v1.p8e.PublicKeyCurve)
    - [PublicKeyType](#provenance.metadata.v1.p8e.PublicKeyType)
  
- [provenance/metadata/v1/query.proto](#provenance/metadata/v1/query.proto)
    - [AccountDataRequest](#provenance.metadata.v1.AccountDataRequest)
    - [AccountDataResponse](#provenance.metadata.v1.AccountDataResponse)
    - [ContractSpecificationRequest](#provenance.metadata.v1.ContractSpecificationRequest)
    - [ContractSpecificationResponse](#provenance.metadata.v1.ContractSpecificationResponse)
    - [ContractSpecificationWrapper](#provenance.metadata.v1.ContractSpecificationWrapper)
    - [ContractSpecificationsAllRequest](#provenance.metadata.v1.ContractSpecificationsAllRequest)
    - [ContractSpecificationsAllResponse](#provenance.metadata.v1.ContractSpecificationsAllResponse)
    - [GetByAddrRequest](#provenance.metadata.v1.GetByAddrRequest)
    - [GetByAddrResponse](#provenance.metadata.v1.GetByAddrResponse)
    - [OSAllLocatorsRequest](#provenance.metadata.v1.OSAllLocatorsRequest)
    - [OSAllLocatorsResponse](#provenance.metadata.v1.OSAllLocatorsResponse)
    - [OSLocatorParamsRequest](#provenance.metadata.v1.OSLocatorParamsRequest)
    - [OSLocatorParamsResponse](#provenance.metadata.v1.OSLocatorParamsResponse)
    - [OSLocatorRequest](#provenance.metadata.v1.OSLocatorRequest)
    - [OSLocatorResponse](#provenance.metadata.v1.OSLocatorResponse)
    - [OSLocatorsByScopeRequest](#provenance.metadata.v1.OSLocatorsByScopeRequest)
    - [OSLocatorsByScopeResponse](#provenance.metadata.v1.OSLocatorsByScopeResponse)
    - [OSLocatorsByURIRequest](#provenance.metadata.v1.OSLocatorsByURIRequest)
    - [OSLocatorsByURIResponse](#provenance.metadata.v1.OSLocatorsByURIResponse)
    - [OwnershipRequest](#provenance.metadata.v1.OwnershipRequest)
    - [OwnershipResponse](#provenance.metadata.v1.OwnershipResponse)
    - [QueryParamsRequest](#provenance.metadata.v1.QueryParamsRequest)
    - [QueryParamsResponse](#provenance.metadata.v1.QueryParamsResponse)
    - [RecordSpecificationRequest](#provenance.metadata.v1.RecordSpecificationRequest)
    - [RecordSpecificationResponse](#provenance.metadata.v1.RecordSpecificationResponse)
    - [RecordSpecificationWrapper](#provenance.metadata.v1.RecordSpecificationWrapper)
    - [RecordSpecificationsAllRequest](#provenance.metadata.v1.RecordSpecificationsAllRequest)
    - [RecordSpecificationsAllResponse](#provenance.metadata.v1.RecordSpecificationsAllResponse)
    - [RecordSpecificationsForContractSpecificationRequest](#provenance.metadata.v1.RecordSpecificationsForContractSpecificationRequest)
    - [RecordSpecificationsForContractSpecificationResponse](#provenance.metadata.v1.RecordSpecificationsForContractSpecificationResponse)
    - [RecordWrapper](#provenance.metadata.v1.RecordWrapper)
    - [RecordsAllRequest](#provenance.metadata.v1.RecordsAllRequest)
    - [RecordsAllResponse](#provenance.metadata.v1.RecordsAllResponse)
    - [RecordsRequest](#provenance.metadata.v1.RecordsRequest)
    - [RecordsResponse](#provenance.metadata.v1.RecordsResponse)
    - [ScopeRequest](#provenance.metadata.v1.ScopeRequest)
    - [ScopeResponse](#provenance.metadata.v1.ScopeResponse)
    - [ScopeSpecificationRequest](#provenance.metadata.v1.ScopeSpecificationRequest)
    - [ScopeSpecificationResponse](#provenance.metadata.v1.ScopeSpecificationResponse)
    - [ScopeSpecificationWrapper](#provenance.metadata.v1.ScopeSpecificationWrapper)
    - [ScopeSpecificationsAllRequest](#provenance.metadata.v1.ScopeSpecificationsAllRequest)
    - [ScopeSpecificationsAllResponse](#provenance.metadata.v1.ScopeSpecificationsAllResponse)
    - [ScopeWrapper](#provenance.metadata.v1.ScopeWrapper)
    - [ScopesAllRequest](#provenance.metadata.v1.ScopesAllRequest)
    - [ScopesAllResponse](#provenance.metadata.v1.ScopesAllResponse)
    - [SessionWrapper](#provenance.metadata.v1.SessionWrapper)
    - [SessionsAllRequest](#provenance.metadata.v1.SessionsAllRequest)
    - [SessionsAllResponse](#provenance.metadata.v1.SessionsAllResponse)
    - [SessionsRequest](#provenance.metadata.v1.SessionsRequest)
    - [SessionsResponse](#provenance.metadata.v1.SessionsResponse)
    - [ValueOwnershipRequest](#provenance.metadata.v1.ValueOwnershipRequest)
    - [ValueOwnershipResponse](#provenance.metadata.v1.ValueOwnershipResponse)
  
    - [Query](#provenance.metadata.v1.Query)
  
- [provenance/metadata/v1/tx.proto](#provenance/metadata/v1/tx.proto)
    - [MsgAddContractSpecToScopeSpecRequest](#provenance.metadata.v1.MsgAddContractSpecToScopeSpecRequest)
    - [MsgAddContractSpecToScopeSpecResponse](#provenance.metadata.v1.MsgAddContractSpecToScopeSpecResponse)
    - [MsgAddScopeDataAccessRequest](#provenance.metadata.v1.MsgAddScopeDataAccessRequest)
    - [MsgAddScopeDataAccessResponse](#provenance.metadata.v1.MsgAddScopeDataAccessResponse)
    - [MsgAddScopeOwnerRequest](#provenance.metadata.v1.MsgAddScopeOwnerRequest)
    - [MsgAddScopeOwnerResponse](#provenance.metadata.v1.MsgAddScopeOwnerResponse)
    - [MsgBindOSLocatorRequest](#provenance.metadata.v1.MsgBindOSLocatorRequest)
    - [MsgBindOSLocatorResponse](#provenance.metadata.v1.MsgBindOSLocatorResponse)
    - [MsgDeleteContractSpecFromScopeSpecRequest](#provenance.metadata.v1.MsgDeleteContractSpecFromScopeSpecRequest)
    - [MsgDeleteContractSpecFromScopeSpecResponse](#provenance.metadata.v1.MsgDeleteContractSpecFromScopeSpecResponse)
    - [MsgDeleteContractSpecificationRequest](#provenance.metadata.v1.MsgDeleteContractSpecificationRequest)
    - [MsgDeleteContractSpecificationResponse](#provenance.metadata.v1.MsgDeleteContractSpecificationResponse)
    - [MsgDeleteOSLocatorRequest](#provenance.metadata.v1.MsgDeleteOSLocatorRequest)
    - [MsgDeleteOSLocatorResponse](#provenance.metadata.v1.MsgDeleteOSLocatorResponse)
    - [MsgDeleteRecordRequest](#provenance.metadata.v1.MsgDeleteRecordRequest)
    - [MsgDeleteRecordResponse](#provenance.metadata.v1.MsgDeleteRecordResponse)
    - [MsgDeleteRecordSpecificationRequest](#provenance.metadata.v1.MsgDeleteRecordSpecificationRequest)
    - [MsgDeleteRecordSpecificationResponse](#provenance.metadata.v1.MsgDeleteRecordSpecificationResponse)
    - [MsgDeleteScopeDataAccessRequest](#provenance.metadata.v1.MsgDeleteScopeDataAccessRequest)
    - [MsgDeleteScopeDataAccessResponse](#provenance.metadata.v1.MsgDeleteScopeDataAccessResponse)
    - [MsgDeleteScopeOwnerRequest](#provenance.metadata.v1.MsgDeleteScopeOwnerRequest)
    - [MsgDeleteScopeOwnerResponse](#provenance.metadata.v1.MsgDeleteScopeOwnerResponse)
    - [MsgDeleteScopeRequest](#provenance.metadata.v1.MsgDeleteScopeRequest)
    - [MsgDeleteScopeResponse](#provenance.metadata.v1.MsgDeleteScopeResponse)
    - [MsgDeleteScopeSpecificationRequest](#provenance.metadata.v1.MsgDeleteScopeSpecificationRequest)
    - [MsgDeleteScopeSpecificationResponse](#provenance.metadata.v1.MsgDeleteScopeSpecificationResponse)
    - [MsgMigrateValueOwnerRequest](#provenance.metadata.v1.MsgMigrateValueOwnerRequest)
    - [MsgMigrateValueOwnerResponse](#provenance.metadata.v1.MsgMigrateValueOwnerResponse)
    - [MsgModifyOSLocatorRequest](#provenance.metadata.v1.MsgModifyOSLocatorRequest)
    - [MsgModifyOSLocatorResponse](#provenance.metadata.v1.MsgModifyOSLocatorResponse)
    - [MsgP8eMemorializeContractRequest](#provenance.metadata.v1.MsgP8eMemorializeContractRequest)
    - [MsgP8eMemorializeContractResponse](#provenance.metadata.v1.MsgP8eMemorializeContractResponse)
    - [MsgSetAccountDataRequest](#provenance.metadata.v1.MsgSetAccountDataRequest)
    - [MsgSetAccountDataResponse](#provenance.metadata.v1.MsgSetAccountDataResponse)
    - [MsgUpdateValueOwnersRequest](#provenance.metadata.v1.MsgUpdateValueOwnersRequest)
    - [MsgUpdateValueOwnersResponse](#provenance.metadata.v1.MsgUpdateValueOwnersResponse)
    - [MsgWriteContractSpecificationRequest](#provenance.metadata.v1.MsgWriteContractSpecificationRequest)
    - [MsgWriteContractSpecificationResponse](#provenance.metadata.v1.MsgWriteContractSpecificationResponse)
    - [MsgWriteP8eContractSpecRequest](#provenance.metadata.v1.MsgWriteP8eContractSpecRequest)
    - [MsgWriteP8eContractSpecResponse](#provenance.metadata.v1.MsgWriteP8eContractSpecResponse)
    - [MsgWriteRecordRequest](#provenance.metadata.v1.MsgWriteRecordRequest)
    - [MsgWriteRecordResponse](#provenance.metadata.v1.MsgWriteRecordResponse)
    - [MsgWriteRecordSpecificationRequest](#provenance.metadata.v1.MsgWriteRecordSpecificationRequest)
    - [MsgWriteRecordSpecificationResponse](#provenance.metadata.v1.MsgWriteRecordSpecificationResponse)
    - [MsgWriteScopeRequest](#provenance.metadata.v1.MsgWriteScopeRequest)
    - [MsgWriteScopeResponse](#provenance.metadata.v1.MsgWriteScopeResponse)
    - [MsgWriteScopeSpecificationRequest](#provenance.metadata.v1.MsgWriteScopeSpecificationRequest)
    - [MsgWriteScopeSpecificationResponse](#provenance.metadata.v1.MsgWriteScopeSpecificationResponse)
    - [MsgWriteSessionRequest](#provenance.metadata.v1.MsgWriteSessionRequest)
    - [MsgWriteSessionResponse](#provenance.metadata.v1.MsgWriteSessionResponse)
    - [SessionIdComponents](#provenance.metadata.v1.SessionIdComponents)
  
    - [Msg](#provenance.metadata.v1.Msg)
  
- [provenance/msgfees/v1/msgfees.proto](#provenance/msgfees/v1/msgfees.proto)
    - [EventMsgFee](#provenance.msgfees.v1.EventMsgFee)
    - [EventMsgFees](#provenance.msgfees.v1.EventMsgFees)
    - [MsgFee](#provenance.msgfees.v1.MsgFee)
    - [Params](#provenance.msgfees.v1.Params)
  
- [provenance/msgfees/v1/genesis.proto](#provenance/msgfees/v1/genesis.proto)
    - [GenesisState](#provenance.msgfees.v1.GenesisState)
  
- [provenance/msgfees/v1/proposals.proto](#provenance/msgfees/v1/proposals.proto)
    - [AddMsgFeeProposal](#provenance.msgfees.v1.AddMsgFeeProposal)
    - [RemoveMsgFeeProposal](#provenance.msgfees.v1.RemoveMsgFeeProposal)
    - [UpdateConversionFeeDenomProposal](#provenance.msgfees.v1.UpdateConversionFeeDenomProposal)
    - [UpdateMsgFeeProposal](#provenance.msgfees.v1.UpdateMsgFeeProposal)
    - [UpdateNhashPerUsdMilProposal](#provenance.msgfees.v1.UpdateNhashPerUsdMilProposal)
  
- [provenance/msgfees/v1/query.proto](#provenance/msgfees/v1/query.proto)
    - [CalculateTxFeesRequest](#provenance.msgfees.v1.CalculateTxFeesRequest)
    - [CalculateTxFeesResponse](#provenance.msgfees.v1.CalculateTxFeesResponse)
    - [QueryAllMsgFeesRequest](#provenance.msgfees.v1.QueryAllMsgFeesRequest)
    - [QueryAllMsgFeesResponse](#provenance.msgfees.v1.QueryAllMsgFeesResponse)
    - [QueryParamsRequest](#provenance.msgfees.v1.QueryParamsRequest)
    - [QueryParamsResponse](#provenance.msgfees.v1.QueryParamsResponse)
  
    - [Query](#provenance.msgfees.v1.Query)
  
- [provenance/msgfees/v1/tx.proto](#provenance/msgfees/v1/tx.proto)
    - [MsgAddMsgFeeProposalRequest](#provenance.msgfees.v1.MsgAddMsgFeeProposalRequest)
    - [MsgAddMsgFeeProposalResponse](#provenance.msgfees.v1.MsgAddMsgFeeProposalResponse)
    - [MsgAssessCustomMsgFeeRequest](#provenance.msgfees.v1.MsgAssessCustomMsgFeeRequest)
    - [MsgAssessCustomMsgFeeResponse](#provenance.msgfees.v1.MsgAssessCustomMsgFeeResponse)
    - [MsgRemoveMsgFeeProposalRequest](#provenance.msgfees.v1.MsgRemoveMsgFeeProposalRequest)
    - [MsgRemoveMsgFeeProposalResponse](#provenance.msgfees.v1.MsgRemoveMsgFeeProposalResponse)
    - [MsgUpdateConversionFeeDenomProposalRequest](#provenance.msgfees.v1.MsgUpdateConversionFeeDenomProposalRequest)
    - [MsgUpdateConversionFeeDenomProposalResponse](#provenance.msgfees.v1.MsgUpdateConversionFeeDenomProposalResponse)
    - [MsgUpdateMsgFeeProposalRequest](#provenance.msgfees.v1.MsgUpdateMsgFeeProposalRequest)
    - [MsgUpdateMsgFeeProposalResponse](#provenance.msgfees.v1.MsgUpdateMsgFeeProposalResponse)
    - [MsgUpdateNhashPerUsdMilProposalRequest](#provenance.msgfees.v1.MsgUpdateNhashPerUsdMilProposalRequest)
    - [MsgUpdateNhashPerUsdMilProposalResponse](#provenance.msgfees.v1.MsgUpdateNhashPerUsdMilProposalResponse)
  
    - [Msg](#provenance.msgfees.v1.Msg)
  
- [provenance/name/v1/name.proto](#provenance/name/v1/name.proto)
    - [CreateRootNameProposal](#provenance.name.v1.CreateRootNameProposal)
    - [EventNameBound](#provenance.name.v1.EventNameBound)
    - [EventNameUnbound](#provenance.name.v1.EventNameUnbound)
    - [EventNameUpdate](#provenance.name.v1.EventNameUpdate)
    - [NameRecord](#provenance.name.v1.NameRecord)
    - [Params](#provenance.name.v1.Params)
  
- [provenance/name/v1/genesis.proto](#provenance/name/v1/genesis.proto)
    - [GenesisState](#provenance.name.v1.GenesisState)
  
- [provenance/name/v1/query.proto](#provenance/name/v1/query.proto)
    - [QueryParamsRequest](#provenance.name.v1.QueryParamsRequest)
    - [QueryParamsResponse](#provenance.name.v1.QueryParamsResponse)
    - [QueryResolveRequest](#provenance.name.v1.QueryResolveRequest)
    - [QueryResolveResponse](#provenance.name.v1.QueryResolveResponse)
    - [QueryReverseLookupRequest](#provenance.name.v1.QueryReverseLookupRequest)
    - [QueryReverseLookupResponse](#provenance.name.v1.QueryReverseLookupResponse)
  
    - [Query](#provenance.name.v1.Query)
  
- [provenance/name/v1/tx.proto](#provenance/name/v1/tx.proto)
    - [MsgBindNameRequest](#provenance.name.v1.MsgBindNameRequest)
    - [MsgBindNameResponse](#provenance.name.v1.MsgBindNameResponse)
    - [MsgCreateRootNameRequest](#provenance.name.v1.MsgCreateRootNameRequest)
    - [MsgCreateRootNameResponse](#provenance.name.v1.MsgCreateRootNameResponse)
    - [MsgDeleteNameRequest](#provenance.name.v1.MsgDeleteNameRequest)
    - [MsgDeleteNameResponse](#provenance.name.v1.MsgDeleteNameResponse)
    - [MsgModifyNameRequest](#provenance.name.v1.MsgModifyNameRequest)
    - [MsgModifyNameResponse](#provenance.name.v1.MsgModifyNameResponse)
  
    - [Msg](#provenance.name.v1.Msg)
  
- [provenance/oracle/v1/event.proto](#provenance/oracle/v1/event.proto)
    - [EventOracleQueryError](#provenance.oracle.v1.EventOracleQueryError)
    - [EventOracleQuerySuccess](#provenance.oracle.v1.EventOracleQuerySuccess)
    - [EventOracleQueryTimeout](#provenance.oracle.v1.EventOracleQueryTimeout)
  
- [provenance/oracle/v1/genesis.proto](#provenance/oracle/v1/genesis.proto)
    - [GenesisState](#provenance.oracle.v1.GenesisState)
  
- [provenance/oracle/v1/query.proto](#provenance/oracle/v1/query.proto)
    - [QueryOracleAddressRequest](#provenance.oracle.v1.QueryOracleAddressRequest)
    - [QueryOracleAddressResponse](#provenance.oracle.v1.QueryOracleAddressResponse)
    - [QueryOracleRequest](#provenance.oracle.v1.QueryOracleRequest)
    - [QueryOracleResponse](#provenance.oracle.v1.QueryOracleResponse)
  
    - [Query](#provenance.oracle.v1.Query)
  
- [provenance/oracle/v1/tx.proto](#provenance/oracle/v1/tx.proto)
    - [MsgSendQueryOracleRequest](#provenance.oracle.v1.MsgSendQueryOracleRequest)
    - [MsgSendQueryOracleResponse](#provenance.oracle.v1.MsgSendQueryOracleResponse)
    - [MsgUpdateOracleRequest](#provenance.oracle.v1.MsgUpdateOracleRequest)
    - [MsgUpdateOracleResponse](#provenance.oracle.v1.MsgUpdateOracleResponse)
  
    - [Msg](#provenance.oracle.v1.Msg)
  
- [provenance/reward/v1/reward.proto](#provenance/reward/v1/reward.proto)
    - [ActionCounter](#provenance.reward.v1.ActionCounter)
    - [ActionDelegate](#provenance.reward.v1.ActionDelegate)
    - [ActionTransfer](#provenance.reward.v1.ActionTransfer)
    - [ActionVote](#provenance.reward.v1.ActionVote)
    - [ClaimPeriodRewardDistribution](#provenance.reward.v1.ClaimPeriodRewardDistribution)
    - [QualifyingAction](#provenance.reward.v1.QualifyingAction)
    - [QualifyingActions](#provenance.reward.v1.QualifyingActions)
    - [RewardAccountState](#provenance.reward.v1.RewardAccountState)
    - [RewardProgram](#provenance.reward.v1.RewardProgram)
  
    - [RewardAccountState.ClaimStatus](#provenance.reward.v1.RewardAccountState.ClaimStatus)
    - [RewardProgram.State](#provenance.reward.v1.RewardProgram.State)
  
- [provenance/reward/v1/genesis.proto](#provenance/reward/v1/genesis.proto)
    - [GenesisState](#provenance.reward.v1.GenesisState)
  
- [provenance/reward/v1/query.proto](#provenance/reward/v1/query.proto)
    - [QueryClaimPeriodRewardDistributionsByIDRequest](#provenance.reward.v1.QueryClaimPeriodRewardDistributionsByIDRequest)
    - [QueryClaimPeriodRewardDistributionsByIDResponse](#provenance.reward.v1.QueryClaimPeriodRewardDistributionsByIDResponse)
    - [QueryClaimPeriodRewardDistributionsRequest](#provenance.reward.v1.QueryClaimPeriodRewardDistributionsRequest)
    - [QueryClaimPeriodRewardDistributionsResponse](#provenance.reward.v1.QueryClaimPeriodRewardDistributionsResponse)
    - [QueryRewardDistributionsByAddressRequest](#provenance.reward.v1.QueryRewardDistributionsByAddressRequest)
    - [QueryRewardDistributionsByAddressResponse](#provenance.reward.v1.QueryRewardDistributionsByAddressResponse)
    - [QueryRewardProgramByIDRequest](#provenance.reward.v1.QueryRewardProgramByIDRequest)
    - [QueryRewardProgramByIDResponse](#provenance.reward.v1.QueryRewardProgramByIDResponse)
    - [QueryRewardProgramsRequest](#provenance.reward.v1.QueryRewardProgramsRequest)
    - [QueryRewardProgramsResponse](#provenance.reward.v1.QueryRewardProgramsResponse)
    - [RewardAccountResponse](#provenance.reward.v1.RewardAccountResponse)
  
    - [QueryRewardProgramsRequest.QueryType](#provenance.reward.v1.QueryRewardProgramsRequest.QueryType)
  
    - [Query](#provenance.reward.v1.Query)
  
- [provenance/reward/v1/tx.proto](#provenance/reward/v1/tx.proto)
    - [ClaimedRewardPeriodDetail](#provenance.reward.v1.ClaimedRewardPeriodDetail)
    - [MsgClaimAllRewardsRequest](#provenance.reward.v1.MsgClaimAllRewardsRequest)
    - [MsgClaimAllRewardsResponse](#provenance.reward.v1.MsgClaimAllRewardsResponse)
    - [MsgClaimRewardsRequest](#provenance.reward.v1.MsgClaimRewardsRequest)
    - [MsgClaimRewardsResponse](#provenance.reward.v1.MsgClaimRewardsResponse)
    - [MsgCreateRewardProgramRequest](#provenance.reward.v1.MsgCreateRewardProgramRequest)
    - [MsgCreateRewardProgramResponse](#provenance.reward.v1.MsgCreateRewardProgramResponse)
    - [MsgEndRewardProgramRequest](#provenance.reward.v1.MsgEndRewardProgramRequest)
    - [MsgEndRewardProgramResponse](#provenance.reward.v1.MsgEndRewardProgramResponse)
    - [RewardProgramClaimDetail](#provenance.reward.v1.RewardProgramClaimDetail)
  
    - [Msg](#provenance.reward.v1.Msg)
  
- [provenance/trigger/v1/event.proto](#provenance/trigger/v1/event.proto)
    - [EventTriggerCreated](#provenance.trigger.v1.EventTriggerCreated)
    - [EventTriggerDestroyed](#provenance.trigger.v1.EventTriggerDestroyed)
  
- [provenance/trigger/v1/trigger.proto](#provenance/trigger/v1/trigger.proto)
    - [Attribute](#provenance.trigger.v1.Attribute)
    - [BlockHeightEvent](#provenance.trigger.v1.BlockHeightEvent)
    - [BlockTimeEvent](#provenance.trigger.v1.BlockTimeEvent)
    - [QueuedTrigger](#provenance.trigger.v1.QueuedTrigger)
    - [TransactionEvent](#provenance.trigger.v1.TransactionEvent)
    - [Trigger](#provenance.trigger.v1.Trigger)
  
- [provenance/trigger/v1/genesis.proto](#provenance/trigger/v1/genesis.proto)
    - [GasLimit](#provenance.trigger.v1.GasLimit)
    - [GenesisState](#provenance.trigger.v1.GenesisState)
  
- [provenance/trigger/v1/query.proto](#provenance/trigger/v1/query.proto)
    - [QueryTriggerByIDRequest](#provenance.trigger.v1.QueryTriggerByIDRequest)
    - [QueryTriggerByIDResponse](#provenance.trigger.v1.QueryTriggerByIDResponse)
    - [QueryTriggersRequest](#provenance.trigger.v1.QueryTriggersRequest)
    - [QueryTriggersResponse](#provenance.trigger.v1.QueryTriggersResponse)
  
    - [Query](#provenance.trigger.v1.Query)
  
- [provenance/trigger/v1/tx.proto](#provenance/trigger/v1/tx.proto)
    - [MsgCreateTriggerRequest](#provenance.trigger.v1.MsgCreateTriggerRequest)
    - [MsgCreateTriggerResponse](#provenance.trigger.v1.MsgCreateTriggerResponse)
    - [MsgDestroyTriggerRequest](#provenance.trigger.v1.MsgDestroyTriggerRequest)
    - [MsgDestroyTriggerResponse](#provenance.trigger.v1.MsgDestroyTriggerResponse)
  
    - [Msg](#provenance.trigger.v1.Msg)
  
- [Scalar Value Types](#scalar-value-types)



<a name="provenance/attribute/v1/attribute.proto"></a>
<p align="right"><a href="#top">Top</a></p>

## provenance/attribute/v1/attribute.proto



<a name="provenance.attribute.v1.Attribute"></a>

### Attribute
Attribute holds a typed key/value structure for data associated with an account


| Field | Type | Label | Description |
| ----- | ---- | ----- | ----------- |
| `name` | [string](#string) |  | The attribute name. |
| `value` | [bytes](#bytes) |  | The attribute value. |
| `attribute_type` | [AttributeType](#provenance.attribute.v1.AttributeType) |  | The attribute value type. |
| `address` | [string](#string) |  | The address the attribute is bound to |
| `expiration_date` | [google.protobuf.Timestamp](#google.protobuf.Timestamp) |  | Time that an attribute will expire. |






<a name="provenance.attribute.v1.EventAccountDataUpdated"></a>

### EventAccountDataUpdated
EventAccountDataUpdated event emitted when accountdata is set, updated, or deleted.


| Field | Type | Label | Description |
| ----- | ---- | ----- | ----------- |
| `account` | [string](#string) |  |  |






<a name="provenance.attribute.v1.EventAttributeAdd"></a>

### EventAttributeAdd
EventAttributeAdd event emitted when attribute is added


| Field | Type | Label | Description |
| ----- | ---- | ----- | ----------- |
| `name` | [string](#string) |  |  |
| `value` | [string](#string) |  |  |
| `type` | [string](#string) |  |  |
| `account` | [string](#string) |  |  |
| `owner` | [string](#string) |  |  |
| `expiration` | [string](#string) |  |  |






<a name="provenance.attribute.v1.EventAttributeDelete"></a>

### EventAttributeDelete
EventAttributeDelete event emitted when attribute is deleted


| Field | Type | Label | Description |
| ----- | ---- | ----- | ----------- |
| `name` | [string](#string) |  |  |
| `account` | [string](#string) |  |  |
| `owner` | [string](#string) |  |  |






<a name="provenance.attribute.v1.EventAttributeDistinctDelete"></a>

### EventAttributeDistinctDelete
EventAttributeDistinctDelete event emitted when attribute is deleted with matching value


| Field | Type | Label | Description |
| ----- | ---- | ----- | ----------- |
| `name` | [string](#string) |  |  |
| `value` | [string](#string) |  |  |
| `attribute_type` | [string](#string) |  |  |
| `account` | [string](#string) |  |  |
| `owner` | [string](#string) |  |  |






<a name="provenance.attribute.v1.EventAttributeExpirationUpdate"></a>

### EventAttributeExpirationUpdate
EventAttributeExpirationUpdate event emitted when attribute expiration is updated


| Field | Type | Label | Description |
| ----- | ---- | ----- | ----------- |
| `name` | [string](#string) |  |  |
| `value` | [string](#string) |  |  |
| `account` | [string](#string) |  |  |
| `owner` | [string](#string) |  |  |
| `original_expiration` | [string](#string) |  |  |
| `updated_expiration` | [string](#string) |  |  |






<a name="provenance.attribute.v1.EventAttributeExpired"></a>

### EventAttributeExpired
EventAttributeExpired event emitted when attribute has expired and been deleted in BeginBlocker


| Field | Type | Label | Description |
| ----- | ---- | ----- | ----------- |
| `name` | [string](#string) |  |  |
| `value_hash` | [string](#string) |  |  |
| `attribute_type` | [string](#string) |  |  |
| `account` | [string](#string) |  |  |
| `expiration` | [string](#string) |  |  |






<a name="provenance.attribute.v1.EventAttributeUpdate"></a>

### EventAttributeUpdate
EventAttributeUpdate event emitted when attribute is updated


| Field | Type | Label | Description |
| ----- | ---- | ----- | ----------- |
| `name` | [string](#string) |  |  |
| `original_value` | [string](#string) |  |  |
| `original_type` | [string](#string) |  |  |
| `update_value` | [string](#string) |  |  |
| `update_type` | [string](#string) |  |  |
| `account` | [string](#string) |  |  |
| `owner` | [string](#string) |  |  |






<a name="provenance.attribute.v1.Params"></a>

### Params
Params defines the set of params for the attribute module.


| Field | Type | Label | Description |
| ----- | ---- | ----- | ----------- |
| `max_value_length` | [uint32](#uint32) |  | maximum length of data to allow in an attribute value |





 <!-- end messages -->


<a name="provenance.attribute.v1.AttributeType"></a>

### AttributeType
AttributeType defines the type of the data stored in the attribute value

| Name | Number | Description |
| ---- | ------ | ----------- |
| ATTRIBUTE_TYPE_UNSPECIFIED | 0 | ATTRIBUTE_TYPE_UNSPECIFIED defines an unknown/invalid type |
| ATTRIBUTE_TYPE_UUID | 1 | ATTRIBUTE_TYPE_UUID defines an attribute value that contains a string value representation of a V4 uuid |
| ATTRIBUTE_TYPE_JSON | 2 | ATTRIBUTE_TYPE_JSON defines an attribute value that contains a byte string containing json data |
| ATTRIBUTE_TYPE_STRING | 3 | ATTRIBUTE_TYPE_STRING defines an attribute value that contains a generic string value |
| ATTRIBUTE_TYPE_URI | 4 | ATTRIBUTE_TYPE_URI defines an attribute value that contains a URI |
| ATTRIBUTE_TYPE_INT | 5 | ATTRIBUTE_TYPE_INT defines an attribute value that contains an integer (cast as int64) |
| ATTRIBUTE_TYPE_FLOAT | 6 | ATTRIBUTE_TYPE_FLOAT defines an attribute value that contains a float |
| ATTRIBUTE_TYPE_PROTO | 7 | ATTRIBUTE_TYPE_PROTO defines an attribute value that contains a serialized proto value in bytes |
| ATTRIBUTE_TYPE_BYTES | 8 | ATTRIBUTE_TYPE_BYTES defines an attribute value that contains an untyped array of bytes |


 <!-- end enums -->

 <!-- end HasExtensions -->

 <!-- end services -->



<a name="provenance/attribute/v1/genesis.proto"></a>
<p align="right"><a href="#top">Top</a></p>

## provenance/attribute/v1/genesis.proto



<a name="provenance.attribute.v1.GenesisState"></a>

### GenesisState
GenesisState defines the attribute module's genesis state.


| Field | Type | Label | Description |
| ----- | ---- | ----- | ----------- |
| `params` | [Params](#provenance.attribute.v1.Params) |  | params defines all the parameters of the module. |
| `attributes` | [Attribute](#provenance.attribute.v1.Attribute) | repeated | deposits defines all the deposits present at genesis. |





 <!-- end messages -->

 <!-- end enums -->

 <!-- end HasExtensions -->

 <!-- end services -->



<a name="provenance/attribute/v1/query.proto"></a>
<p align="right"><a href="#top">Top</a></p>

## provenance/attribute/v1/query.proto



<a name="provenance.attribute.v1.QueryAccountDataRequest"></a>

### QueryAccountDataRequest
QueryAccountDataRequest is the request type for the Query/AccountData method.


| Field | Type | Label | Description |
| ----- | ---- | ----- | ----------- |
| `account` | [string](#string) |  | account is the bech32 address of the account to get the data for |






<a name="provenance.attribute.v1.QueryAccountDataResponse"></a>

### QueryAccountDataResponse
QueryAccountDataResponse is the response type for the Query/AccountData method.


| Field | Type | Label | Description |
| ----- | ---- | ----- | ----------- |
| `value` | [string](#string) |  | value is the accountdata attribute value for the requested account. |






<a name="provenance.attribute.v1.QueryAttributeAccountsRequest"></a>

### QueryAttributeAccountsRequest
QueryAttributeAccountsRequest is the request type for the Query/AttributeAccounts method.


| Field | Type | Label | Description |
| ----- | ---- | ----- | ----------- |
| `attribute_name` | [string](#string) |  | name is the attribute name to query for |
| `pagination` | [cosmos.base.query.v1beta1.PageRequest](#cosmos.base.query.v1beta1.PageRequest) |  | pagination defines an optional pagination for the request. |






<a name="provenance.attribute.v1.QueryAttributeAccountsResponse"></a>

### QueryAttributeAccountsResponse
QueryAttributeAccountsResponse is the response type for the Query/AttributeAccounts method.


| Field | Type | Label | Description |
| ----- | ---- | ----- | ----------- |
| `accounts` | [string](#string) | repeated | list of account addresses that have attributes of request name |
| `pagination` | [cosmos.base.query.v1beta1.PageResponse](#cosmos.base.query.v1beta1.PageResponse) |  | pagination defines an optional pagination for the request. |






<a name="provenance.attribute.v1.QueryAttributeRequest"></a>

### QueryAttributeRequest
QueryAttributeRequest is the request type for the Query/Attribute method.


| Field | Type | Label | Description |
| ----- | ---- | ----- | ----------- |
| `account` | [string](#string) |  | account defines the address to query for. |
| `name` | [string](#string) |  | name is the attribute name to query for |
| `pagination` | [cosmos.base.query.v1beta1.PageRequest](#cosmos.base.query.v1beta1.PageRequest) |  | pagination defines an optional pagination for the request. |






<a name="provenance.attribute.v1.QueryAttributeResponse"></a>

### QueryAttributeResponse
QueryAttributeResponse is the response type for the Query/Attribute method.


| Field | Type | Label | Description |
| ----- | ---- | ----- | ----------- |
| `account` | [string](#string) |  | a string containing the address of the account the attributes are assigned to. |
| `attributes` | [Attribute](#provenance.attribute.v1.Attribute) | repeated | a list of attribute values |
| `pagination` | [cosmos.base.query.v1beta1.PageResponse](#cosmos.base.query.v1beta1.PageResponse) |  | pagination defines an optional pagination for the request. |






<a name="provenance.attribute.v1.QueryAttributesRequest"></a>

### QueryAttributesRequest
QueryAttributesRequest is the request type for the Query/Attributes method.


| Field | Type | Label | Description |
| ----- | ---- | ----- | ----------- |
| `account` | [string](#string) |  | account defines the address to query for. |
| `pagination` | [cosmos.base.query.v1beta1.PageRequest](#cosmos.base.query.v1beta1.PageRequest) |  | pagination defines an optional pagination for the request. |






<a name="provenance.attribute.v1.QueryAttributesResponse"></a>

### QueryAttributesResponse
QueryAttributesResponse is the response type for the Query/Attributes method.


| Field | Type | Label | Description |
| ----- | ---- | ----- | ----------- |
| `account` | [string](#string) |  | a string containing the address of the account the attributes are assigned to= |
| `attributes` | [Attribute](#provenance.attribute.v1.Attribute) | repeated | a list of attribute values |
| `pagination` | [cosmos.base.query.v1beta1.PageResponse](#cosmos.base.query.v1beta1.PageResponse) |  | pagination defines an optional pagination for the request. |






<a name="provenance.attribute.v1.QueryParamsRequest"></a>

### QueryParamsRequest
QueryParamsRequest is the request type for the Query/Params RPC method.






<a name="provenance.attribute.v1.QueryParamsResponse"></a>

### QueryParamsResponse
QueryParamsResponse is the response type for the Query/Params RPC method.


| Field | Type | Label | Description |
| ----- | ---- | ----- | ----------- |
| `params` | [Params](#provenance.attribute.v1.Params) |  | params defines the parameters of the module. |






<a name="provenance.attribute.v1.QueryScanRequest"></a>

### QueryScanRequest
QueryScanRequest is the request type for the Query/Scan method.


| Field | Type | Label | Description |
| ----- | ---- | ----- | ----------- |
| `account` | [string](#string) |  | account defines the address to query for. |
| `suffix` | [string](#string) |  | name defines the partial attribute name to search for base on names being in RDNS format. |
| `pagination` | [cosmos.base.query.v1beta1.PageRequest](#cosmos.base.query.v1beta1.PageRequest) |  | pagination defines an optional pagination for the request. |






<a name="provenance.attribute.v1.QueryScanResponse"></a>

### QueryScanResponse
QueryScanResponse is the response type for the Query/Scan method.


| Field | Type | Label | Description |
| ----- | ---- | ----- | ----------- |
| `account` | [string](#string) |  | a string containing the address of the account the attributes are assigned to= |
| `attributes` | [Attribute](#provenance.attribute.v1.Attribute) | repeated | a list of attribute values |
| `pagination` | [cosmos.base.query.v1beta1.PageResponse](#cosmos.base.query.v1beta1.PageResponse) |  | pagination defines an optional pagination for the request. |





 <!-- end messages -->

 <!-- end enums -->

 <!-- end HasExtensions -->


<a name="provenance.attribute.v1.Query"></a>

### Query
Query defines the gRPC querier service for attribute module.

| Method Name | Request Type | Response Type | Description | HTTP Verb | Endpoint |
| ----------- | ------------ | ------------- | ------------| ------- | -------- |
| `Params` | [QueryParamsRequest](#provenance.attribute.v1.QueryParamsRequest) | [QueryParamsResponse](#provenance.attribute.v1.QueryParamsResponse) | Params queries params of the attribute module. | GET|/provenance/attribute/v1/params|
| `Attribute` | [QueryAttributeRequest](#provenance.attribute.v1.QueryAttributeRequest) | [QueryAttributeResponse](#provenance.attribute.v1.QueryAttributeResponse) | Attribute queries attributes on a given account (address) for one (or more) with the given name | GET|/provenance/attribute/v1/attribute/{account}/{name}|
| `Attributes` | [QueryAttributesRequest](#provenance.attribute.v1.QueryAttributesRequest) | [QueryAttributesResponse](#provenance.attribute.v1.QueryAttributesResponse) | Attributes queries attributes on a given account (address) for any defined attributes | GET|/provenance/attribute/v1/attributes/{account}|
| `Scan` | [QueryScanRequest](#provenance.attribute.v1.QueryScanRequest) | [QueryScanResponse](#provenance.attribute.v1.QueryScanResponse) | Scan queries attributes on a given account (address) for any that match the provided suffix | GET|/provenance/attribute/v1/attribute/{account}/scan/{suffix}|
| `AttributeAccounts` | [QueryAttributeAccountsRequest](#provenance.attribute.v1.QueryAttributeAccountsRequest) | [QueryAttributeAccountsResponse](#provenance.attribute.v1.QueryAttributeAccountsResponse) | AttributeAccounts queries accounts on a given attribute name | GET|/provenance/attribute/v1/accounts/{attribute_name}|
| `AccountData` | [QueryAccountDataRequest](#provenance.attribute.v1.QueryAccountDataRequest) | [QueryAccountDataResponse](#provenance.attribute.v1.QueryAccountDataResponse) | AccountData returns the accountdata for a specified account. | GET|/provenance/attribute/v1/accountdata/{account}|

 <!-- end services -->



<a name="provenance/attribute/v1/tx.proto"></a>
<p align="right"><a href="#top">Top</a></p>

## provenance/attribute/v1/tx.proto



<a name="provenance.attribute.v1.MsgAddAttributeRequest"></a>

### MsgAddAttributeRequest
MsgAddAttributeRequest defines an sdk.Msg type that is used to add a new attribute to an account.
Attributes may only be set in an account by the account that the attribute name resolves to.


| Field | Type | Label | Description |
| ----- | ---- | ----- | ----------- |
| `name` | [string](#string) |  | The attribute name. |
| `value` | [bytes](#bytes) |  | The attribute value. |
| `attribute_type` | [AttributeType](#provenance.attribute.v1.AttributeType) |  | The attribute value type. |
| `account` | [string](#string) |  | The account to add the attribute to. |
| `owner` | [string](#string) |  | The address that the name must resolve to. |
| `expiration_date` | [google.protobuf.Timestamp](#google.protobuf.Timestamp) |  | Time that an attribute will expire. |






<a name="provenance.attribute.v1.MsgAddAttributeResponse"></a>

### MsgAddAttributeResponse
MsgAddAttributeResponse defines the Msg/AddAttribute response type.






<a name="provenance.attribute.v1.MsgDeleteAttributeRequest"></a>

### MsgDeleteAttributeRequest
MsgDeleteAttributeRequest defines a message to delete an attribute from an account
Attributes may only be removed from an account by the account that the attribute name resolves to.


| Field | Type | Label | Description |
| ----- | ---- | ----- | ----------- |
| `name` | [string](#string) |  | The attribute name. |
| `account` | [string](#string) |  | The account to add the attribute to. |
| `owner` | [string](#string) |  | The address that the name must resolve to. |






<a name="provenance.attribute.v1.MsgDeleteAttributeResponse"></a>

### MsgDeleteAttributeResponse
MsgDeleteAttributeResponse defines the Msg/DeleteAttribute response type.






<a name="provenance.attribute.v1.MsgDeleteDistinctAttributeRequest"></a>

### MsgDeleteDistinctAttributeRequest
MsgDeleteDistinctAttributeRequest defines a message to delete an attribute with matching name, value, and type from
an account. Attributes may only be removed from an account by the account that the attribute name resolves to.


| Field | Type | Label | Description |
| ----- | ---- | ----- | ----------- |
| `name` | [string](#string) |  | The attribute name. |
| `value` | [bytes](#bytes) |  | The attribute value. |
| `account` | [string](#string) |  | The account to add the attribute to. |
| `owner` | [string](#string) |  | The address that the name must resolve to. |






<a name="provenance.attribute.v1.MsgDeleteDistinctAttributeResponse"></a>

### MsgDeleteDistinctAttributeResponse
MsgDeleteDistinctAttributeResponse defines the Msg/DeleteDistinctAttribute response type.






<a name="provenance.attribute.v1.MsgSetAccountDataRequest"></a>

### MsgSetAccountDataRequest
MsgSetAccountDataRequest defines a message to set an account's accountdata attribute.


| Field | Type | Label | Description |
| ----- | ---- | ----- | ----------- |
| `value` | [string](#string) |  |  |
| `account` | [string](#string) |  |  |






<a name="provenance.attribute.v1.MsgSetAccountDataResponse"></a>

### MsgSetAccountDataResponse
MsgSetAccountDataResponse defines the Msg/SetAccountData response type.






<a name="provenance.attribute.v1.MsgUpdateAttributeExpirationRequest"></a>

### MsgUpdateAttributeExpirationRequest
MsgUpdateAttributeExpirationRequest defines an sdk.Msg type that is used to update an existing attribute's expiration
date


| Field | Type | Label | Description |
| ----- | ---- | ----- | ----------- |
| `name` | [string](#string) |  | The attribute name. |
| `value` | [bytes](#bytes) |  | The original attribute value. |
| `expiration_date` | [google.protobuf.Timestamp](#google.protobuf.Timestamp) |  | Time that an attribute will expire. |
| `account` | [string](#string) |  | The account to add the attribute to. |
| `owner` | [string](#string) |  | The address that the name must resolve to. |






<a name="provenance.attribute.v1.MsgUpdateAttributeExpirationResponse"></a>

### MsgUpdateAttributeExpirationResponse
MsgUpdateAttributeExpirationResponse defines the Msg/Vote response type.






<a name="provenance.attribute.v1.MsgUpdateAttributeRequest"></a>

### MsgUpdateAttributeRequest
MsgUpdateAttributeRequest defines an sdk.Msg type that is used to update an existing attribute to an account.
Attributes may only be set in an account by the account that the attribute name resolves to.


| Field | Type | Label | Description |
| ----- | ---- | ----- | ----------- |
| `name` | [string](#string) |  | The attribute name. |
| `original_value` | [bytes](#bytes) |  | The original attribute value. |
| `update_value` | [bytes](#bytes) |  | The update attribute value. |
| `original_attribute_type` | [AttributeType](#provenance.attribute.v1.AttributeType) |  | The original attribute value type. |
| `update_attribute_type` | [AttributeType](#provenance.attribute.v1.AttributeType) |  | The update attribute value type. |
| `account` | [string](#string) |  | The account to add the attribute to. |
| `owner` | [string](#string) |  | The address that the name must resolve to. |






<a name="provenance.attribute.v1.MsgUpdateAttributeResponse"></a>

### MsgUpdateAttributeResponse
MsgUpdateAttributeResponse defines the Msg/UpdateAttribute response type.





 <!-- end messages -->

 <!-- end enums -->

 <!-- end HasExtensions -->


<a name="provenance.attribute.v1.Msg"></a>

### Msg
Msg defines the attribute module Msg service.

| Method Name | Request Type | Response Type | Description | HTTP Verb | Endpoint |
| ----------- | ------------ | ------------- | ------------| ------- | -------- |
| `AddAttribute` | [MsgAddAttributeRequest](#provenance.attribute.v1.MsgAddAttributeRequest) | [MsgAddAttributeResponse](#provenance.attribute.v1.MsgAddAttributeResponse) | AddAttribute defines a method to verify a particular invariance. | |
| `UpdateAttribute` | [MsgUpdateAttributeRequest](#provenance.attribute.v1.MsgUpdateAttributeRequest) | [MsgUpdateAttributeResponse](#provenance.attribute.v1.MsgUpdateAttributeResponse) | UpdateAttribute defines a method to verify a particular invariance. | |
| `UpdateAttributeExpiration` | [MsgUpdateAttributeExpirationRequest](#provenance.attribute.v1.MsgUpdateAttributeExpirationRequest) | [MsgUpdateAttributeExpirationResponse](#provenance.attribute.v1.MsgUpdateAttributeExpirationResponse) | UpdateAttributeExpiration defines a method to verify a particular invariance. | |
| `DeleteAttribute` | [MsgDeleteAttributeRequest](#provenance.attribute.v1.MsgDeleteAttributeRequest) | [MsgDeleteAttributeResponse](#provenance.attribute.v1.MsgDeleteAttributeResponse) | DeleteAttribute defines a method to verify a particular invariance. | |
| `DeleteDistinctAttribute` | [MsgDeleteDistinctAttributeRequest](#provenance.attribute.v1.MsgDeleteDistinctAttributeRequest) | [MsgDeleteDistinctAttributeResponse](#provenance.attribute.v1.MsgDeleteDistinctAttributeResponse) | DeleteDistinctAttribute defines a method to verify a particular invariance. | |
| `SetAccountData` | [MsgSetAccountDataRequest](#provenance.attribute.v1.MsgSetAccountDataRequest) | [MsgSetAccountDataResponse](#provenance.attribute.v1.MsgSetAccountDataResponse) | SetAccountData defines a method for setting/updating an account's accountdata attribute. | |

 <!-- end services -->



<a name="provenance/hold/v1/events.proto"></a>
<p align="right"><a href="#top">Top</a></p>

## provenance/hold/v1/events.proto



<a name="provenance.hold.v1.EventHoldAdded"></a>

### EventHoldAdded
EventHoldAdded is an event indicating that some funds were placed on hold in an account.


| Field | Type | Label | Description |
| ----- | ---- | ----- | ----------- |
| `address` | [string](#string) |  | address is the bech32 address string of the account with the funds. |
| `amount` | [string](#string) |  | amount is a Coins string of the funds placed on hold. |
| `reason` | [string](#string) |  | reason is a human-readable indicator of why this hold was added. |






<a name="provenance.hold.v1.EventHoldReleased"></a>

### EventHoldReleased
EventHoldReleased is an event indicating that some funds were released from hold for an account.


| Field | Type | Label | Description |
| ----- | ---- | ----- | ----------- |
| `address` | [string](#string) |  | address is the bech32 address string of the account with the funds. |
| `amount` | [string](#string) |  | amount is a Coins string of the funds released from hold. |





 <!-- end messages -->

 <!-- end enums -->

 <!-- end HasExtensions -->

 <!-- end services -->



<a name="provenance/hold/v1/hold.proto"></a>
<p align="right"><a href="#top">Top</a></p>

## provenance/hold/v1/hold.proto



<a name="provenance.hold.v1.AccountHold"></a>

### AccountHold
AccountHold associates an address with an amount on hold for that address.


| Field | Type | Label | Description |
| ----- | ---- | ----- | ----------- |
| `address` | [string](#string) |  | address is the account address that holds the funds on hold. |
| `amount` | [cosmos.base.v1beta1.Coin](#cosmos.base.v1beta1.Coin) | repeated | amount is the balances that are on hold for the address. |





 <!-- end messages -->

 <!-- end enums -->

 <!-- end HasExtensions -->

 <!-- end services -->



<a name="provenance/hold/v1/genesis.proto"></a>
<p align="right"><a href="#top">Top</a></p>

## provenance/hold/v1/genesis.proto



<a name="provenance.hold.v1.GenesisState"></a>

### GenesisState
GenesisState defines the attribute module's genesis state.


| Field | Type | Label | Description |
| ----- | ---- | ----- | ----------- |
| `holds` | [AccountHold](#provenance.hold.v1.AccountHold) | repeated | holds defines the funds on hold at genesis. |





 <!-- end messages -->

 <!-- end enums -->

 <!-- end HasExtensions -->

 <!-- end services -->



<a name="provenance/hold/v1/query.proto"></a>
<p align="right"><a href="#top">Top</a></p>

## provenance/hold/v1/query.proto



<a name="provenance.hold.v1.GetAllHoldsRequest"></a>

### GetAllHoldsRequest
GetAllHoldsRequest is the request type for the Query/GetAllHolds query.


| Field | Type | Label | Description |
| ----- | ---- | ----- | ----------- |
| `pagination` | [cosmos.base.query.v1beta1.PageRequest](#cosmos.base.query.v1beta1.PageRequest) |  | pagination defines an optional pagination for the request. |






<a name="provenance.hold.v1.GetAllHoldsResponse"></a>

### GetAllHoldsResponse
GetAllHoldsResponse is the response type for the Query/GetAllHolds query.


| Field | Type | Label | Description |
| ----- | ---- | ----- | ----------- |
| `holds` | [AccountHold](#provenance.hold.v1.AccountHold) | repeated | holds is a list of addresses with funds on hold and the amounts being held. |
| `pagination` | [cosmos.base.query.v1beta1.PageResponse](#cosmos.base.query.v1beta1.PageResponse) |  | pagination defines an optional pagination for the request. |






<a name="provenance.hold.v1.GetHoldsRequest"></a>

### GetHoldsRequest
GetHoldsRequest is the request type for the Query/GetHolds query.


| Field | Type | Label | Description |
| ----- | ---- | ----- | ----------- |
| `address` | [string](#string) |  | address is the account address to get on-hold balances for. |






<a name="provenance.hold.v1.GetHoldsResponse"></a>

### GetHoldsResponse
GetHoldsResponse is the response type for the Query/GetHolds query.


| Field | Type | Label | Description |
| ----- | ---- | ----- | ----------- |
| `amount` | [cosmos.base.v1beta1.Coin](#cosmos.base.v1beta1.Coin) | repeated | amount is the total on hold for the requested address. |





 <!-- end messages -->

 <!-- end enums -->

 <!-- end HasExtensions -->


<a name="provenance.hold.v1.Query"></a>

### Query
Query defines the gRPC querier service for attribute module.

| Method Name | Request Type | Response Type | Description | HTTP Verb | Endpoint |
| ----------- | ------------ | ------------- | ------------| ------- | -------- |
| `GetHolds` | [GetHoldsRequest](#provenance.hold.v1.GetHoldsRequest) | [GetHoldsResponse](#provenance.hold.v1.GetHoldsResponse) | GetHolds looks up the funds that are on hold for an address. | GET|/provenance/hold/v1/funds/{address}|
| `GetAllHolds` | [GetAllHoldsRequest](#provenance.hold.v1.GetAllHoldsRequest) | [GetAllHoldsResponse](#provenance.hold.v1.GetAllHoldsResponse) | GetAllHolds returns all addresses with funds on hold, and the amount held. | GET|/provenance/hold/v1/funds|

 <!-- end services -->



<a name="provenance/ibchooks/v1/params.proto"></a>
<p align="right"><a href="#top">Top</a></p>

## provenance/ibchooks/v1/params.proto



<a name="provenance.ibchooks.v1.Params"></a>

### Params
Params defines the allowed async ack contracts


| Field | Type | Label | Description |
| ----- | ---- | ----- | ----------- |
| `allowed_async_ack_contracts` | [string](#string) | repeated |  |





 <!-- end messages -->

 <!-- end enums -->

 <!-- end HasExtensions -->

 <!-- end services -->



<a name="provenance/ibchooks/v1/genesis.proto"></a>
<p align="right"><a href="#top">Top</a></p>

## provenance/ibchooks/v1/genesis.proto



<a name="provenance.ibchooks.v1.GenesisState"></a>

### GenesisState
GenesisState is the IBC Hooks genesis state (params)


| Field | Type | Label | Description |
| ----- | ---- | ----- | ----------- |
| `params` | [Params](#provenance.ibchooks.v1.Params) |  |  |





 <!-- end messages -->

 <!-- end enums -->

 <!-- end HasExtensions -->

 <!-- end services -->



<a name="provenance/ibchooks/v1/tx.proto"></a>
<p align="right"><a href="#top">Top</a></p>

## provenance/ibchooks/v1/tx.proto



<a name="provenance.ibchooks.v1.MsgEmitIBCAck"></a>

### MsgEmitIBCAck
MsgEmitIBCAck is the IBC Acknowledgement


| Field | Type | Label | Description |
| ----- | ---- | ----- | ----------- |
| `sender` | [string](#string) |  |  |
| `packet_sequence` | [uint64](#uint64) |  |  |
| `channel` | [string](#string) |  |  |






<a name="provenance.ibchooks.v1.MsgEmitIBCAckResponse"></a>

### MsgEmitIBCAckResponse
MsgEmitIBCAckResponse is the IBC Acknowledgement response


| Field | Type | Label | Description |
| ----- | ---- | ----- | ----------- |
| `contract_result` | [string](#string) |  |  |
| `ibc_ack` | [string](#string) |  |  |





 <!-- end messages -->

 <!-- end enums -->

 <!-- end HasExtensions -->


<a name="provenance.ibchooks.v1.Msg"></a>

### Msg
Msg defines the Msg service.

| Method Name | Request Type | Response Type | Description | HTTP Verb | Endpoint |
| ----------- | ------------ | ------------- | ------------| ------- | -------- |
| `EmitIBCAck` | [MsgEmitIBCAck](#provenance.ibchooks.v1.MsgEmitIBCAck) | [MsgEmitIBCAckResponse](#provenance.ibchooks.v1.MsgEmitIBCAckResponse) | EmitIBCAck checks the sender can emit the ack and writes the IBC acknowledgement | |

 <!-- end services -->



<a name="provenance/marker/v1/accessgrant.proto"></a>
<p align="right"><a href="#top">Top</a></p>

## provenance/marker/v1/accessgrant.proto



<a name="provenance.marker.v1.AccessGrant"></a>

### AccessGrant
AccessGrant associates a collection of permissions with an address for delegated marker account control.


| Field | Type | Label | Description |
| ----- | ---- | ----- | ----------- |
| `address` | [string](#string) |  |  |
| `permissions` | [Access](#provenance.marker.v1.Access) | repeated |  |





 <!-- end messages -->


<a name="provenance.marker.v1.Access"></a>

### Access
Access defines the different types of permissions that a marker supports granting to an address.

| Name | Number | Description |
| ---- | ------ | ----------- |
| ACCESS_UNSPECIFIED | 0 | ACCESS_UNSPECIFIED defines a no-op vote option. |
| ACCESS_MINT | 1 | ACCESS_MINT is the ability to increase the supply of a marker |
| ACCESS_BURN | 2 | ACCESS_BURN is the ability to decrease the supply of the marker using coin held by the marker. |
| ACCESS_DEPOSIT | 3 | ACCESS_DEPOSIT is the ability to set a marker reference to this marker in the metadata/scopes module |
| ACCESS_WITHDRAW | 4 | ACCESS_WITHDRAW is the ability to remove marker references to this marker in from metadata/scopes or transfer coin from this marker account to another account. |
| ACCESS_DELETE | 5 | ACCESS_DELETE is the ability to move a proposed, finalized or active marker into the cancelled state. This access also allows cancelled markers to be marked for deletion |
| ACCESS_ADMIN | 6 | ACCESS_ADMIN is the ability to add access grants for accounts to the list of marker permissions. |
| ACCESS_TRANSFER | 7 | ACCESS_TRANSFER is the ability to invoke a send operation using the marker module to facilitate exchange. This access right is only supported on RESTRICTED markers. |


 <!-- end enums -->

 <!-- end HasExtensions -->

 <!-- end services -->



<a name="provenance/marker/v1/authz.proto"></a>
<p align="right"><a href="#top">Top</a></p>

## provenance/marker/v1/authz.proto



<a name="provenance.marker.v1.MarkerTransferAuthorization"></a>

### MarkerTransferAuthorization
MarkerTransferAuthorization gives the grantee permissions to execute
a marker transfer on behalf of the granter's account.


| Field | Type | Label | Description |
| ----- | ---- | ----- | ----------- |
| `transfer_limit` | [cosmos.base.v1beta1.Coin](#cosmos.base.v1beta1.Coin) | repeated | transfer_limit is the total amount the grantee can transfer |
| `allow_list` | [string](#string) | repeated | allow_list specifies an optional list of addresses to whom the grantee can send restricted coins on behalf of the granter. If omitted, any recipient is allowed. |





 <!-- end messages -->

 <!-- end enums -->

 <!-- end HasExtensions -->

 <!-- end services -->



<a name="provenance/marker/v1/marker.proto"></a>
<p align="right"><a href="#top">Top</a></p>

## provenance/marker/v1/marker.proto



<a name="provenance.marker.v1.EventDenomUnit"></a>

### EventDenomUnit
EventDenomUnit denom units for set denom metadata event


| Field | Type | Label | Description |
| ----- | ---- | ----- | ----------- |
| `denom` | [string](#string) |  |  |
| `exponent` | [string](#string) |  |  |
| `aliases` | [string](#string) | repeated |  |






<a name="provenance.marker.v1.EventMarkerAccess"></a>

### EventMarkerAccess
EventMarkerAccess event access permissions for address


| Field | Type | Label | Description |
| ----- | ---- | ----- | ----------- |
| `address` | [string](#string) |  |  |
| `permissions` | [string](#string) | repeated |  |






<a name="provenance.marker.v1.EventMarkerActivate"></a>

### EventMarkerActivate
EventMarkerActivate event emitted when marker is activated


| Field | Type | Label | Description |
| ----- | ---- | ----- | ----------- |
| `denom` | [string](#string) |  |  |
| `administrator` | [string](#string) |  |  |






<a name="provenance.marker.v1.EventMarkerAdd"></a>

### EventMarkerAdd
EventMarkerAdd event emitted when marker is added


| Field | Type | Label | Description |
| ----- | ---- | ----- | ----------- |
| `denom` | [string](#string) |  |  |
| `amount` | [string](#string) |  |  |
| `status` | [string](#string) |  |  |
| `manager` | [string](#string) |  |  |
| `marker_type` | [string](#string) |  |  |
| `address` | [string](#string) |  |  |






<a name="provenance.marker.v1.EventMarkerAddAccess"></a>

### EventMarkerAddAccess
EventMarkerAddAccess event emitted when marker access is added


| Field | Type | Label | Description |
| ----- | ---- | ----- | ----------- |
| `access` | [EventMarkerAccess](#provenance.marker.v1.EventMarkerAccess) |  |  |
| `denom` | [string](#string) |  |  |
| `administrator` | [string](#string) |  |  |






<a name="provenance.marker.v1.EventMarkerBurn"></a>

### EventMarkerBurn
EventMarkerBurn event emitted when coin is burned from marker


| Field | Type | Label | Description |
| ----- | ---- | ----- | ----------- |
| `amount` | [string](#string) |  |  |
| `denom` | [string](#string) |  |  |
| `administrator` | [string](#string) |  |  |






<a name="provenance.marker.v1.EventMarkerCancel"></a>

### EventMarkerCancel
EventMarkerCancel event emitted when marker is cancelled


| Field | Type | Label | Description |
| ----- | ---- | ----- | ----------- |
| `denom` | [string](#string) |  |  |
| `administrator` | [string](#string) |  |  |






<a name="provenance.marker.v1.EventMarkerDelete"></a>

### EventMarkerDelete
EventMarkerDelete event emitted when marker is deleted


| Field | Type | Label | Description |
| ----- | ---- | ----- | ----------- |
| `denom` | [string](#string) |  |  |
| `administrator` | [string](#string) |  |  |






<a name="provenance.marker.v1.EventMarkerDeleteAccess"></a>

### EventMarkerDeleteAccess
EventMarkerDeleteAccess event emitted when marker access is revoked


| Field | Type | Label | Description |
| ----- | ---- | ----- | ----------- |
| `remove_address` | [string](#string) |  |  |
| `denom` | [string](#string) |  |  |
| `administrator` | [string](#string) |  |  |






<a name="provenance.marker.v1.EventMarkerFinalize"></a>

### EventMarkerFinalize
EventMarkerFinalize event emitted when marker is finalized


| Field | Type | Label | Description |
| ----- | ---- | ----- | ----------- |
| `denom` | [string](#string) |  |  |
| `administrator` | [string](#string) |  |  |






<a name="provenance.marker.v1.EventMarkerMint"></a>

### EventMarkerMint
EventMarkerMint event emitted when additional marker supply is minted


| Field | Type | Label | Description |
| ----- | ---- | ----- | ----------- |
| `amount` | [string](#string) |  |  |
| `denom` | [string](#string) |  |  |
| `administrator` | [string](#string) |  |  |






<a name="provenance.marker.v1.EventMarkerSetDenomMetadata"></a>

### EventMarkerSetDenomMetadata
EventMarkerSetDenomMetadata event emitted when metadata is set on marker with denom


| Field | Type | Label | Description |
| ----- | ---- | ----- | ----------- |
| `metadata_base` | [string](#string) |  |  |
| `metadata_description` | [string](#string) |  |  |
| `metadata_display` | [string](#string) |  |  |
| `metadata_denom_units` | [EventDenomUnit](#provenance.marker.v1.EventDenomUnit) | repeated |  |
| `administrator` | [string](#string) |  |  |
| `metadata_name` | [string](#string) |  |  |
| `metadata_symbol` | [string](#string) |  |  |






<a name="provenance.marker.v1.EventMarkerTransfer"></a>

### EventMarkerTransfer
EventMarkerTransfer event emitted when coins are transfered to from account to another


| Field | Type | Label | Description |
| ----- | ---- | ----- | ----------- |
| `amount` | [string](#string) |  |  |
| `denom` | [string](#string) |  |  |
| `administrator` | [string](#string) |  |  |
| `to_address` | [string](#string) |  |  |
| `from_address` | [string](#string) |  |  |






<a name="provenance.marker.v1.EventMarkerWithdraw"></a>

### EventMarkerWithdraw
EventMarkerWithdraw event emitted when coins are withdrew from marker


| Field | Type | Label | Description |
| ----- | ---- | ----- | ----------- |
| `coins` | [string](#string) |  |  |
| `denom` | [string](#string) |  |  |
| `administrator` | [string](#string) |  |  |
| `to_address` | [string](#string) |  |  |






<a name="provenance.marker.v1.EventSetNetAssetValue"></a>

### EventSetNetAssetValue
EventSetNetAssetValue event emitted when Net Asset Value for marker is update or added


| Field | Type | Label | Description |
| ----- | ---- | ----- | ----------- |
| `denom` | [string](#string) |  |  |
| `price` | [string](#string) |  |  |
| `volume` | [string](#string) |  |  |
| `source` | [string](#string) |  |  |






<a name="provenance.marker.v1.MarkerAccount"></a>

### MarkerAccount
MarkerAccount holds the marker configuration information in addition to a base account structure.


| Field | Type | Label | Description |
| ----- | ---- | ----- | ----------- |
| `base_account` | [cosmos.auth.v1beta1.BaseAccount](#cosmos.auth.v1beta1.BaseAccount) |  | base cosmos account information including address and coin holdings. |
| `manager` | [string](#string) |  | Address that owns the marker configuration. This account must sign any requests to change marker config (only valid for statuses prior to finalization) |
| `access_control` | [AccessGrant](#provenance.marker.v1.AccessGrant) | repeated | Access control lists |
| `status` | [MarkerStatus](#provenance.marker.v1.MarkerStatus) |  | Indicates the current status of this marker record. |
| `denom` | [string](#string) |  | value denomination and total supply for the token. |
| `supply` | [string](#string) |  | the total supply expected for a marker. This is the amount that is minted when a marker is created. |
| `marker_type` | [MarkerType](#provenance.marker.v1.MarkerType) |  | Marker type information |
| `supply_fixed` | [bool](#bool) |  | A fixed supply will mint additional coin automatically if the total supply decreases below a set value. This may occur if the coin is burned or an account holding the coin is slashed. (default: true) |
| `allow_governance_control` | [bool](#bool) |  | indicates that governance based control is allowed for this marker |
| `allow_forced_transfer` | [bool](#bool) |  | Whether an admin can transfer restricted coins from a 3rd-party account without their signature. |
| `required_attributes` | [string](#string) | repeated | list of required attributes on restricted marker in order to send and receive transfers if sender does not have transfer authority |






<a name="provenance.marker.v1.NetAssetValue"></a>

### NetAssetValue
NetAssetValue defines a marker's net asset value


| Field | Type | Label | Description |
| ----- | ---- | ----- | ----------- |
| `price` | [cosmos.base.v1beta1.Coin](#cosmos.base.v1beta1.Coin) |  | price is the complete value of the asset's volume |
| `volume` | [uint64](#uint64) |  | volume is the number of tokens of the marker that were purchased for the price |
| `updated_block_height` | [uint64](#uint64) |  | updated_block_height is the block height of last update |






<a name="provenance.marker.v1.Params"></a>

### Params
Params defines the set of params for the account module.


| Field | Type | Label | Description |
| ----- | ---- | ----- | ----------- |
| `max_total_supply` | [uint64](#uint64) |  | maximum amount of supply to allow a marker to be created with |
| `enable_governance` | [bool](#bool) |  | indicates if governance based controls of markers is allowed. |
| `unrestricted_denom_regex` | [string](#string) |  | a regular expression used to validate marker denom values from normal create requests (governance requests are only subject to platform coin validation denom expression) |





 <!-- end messages -->


<a name="provenance.marker.v1.MarkerStatus"></a>

### MarkerStatus
MarkerStatus defines the various states a marker account can be in.

| Name | Number | Description |
| ---- | ------ | ----------- |
| MARKER_STATUS_UNSPECIFIED | 0 | MARKER_STATUS_UNSPECIFIED - Unknown/Invalid Marker Status |
| MARKER_STATUS_PROPOSED | 1 | MARKER_STATUS_PROPOSED - Initial configuration period, updates allowed, token supply not created. |
| MARKER_STATUS_FINALIZED | 2 | MARKER_STATUS_FINALIZED - Configuration finalized, ready for supply creation |
| MARKER_STATUS_ACTIVE | 3 | MARKER_STATUS_ACTIVE - Supply is created, rules are in force. |
| MARKER_STATUS_CANCELLED | 4 | MARKER_STATUS_CANCELLED - Marker has been cancelled, pending destroy |
| MARKER_STATUS_DESTROYED | 5 | MARKER_STATUS_DESTROYED - Marker supply has all been recalled, marker is considered destroyed and no further actions allowed. |



<a name="provenance.marker.v1.MarkerType"></a>

### MarkerType
MarkerType defines the types of marker

| Name | Number | Description |
| ---- | ------ | ----------- |
| MARKER_TYPE_UNSPECIFIED | 0 | MARKER_TYPE_UNSPECIFIED is an invalid/unknown marker type. |
| MARKER_TYPE_COIN | 1 | MARKER_TYPE_COIN is a marker that represents a standard fungible coin (default). |
| MARKER_TYPE_RESTRICTED | 2 | MARKER_TYPE_RESTRICTED is a marker that represents a denom with send_enabled = false. |


 <!-- end enums -->

 <!-- end HasExtensions -->

 <!-- end services -->



<a name="provenance/marker/v1/genesis.proto"></a>
<p align="right"><a href="#top">Top</a></p>

## provenance/marker/v1/genesis.proto



<a name="provenance.marker.v1.DenySendAddress"></a>

### DenySendAddress
DenySendAddress defines addresses that are denied sends for marker denom


| Field | Type | Label | Description |
| ----- | ---- | ----- | ----------- |
| `marker_address` | [string](#string) |  | marker_address is the marker's address for denied address |
| `deny_address` | [string](#string) |  | deny_address defines all wallet addresses that are denied sends for the marker |






<a name="provenance.marker.v1.GenesisState"></a>

### GenesisState
GenesisState defines the account module's genesis state.


| Field | Type | Label | Description |
| ----- | ---- | ----- | ----------- |
| `params` | [Params](#provenance.marker.v1.Params) |  | params defines all the parameters of the module. |
| `markers` | [MarkerAccount](#provenance.marker.v1.MarkerAccount) | repeated | A collection of marker accounts to create on start |
<<<<<<< HEAD
| `deny_send_addresses` | [DenySendAddress](#provenance.marker.v1.DenySendAddress) | repeated | list of denom based denied send addresses |
=======
| `net_asset_values` | [MarkerNetAssetValues](#provenance.marker.v1.MarkerNetAssetValues) | repeated |  |






<a name="provenance.marker.v1.MarkerNetAssetValues"></a>

### MarkerNetAssetValues
MarkerNetAssetValues defines the net asset values for a marker


| Field | Type | Label | Description |
| ----- | ---- | ----- | ----------- |
| `address` | [string](#string) |  | address defines the marker address |
| `net_asset_values` | [NetAssetValue](#provenance.marker.v1.NetAssetValue) | repeated | net_asset_values that are assigned to marker |
>>>>>>> 8556cd6d





 <!-- end messages -->

 <!-- end enums -->

 <!-- end HasExtensions -->

 <!-- end services -->



<a name="provenance/marker/v1/proposals.proto"></a>
<p align="right"><a href="#top">Top</a></p>

## provenance/marker/v1/proposals.proto



<a name="provenance.marker.v1.AddMarkerProposal"></a>

### AddMarkerProposal
AddMarkerProposal is deprecated and can no longer be used.
Deprecated: This message is no longer usable. It is only still included for
backwards compatibility (e.g. looking up old governance proposals).
It is replaced by providing a MsgAddMarkerRequest in a governance proposal.


| Field | Type | Label | Description |
| ----- | ---- | ----- | ----------- |
| `title` | [string](#string) |  |  |
| `description` | [string](#string) |  |  |
| `amount` | [cosmos.base.v1beta1.Coin](#cosmos.base.v1beta1.Coin) |  |  |
| `manager` | [string](#string) |  |  |
| `status` | [MarkerStatus](#provenance.marker.v1.MarkerStatus) |  |  |
| `marker_type` | [MarkerType](#provenance.marker.v1.MarkerType) |  |  |
| `access_list` | [AccessGrant](#provenance.marker.v1.AccessGrant) | repeated |  |
| `supply_fixed` | [bool](#bool) |  |  |
| `allow_governance_control` | [bool](#bool) |  |  |






<a name="provenance.marker.v1.ChangeStatusProposal"></a>

### ChangeStatusProposal
ChangeStatusProposal defines a governance proposal to administer a marker to change its status


| Field | Type | Label | Description |
| ----- | ---- | ----- | ----------- |
| `title` | [string](#string) |  |  |
| `description` | [string](#string) |  |  |
| `denom` | [string](#string) |  |  |
| `new_status` | [MarkerStatus](#provenance.marker.v1.MarkerStatus) |  |  |






<a name="provenance.marker.v1.RemoveAdministratorProposal"></a>

### RemoveAdministratorProposal
RemoveAdministratorProposal defines a governance proposal to administer a marker and remove all permissions for a
given address


| Field | Type | Label | Description |
| ----- | ---- | ----- | ----------- |
| `title` | [string](#string) |  |  |
| `description` | [string](#string) |  |  |
| `denom` | [string](#string) |  |  |
| `removed_address` | [string](#string) | repeated |  |






<a name="provenance.marker.v1.SetAdministratorProposal"></a>

### SetAdministratorProposal
SetAdministratorProposal defines a governance proposal to administer a marker and set administrators with specific
access on the marker


| Field | Type | Label | Description |
| ----- | ---- | ----- | ----------- |
| `title` | [string](#string) |  |  |
| `description` | [string](#string) |  |  |
| `denom` | [string](#string) |  |  |
| `access` | [AccessGrant](#provenance.marker.v1.AccessGrant) | repeated |  |






<a name="provenance.marker.v1.SetDenomMetadataProposal"></a>

### SetDenomMetadataProposal
SetDenomMetadataProposal defines a governance proposal to set the metadata for a denom


| Field | Type | Label | Description |
| ----- | ---- | ----- | ----------- |
| `title` | [string](#string) |  |  |
| `description` | [string](#string) |  |  |
| `metadata` | [cosmos.bank.v1beta1.Metadata](#cosmos.bank.v1beta1.Metadata) |  |  |






<a name="provenance.marker.v1.SupplyDecreaseProposal"></a>

### SupplyDecreaseProposal
SupplyDecreaseProposal defines a governance proposal to administer a marker and decrease the total supply through
burning coin held within the marker


| Field | Type | Label | Description |
| ----- | ---- | ----- | ----------- |
| `title` | [string](#string) |  |  |
| `description` | [string](#string) |  |  |
| `amount` | [cosmos.base.v1beta1.Coin](#cosmos.base.v1beta1.Coin) |  |  |






<a name="provenance.marker.v1.SupplyIncreaseProposal"></a>

### SupplyIncreaseProposal
SupplyIncreaseProposal defines a governance proposal to administer a marker and increase total supply of the marker
through minting coin and placing it within the marker or assigning it directly to an account


| Field | Type | Label | Description |
| ----- | ---- | ----- | ----------- |
| `title` | [string](#string) |  |  |
| `description` | [string](#string) |  |  |
| `amount` | [cosmos.base.v1beta1.Coin](#cosmos.base.v1beta1.Coin) |  |  |
| `target_address` | [string](#string) |  | an optional target address for the minted coin from this request |






<a name="provenance.marker.v1.WithdrawEscrowProposal"></a>

### WithdrawEscrowProposal
WithdrawEscrowProposal defines a governance proposal to withdraw escrow coins from a marker


| Field | Type | Label | Description |
| ----- | ---- | ----- | ----------- |
| `title` | [string](#string) |  |  |
| `description` | [string](#string) |  |  |
| `denom` | [string](#string) |  |  |
| `amount` | [cosmos.base.v1beta1.Coin](#cosmos.base.v1beta1.Coin) | repeated |  |
| `target_address` | [string](#string) |  |  |





 <!-- end messages -->

 <!-- end enums -->

 <!-- end HasExtensions -->

 <!-- end services -->



<a name="provenance/marker/v1/query.proto"></a>
<p align="right"><a href="#top">Top</a></p>

## provenance/marker/v1/query.proto



<a name="provenance.marker.v1.Balance"></a>

### Balance
Balance defines an account address and balance pair used in queries for accounts holding a marker


| Field | Type | Label | Description |
| ----- | ---- | ----- | ----------- |
| `address` | [string](#string) |  | address is the address of the balance holder. |
| `coins` | [cosmos.base.v1beta1.Coin](#cosmos.base.v1beta1.Coin) | repeated | coins defines the different coins this balance holds. |






<a name="provenance.marker.v1.QueryAccessRequest"></a>

### QueryAccessRequest
QueryAccessRequest is the request type for the Query/MarkerAccess method.


| Field | Type | Label | Description |
| ----- | ---- | ----- | ----------- |
| `id` | [string](#string) |  | address or denom for the marker |






<a name="provenance.marker.v1.QueryAccessResponse"></a>

### QueryAccessResponse
QueryAccessResponse is the response type for the Query/MarkerAccess method.


| Field | Type | Label | Description |
| ----- | ---- | ----- | ----------- |
| `accounts` | [AccessGrant](#provenance.marker.v1.AccessGrant) | repeated |  |






<a name="provenance.marker.v1.QueryAccountDataRequest"></a>

### QueryAccountDataRequest
QueryAccountDataRequest is the request type for the Query/AccountData


| Field | Type | Label | Description |
| ----- | ---- | ----- | ----------- |
| `denom` | [string](#string) |  | The denomination to look up. |






<a name="provenance.marker.v1.QueryAccountDataResponse"></a>

### QueryAccountDataResponse
QueryAccountDataResponse is the response type for the Query/AccountData


| Field | Type | Label | Description |
| ----- | ---- | ----- | ----------- |
| `value` | [string](#string) |  | The accountdata for the requested denom. |






<a name="provenance.marker.v1.QueryAllMarkersRequest"></a>

### QueryAllMarkersRequest
QueryAllMarkersRequest is the request type for the Query/AllMarkers method.


| Field | Type | Label | Description |
| ----- | ---- | ----- | ----------- |
| `status` | [MarkerStatus](#provenance.marker.v1.MarkerStatus) |  | Optional status to filter request |
| `pagination` | [cosmos.base.query.v1beta1.PageRequest](#cosmos.base.query.v1beta1.PageRequest) |  | pagination defines an optional pagination for the request. |






<a name="provenance.marker.v1.QueryAllMarkersResponse"></a>

### QueryAllMarkersResponse
QueryAllMarkersResponse is the response type for the Query/AllMarkers method.


| Field | Type | Label | Description |
| ----- | ---- | ----- | ----------- |
| `markers` | [google.protobuf.Any](#google.protobuf.Any) | repeated |  |
| `pagination` | [cosmos.base.query.v1beta1.PageResponse](#cosmos.base.query.v1beta1.PageResponse) |  | pagination defines an optional pagination for the request. |






<a name="provenance.marker.v1.QueryDenomMetadataRequest"></a>

### QueryDenomMetadataRequest
QueryDenomMetadataRequest is the request type for Query/DenomMetadata


| Field | Type | Label | Description |
| ----- | ---- | ----- | ----------- |
| `denom` | [string](#string) |  |  |






<a name="provenance.marker.v1.QueryDenomMetadataResponse"></a>

### QueryDenomMetadataResponse
QueryDenomMetadataResponse is the response type for the Query/DenomMetadata


| Field | Type | Label | Description |
| ----- | ---- | ----- | ----------- |
| `metadata` | [cosmos.bank.v1beta1.Metadata](#cosmos.bank.v1beta1.Metadata) |  |  |






<a name="provenance.marker.v1.QueryEscrowRequest"></a>

### QueryEscrowRequest
QueryEscrowRequest is the request type for the Query/MarkerEscrow method.


| Field | Type | Label | Description |
| ----- | ---- | ----- | ----------- |
| `id` | [string](#string) |  | address or denom for the marker |






<a name="provenance.marker.v1.QueryEscrowResponse"></a>

### QueryEscrowResponse
QueryEscrowResponse is the response type for the Query/MarkerEscrow method.


| Field | Type | Label | Description |
| ----- | ---- | ----- | ----------- |
| `escrow` | [cosmos.base.v1beta1.Coin](#cosmos.base.v1beta1.Coin) | repeated |  |






<a name="provenance.marker.v1.QueryHoldingRequest"></a>

### QueryHoldingRequest
QueryHoldingRequest is the request type for the Query/MarkerHolders method.


| Field | Type | Label | Description |
| ----- | ---- | ----- | ----------- |
| `id` | [string](#string) |  | the address or denom of the marker |
| `pagination` | [cosmos.base.query.v1beta1.PageRequest](#cosmos.base.query.v1beta1.PageRequest) |  | pagination defines an optional pagination for the request. |






<a name="provenance.marker.v1.QueryHoldingResponse"></a>

### QueryHoldingResponse
QueryHoldingResponse is the response type for the Query/MarkerHolders method.


| Field | Type | Label | Description |
| ----- | ---- | ----- | ----------- |
| `balances` | [Balance](#provenance.marker.v1.Balance) | repeated |  |
| `pagination` | [cosmos.base.query.v1beta1.PageResponse](#cosmos.base.query.v1beta1.PageResponse) |  | pagination defines an optional pagination for the request. |






<a name="provenance.marker.v1.QueryMarkerRequest"></a>

### QueryMarkerRequest
QueryMarkerRequest is the request type for the Query/Marker method.


| Field | Type | Label | Description |
| ----- | ---- | ----- | ----------- |
| `id` | [string](#string) |  | the address or denom of the marker |






<a name="provenance.marker.v1.QueryMarkerResponse"></a>

### QueryMarkerResponse
QueryMarkerResponse is the response type for the Query/Marker method.


| Field | Type | Label | Description |
| ----- | ---- | ----- | ----------- |
| `marker` | [google.protobuf.Any](#google.protobuf.Any) |  |  |






<a name="provenance.marker.v1.QueryNetAssetValuesRequest"></a>

### QueryNetAssetValuesRequest
QueryNetAssetValuesRequest is the request type for the Query/NetAssetValues method.


| Field | Type | Label | Description |
| ----- | ---- | ----- | ----------- |
| `id` | [string](#string) |  | address or denom for the marker |






<a name="provenance.marker.v1.QueryNetAssetValuesResponse"></a>

### QueryNetAssetValuesResponse
QueryNetAssetValuesRequest is the response type for the Query/NetAssetValues method.


| Field | Type | Label | Description |
| ----- | ---- | ----- | ----------- |
| `net_asset_values` | [NetAssetValue](#provenance.marker.v1.NetAssetValue) | repeated | net asset values for marker denom |






<a name="provenance.marker.v1.QueryParamsRequest"></a>

### QueryParamsRequest
QueryParamsRequest is the request type for the Query/Params RPC method.






<a name="provenance.marker.v1.QueryParamsResponse"></a>

### QueryParamsResponse
QueryParamsResponse is the response type for the Query/Params RPC method.


| Field | Type | Label | Description |
| ----- | ---- | ----- | ----------- |
| `params` | [Params](#provenance.marker.v1.Params) |  | params defines the parameters of the module. |






<a name="provenance.marker.v1.QuerySupplyRequest"></a>

### QuerySupplyRequest
QuerySupplyRequest is the request type for the Query/MarkerSupply method.


| Field | Type | Label | Description |
| ----- | ---- | ----- | ----------- |
| `id` | [string](#string) |  | address or denom for the marker |






<a name="provenance.marker.v1.QuerySupplyResponse"></a>

### QuerySupplyResponse
QuerySupplyResponse is the response type for the Query/MarkerSupply method.


| Field | Type | Label | Description |
| ----- | ---- | ----- | ----------- |
| `amount` | [cosmos.base.v1beta1.Coin](#cosmos.base.v1beta1.Coin) |  | amount is the supply of the marker. |





 <!-- end messages -->

 <!-- end enums -->

 <!-- end HasExtensions -->


<a name="provenance.marker.v1.Query"></a>

### Query
Query defines the gRPC querier service for marker module.

| Method Name | Request Type | Response Type | Description | HTTP Verb | Endpoint |
| ----------- | ------------ | ------------- | ------------| ------- | -------- |
| `Params` | [QueryParamsRequest](#provenance.marker.v1.QueryParamsRequest) | [QueryParamsResponse](#provenance.marker.v1.QueryParamsResponse) | Params queries the parameters of x/bank module. | GET|/provenance/marker/v1/params|
| `AllMarkers` | [QueryAllMarkersRequest](#provenance.marker.v1.QueryAllMarkersRequest) | [QueryAllMarkersResponse](#provenance.marker.v1.QueryAllMarkersResponse) | Returns a list of all markers on the blockchain | GET|/provenance/marker/v1/all|
| `Marker` | [QueryMarkerRequest](#provenance.marker.v1.QueryMarkerRequest) | [QueryMarkerResponse](#provenance.marker.v1.QueryMarkerResponse) | query for a single marker by denom or address | GET|/provenance/marker/v1/detail/{id}|
| `Holding` | [QueryHoldingRequest](#provenance.marker.v1.QueryHoldingRequest) | [QueryHoldingResponse](#provenance.marker.v1.QueryHoldingResponse) | query for all accounts holding the given marker coins | GET|/provenance/marker/v1/holding/{id}|
| `Supply` | [QuerySupplyRequest](#provenance.marker.v1.QuerySupplyRequest) | [QuerySupplyResponse](#provenance.marker.v1.QuerySupplyResponse) | query for supply of coin on a marker account | GET|/provenance/marker/v1/supply/{id}|
| `Escrow` | [QueryEscrowRequest](#provenance.marker.v1.QueryEscrowRequest) | [QueryEscrowResponse](#provenance.marker.v1.QueryEscrowResponse) | query for coins on a marker account | GET|/provenance/marker/v1/escrow/{id}|
| `Access` | [QueryAccessRequest](#provenance.marker.v1.QueryAccessRequest) | [QueryAccessResponse](#provenance.marker.v1.QueryAccessResponse) | query for access records on an account | GET|/provenance/marker/v1/accesscontrol/{id}|
| `DenomMetadata` | [QueryDenomMetadataRequest](#provenance.marker.v1.QueryDenomMetadataRequest) | [QueryDenomMetadataResponse](#provenance.marker.v1.QueryDenomMetadataResponse) | query for access records on an account | GET|/provenance/marker/v1/getdenommetadata/{denom}|
| `AccountData` | [QueryAccountDataRequest](#provenance.marker.v1.QueryAccountDataRequest) | [QueryAccountDataResponse](#provenance.marker.v1.QueryAccountDataResponse) | query for account data associated with a denom | GET|/provenance/marker/v1/accountdata/{denom}|
| `NetAssetValues` | [QueryNetAssetValuesRequest](#provenance.marker.v1.QueryNetAssetValuesRequest) | [QueryNetAssetValuesResponse](#provenance.marker.v1.QueryNetAssetValuesResponse) | NetAssetValues returns net asset values for marker | GET|/provenance/marker/v1/netassetvalues/{id}|

 <!-- end services -->



<a name="provenance/marker/v1/si.proto"></a>
<p align="right"><a href="#top">Top</a></p>

## provenance/marker/v1/si.proto


 <!-- end messages -->


<a name="provenance.marker.v1.SIPrefix"></a>

### SIPrefix
SIPrefix represents an International System of Units (SI) Prefix.

| Name | Number | Description |
| ---- | ------ | ----------- |
| SI_PREFIX_NONE | 0 | 10^0 (none) |
| SI_PREFIX_DEKA | 1 | 10^1 deka da |
| SI_PREFIX_HECTO | 2 | 10^2 hecto h |
| SI_PREFIX_KILO | 3 | 10^3 kilo k |
| SI_PREFIX_MEGA | 6 | 10^6 mega M |
| SI_PREFIX_GIGA | 9 | 10^9 giga G |
| SI_PREFIX_TERA | 12 | 10^12 tera T |
| SI_PREFIX_PETA | 15 | 10^15 peta P |
| SI_PREFIX_EXA | 18 | 10^18 exa E |
| SI_PREFIX_ZETTA | 21 | 10^21 zetta Z |
| SI_PREFIX_YOTTA | 24 | 10^24 yotta Y |
| SI_PREFIX_DECI | -1 | 10^-1 deci d |
| SI_PREFIX_CENTI | -2 | 10^-2 centi c |
| SI_PREFIX_MILLI | -3 | 10^-3 milli m |
| SI_PREFIX_MICRO | -6 | 10^-6 micro µ |
| SI_PREFIX_NANO | -9 | 10^-9 nano n |
| SI_PREFIX_PICO | -12 | 10^-12 pico p |
| SI_PREFIX_FEMTO | -15 | 10^-15 femto f |
| SI_PREFIX_ATTO | -18 | 10^-18 atto a |
| SI_PREFIX_ZEPTO | -21 | 10^-21 zepto z |
| SI_PREFIX_YOCTO | -24 | 10^-24 yocto y |


 <!-- end enums -->

 <!-- end HasExtensions -->

 <!-- end services -->



<a name="provenance/marker/v1/tx.proto"></a>
<p align="right"><a href="#top">Top</a></p>

## provenance/marker/v1/tx.proto



<a name="provenance.marker.v1.MsgActivateRequest"></a>

### MsgActivateRequest
MsgActivateRequest defines the Msg/Activate request type


| Field | Type | Label | Description |
| ----- | ---- | ----- | ----------- |
| `denom` | [string](#string) |  |  |
| `administrator` | [string](#string) |  |  |






<a name="provenance.marker.v1.MsgActivateResponse"></a>

### MsgActivateResponse
MsgActivateResponse defines the Msg/Activate response type






<a name="provenance.marker.v1.MsgAddAccessRequest"></a>

### MsgAddAccessRequest
MsgAddAccessRequest defines the Msg/AddAccess request type


| Field | Type | Label | Description |
| ----- | ---- | ----- | ----------- |
| `denom` | [string](#string) |  |  |
| `administrator` | [string](#string) |  |  |
| `access` | [AccessGrant](#provenance.marker.v1.AccessGrant) | repeated |  |






<a name="provenance.marker.v1.MsgAddAccessResponse"></a>

### MsgAddAccessResponse
MsgAddAccessResponse defines the Msg/AddAccess response type






<a name="provenance.marker.v1.MsgAddFinalizeActivateMarkerRequest"></a>

### MsgAddFinalizeActivateMarkerRequest
MsgAddFinalizeActivateMarkerRequest defines the Msg/AddFinalizeActivateMarker request type


| Field | Type | Label | Description |
| ----- | ---- | ----- | ----------- |
| `amount` | [cosmos.base.v1beta1.Coin](#cosmos.base.v1beta1.Coin) |  |  |
| `manager` | [string](#string) |  |  |
| `from_address` | [string](#string) |  |  |
| `marker_type` | [MarkerType](#provenance.marker.v1.MarkerType) |  |  |
| `access_list` | [AccessGrant](#provenance.marker.v1.AccessGrant) | repeated |  |
| `supply_fixed` | [bool](#bool) |  |  |
| `allow_governance_control` | [bool](#bool) |  |  |
| `allow_forced_transfer` | [bool](#bool) |  |  |
| `required_attributes` | [string](#string) | repeated |  |
| `usd_cents` | [uint64](#uint64) |  |  |
| `volume` | [uint64](#uint64) |  |  |






<a name="provenance.marker.v1.MsgAddFinalizeActivateMarkerResponse"></a>

### MsgAddFinalizeActivateMarkerResponse
MsgAddFinalizeActivateMarkerResponse defines the Msg/AddFinalizeActivateMarker response type






<a name="provenance.marker.v1.MsgAddMarkerRequest"></a>

### MsgAddMarkerRequest
MsgAddMarkerRequest defines the Msg/AddMarker request type.
If being provided as a governance proposal, set the from_address to the gov module's account address.


| Field | Type | Label | Description |
| ----- | ---- | ----- | ----------- |
| `amount` | [cosmos.base.v1beta1.Coin](#cosmos.base.v1beta1.Coin) |  |  |
| `manager` | [string](#string) |  |  |
| `from_address` | [string](#string) |  |  |
| `status` | [MarkerStatus](#provenance.marker.v1.MarkerStatus) |  |  |
| `marker_type` | [MarkerType](#provenance.marker.v1.MarkerType) |  |  |
| `access_list` | [AccessGrant](#provenance.marker.v1.AccessGrant) | repeated |  |
| `supply_fixed` | [bool](#bool) |  |  |
| `allow_governance_control` | [bool](#bool) |  |  |
| `allow_forced_transfer` | [bool](#bool) |  |  |
| `required_attributes` | [string](#string) | repeated |  |
| `usd_cents` | [uint64](#uint64) |  |  |
| `volume` | [uint64](#uint64) |  |  |






<a name="provenance.marker.v1.MsgAddMarkerResponse"></a>

### MsgAddMarkerResponse
MsgAddMarkerResponse defines the Msg/AddMarker response type






<a name="provenance.marker.v1.MsgAddNetAssetValuesRequest"></a>

### MsgAddNetAssetValuesRequest
MsgAddNetAssetValuesRequest defines the Msg/AddNetAssetValues request type


| Field | Type | Label | Description |
| ----- | ---- | ----- | ----------- |
| `denom` | [string](#string) |  |  |
| `administrator` | [string](#string) |  |  |
| `net_asset_values` | [NetAssetValue](#provenance.marker.v1.NetAssetValue) | repeated |  |






<a name="provenance.marker.v1.MsgAddNetAssetValuesResponse"></a>

### MsgAddNetAssetValuesResponse
MsgAddNetAssetValuesResponse defines the Msg/AddNetAssetValue response type






<a name="provenance.marker.v1.MsgBurnRequest"></a>

### MsgBurnRequest
MsgBurnRequest defines the Msg/Burn request type


| Field | Type | Label | Description |
| ----- | ---- | ----- | ----------- |
| `amount` | [cosmos.base.v1beta1.Coin](#cosmos.base.v1beta1.Coin) |  |  |
| `administrator` | [string](#string) |  |  |






<a name="provenance.marker.v1.MsgBurnResponse"></a>

### MsgBurnResponse
MsgBurnResponse defines the Msg/Burn response type






<a name="provenance.marker.v1.MsgCancelRequest"></a>

### MsgCancelRequest
MsgCancelRequest defines the Msg/Cancel request type


| Field | Type | Label | Description |
| ----- | ---- | ----- | ----------- |
| `denom` | [string](#string) |  |  |
| `administrator` | [string](#string) |  |  |






<a name="provenance.marker.v1.MsgCancelResponse"></a>

### MsgCancelResponse
MsgCancelResponse defines the Msg/Cancel response type






<a name="provenance.marker.v1.MsgDeleteAccessRequest"></a>

### MsgDeleteAccessRequest
MsgDeleteAccessRequest defines the Msg/DeleteAccess request type


| Field | Type | Label | Description |
| ----- | ---- | ----- | ----------- |
| `denom` | [string](#string) |  |  |
| `administrator` | [string](#string) |  |  |
| `removed_address` | [string](#string) |  |  |






<a name="provenance.marker.v1.MsgDeleteAccessResponse"></a>

### MsgDeleteAccessResponse
MsgDeleteAccessResponse defines the Msg/DeleteAccess response type






<a name="provenance.marker.v1.MsgDeleteRequest"></a>

### MsgDeleteRequest
MsgDeleteRequest defines the Msg/Delete request type


| Field | Type | Label | Description |
| ----- | ---- | ----- | ----------- |
| `denom` | [string](#string) |  |  |
| `administrator` | [string](#string) |  |  |






<a name="provenance.marker.v1.MsgDeleteResponse"></a>

### MsgDeleteResponse
MsgDeleteResponse defines the Msg/Delete response type






<a name="provenance.marker.v1.MsgFinalizeRequest"></a>

### MsgFinalizeRequest
MsgFinalizeRequest defines the Msg/Finalize request type


| Field | Type | Label | Description |
| ----- | ---- | ----- | ----------- |
| `denom` | [string](#string) |  |  |
| `administrator` | [string](#string) |  |  |






<a name="provenance.marker.v1.MsgFinalizeResponse"></a>

### MsgFinalizeResponse
MsgFinalizeResponse defines the Msg/Finalize response type






<a name="provenance.marker.v1.MsgGrantAllowanceRequest"></a>

### MsgGrantAllowanceRequest
MsgGrantAllowanceRequest validates permission to create a fee grant based on marker admin access. If
successful a feegrant is recorded where the marker account itself is the grantor


| Field | Type | Label | Description |
| ----- | ---- | ----- | ----------- |
| `denom` | [string](#string) |  |  |
| `administrator` | [string](#string) |  |  |
| `grantee` | [string](#string) |  | grantee is the address of the user being granted an allowance of another user's funds. |
| `allowance` | [google.protobuf.Any](#google.protobuf.Any) |  | allowance can be any of basic and filtered fee allowance (fee FeeGrant module). |






<a name="provenance.marker.v1.MsgGrantAllowanceResponse"></a>

### MsgGrantAllowanceResponse
MsgGrantAllowanceResponse defines the Msg/GrantAllowanceResponse response type.






<a name="provenance.marker.v1.MsgIbcTransferRequest"></a>

### MsgIbcTransferRequest
MsgIbcTransferRequest defines the Msg/IbcTransfer request type for markers.


| Field | Type | Label | Description |
| ----- | ---- | ----- | ----------- |
| `transfer` | [ibc.applications.transfer.v1.MsgTransfer](#ibc.applications.transfer.v1.MsgTransfer) |  |  |
| `administrator` | [string](#string) |  |  |






<a name="provenance.marker.v1.MsgIbcTransferResponse"></a>

### MsgIbcTransferResponse
MsgIbcTransferResponse defines the Msg/IbcTransfer response type






<a name="provenance.marker.v1.MsgMintRequest"></a>

### MsgMintRequest
MsgMintRequest defines the Msg/Mint request type


| Field | Type | Label | Description |
| ----- | ---- | ----- | ----------- |
| `amount` | [cosmos.base.v1beta1.Coin](#cosmos.base.v1beta1.Coin) |  |  |
| `administrator` | [string](#string) |  |  |






<a name="provenance.marker.v1.MsgMintResponse"></a>

### MsgMintResponse
MsgMintResponse defines the Msg/Mint response type






<a name="provenance.marker.v1.MsgSetAccountDataRequest"></a>

### MsgSetAccountDataRequest
MsgSetAccountDataRequest defines a msg to set/update/delete the account data for a marker.
Signer must have deposit authority or be a gov proposal.


| Field | Type | Label | Description |
| ----- | ---- | ----- | ----------- |
| `denom` | [string](#string) |  | The denomination of the marker to update. |
| `value` | [string](#string) |  | The desired accountdata value. |
| `signer` | [string](#string) |  | The signer of this message. Must have deposit authority or be the governance module account address. |






<a name="provenance.marker.v1.MsgSetAccountDataResponse"></a>

### MsgSetAccountDataResponse
MsgSetAccountDataResponse defines the Msg/SetAccountData response type






<a name="provenance.marker.v1.MsgSetDenomMetadataRequest"></a>

### MsgSetDenomMetadataRequest
MsgSetDenomMetadataRequest defines the Msg/SetDenomMetadata request type


| Field | Type | Label | Description |
| ----- | ---- | ----- | ----------- |
| `metadata` | [cosmos.bank.v1beta1.Metadata](#cosmos.bank.v1beta1.Metadata) |  |  |
| `administrator` | [string](#string) |  |  |






<a name="provenance.marker.v1.MsgSetDenomMetadataResponse"></a>

### MsgSetDenomMetadataResponse
MsgSetDenomMetadataResponse defines the Msg/SetDenomMetadata response type






<a name="provenance.marker.v1.MsgSupplyIncreaseProposalRequest"></a>

### MsgSupplyIncreaseProposalRequest
MsgSupplyIncreaseProposalRequest defines a governance proposal to administer a marker and increase total supply of
the marker through minting coin and placing it within the marker or assigning it directly to an account


| Field | Type | Label | Description |
| ----- | ---- | ----- | ----------- |
| `amount` | [cosmos.base.v1beta1.Coin](#cosmos.base.v1beta1.Coin) |  |  |
| `target_address` | [string](#string) |  | an optional target address for the minted coin from this request |
| `authority` | [string](#string) |  | signer of the proposal |






<a name="provenance.marker.v1.MsgSupplyIncreaseProposalResponse"></a>

### MsgSupplyIncreaseProposalResponse
MsgSupplyIncreaseProposalResponse defines the Msg/SupplyIncreaseProposal response type






<a name="provenance.marker.v1.MsgTransferRequest"></a>

### MsgTransferRequest
MsgTransferRequest defines the Msg/Transfer request type


| Field | Type | Label | Description |
| ----- | ---- | ----- | ----------- |
| `amount` | [cosmos.base.v1beta1.Coin](#cosmos.base.v1beta1.Coin) |  |  |
| `administrator` | [string](#string) |  |  |
| `from_address` | [string](#string) |  |  |
| `to_address` | [string](#string) |  |  |






<a name="provenance.marker.v1.MsgTransferResponse"></a>

### MsgTransferResponse
MsgTransferResponse defines the Msg/Transfer response type






<a name="provenance.marker.v1.MsgUpdateForcedTransferRequest"></a>

### MsgUpdateForcedTransferRequest
MsgUpdateForcedTransferRequest defines a msg to update the allow_forced_transfer field of a marker.
It is only usable via governance proposal.


| Field | Type | Label | Description |
| ----- | ---- | ----- | ----------- |
| `denom` | [string](#string) |  | The denomination of the marker to update. |
| `allow_forced_transfer` | [bool](#bool) |  | Whether an admin can transfer restricted coins from a 3rd-party account without their signature. |
| `authority` | [string](#string) |  | The signer of this message. Must be the governance module account address. |






<a name="provenance.marker.v1.MsgUpdateForcedTransferResponse"></a>

### MsgUpdateForcedTransferResponse
MsgUpdateForcedTransferResponse defines the Msg/UpdateForcedTransfer response type






<a name="provenance.marker.v1.MsgUpdateRequiredAttributesRequest"></a>

### MsgUpdateRequiredAttributesRequest
MsgUpdateRequiredAttributesRequest defines a msg to update/add/remove required attributes from a resticted marker
signer must have transfer authority to change attributes, to update attribute add current to remove list and new to
add list


| Field | Type | Label | Description |
| ----- | ---- | ----- | ----------- |
| `denom` | [string](#string) |  | The denomination of the marker to update. |
| `remove_required_attributes` | [string](#string) | repeated | List of required attributes to remove from marker. |
| `add_required_attributes` | [string](#string) | repeated | List of required attributes to add to marker. |
| `transfer_authority` | [string](#string) |  | The signer of the message. Must have transfer authority to marker or be governance module account address. |






<a name="provenance.marker.v1.MsgUpdateRequiredAttributesResponse"></a>

### MsgUpdateRequiredAttributesResponse
MsgUpdateRequiredAttributesResponse defines the Msg/UpdateRequiredAttributes response type






<a name="provenance.marker.v1.MsgUpdateSendDenyListRequest"></a>

### MsgUpdateSendDenyListRequest
MsgUpdateSendDenyListRequest defines a msg to add/remove addresses to send deny list for a resticted marker
signer must have transfer authority


| Field | Type | Label | Description |
| ----- | ---- | ----- | ----------- |
| `denom` | [string](#string) |  | The denomination of the marker to update. |
| `remove_denied_addresses` | [string](#string) | repeated | List of bech32 addresses to remove from the deny send list. |
| `add_denied_addresses` | [string](#string) | repeated | List of bech32 addresses to add to the deny send list. |
| `authority` | [string](#string) |  | The signer of the message. Must have admin authority to marker or be governance module account address. |






<a name="provenance.marker.v1.MsgUpdateSendDenyListResponse"></a>

### MsgUpdateSendDenyListResponse
MsgUpdateSendDenyListResponse defines the Msg/UpdateSendDenyList response type






<a name="provenance.marker.v1.MsgWithdrawRequest"></a>

### MsgWithdrawRequest
MsgWithdrawRequest defines the Msg/Withdraw request type


| Field | Type | Label | Description |
| ----- | ---- | ----- | ----------- |
| `denom` | [string](#string) |  |  |
| `administrator` | [string](#string) |  |  |
| `to_address` | [string](#string) |  |  |
| `amount` | [cosmos.base.v1beta1.Coin](#cosmos.base.v1beta1.Coin) | repeated |  |






<a name="provenance.marker.v1.MsgWithdrawResponse"></a>

### MsgWithdrawResponse
MsgWithdrawResponse defines the Msg/Withdraw response type





 <!-- end messages -->

 <!-- end enums -->

 <!-- end HasExtensions -->


<a name="provenance.marker.v1.Msg"></a>

### Msg
Msg defines the Marker Msg service.

| Method Name | Request Type | Response Type | Description | HTTP Verb | Endpoint |
| ----------- | ------------ | ------------- | ------------| ------- | -------- |
| `Finalize` | [MsgFinalizeRequest](#provenance.marker.v1.MsgFinalizeRequest) | [MsgFinalizeResponse](#provenance.marker.v1.MsgFinalizeResponse) | Finalize | |
| `Activate` | [MsgActivateRequest](#provenance.marker.v1.MsgActivateRequest) | [MsgActivateResponse](#provenance.marker.v1.MsgActivateResponse) | Activate | |
| `Cancel` | [MsgCancelRequest](#provenance.marker.v1.MsgCancelRequest) | [MsgCancelResponse](#provenance.marker.v1.MsgCancelResponse) | Cancel | |
| `Delete` | [MsgDeleteRequest](#provenance.marker.v1.MsgDeleteRequest) | [MsgDeleteResponse](#provenance.marker.v1.MsgDeleteResponse) | Delete | |
| `Mint` | [MsgMintRequest](#provenance.marker.v1.MsgMintRequest) | [MsgMintResponse](#provenance.marker.v1.MsgMintResponse) | Mint | |
| `Burn` | [MsgBurnRequest](#provenance.marker.v1.MsgBurnRequest) | [MsgBurnResponse](#provenance.marker.v1.MsgBurnResponse) | Burn | |
| `AddAccess` | [MsgAddAccessRequest](#provenance.marker.v1.MsgAddAccessRequest) | [MsgAddAccessResponse](#provenance.marker.v1.MsgAddAccessResponse) | AddAccess | |
| `DeleteAccess` | [MsgDeleteAccessRequest](#provenance.marker.v1.MsgDeleteAccessRequest) | [MsgDeleteAccessResponse](#provenance.marker.v1.MsgDeleteAccessResponse) | DeleteAccess | |
| `Withdraw` | [MsgWithdrawRequest](#provenance.marker.v1.MsgWithdrawRequest) | [MsgWithdrawResponse](#provenance.marker.v1.MsgWithdrawResponse) | Withdraw | |
| `AddMarker` | [MsgAddMarkerRequest](#provenance.marker.v1.MsgAddMarkerRequest) | [MsgAddMarkerResponse](#provenance.marker.v1.MsgAddMarkerResponse) | AddMarker | |
| `Transfer` | [MsgTransferRequest](#provenance.marker.v1.MsgTransferRequest) | [MsgTransferResponse](#provenance.marker.v1.MsgTransferResponse) | Transfer marker denominated coin between accounts | |
| `IbcTransfer` | [MsgIbcTransferRequest](#provenance.marker.v1.MsgIbcTransferRequest) | [MsgIbcTransferResponse](#provenance.marker.v1.MsgIbcTransferResponse) | Transfer over ibc any marker(including restricted markers) between ibc accounts. The relayer is still needed to accomplish ibc middleware relays. | |
| `SetDenomMetadata` | [MsgSetDenomMetadataRequest](#provenance.marker.v1.MsgSetDenomMetadataRequest) | [MsgSetDenomMetadataResponse](#provenance.marker.v1.MsgSetDenomMetadataResponse) | Allows Denom Metadata (see bank module) to be set for the Marker's Denom | |
| `GrantAllowance` | [MsgGrantAllowanceRequest](#provenance.marker.v1.MsgGrantAllowanceRequest) | [MsgGrantAllowanceResponse](#provenance.marker.v1.MsgGrantAllowanceResponse) | GrantAllowance grants fee allowance to the grantee on the granter's account with the provided expiration time. | |
| `AddFinalizeActivateMarker` | [MsgAddFinalizeActivateMarkerRequest](#provenance.marker.v1.MsgAddFinalizeActivateMarkerRequest) | [MsgAddFinalizeActivateMarkerResponse](#provenance.marker.v1.MsgAddFinalizeActivateMarkerResponse) | AddFinalizeActivateMarker | |
| `SupplyIncreaseProposal` | [MsgSupplyIncreaseProposalRequest](#provenance.marker.v1.MsgSupplyIncreaseProposalRequest) | [MsgSupplyIncreaseProposalResponse](#provenance.marker.v1.MsgSupplyIncreaseProposalResponse) | SupplyIncreaseProposal can only be called via gov proposal | |
| `UpdateRequiredAttributes` | [MsgUpdateRequiredAttributesRequest](#provenance.marker.v1.MsgUpdateRequiredAttributesRequest) | [MsgUpdateRequiredAttributesResponse](#provenance.marker.v1.MsgUpdateRequiredAttributesResponse) | UpdateRequiredAttributes will only succeed if signer has transfer authority | |
| `UpdateForcedTransfer` | [MsgUpdateForcedTransferRequest](#provenance.marker.v1.MsgUpdateForcedTransferRequest) | [MsgUpdateForcedTransferResponse](#provenance.marker.v1.MsgUpdateForcedTransferResponse) | UpdateForcedTransfer updates the allow_forced_transfer field of a marker via governance proposal. | |
| `SetAccountData` | [MsgSetAccountDataRequest](#provenance.marker.v1.MsgSetAccountDataRequest) | [MsgSetAccountDataResponse](#provenance.marker.v1.MsgSetAccountDataResponse) | SetAccountData sets the accountdata for a denom. Signer must have deposit authority. | |
| `UpdateSendDenyList` | [MsgUpdateSendDenyListRequest](#provenance.marker.v1.MsgUpdateSendDenyListRequest) | [MsgUpdateSendDenyListResponse](#provenance.marker.v1.MsgUpdateSendDenyListResponse) | UpdateSendDenyList will only succeed if signer has admin authority | |
| `AddNetAssetValues` | [MsgAddNetAssetValuesRequest](#provenance.marker.v1.MsgAddNetAssetValuesRequest) | [MsgAddNetAssetValuesResponse](#provenance.marker.v1.MsgAddNetAssetValuesResponse) | AddNetAssetValues set the net asset value for a marker | |

 <!-- end services -->



<a name="provenance/metadata/v1/events.proto"></a>
<p align="right"><a href="#top">Top</a></p>

## provenance/metadata/v1/events.proto



<a name="provenance.metadata.v1.EventContractSpecificationCreated"></a>

### EventContractSpecificationCreated
EventContractSpecificationCreated is an event message indicating a contract specification has been created.


| Field | Type | Label | Description |
| ----- | ---- | ----- | ----------- |
| `contract_specification_addr` | [string](#string) |  | contract_specification_addr is the bech32 address string of the specification id of the contract specification that was created. |






<a name="provenance.metadata.v1.EventContractSpecificationDeleted"></a>

### EventContractSpecificationDeleted
EventContractSpecificationDeleted is an event message indicating a contract specification has been deleted.


| Field | Type | Label | Description |
| ----- | ---- | ----- | ----------- |
| `contract_specification_addr` | [string](#string) |  | contract_specification_addr is the bech32 address string of the specification id of the contract specification that was deleted. |






<a name="provenance.metadata.v1.EventContractSpecificationUpdated"></a>

### EventContractSpecificationUpdated
EventContractSpecificationUpdated is an event message indicating a contract specification has been updated.


| Field | Type | Label | Description |
| ----- | ---- | ----- | ----------- |
| `contract_specification_addr` | [string](#string) |  | contract_specification_addr is the bech32 address string of the specification id of the contract specification that was updated. |






<a name="provenance.metadata.v1.EventOSLocatorCreated"></a>

### EventOSLocatorCreated
EventOSLocatorCreated is an event message indicating an object store locator has been created.


| Field | Type | Label | Description |
| ----- | ---- | ----- | ----------- |
| `owner` | [string](#string) |  | owner is the owner in the object store locator that was created. |






<a name="provenance.metadata.v1.EventOSLocatorDeleted"></a>

### EventOSLocatorDeleted
EventOSLocatorDeleted is an event message indicating an object store locator has been deleted.


| Field | Type | Label | Description |
| ----- | ---- | ----- | ----------- |
| `owner` | [string](#string) |  | owner is the owner in the object store locator that was deleted. |






<a name="provenance.metadata.v1.EventOSLocatorUpdated"></a>

### EventOSLocatorUpdated
EventOSLocatorUpdated is an event message indicating an object store locator has been updated.


| Field | Type | Label | Description |
| ----- | ---- | ----- | ----------- |
| `owner` | [string](#string) |  | owner is the owner in the object store locator that was updated. |






<a name="provenance.metadata.v1.EventRecordCreated"></a>

### EventRecordCreated
EventRecordCreated is an event message indicating a record has been created.


| Field | Type | Label | Description |
| ----- | ---- | ----- | ----------- |
| `record_addr` | [string](#string) |  | record_addr is the bech32 address string of the record id that was created. |
| `session_addr` | [string](#string) |  | session_addr is the bech32 address string of the session id this record belongs to. |
| `scope_addr` | [string](#string) |  | scope_addr is the bech32 address string of the scope id this record belongs to. |






<a name="provenance.metadata.v1.EventRecordDeleted"></a>

### EventRecordDeleted
EventRecordDeleted is an event message indicating a record has been deleted.


| Field | Type | Label | Description |
| ----- | ---- | ----- | ----------- |
| `record_addr` | [string](#string) |  | record is the bech32 address string of the record id that was deleted. |
| `scope_addr` | [string](#string) |  | scope_addr is the bech32 address string of the scope id this record belonged to. |






<a name="provenance.metadata.v1.EventRecordSpecificationCreated"></a>

### EventRecordSpecificationCreated
EventRecordSpecificationCreated is an event message indicating a record specification has been created.


| Field | Type | Label | Description |
| ----- | ---- | ----- | ----------- |
| `record_specification_addr` | [string](#string) |  | record_specification_addr is the bech32 address string of the specification id of the record specification that was created. |
| `contract_specification_addr` | [string](#string) |  | contract_specification_addr is the bech32 address string of the contract specification id this record specification belongs to. |






<a name="provenance.metadata.v1.EventRecordSpecificationDeleted"></a>

### EventRecordSpecificationDeleted
EventRecordSpecificationDeleted is an event message indicating a record specification has been deleted.


| Field | Type | Label | Description |
| ----- | ---- | ----- | ----------- |
| `record_specification_addr` | [string](#string) |  | record_specification_addr is the bech32 address string of the specification id of the record specification that was deleted. |
| `contract_specification_addr` | [string](#string) |  | contract_specification_addr is the bech32 address string of the contract specification id this record specification belongs to. |






<a name="provenance.metadata.v1.EventRecordSpecificationUpdated"></a>

### EventRecordSpecificationUpdated
EventRecordSpecificationUpdated is an event message indicating a record specification has been updated.


| Field | Type | Label | Description |
| ----- | ---- | ----- | ----------- |
| `record_specification_addr` | [string](#string) |  | record_specification_addr is the bech32 address string of the specification id of the record specification that was updated. |
| `contract_specification_addr` | [string](#string) |  | contract_specification_addr is the bech32 address string of the contract specification id this record specification belongs to. |






<a name="provenance.metadata.v1.EventRecordUpdated"></a>

### EventRecordUpdated
EventRecordUpdated is an event message indicating a record has been updated.


| Field | Type | Label | Description |
| ----- | ---- | ----- | ----------- |
| `record_addr` | [string](#string) |  | record_addr is the bech32 address string of the record id that was updated. |
| `session_addr` | [string](#string) |  | session_addr is the bech32 address string of the session id this record belongs to. |
| `scope_addr` | [string](#string) |  | scope_addr is the bech32 address string of the scope id this record belongs to. |






<a name="provenance.metadata.v1.EventScopeCreated"></a>

### EventScopeCreated
EventScopeCreated is an event message indicating a scope has been created.


| Field | Type | Label | Description |
| ----- | ---- | ----- | ----------- |
| `scope_addr` | [string](#string) |  | scope_addr is the bech32 address string of the scope id that was created. |






<a name="provenance.metadata.v1.EventScopeDeleted"></a>

### EventScopeDeleted
EventScopeDeleted is an event message indicating a scope has been deleted.


| Field | Type | Label | Description |
| ----- | ---- | ----- | ----------- |
| `scope_addr` | [string](#string) |  | scope_addr is the bech32 address string of the scope id that was deleted. |






<a name="provenance.metadata.v1.EventScopeSpecificationCreated"></a>

### EventScopeSpecificationCreated
EventScopeSpecificationCreated is an event message indicating a scope specification has been created.


| Field | Type | Label | Description |
| ----- | ---- | ----- | ----------- |
| `scope_specification_addr` | [string](#string) |  | scope_specification_addr is the bech32 address string of the specification id of the scope specification that was created. |






<a name="provenance.metadata.v1.EventScopeSpecificationDeleted"></a>

### EventScopeSpecificationDeleted
EventScopeSpecificationDeleted is an event message indicating a scope specification has been deleted.


| Field | Type | Label | Description |
| ----- | ---- | ----- | ----------- |
| `scope_specification_addr` | [string](#string) |  | scope_specification_addr is the bech32 address string of the specification id of the scope specification that was deleted. |






<a name="provenance.metadata.v1.EventScopeSpecificationUpdated"></a>

### EventScopeSpecificationUpdated
EventScopeSpecificationUpdated is an event message indicating a scope specification has been updated.


| Field | Type | Label | Description |
| ----- | ---- | ----- | ----------- |
| `scope_specification_addr` | [string](#string) |  | scope_specification_addr is the bech32 address string of the specification id of the scope specification that was updated. |






<a name="provenance.metadata.v1.EventScopeUpdated"></a>

### EventScopeUpdated
EventScopeUpdated is an event message indicating a scope has been updated.


| Field | Type | Label | Description |
| ----- | ---- | ----- | ----------- |
| `scope_addr` | [string](#string) |  | scope_addr is the bech32 address string of the scope id that was updated. |






<a name="provenance.metadata.v1.EventSessionCreated"></a>

### EventSessionCreated
EventSessionCreated is an event message indicating a session has been created.


| Field | Type | Label | Description |
| ----- | ---- | ----- | ----------- |
| `session_addr` | [string](#string) |  | session_addr is the bech32 address string of the session id that was created. |
| `scope_addr` | [string](#string) |  | scope_addr is the bech32 address string of the scope id this session belongs to. |






<a name="provenance.metadata.v1.EventSessionDeleted"></a>

### EventSessionDeleted
EventSessionDeleted is an event message indicating a session has been deleted.


| Field | Type | Label | Description |
| ----- | ---- | ----- | ----------- |
| `session_addr` | [string](#string) |  | session_addr is the bech32 address string of the session id that was deleted. |
| `scope_addr` | [string](#string) |  | scope_addr is the bech32 address string of the scope id this session belongs to. |






<a name="provenance.metadata.v1.EventSessionUpdated"></a>

### EventSessionUpdated
EventSessionUpdated is an event message indicating a session has been updated.


| Field | Type | Label | Description |
| ----- | ---- | ----- | ----------- |
| `session_addr` | [string](#string) |  | session_addr is the bech32 address string of the session id that was updated. |
| `scope_addr` | [string](#string) |  | scope_addr is the bech32 address string of the scope id this session belongs to. |






<a name="provenance.metadata.v1.EventTxCompleted"></a>

### EventTxCompleted
EventTxCompleted is an event message indicating that a TX has completed.


| Field | Type | Label | Description |
| ----- | ---- | ----- | ----------- |
| `module` | [string](#string) |  | module is the module the TX belongs to. |
| `endpoint` | [string](#string) |  | endpoint is the rpc endpoint that was just completed. |
| `signers` | [string](#string) | repeated | signers are the bech32 address strings of the signers of this TX. |





 <!-- end messages -->

 <!-- end enums -->

 <!-- end HasExtensions -->

 <!-- end services -->



<a name="provenance/metadata/v1/metadata.proto"></a>
<p align="right"><a href="#top">Top</a></p>

## provenance/metadata/v1/metadata.proto



<a name="provenance.metadata.v1.ContractSpecIdInfo"></a>

### ContractSpecIdInfo
ContractSpecIdInfo contains various info regarding a contract specification id.


| Field | Type | Label | Description |
| ----- | ---- | ----- | ----------- |
| `contract_spec_id` | [bytes](#bytes) |  | contract_spec_id is the raw bytes of the contract specification address. |
| `contract_spec_id_prefix` | [bytes](#bytes) |  | contract_spec_id_prefix is the prefix portion of the contract_spec_id. |
| `contract_spec_id_contract_spec_uuid` | [bytes](#bytes) |  | contract_spec_id_contract_spec_uuid is the contract_spec_uuid portion of the contract_spec_id. |
| `contract_spec_addr` | [string](#string) |  | contract_spec_addr is the bech32 string version of the contract_spec_id. |
| `contract_spec_uuid` | [string](#string) |  | contract_spec_uuid is the uuid hex string of the contract_spec_id_contract_spec_uuid. |






<a name="provenance.metadata.v1.Params"></a>

### Params
Params defines the set of params for the metadata module.






<a name="provenance.metadata.v1.RecordIdInfo"></a>

### RecordIdInfo
RecordIdInfo contains various info regarding a record id.


| Field | Type | Label | Description |
| ----- | ---- | ----- | ----------- |
| `record_id` | [bytes](#bytes) |  | record_id is the raw bytes of the record address. |
| `record_id_prefix` | [bytes](#bytes) |  | record_id_prefix is the prefix portion of the record_id. |
| `record_id_scope_uuid` | [bytes](#bytes) |  | record_id_scope_uuid is the scope_uuid portion of the record_id. |
| `record_id_hashed_name` | [bytes](#bytes) |  | record_id_hashed_name is the hashed name portion of the record_id. |
| `record_addr` | [string](#string) |  | record_addr is the bech32 string version of the record_id. |
| `scope_id_info` | [ScopeIdInfo](#provenance.metadata.v1.ScopeIdInfo) |  | scope_id_info is information about the scope id referenced in the record_id. |






<a name="provenance.metadata.v1.RecordSpecIdInfo"></a>

### RecordSpecIdInfo
RecordSpecIdInfo contains various info regarding a record specification id.


| Field | Type | Label | Description |
| ----- | ---- | ----- | ----------- |
| `record_spec_id` | [bytes](#bytes) |  | record_spec_id is the raw bytes of the record specification address. |
| `record_spec_id_prefix` | [bytes](#bytes) |  | record_spec_id_prefix is the prefix portion of the record_spec_id. |
| `record_spec_id_contract_spec_uuid` | [bytes](#bytes) |  | record_spec_id_contract_spec_uuid is the contract_spec_uuid portion of the record_spec_id. |
| `record_spec_id_hashed_name` | [bytes](#bytes) |  | record_spec_id_hashed_name is the hashed name portion of the record_spec_id. |
| `record_spec_addr` | [string](#string) |  | record_spec_addr is the bech32 string version of the record_spec_id. |
| `contract_spec_id_info` | [ContractSpecIdInfo](#provenance.metadata.v1.ContractSpecIdInfo) |  | contract_spec_id_info is information about the contract spec id referenced in the record_spec_id. |






<a name="provenance.metadata.v1.ScopeIdInfo"></a>

### ScopeIdInfo
ScopeIdInfo contains various info regarding a scope id.


| Field | Type | Label | Description |
| ----- | ---- | ----- | ----------- |
| `scope_id` | [bytes](#bytes) |  | scope_id is the raw bytes of the scope address. |
| `scope_id_prefix` | [bytes](#bytes) |  | scope_id_prefix is the prefix portion of the scope_id. |
| `scope_id_scope_uuid` | [bytes](#bytes) |  | scope_id_scope_uuid is the scope_uuid portion of the scope_id. |
| `scope_addr` | [string](#string) |  | scope_addr is the bech32 string version of the scope_id. |
| `scope_uuid` | [string](#string) |  | scope_uuid is the uuid hex string of the scope_id_scope_uuid. |






<a name="provenance.metadata.v1.ScopeSpecIdInfo"></a>

### ScopeSpecIdInfo
ScopeSpecIdInfo contains various info regarding a scope specification id.


| Field | Type | Label | Description |
| ----- | ---- | ----- | ----------- |
| `scope_spec_id` | [bytes](#bytes) |  | scope_spec_id is the raw bytes of the scope specification address. |
| `scope_spec_id_prefix` | [bytes](#bytes) |  | scope_spec_id_prefix is the prefix portion of the scope_spec_id. |
| `scope_spec_id_scope_spec_uuid` | [bytes](#bytes) |  | scope_spec_id_scope_spec_uuid is the scope_spec_uuid portion of the scope_spec_id. |
| `scope_spec_addr` | [string](#string) |  | scope_spec_addr is the bech32 string version of the scope_spec_id. |
| `scope_spec_uuid` | [string](#string) |  | scope_spec_uuid is the uuid hex string of the scope_spec_id_scope_spec_uuid. |






<a name="provenance.metadata.v1.SessionIdInfo"></a>

### SessionIdInfo
SessionIdInfo contains various info regarding a session id.


| Field | Type | Label | Description |
| ----- | ---- | ----- | ----------- |
| `session_id` | [bytes](#bytes) |  | session_id is the raw bytes of the session address. |
| `session_id_prefix` | [bytes](#bytes) |  | session_id_prefix is the prefix portion of the session_id. |
| `session_id_scope_uuid` | [bytes](#bytes) |  | session_id_scope_uuid is the scope_uuid portion of the session_id. |
| `session_id_session_uuid` | [bytes](#bytes) |  | session_id_session_uuid is the session_uuid portion of the session_id. |
| `session_addr` | [string](#string) |  | session_addr is the bech32 string version of the session_id. |
| `session_uuid` | [string](#string) |  | session_uuid is the uuid hex string of the session_id_session_uuid. |
| `scope_id_info` | [ScopeIdInfo](#provenance.metadata.v1.ScopeIdInfo) |  | scope_id_info is information about the scope id referenced in the session_id. |





 <!-- end messages -->

 <!-- end enums -->

 <!-- end HasExtensions -->

 <!-- end services -->



<a name="provenance/metadata/v1/specification.proto"></a>
<p align="right"><a href="#top">Top</a></p>

## provenance/metadata/v1/specification.proto



<a name="provenance.metadata.v1.ContractSpecification"></a>

### ContractSpecification
ContractSpecification defines the required parties, resources, conditions, and consideration outputs for a contract


| Field | Type | Label | Description |
| ----- | ---- | ----- | ----------- |
| `specification_id` | [bytes](#bytes) |  | unique identifier for this specification on chain |
| `description` | [Description](#provenance.metadata.v1.Description) |  | Description information for this contract specification |
| `owner_addresses` | [string](#string) | repeated | Address of the account that owns this specificaiton |
| `parties_involved` | [PartyType](#provenance.metadata.v1.PartyType) | repeated | a list of party roles that must be fullfilled when signing a transaction for this contract specification |
| `resource_id` | [bytes](#bytes) |  | the address of a record on chain that represents this contract |
| `hash` | [string](#string) |  | the hash of contract binary (off-chain instance) |
| `class_name` | [string](#string) |  | name of the class/type of this contract executable |






<a name="provenance.metadata.v1.Description"></a>

### Description
Description holds general information that is handy to associate with a structure.


| Field | Type | Label | Description |
| ----- | ---- | ----- | ----------- |
| `name` | [string](#string) |  | A Name for this thing. |
| `description` | [string](#string) |  | A description of this thing. |
| `website_url` | [string](#string) |  | URL to find even more info. |
| `icon_url` | [string](#string) |  | URL of an icon. |






<a name="provenance.metadata.v1.InputSpecification"></a>

### InputSpecification
InputSpecification defines a name, type_name, and source reference (either on or off chain) to define an input
parameter


| Field | Type | Label | Description |
| ----- | ---- | ----- | ----------- |
| `name` | [string](#string) |  | name for this input |
| `type_name` | [string](#string) |  | a type_name (typically a proto name or class_name) |
| `record_id` | [bytes](#bytes) |  | the address of a record on chain (For Established Records) |
| `hash` | [string](#string) |  | the hash of an off-chain piece of information (For Proposed Records) |






<a name="provenance.metadata.v1.RecordSpecification"></a>

### RecordSpecification
RecordSpecification defines the specification for a Record including allowed/required inputs/outputs


| Field | Type | Label | Description |
| ----- | ---- | ----- | ----------- |
| `specification_id` | [bytes](#bytes) |  | unique identifier for this specification on chain |
| `name` | [string](#string) |  | Name of Record that will be created when this specification is used |
| `inputs` | [InputSpecification](#provenance.metadata.v1.InputSpecification) | repeated | A set of inputs that must be satisified to apply this RecordSpecification and create a Record |
| `type_name` | [string](#string) |  | A type name for data associated with this record (typically a class or proto name) |
| `result_type` | [DefinitionType](#provenance.metadata.v1.DefinitionType) |  | Type of result for this record specification (must be RECORD or RECORD_LIST) |
| `responsible_parties` | [PartyType](#provenance.metadata.v1.PartyType) | repeated | Type of party responsible for this record |






<a name="provenance.metadata.v1.ScopeSpecification"></a>

### ScopeSpecification
ScopeSpecification defines the required parties, resources, conditions, and consideration outputs for a contract


| Field | Type | Label | Description |
| ----- | ---- | ----- | ----------- |
| `specification_id` | [bytes](#bytes) |  | unique identifier for this specification on chain |
| `description` | [Description](#provenance.metadata.v1.Description) |  | General information about this scope specification. |
| `owner_addresses` | [string](#string) | repeated | Addresses of the owners of this scope specification. |
| `parties_involved` | [PartyType](#provenance.metadata.v1.PartyType) | repeated | A list of parties that must be present on a scope (and their associated roles) |
| `contract_spec_ids` | [bytes](#bytes) | repeated | A list of contract specification ids allowed for a scope based on this specification. |





 <!-- end messages -->


<a name="provenance.metadata.v1.DefinitionType"></a>

### DefinitionType
DefinitionType indicates the required definition type for this value

| Name | Number | Description |
| ---- | ------ | ----------- |
| DEFINITION_TYPE_UNSPECIFIED | 0 | DEFINITION_TYPE_UNSPECIFIED indicates an unknown/invalid value |
| DEFINITION_TYPE_PROPOSED | 1 | DEFINITION_TYPE_PROPOSED indicates a proposed value is used here (a record that is not on-chain) |
| DEFINITION_TYPE_RECORD | 2 | DEFINITION_TYPE_RECORD indicates the value must be a reference to a record on chain |
| DEFINITION_TYPE_RECORD_LIST | 3 | DEFINITION_TYPE_RECORD_LIST indicates the value maybe a reference to a collection of values on chain having the same name |



<a name="provenance.metadata.v1.PartyType"></a>

### PartyType
PartyType are the different roles parties on a contract may use

| Name | Number | Description |
| ---- | ------ | ----------- |
| PARTY_TYPE_UNSPECIFIED | 0 | PARTY_TYPE_UNSPECIFIED is an error condition |
| PARTY_TYPE_ORIGINATOR | 1 | PARTY_TYPE_ORIGINATOR is an asset originator |
| PARTY_TYPE_SERVICER | 2 | PARTY_TYPE_SERVICER provides debt servicing functions |
| PARTY_TYPE_INVESTOR | 3 | PARTY_TYPE_INVESTOR is a generic investor |
| PARTY_TYPE_CUSTODIAN | 4 | PARTY_TYPE_CUSTODIAN is an entity that provides custodian services for assets |
| PARTY_TYPE_OWNER | 5 | PARTY_TYPE_OWNER indicates this party is an owner of the item |
| PARTY_TYPE_AFFILIATE | 6 | PARTY_TYPE_AFFILIATE is a party with an affiliate agreement |
| PARTY_TYPE_OMNIBUS | 7 | PARTY_TYPE_OMNIBUS is a special type of party that controls an omnibus bank account |
| PARTY_TYPE_PROVENANCE | 8 | PARTY_TYPE_PROVENANCE is used to indicate this party represents the blockchain or a smart contract action |
| PARTY_TYPE_CONTROLLER | 10 | PARTY_TYPE_CONTROLLER is an entity which controls a specific asset on chain (ie enote) |
| PARTY_TYPE_VALIDATOR | 11 | PARTY_TYPE_VALIDATOR is an entity which validates given assets on chain |


 <!-- end enums -->

 <!-- end HasExtensions -->

 <!-- end services -->



<a name="provenance/metadata/v1/scope.proto"></a>
<p align="right"><a href="#top">Top</a></p>

## provenance/metadata/v1/scope.proto



<a name="provenance.metadata.v1.AuditFields"></a>

### AuditFields
AuditFields capture information about the last account to make modifications and when they were made


| Field | Type | Label | Description |
| ----- | ---- | ----- | ----------- |
| `created_date` | [google.protobuf.Timestamp](#google.protobuf.Timestamp) |  | the date/time when this entry was created |
| `created_by` | [string](#string) |  | the address of the account that created this record |
| `updated_date` | [google.protobuf.Timestamp](#google.protobuf.Timestamp) |  | the date/time when this entry was last updated |
| `updated_by` | [string](#string) |  | the address of the account that modified this record |
| `version` | [uint32](#uint32) |  | an optional version number that is incremented with each update |
| `message` | [string](#string) |  | an optional message associated with the creation/update event |






<a name="provenance.metadata.v1.Party"></a>

### Party
A Party is an address with/in a given role associated with a contract


| Field | Type | Label | Description |
| ----- | ---- | ----- | ----------- |
| `address` | [string](#string) |  | address of the account (on chain) |
| `role` | [PartyType](#provenance.metadata.v1.PartyType) |  | a role for this account within the context of the processes used |
| `optional` | [bool](#bool) |  | whether this party's signature is optional |






<a name="provenance.metadata.v1.Process"></a>

### Process
Process contains information used to uniquely identify what was used to generate this record


| Field | Type | Label | Description |
| ----- | ---- | ----- | ----------- |
| `address` | [string](#string) |  | the address of a smart contract used for this process |
| `hash` | [string](#string) |  | the hash of an off-chain process used |
| `name` | [string](#string) |  | a name associated with the process (type_name, classname or smart contract common name) |
| `method` | [string](#string) |  | method is a name or reference to a specific operation (method) within a class/contract that was invoked |






<a name="provenance.metadata.v1.Record"></a>

### Record
A record (of fact) is attached to a session or each consideration output from a contract


| Field | Type | Label | Description |
| ----- | ---- | ----- | ----------- |
| `name` | [string](#string) |  | name/identifier for this record. Value must be unique within the scope. Also known as a Fact name |
| `session_id` | [bytes](#bytes) |  | id of the session context that was used to create this record (use with filtered kvprefix iterator) |
| `process` | [Process](#provenance.metadata.v1.Process) |  | process contain information used to uniquely identify an execution on or off chain that generated this record |
| `inputs` | [RecordInput](#provenance.metadata.v1.RecordInput) | repeated | inputs used with the process to achieve the output on this record |
| `outputs` | [RecordOutput](#provenance.metadata.v1.RecordOutput) | repeated | output(s) is the results of executing the process on the given process indicated in this record |
| `specification_id` | [bytes](#bytes) |  | specification_id is the id of the record specification that was used to create this record. |






<a name="provenance.metadata.v1.RecordInput"></a>

### RecordInput
Tracks the inputs used to establish this record


| Field | Type | Label | Description |
| ----- | ---- | ----- | ----------- |
| `name` | [string](#string) |  | Name value included to link back to the definition spec. |
| `record_id` | [bytes](#bytes) |  | the address of a record on chain (For Established Records) |
| `hash` | [string](#string) |  | the hash of an off-chain piece of information (For Proposed Records) |
| `type_name` | [string](#string) |  | from proposed fact structure to unmarshal |
| `status` | [RecordInputStatus](#provenance.metadata.v1.RecordInputStatus) |  | Indicates if this input was a recorded fact on chain or just a given hashed input |






<a name="provenance.metadata.v1.RecordOutput"></a>

### RecordOutput
RecordOutput encapsulates the output of a process recorded on chain


| Field | Type | Label | Description |
| ----- | ---- | ----- | ----------- |
| `hash` | [string](#string) |  | Hash of the data output that was output/generated for this record |
| `status` | [ResultStatus](#provenance.metadata.v1.ResultStatus) |  | Status of the process execution associated with this output indicating success,failure, or pending |






<a name="provenance.metadata.v1.Scope"></a>

### Scope
Scope defines a root reference for a collection of records owned by one or more parties.


| Field | Type | Label | Description |
| ----- | ---- | ----- | ----------- |
| `scope_id` | [bytes](#bytes) |  | Unique ID for this scope. Implements sdk.Address interface for use where addresses are required in Cosmos |
| `specification_id` | [bytes](#bytes) |  | the scope specification that contains the specifications for data elements allowed within this scope |
| `owners` | [Party](#provenance.metadata.v1.Party) | repeated | These parties represent top level owners of the records within. These parties must sign any requests that modify the data within the scope. These addresses are in union with parties listed on the sessions. |
| `data_access` | [string](#string) | repeated | Addresses in this list are authorized to receive off-chain data associated with this scope. |
| `value_owner_address` | [string](#string) |  | An address that controls the value associated with this scope. Standard blockchain accounts and marker accounts are supported for this value. This attribute may only be changed by the entity indicated once it is set. |
| `require_party_rollup` | [bool](#bool) |  | Whether all parties in this scope and its sessions must be present in this scope's owners field. This also enables use of optional=true scope owners and session parties. |






<a name="provenance.metadata.v1.Session"></a>

### Session
Session defines an execution context against a specific specification instance.
The context will have a specification and set of parties involved.

NOTE: When there are no more Records within a Scope that reference a Session, the Session is removed.


| Field | Type | Label | Description |
| ----- | ---- | ----- | ----------- |
| `session_id` | [bytes](#bytes) |  |  |
| `specification_id` | [bytes](#bytes) |  | unique id of the contract specification that was used to create this session. |
| `parties` | [Party](#provenance.metadata.v1.Party) | repeated | parties is the set of identities that signed this contract |
| `name` | [string](#string) |  | name to associate with this session execution context, typically classname |
| `context` | [bytes](#bytes) |  | context is a field for storing client specific data associated with a session. |
| `audit` | [AuditFields](#provenance.metadata.v1.AuditFields) |  | Created by, updated by, timestamps, version number, and related info. |





 <!-- end messages -->


<a name="provenance.metadata.v1.RecordInputStatus"></a>

### RecordInputStatus
A set of types for inputs on a record (of fact)

| Name | Number | Description |
| ---- | ------ | ----------- |
| RECORD_INPUT_STATUS_UNSPECIFIED | 0 | RECORD_INPUT_STATUS_UNSPECIFIED indicates an invalid/unknown input type |
| RECORD_INPUT_STATUS_PROPOSED | 1 | RECORD_INPUT_STATUS_PROPOSED indicates this input was an arbitrary piece of data that was hashed |
| RECORD_INPUT_STATUS_RECORD | 2 | RECORD_INPUT_STATUS_RECORD indicates this input is a reference to a previously recorded fact on blockchain |



<a name="provenance.metadata.v1.ResultStatus"></a>

### ResultStatus
ResultStatus indicates the various states of execution of a record

| Name | Number | Description |
| ---- | ------ | ----------- |
| RESULT_STATUS_UNSPECIFIED | 0 | RESULT_STATUS_UNSPECIFIED indicates an unset condition |
| RESULT_STATUS_PASS | 1 | RESULT_STATUS_PASS indicates the execution was successful |
| RESULT_STATUS_SKIP | 2 | RESULT_STATUS_SKIP indicates condition/consideration was skipped due to missing inputs or delayed execution |
| RESULT_STATUS_FAIL | 3 | RESULT_STATUS_FAIL indicates the execution of the condition/consideration failed. |


 <!-- end enums -->

 <!-- end HasExtensions -->

 <!-- end services -->



<a name="provenance/metadata/v1/objectstore.proto"></a>
<p align="right"><a href="#top">Top</a></p>

## provenance/metadata/v1/objectstore.proto



<a name="provenance.metadata.v1.OSLocatorParams"></a>

### OSLocatorParams
Params defines the parameters for the metadata-locator module methods.


| Field | Type | Label | Description |
| ----- | ---- | ----- | ----------- |
| `max_uri_length` | [uint32](#uint32) |  |  |






<a name="provenance.metadata.v1.ObjectStoreLocator"></a>

### ObjectStoreLocator
Defines an Locator object stored on chain, which represents a owner( blockchain address) associated with a endpoint
uri for it's associated object store.


| Field | Type | Label | Description |
| ----- | ---- | ----- | ----------- |
| `owner` | [string](#string) |  | account address the endpoint is owned by |
| `locator_uri` | [string](#string) |  | locator endpoint uri |
| `encryption_key` | [string](#string) |  | owners encryption key address |





 <!-- end messages -->

 <!-- end enums -->

 <!-- end HasExtensions -->

 <!-- end services -->



<a name="provenance/metadata/v1/genesis.proto"></a>
<p align="right"><a href="#top">Top</a></p>

## provenance/metadata/v1/genesis.proto



<a name="provenance.metadata.v1.GenesisState"></a>

### GenesisState
GenesisState defines the account module's genesis state.


| Field | Type | Label | Description |
| ----- | ---- | ----- | ----------- |
| `params` | [Params](#provenance.metadata.v1.Params) |  | params defines all the parameters of the module. |
| `scopes` | [Scope](#provenance.metadata.v1.Scope) | repeated | A collection of metadata scopes and specs to create on start |
| `sessions` | [Session](#provenance.metadata.v1.Session) | repeated |  |
| `records` | [Record](#provenance.metadata.v1.Record) | repeated |  |
| `scope_specifications` | [ScopeSpecification](#provenance.metadata.v1.ScopeSpecification) | repeated |  |
| `contract_specifications` | [ContractSpecification](#provenance.metadata.v1.ContractSpecification) | repeated |  |
| `record_specifications` | [RecordSpecification](#provenance.metadata.v1.RecordSpecification) | repeated |  |
| `o_s_locator_params` | [OSLocatorParams](#provenance.metadata.v1.OSLocatorParams) |  |  |
| `object_store_locators` | [ObjectStoreLocator](#provenance.metadata.v1.ObjectStoreLocator) | repeated |  |





 <!-- end messages -->

 <!-- end enums -->

 <!-- end HasExtensions -->

 <!-- end services -->



<a name="provenance/metadata/v1/p8e/p8e.proto"></a>
<p align="right"><a href="#top">Top</a></p>

## provenance/metadata/v1/p8e/p8e.proto



<a name="provenance.metadata.v1.p8e.Condition"></a>

### Condition
Deprecated: Do not use.


| Field | Type | Label | Description |
| ----- | ---- | ----- | ----------- |
| `condition_name` | [string](#string) |  |  |
| `result` | [ExecutionResult](#provenance.metadata.v1.p8e.ExecutionResult) |  |  |






<a name="provenance.metadata.v1.p8e.ConditionSpec"></a>

### ConditionSpec
Deprecated: Do not use.


| Field | Type | Label | Description |
| ----- | ---- | ----- | ----------- |
| `func_name` | [string](#string) |  |  |
| `input_specs` | [DefinitionSpec](#provenance.metadata.v1.p8e.DefinitionSpec) | repeated |  |
| `output_spec` | [OutputSpec](#provenance.metadata.v1.p8e.OutputSpec) |  |  |






<a name="provenance.metadata.v1.p8e.Consideration"></a>

### Consideration
Deprecated: Do not use.


| Field | Type | Label | Description |
| ----- | ---- | ----- | ----------- |
| `consideration_name` | [string](#string) |  |  |
| `inputs` | [ProposedFact](#provenance.metadata.v1.p8e.ProposedFact) | repeated |  |
| `result` | [ExecutionResult](#provenance.metadata.v1.p8e.ExecutionResult) |  |  |






<a name="provenance.metadata.v1.p8e.ConsiderationSpec"></a>

### ConsiderationSpec
Deprecated: Do not use.


| Field | Type | Label | Description |
| ----- | ---- | ----- | ----------- |
| `func_name` | [string](#string) |  |  |
| `responsible_party` | [PartyType](#provenance.metadata.v1.p8e.PartyType) |  |  |
| `input_specs` | [DefinitionSpec](#provenance.metadata.v1.p8e.DefinitionSpec) | repeated |  |
| `output_spec` | [OutputSpec](#provenance.metadata.v1.p8e.OutputSpec) |  |  |






<a name="provenance.metadata.v1.p8e.Contract"></a>

### Contract
Deprecated: Do not use.


| Field | Type | Label | Description |
| ----- | ---- | ----- | ----------- |
| `definition` | [DefinitionSpec](#provenance.metadata.v1.p8e.DefinitionSpec) |  |  |
| `spec` | [Fact](#provenance.metadata.v1.p8e.Fact) |  |  |
| `invoker` | [SigningAndEncryptionPublicKeys](#provenance.metadata.v1.p8e.SigningAndEncryptionPublicKeys) |  |  |
| `inputs` | [Fact](#provenance.metadata.v1.p8e.Fact) | repeated |  |
| `conditions` | [Condition](#provenance.metadata.v1.p8e.Condition) | repeated | **Deprecated.**  |
| `considerations` | [Consideration](#provenance.metadata.v1.p8e.Consideration) | repeated |  |
| `recitals` | [Recital](#provenance.metadata.v1.p8e.Recital) | repeated |  |
| `times_executed` | [int32](#int32) |  |  |
| `start_time` | [Timestamp](#provenance.metadata.v1.p8e.Timestamp) |  |  |
| `context` | [bytes](#bytes) |  |  |






<a name="provenance.metadata.v1.p8e.ContractSpec"></a>

### ContractSpec
Deprecated: Do not use.


| Field | Type | Label | Description |
| ----- | ---- | ----- | ----------- |
| `definition` | [DefinitionSpec](#provenance.metadata.v1.p8e.DefinitionSpec) |  |  |
| `input_specs` | [DefinitionSpec](#provenance.metadata.v1.p8e.DefinitionSpec) | repeated |  |
| `parties_involved` | [PartyType](#provenance.metadata.v1.p8e.PartyType) | repeated |  |
| `condition_specs` | [ConditionSpec](#provenance.metadata.v1.p8e.ConditionSpec) | repeated |  |
| `consideration_specs` | [ConsiderationSpec](#provenance.metadata.v1.p8e.ConsiderationSpec) | repeated |  |






<a name="provenance.metadata.v1.p8e.DefinitionSpec"></a>

### DefinitionSpec
Deprecated: Do not use.


| Field | Type | Label | Description |
| ----- | ---- | ----- | ----------- |
| `name` | [string](#string) |  |  |
| `resource_location` | [Location](#provenance.metadata.v1.p8e.Location) |  |  |
| `signature` | [Signature](#provenance.metadata.v1.p8e.Signature) |  |  |
| `type` | [DefinitionSpecType](#provenance.metadata.v1.p8e.DefinitionSpecType) |  |  |






<a name="provenance.metadata.v1.p8e.ExecutionResult"></a>

### ExecutionResult
Deprecated: Do not use.


| Field | Type | Label | Description |
| ----- | ---- | ----- | ----------- |
| `output` | [ProposedFact](#provenance.metadata.v1.p8e.ProposedFact) |  |  |
| `result` | [ExecutionResultType](#provenance.metadata.v1.p8e.ExecutionResultType) |  |  |
| `recorded_at` | [Timestamp](#provenance.metadata.v1.p8e.Timestamp) |  |  |
| `error_message` | [string](#string) |  |  |






<a name="provenance.metadata.v1.p8e.Fact"></a>

### Fact
Deprecated: Do not use.


| Field | Type | Label | Description |
| ----- | ---- | ----- | ----------- |
| `name` | [string](#string) |  |  |
| `data_location` | [Location](#provenance.metadata.v1.p8e.Location) |  |  |






<a name="provenance.metadata.v1.p8e.Location"></a>

### Location
Deprecated: Do not use.


| Field | Type | Label | Description |
| ----- | ---- | ----- | ----------- |
| `ref` | [ProvenanceReference](#provenance.metadata.v1.p8e.ProvenanceReference) |  |  |
| `classname` | [string](#string) |  |  |






<a name="provenance.metadata.v1.p8e.OutputSpec"></a>

### OutputSpec
Deprecated: Do not use.


| Field | Type | Label | Description |
| ----- | ---- | ----- | ----------- |
| `spec` | [DefinitionSpec](#provenance.metadata.v1.p8e.DefinitionSpec) |  |  |






<a name="provenance.metadata.v1.p8e.ProposedFact"></a>

### ProposedFact
Deprecated: Do not use.


| Field | Type | Label | Description |
| ----- | ---- | ----- | ----------- |
| `name` | [string](#string) |  |  |
| `hash` | [string](#string) |  |  |
| `classname` | [string](#string) |  |  |
| `ancestor` | [ProvenanceReference](#provenance.metadata.v1.p8e.ProvenanceReference) |  |  |






<a name="provenance.metadata.v1.p8e.ProvenanceReference"></a>

### ProvenanceReference
Deprecated: Do not use.


| Field | Type | Label | Description |
| ----- | ---- | ----- | ----------- |
| `scope_uuid` | [UUID](#provenance.metadata.v1.p8e.UUID) |  |  |
| `group_uuid` | [UUID](#provenance.metadata.v1.p8e.UUID) |  |  |
| `hash` | [string](#string) |  |  |
| `name` | [string](#string) |  |  |






<a name="provenance.metadata.v1.p8e.PublicKey"></a>

### PublicKey
Deprecated: Do not use.


| Field | Type | Label | Description |
| ----- | ---- | ----- | ----------- |
| `public_key_bytes` | [bytes](#bytes) |  |  |
| `type` | [PublicKeyType](#provenance.metadata.v1.p8e.PublicKeyType) |  |  |
| `curve` | [PublicKeyCurve](#provenance.metadata.v1.p8e.PublicKeyCurve) |  |  |






<a name="provenance.metadata.v1.p8e.Recital"></a>

### Recital
Deprecated: Do not use.


| Field | Type | Label | Description |
| ----- | ---- | ----- | ----------- |
| `signer_role` | [PartyType](#provenance.metadata.v1.p8e.PartyType) |  |  |
| `signer` | [SigningAndEncryptionPublicKeys](#provenance.metadata.v1.p8e.SigningAndEncryptionPublicKeys) |  |  |
| `address` | [bytes](#bytes) |  |  |






<a name="provenance.metadata.v1.p8e.Recitals"></a>

### Recitals
Deprecated: Do not use.


| Field | Type | Label | Description |
| ----- | ---- | ----- | ----------- |
| `parties` | [Recital](#provenance.metadata.v1.p8e.Recital) | repeated |  |






<a name="provenance.metadata.v1.p8e.Signature"></a>

### Signature
Deprecated: Do not use.


| Field | Type | Label | Description |
| ----- | ---- | ----- | ----------- |
| `algo` | [string](#string) |  |  |
| `provider` | [string](#string) |  |  |
| `signature` | [string](#string) |  |  |
| `signer` | [SigningAndEncryptionPublicKeys](#provenance.metadata.v1.p8e.SigningAndEncryptionPublicKeys) |  |  |






<a name="provenance.metadata.v1.p8e.SignatureSet"></a>

### SignatureSet
Deprecated: Do not use.


| Field | Type | Label | Description |
| ----- | ---- | ----- | ----------- |
| `signatures` | [Signature](#provenance.metadata.v1.p8e.Signature) | repeated |  |






<a name="provenance.metadata.v1.p8e.SigningAndEncryptionPublicKeys"></a>

### SigningAndEncryptionPublicKeys
Deprecated: Do not use.


| Field | Type | Label | Description |
| ----- | ---- | ----- | ----------- |
| `signing_public_key` | [PublicKey](#provenance.metadata.v1.p8e.PublicKey) |  |  |
| `encryption_public_key` | [PublicKey](#provenance.metadata.v1.p8e.PublicKey) |  |  |






<a name="provenance.metadata.v1.p8e.Timestamp"></a>

### Timestamp
Deprecated: Do not use.


| Field | Type | Label | Description |
| ----- | ---- | ----- | ----------- |
| `seconds` | [int64](#int64) |  |  |
| `nanos` | [int32](#int32) |  |  |






<a name="provenance.metadata.v1.p8e.UUID"></a>

### UUID
Deprecated: Do not use.


| Field | Type | Label | Description |
| ----- | ---- | ----- | ----------- |
| `value` | [string](#string) |  |  |





 <!-- end messages -->


<a name="provenance.metadata.v1.p8e.DefinitionSpecType"></a>

### DefinitionSpecType
Deprecated: Do not use.

| Name | Number | Description |
| ---- | ------ | ----------- |
| DEFINITION_SPEC_TYPE_UNKNOWN | 0 | Deprecated: Do not use. |
| DEFINITION_SPEC_TYPE_PROPOSED | 1 | Deprecated: Do not use. |
| DEFINITION_SPEC_TYPE_FACT | 2 | Deprecated: Do not use. |
| DEFINITION_SPEC_TYPE_FACT_LIST | 3 | Deprecated: Do not use. |



<a name="provenance.metadata.v1.p8e.ExecutionResultType"></a>

### ExecutionResultType
Deprecated: Do not use.

| Name | Number | Description |
| ---- | ------ | ----------- |
| RESULT_TYPE_UNKNOWN | 0 | Deprecated: Do not use. |
| RESULT_TYPE_PASS | 1 | Deprecated: Do not use. |
| RESULT_TYPE_SKIP | 2 | Deprecated: Do not use. |
| RESULT_TYPE_FAIL | 3 | Deprecated: Do not use. |



<a name="provenance.metadata.v1.p8e.PartyType"></a>

### PartyType
Deprecated: Do not use.

| Name | Number | Description |
| ---- | ------ | ----------- |
| PARTY_TYPE_UNKNOWN | 0 | Deprecated: Do not use. |
| PARTY_TYPE_ORIGINATOR | 1 | Deprecated: Do not use. |
| PARTY_TYPE_SERVICER | 2 | Deprecated: Do not use. |
| PARTY_TYPE_INVESTOR | 3 | Deprecated: Do not use. |
| PARTY_TYPE_CUSTODIAN | 4 | Deprecated: Do not use. |
| PARTY_TYPE_OWNER | 5 | Deprecated: Do not use. |
| PARTY_TYPE_AFFILIATE | 6 | Deprecated: Do not use. |
| PARTY_TYPE_OMNIBUS | 7 | Deprecated: Do not use. |
| PARTY_TYPE_PROVENANCE | 8 | Deprecated: Do not use. |
| PARTY_TYPE_MARKER | 9 | Deprecated: Do not use. |
| PARTY_TYPE_CONTROLLER | 10 | Deprecated: Do not use. |
| PARTY_TYPE_VALIDATOR | 11 | Deprecated: Do not use. |



<a name="provenance.metadata.v1.p8e.PublicKeyCurve"></a>

### PublicKeyCurve
Deprecated: Do not use.

| Name | Number | Description |
| ---- | ------ | ----------- |
| SECP256K1 | 0 | Deprecated: Do not use. |
| P256 | 1 | Deprecated: Do not use. |



<a name="provenance.metadata.v1.p8e.PublicKeyType"></a>

### PublicKeyType
Deprecated: Do not use.

| Name | Number | Description |
| ---- | ------ | ----------- |
| ELLIPTIC | 0 | Deprecated: Do not use. |


 <!-- end enums -->

 <!-- end HasExtensions -->

 <!-- end services -->



<a name="provenance/metadata/v1/query.proto"></a>
<p align="right"><a href="#top">Top</a></p>

## provenance/metadata/v1/query.proto



<a name="provenance.metadata.v1.AccountDataRequest"></a>

### AccountDataRequest
AccountDataRequest is the request type for the Query/AccountData RPC method.


| Field | Type | Label | Description |
| ----- | ---- | ----- | ----------- |
| `metadata_addr` | [bytes](#bytes) |  | The metadata address to look up. Currently, only scope ids are supported. |






<a name="provenance.metadata.v1.AccountDataResponse"></a>

### AccountDataResponse
AccountDataResponse is the response type for the Query/AccountData RPC method.


| Field | Type | Label | Description |
| ----- | ---- | ----- | ----------- |
| `value` | [string](#string) |  | The accountdata for the requested metadata address. |






<a name="provenance.metadata.v1.ContractSpecificationRequest"></a>

### ContractSpecificationRequest
ContractSpecificationRequest is the request type for the Query/ContractSpecification RPC method.


| Field | Type | Label | Description |
| ----- | ---- | ----- | ----------- |
| `specification_id` | [string](#string) |  | specification_id can either be a uuid, e.g. def6bc0a-c9dd-4874-948f-5206e6060a84 or a bech32 contract specification address, e.g. contractspec1q000d0q2e8w5say53afqdesxp2zqzkr4fn. It can also be a record specification address, e.g. recspec1qh00d0q2e8w5say53afqdesxp2zw42dq2jdvmdazuwzcaddhh8gmuqhez44. |
| `include_record_specs` | [bool](#bool) |  | include_record_specs is a flag for whether to include the the record specifications of this contract specification in the response. |
| `exclude_id_info` | [bool](#bool) |  | exclude_id_info is a flag for whether to exclude the id info from the response. |
| `include_request` | [bool](#bool) |  | include_request is a flag for whether to include this request in your result. |






<a name="provenance.metadata.v1.ContractSpecificationResponse"></a>

### ContractSpecificationResponse
ContractSpecificationResponse is the response type for the Query/ContractSpecification RPC method.


| Field | Type | Label | Description |
| ----- | ---- | ----- | ----------- |
| `contract_specification` | [ContractSpecificationWrapper](#provenance.metadata.v1.ContractSpecificationWrapper) |  | contract_specification is the wrapped contract specification. |
| `record_specifications` | [RecordSpecificationWrapper](#provenance.metadata.v1.RecordSpecificationWrapper) | repeated | record_specifications is any number or wrapped record specifications associated with this contract_specification (if requested). |
| `request` | [ContractSpecificationRequest](#provenance.metadata.v1.ContractSpecificationRequest) |  | request is a copy of the request that generated these results. |






<a name="provenance.metadata.v1.ContractSpecificationWrapper"></a>

### ContractSpecificationWrapper
ContractSpecificationWrapper contains a single contract specification and some extra identifiers for it.


| Field | Type | Label | Description |
| ----- | ---- | ----- | ----------- |
| `specification` | [ContractSpecification](#provenance.metadata.v1.ContractSpecification) |  | specification is the on-chain contract specification message. |
| `contract_spec_id_info` | [ContractSpecIdInfo](#provenance.metadata.v1.ContractSpecIdInfo) |  | contract_spec_id_info contains information about the id/address of the contract specification. |






<a name="provenance.metadata.v1.ContractSpecificationsAllRequest"></a>

### ContractSpecificationsAllRequest
ContractSpecificationsAllRequest is the request type for the Query/ContractSpecificationsAll RPC method.


| Field | Type | Label | Description |
| ----- | ---- | ----- | ----------- |
| `exclude_id_info` | [bool](#bool) |  | exclude_id_info is a flag for whether to exclude the id info from the response. |
| `include_request` | [bool](#bool) |  | include_request is a flag for whether to include this request in your result. |
| `pagination` | [cosmos.base.query.v1beta1.PageRequest](#cosmos.base.query.v1beta1.PageRequest) |  | pagination defines optional pagination parameters for the request. |






<a name="provenance.metadata.v1.ContractSpecificationsAllResponse"></a>

### ContractSpecificationsAllResponse
ContractSpecificationsAllResponse is the response type for the Query/ContractSpecificationsAll RPC method.


| Field | Type | Label | Description |
| ----- | ---- | ----- | ----------- |
| `contract_specifications` | [ContractSpecificationWrapper](#provenance.metadata.v1.ContractSpecificationWrapper) | repeated | contract_specifications are the wrapped contract specifications. |
| `request` | [ContractSpecificationsAllRequest](#provenance.metadata.v1.ContractSpecificationsAllRequest) |  | request is a copy of the request that generated these results. |
| `pagination` | [cosmos.base.query.v1beta1.PageResponse](#cosmos.base.query.v1beta1.PageResponse) |  | pagination provides the pagination information of this response. |






<a name="provenance.metadata.v1.GetByAddrRequest"></a>

### GetByAddrRequest
GetByAddrRequest is the request type for the Query/GetByAddr RPC method.


| Field | Type | Label | Description |
| ----- | ---- | ----- | ----------- |
| `addrs` | [string](#string) | repeated | ids are the metadata addresses of the things to look up. |






<a name="provenance.metadata.v1.GetByAddrResponse"></a>

### GetByAddrResponse
GetByAddrResponse is the response type for the Query/GetByAddr RPC method.


| Field | Type | Label | Description |
| ----- | ---- | ----- | ----------- |
| `scopes` | [Scope](#provenance.metadata.v1.Scope) | repeated | scopes contains any scopes that were requested and found. |
| `sessions` | [Session](#provenance.metadata.v1.Session) | repeated | sessions contains any sessions that were requested and found. |
| `records` | [Record](#provenance.metadata.v1.Record) | repeated | records contains any records that were requested and found. |
| `scope_specs` | [ScopeSpecification](#provenance.metadata.v1.ScopeSpecification) | repeated | scope_specs contains any scope specifications that were requested and found. |
| `contract_specs` | [ContractSpecification](#provenance.metadata.v1.ContractSpecification) | repeated | contract_specs contains any contract specifications that were requested and found. |
| `record_specs` | [RecordSpecification](#provenance.metadata.v1.RecordSpecification) | repeated | record_specs contains any record specifications that were requested and found. |
| `not_found` | [string](#string) | repeated | not_found contains any addrs requested but not found. |






<a name="provenance.metadata.v1.OSAllLocatorsRequest"></a>

### OSAllLocatorsRequest
OSAllLocatorsRequest is the request type for the Query/OSAllLocators RPC method.


| Field | Type | Label | Description |
| ----- | ---- | ----- | ----------- |
| `include_request` | [bool](#bool) |  | include_request is a flag for whether to include this request in your result. |
| `pagination` | [cosmos.base.query.v1beta1.PageRequest](#cosmos.base.query.v1beta1.PageRequest) |  | pagination defines optional pagination parameters for the request. |






<a name="provenance.metadata.v1.OSAllLocatorsResponse"></a>

### OSAllLocatorsResponse
OSAllLocatorsResponse is the response type for the Query/OSAllLocators RPC method.


| Field | Type | Label | Description |
| ----- | ---- | ----- | ----------- |
| `locators` | [ObjectStoreLocator](#provenance.metadata.v1.ObjectStoreLocator) | repeated |  |
| `request` | [OSAllLocatorsRequest](#provenance.metadata.v1.OSAllLocatorsRequest) |  | request is a copy of the request that generated these results. |
| `pagination` | [cosmos.base.query.v1beta1.PageResponse](#cosmos.base.query.v1beta1.PageResponse) |  | pagination provides the pagination information of this response. |






<a name="provenance.metadata.v1.OSLocatorParamsRequest"></a>

### OSLocatorParamsRequest
OSLocatorParamsRequest is the request type for the Query/OSLocatorParams RPC method.


| Field | Type | Label | Description |
| ----- | ---- | ----- | ----------- |
| `include_request` | [bool](#bool) |  | include_request is a flag for whether to include this request in your result. |






<a name="provenance.metadata.v1.OSLocatorParamsResponse"></a>

### OSLocatorParamsResponse
OSLocatorParamsResponse is the response type for the Query/OSLocatorParams RPC method.


| Field | Type | Label | Description |
| ----- | ---- | ----- | ----------- |
| `params` | [OSLocatorParams](#provenance.metadata.v1.OSLocatorParams) |  | params defines the parameters of the module. |
| `request` | [OSLocatorParamsRequest](#provenance.metadata.v1.OSLocatorParamsRequest) |  | request is a copy of the request that generated these results. |






<a name="provenance.metadata.v1.OSLocatorRequest"></a>

### OSLocatorRequest
OSLocatorRequest is the request type for the Query/OSLocator RPC method.


| Field | Type | Label | Description |
| ----- | ---- | ----- | ----------- |
| `owner` | [string](#string) |  |  |
| `include_request` | [bool](#bool) |  | include_request is a flag for whether to include this request in your result. |






<a name="provenance.metadata.v1.OSLocatorResponse"></a>

### OSLocatorResponse
OSLocatorResponse is the response type for the Query/OSLocator RPC method.


| Field | Type | Label | Description |
| ----- | ---- | ----- | ----------- |
| `locator` | [ObjectStoreLocator](#provenance.metadata.v1.ObjectStoreLocator) |  |  |
| `request` | [OSLocatorRequest](#provenance.metadata.v1.OSLocatorRequest) |  | request is a copy of the request that generated these results. |






<a name="provenance.metadata.v1.OSLocatorsByScopeRequest"></a>

### OSLocatorsByScopeRequest
OSLocatorsByScopeRequest is the request type for the Query/OSLocatorsByScope RPC method.


| Field | Type | Label | Description |
| ----- | ---- | ----- | ----------- |
| `scope_id` | [string](#string) |  |  |
| `include_request` | [bool](#bool) |  | include_request is a flag for whether to include this request in your result. |






<a name="provenance.metadata.v1.OSLocatorsByScopeResponse"></a>

### OSLocatorsByScopeResponse
OSLocatorsByScopeResponse is the response type for the Query/OSLocatorsByScope RPC method.


| Field | Type | Label | Description |
| ----- | ---- | ----- | ----------- |
| `locators` | [ObjectStoreLocator](#provenance.metadata.v1.ObjectStoreLocator) | repeated |  |
| `request` | [OSLocatorsByScopeRequest](#provenance.metadata.v1.OSLocatorsByScopeRequest) |  | request is a copy of the request that generated these results. |






<a name="provenance.metadata.v1.OSLocatorsByURIRequest"></a>

### OSLocatorsByURIRequest
OSLocatorsByURIRequest is the request type for the Query/OSLocatorsByURI RPC method.


| Field | Type | Label | Description |
| ----- | ---- | ----- | ----------- |
| `uri` | [string](#string) |  |  |
| `include_request` | [bool](#bool) |  | include_request is a flag for whether to include this request in your result. |
| `pagination` | [cosmos.base.query.v1beta1.PageRequest](#cosmos.base.query.v1beta1.PageRequest) |  | pagination defines optional pagination parameters for the request. |






<a name="provenance.metadata.v1.OSLocatorsByURIResponse"></a>

### OSLocatorsByURIResponse
OSLocatorsByURIResponse is the response type for the Query/OSLocatorsByURI RPC method.


| Field | Type | Label | Description |
| ----- | ---- | ----- | ----------- |
| `locators` | [ObjectStoreLocator](#provenance.metadata.v1.ObjectStoreLocator) | repeated |  |
| `request` | [OSLocatorsByURIRequest](#provenance.metadata.v1.OSLocatorsByURIRequest) |  | request is a copy of the request that generated these results. |
| `pagination` | [cosmos.base.query.v1beta1.PageResponse](#cosmos.base.query.v1beta1.PageResponse) |  | pagination provides the pagination information of this response. |






<a name="provenance.metadata.v1.OwnershipRequest"></a>

### OwnershipRequest
OwnershipRequest is the request type for the Query/Ownership RPC method.


| Field | Type | Label | Description |
| ----- | ---- | ----- | ----------- |
| `address` | [string](#string) |  |  |
| `include_request` | [bool](#bool) |  | include_request is a flag for whether to include this request in your result. |
| `pagination` | [cosmos.base.query.v1beta1.PageRequest](#cosmos.base.query.v1beta1.PageRequest) |  | pagination defines optional pagination parameters for the request. |






<a name="provenance.metadata.v1.OwnershipResponse"></a>

### OwnershipResponse
OwnershipResponse is the response type for the Query/Ownership RPC method.


| Field | Type | Label | Description |
| ----- | ---- | ----- | ----------- |
| `scope_uuids` | [string](#string) | repeated | A list of scope ids (uuid) associated with the given address. |
| `request` | [OwnershipRequest](#provenance.metadata.v1.OwnershipRequest) |  | request is a copy of the request that generated these results. |
| `pagination` | [cosmos.base.query.v1beta1.PageResponse](#cosmos.base.query.v1beta1.PageResponse) |  | pagination provides the pagination information of this response. |






<a name="provenance.metadata.v1.QueryParamsRequest"></a>

### QueryParamsRequest
QueryParamsRequest is the request type for the Query/Params RPC method.


| Field | Type | Label | Description |
| ----- | ---- | ----- | ----------- |
| `include_request` | [bool](#bool) |  | include_request is a flag for whether to include this request in your result. |






<a name="provenance.metadata.v1.QueryParamsResponse"></a>

### QueryParamsResponse
QueryParamsResponse is the response type for the Query/Params RPC method.


| Field | Type | Label | Description |
| ----- | ---- | ----- | ----------- |
| `params` | [Params](#provenance.metadata.v1.Params) |  | params defines the parameters of the module. |
| `request` | [QueryParamsRequest](#provenance.metadata.v1.QueryParamsRequest) |  | request is a copy of the request that generated these results. |






<a name="provenance.metadata.v1.RecordSpecificationRequest"></a>

### RecordSpecificationRequest
RecordSpecificationRequest is the request type for the Query/RecordSpecification RPC method.


| Field | Type | Label | Description |
| ----- | ---- | ----- | ----------- |
| `specification_id` | [string](#string) |  | specification_id can either be a uuid, e.g. def6bc0a-c9dd-4874-948f-5206e6060a84 or a bech32 contract specification address, e.g. contractspec1q000d0q2e8w5say53afqdesxp2zqzkr4fn. It can also be a record specification address, e.g. recspec1qh00d0q2e8w5say53afqdesxp2zw42dq2jdvmdazuwzcaddhh8gmuqhez44. |
| `name` | [string](#string) |  | name is the name of the record to look up. It is required if the specification_id is a uuid or contract specification address. It is ignored if the specification_id is a record specification address. |
| `exclude_id_info` | [bool](#bool) |  | exclude_id_info is a flag for whether to exclude the id info from the response. |
| `include_request` | [bool](#bool) |  | include_request is a flag for whether to include this request in your result. |






<a name="provenance.metadata.v1.RecordSpecificationResponse"></a>

### RecordSpecificationResponse
RecordSpecificationResponse is the response type for the Query/RecordSpecification RPC method.


| Field | Type | Label | Description |
| ----- | ---- | ----- | ----------- |
| `record_specification` | [RecordSpecificationWrapper](#provenance.metadata.v1.RecordSpecificationWrapper) |  | record_specification is the wrapped record specification. |
| `request` | [RecordSpecificationRequest](#provenance.metadata.v1.RecordSpecificationRequest) |  | request is a copy of the request that generated these results. |






<a name="provenance.metadata.v1.RecordSpecificationWrapper"></a>

### RecordSpecificationWrapper
RecordSpecificationWrapper contains a single record specification and some extra identifiers for it.


| Field | Type | Label | Description |
| ----- | ---- | ----- | ----------- |
| `specification` | [RecordSpecification](#provenance.metadata.v1.RecordSpecification) |  | specification is the on-chain record specification message. |
| `record_spec_id_info` | [RecordSpecIdInfo](#provenance.metadata.v1.RecordSpecIdInfo) |  | record_spec_id_info contains information about the id/address of the record specification. |






<a name="provenance.metadata.v1.RecordSpecificationsAllRequest"></a>

### RecordSpecificationsAllRequest
RecordSpecificationsAllRequest is the request type for the Query/RecordSpecificationsAll RPC method.


| Field | Type | Label | Description |
| ----- | ---- | ----- | ----------- |
| `exclude_id_info` | [bool](#bool) |  | exclude_id_info is a flag for whether to exclude the id info from the response. |
| `include_request` | [bool](#bool) |  | include_request is a flag for whether to include this request in your result. |
| `pagination` | [cosmos.base.query.v1beta1.PageRequest](#cosmos.base.query.v1beta1.PageRequest) |  | pagination defines optional pagination parameters for the request. |






<a name="provenance.metadata.v1.RecordSpecificationsAllResponse"></a>

### RecordSpecificationsAllResponse
RecordSpecificationsAllResponse is the response type for the Query/RecordSpecificationsAll RPC method.


| Field | Type | Label | Description |
| ----- | ---- | ----- | ----------- |
| `record_specifications` | [RecordSpecificationWrapper](#provenance.metadata.v1.RecordSpecificationWrapper) | repeated | record_specifications are the wrapped record specifications. |
| `request` | [RecordSpecificationsAllRequest](#provenance.metadata.v1.RecordSpecificationsAllRequest) |  | request is a copy of the request that generated these results. |
| `pagination` | [cosmos.base.query.v1beta1.PageResponse](#cosmos.base.query.v1beta1.PageResponse) |  | pagination provides the pagination information of this response. |






<a name="provenance.metadata.v1.RecordSpecificationsForContractSpecificationRequest"></a>

### RecordSpecificationsForContractSpecificationRequest
RecordSpecificationsForContractSpecificationRequest is the request type for the
Query/RecordSpecificationsForContractSpecification RPC method.


| Field | Type | Label | Description |
| ----- | ---- | ----- | ----------- |
| `specification_id` | [string](#string) |  | specification_id can either be a uuid, e.g. def6bc0a-c9dd-4874-948f-5206e6060a84 or a bech32 contract specification address, e.g. contractspec1q000d0q2e8w5say53afqdesxp2zqzkr4fn. It can also be a record specification address, e.g. recspec1qh00d0q2e8w5say53afqdesxp2zw42dq2jdvmdazuwzcaddhh8gmuqhez44. |
| `exclude_id_info` | [bool](#bool) |  | exclude_id_info is a flag for whether to exclude the id info from the response. |
| `include_request` | [bool](#bool) |  | include_request is a flag for whether to include this request in your result. |






<a name="provenance.metadata.v1.RecordSpecificationsForContractSpecificationResponse"></a>

### RecordSpecificationsForContractSpecificationResponse
RecordSpecificationsForContractSpecificationResponse is the response type for the
Query/RecordSpecificationsForContractSpecification RPC method.


| Field | Type | Label | Description |
| ----- | ---- | ----- | ----------- |
| `record_specifications` | [RecordSpecificationWrapper](#provenance.metadata.v1.RecordSpecificationWrapper) | repeated | record_specifications is any number of wrapped record specifications associated with this contract_specification. |
| `contract_specification_uuid` | [string](#string) |  | contract_specification_uuid is the uuid of this contract specification. |
| `contract_specification_addr` | [string](#string) |  | contract_specification_addr is the contract specification address as a bech32 encoded string. |
| `request` | [RecordSpecificationsForContractSpecificationRequest](#provenance.metadata.v1.RecordSpecificationsForContractSpecificationRequest) |  | request is a copy of the request that generated these results. |






<a name="provenance.metadata.v1.RecordWrapper"></a>

### RecordWrapper
RecordWrapper contains a single record and some extra identifiers for it.


| Field | Type | Label | Description |
| ----- | ---- | ----- | ----------- |
| `record` | [Record](#provenance.metadata.v1.Record) |  | record is the on-chain record message. |
| `record_id_info` | [RecordIdInfo](#provenance.metadata.v1.RecordIdInfo) |  | record_id_info contains information about the id/address of the record. |
| `record_spec_id_info` | [RecordSpecIdInfo](#provenance.metadata.v1.RecordSpecIdInfo) |  | record_spec_id_info contains information about the id/address of the record specification. |






<a name="provenance.metadata.v1.RecordsAllRequest"></a>

### RecordsAllRequest
RecordsAllRequest is the request type for the Query/RecordsAll RPC method.


| Field | Type | Label | Description |
| ----- | ---- | ----- | ----------- |
| `exclude_id_info` | [bool](#bool) |  | exclude_id_info is a flag for whether to exclude the id info from the response. |
| `include_request` | [bool](#bool) |  | include_request is a flag for whether to include this request in your result. |
| `pagination` | [cosmos.base.query.v1beta1.PageRequest](#cosmos.base.query.v1beta1.PageRequest) |  | pagination defines optional pagination parameters for the request. |






<a name="provenance.metadata.v1.RecordsAllResponse"></a>

### RecordsAllResponse
RecordsAllResponse is the response type for the Query/RecordsAll RPC method.


| Field | Type | Label | Description |
| ----- | ---- | ----- | ----------- |
| `records` | [RecordWrapper](#provenance.metadata.v1.RecordWrapper) | repeated | records are the wrapped records. |
| `request` | [RecordsAllRequest](#provenance.metadata.v1.RecordsAllRequest) |  | request is a copy of the request that generated these results. |
| `pagination` | [cosmos.base.query.v1beta1.PageResponse](#cosmos.base.query.v1beta1.PageResponse) |  | pagination provides the pagination information of this response. |






<a name="provenance.metadata.v1.RecordsRequest"></a>

### RecordsRequest
RecordsRequest is the request type for the Query/Records RPC method.


| Field | Type | Label | Description |
| ----- | ---- | ----- | ----------- |
| `record_addr` | [string](#string) |  | record_addr is a bech32 record address, e.g. record1q2ge0zaztu65tx5x5llv5xc9ztsw42dq2jdvmdazuwzcaddhh8gmu3mcze3. |
| `scope_id` | [string](#string) |  | scope_id can either be a uuid, e.g. 91978ba2-5f35-459a-86a7-feca1b0512e0 or a bech32 scope address, e.g. scope1qzge0zaztu65tx5x5llv5xc9ztsqxlkwel. |
| `session_id` | [string](#string) |  | session_id can either be a uuid, e.g. 5803f8bc-6067-4eb5-951f-2121671c2ec0 or a bech32 session address, e.g. session1qxge0zaztu65tx5x5llv5xc9zts9sqlch3sxwn44j50jzgt8rshvqyfrjcr. This can only be a uuid if a scope_id is also provided. |
| `name` | [string](#string) |  | name is the name of the record to look for |
| `include_scope` | [bool](#bool) |  | include_scope is a flag for whether to include the the scope containing these records in the response. |
| `include_sessions` | [bool](#bool) |  | include_sessions is a flag for whether to include the sessions containing these records in the response. |
| `exclude_id_info` | [bool](#bool) |  | exclude_id_info is a flag for whether to exclude the id info from the response. |
| `include_request` | [bool](#bool) |  | include_request is a flag for whether to include this request in your result. |






<a name="provenance.metadata.v1.RecordsResponse"></a>

### RecordsResponse
RecordsResponse is the response type for the Query/Records RPC method.


| Field | Type | Label | Description |
| ----- | ---- | ----- | ----------- |
| `scope` | [ScopeWrapper](#provenance.metadata.v1.ScopeWrapper) |  | scope is the wrapped scope that holds these records (if requested). |
| `sessions` | [SessionWrapper](#provenance.metadata.v1.SessionWrapper) | repeated | sessions is any number of wrapped sessions that hold these records (if requested). |
| `records` | [RecordWrapper](#provenance.metadata.v1.RecordWrapper) | repeated | records is any number of wrapped record results. |
| `request` | [RecordsRequest](#provenance.metadata.v1.RecordsRequest) |  | request is a copy of the request that generated these results. |






<a name="provenance.metadata.v1.ScopeRequest"></a>

### ScopeRequest
ScopeRequest is the request type for the Query/Scope RPC method.


| Field | Type | Label | Description |
| ----- | ---- | ----- | ----------- |
| `scope_id` | [string](#string) |  | scope_id can either be a uuid, e.g. 91978ba2-5f35-459a-86a7-feca1b0512e0 or a bech32 scope address, e.g. scope1qzge0zaztu65tx5x5llv5xc9ztsqxlkwel. |
| `session_addr` | [string](#string) |  | session_addr is a bech32 session address, e.g. session1qxge0zaztu65tx5x5llv5xc9zts9sqlch3sxwn44j50jzgt8rshvqyfrjcr. |
| `record_addr` | [string](#string) |  | record_addr is a bech32 record address, e.g. record1q2ge0zaztu65tx5x5llv5xc9ztsw42dq2jdvmdazuwzcaddhh8gmu3mcze3. |
| `include_sessions` | [bool](#bool) |  | include_sessions is a flag for whether to include the sessions of the scope in the response. |
| `include_records` | [bool](#bool) |  | include_records is a flag for whether to include the records of the scope in the response. |
| `exclude_id_info` | [bool](#bool) |  | exclude_id_info is a flag for whether to exclude the id info from the response. |
| `include_request` | [bool](#bool) |  | include_request is a flag for whether to include this request in your result. |






<a name="provenance.metadata.v1.ScopeResponse"></a>

### ScopeResponse
ScopeResponse is the response type for the Query/Scope RPC method.


| Field | Type | Label | Description |
| ----- | ---- | ----- | ----------- |
| `scope` | [ScopeWrapper](#provenance.metadata.v1.ScopeWrapper) |  | scope is the wrapped scope result. |
| `sessions` | [SessionWrapper](#provenance.metadata.v1.SessionWrapper) | repeated | sessions is any number of wrapped sessions in this scope (if requested). |
| `records` | [RecordWrapper](#provenance.metadata.v1.RecordWrapper) | repeated | records is any number of wrapped records in this scope (if requested). |
| `request` | [ScopeRequest](#provenance.metadata.v1.ScopeRequest) |  | request is a copy of the request that generated these results. |






<a name="provenance.metadata.v1.ScopeSpecificationRequest"></a>

### ScopeSpecificationRequest
ScopeSpecificationRequest is the request type for the Query/ScopeSpecification RPC method.


| Field | Type | Label | Description |
| ----- | ---- | ----- | ----------- |
| `specification_id` | [string](#string) |  | specification_id can either be a uuid, e.g. dc83ea70-eacd-40fe-9adf-1cf6148bf8a2 or a bech32 scope specification address, e.g. scopespec1qnwg86nsatx5pl56muw0v9ytlz3qu3jx6m. |
| `include_contract_specs` | [bool](#bool) |  | include_contract_specs is a flag for whether to include the contract specifications of the scope specification in the response. |
| `include_record_specs` | [bool](#bool) |  | include_record_specs is a flag for whether to include the record specifications of the scope specification in the response. |
| `exclude_id_info` | [bool](#bool) |  | exclude_id_info is a flag for whether to exclude the id info from the response. |
| `include_request` | [bool](#bool) |  | include_request is a flag for whether to include this request in your result. |






<a name="provenance.metadata.v1.ScopeSpecificationResponse"></a>

### ScopeSpecificationResponse
ScopeSpecificationResponse is the response type for the Query/ScopeSpecification RPC method.


| Field | Type | Label | Description |
| ----- | ---- | ----- | ----------- |
| `scope_specification` | [ScopeSpecificationWrapper](#provenance.metadata.v1.ScopeSpecificationWrapper) |  | scope_specification is the wrapped scope specification. |
| `contract_specs` | [ContractSpecificationWrapper](#provenance.metadata.v1.ContractSpecificationWrapper) | repeated | contract_specs is any number of wrapped contract specifications in this scope specification (if requested). |
| `record_specs` | [RecordSpecificationWrapper](#provenance.metadata.v1.RecordSpecificationWrapper) | repeated | record_specs is any number of wrapped record specifications in this scope specification (if requested). |
| `request` | [ScopeSpecificationRequest](#provenance.metadata.v1.ScopeSpecificationRequest) |  | request is a copy of the request that generated these results. |






<a name="provenance.metadata.v1.ScopeSpecificationWrapper"></a>

### ScopeSpecificationWrapper
ScopeSpecificationWrapper contains a single scope specification and some extra identifiers for it.


| Field | Type | Label | Description |
| ----- | ---- | ----- | ----------- |
| `specification` | [ScopeSpecification](#provenance.metadata.v1.ScopeSpecification) |  | specification is the on-chain scope specification message. |
| `scope_spec_id_info` | [ScopeSpecIdInfo](#provenance.metadata.v1.ScopeSpecIdInfo) |  | scope_spec_id_info contains information about the id/address of the scope specification. |






<a name="provenance.metadata.v1.ScopeSpecificationsAllRequest"></a>

### ScopeSpecificationsAllRequest
ScopeSpecificationsAllRequest is the request type for the Query/ScopeSpecificationsAll RPC method.


| Field | Type | Label | Description |
| ----- | ---- | ----- | ----------- |
| `exclude_id_info` | [bool](#bool) |  | exclude_id_info is a flag for whether to exclude the id info from the response. |
| `include_request` | [bool](#bool) |  | include_request is a flag for whether to include this request in your result. |
| `pagination` | [cosmos.base.query.v1beta1.PageRequest](#cosmos.base.query.v1beta1.PageRequest) |  | pagination defines optional pagination parameters for the request. |






<a name="provenance.metadata.v1.ScopeSpecificationsAllResponse"></a>

### ScopeSpecificationsAllResponse
ScopeSpecificationsAllResponse is the response type for the Query/ScopeSpecificationsAll RPC method.


| Field | Type | Label | Description |
| ----- | ---- | ----- | ----------- |
| `scope_specifications` | [ScopeSpecificationWrapper](#provenance.metadata.v1.ScopeSpecificationWrapper) | repeated | scope_specifications are the wrapped scope specifications. |
| `request` | [ScopeSpecificationsAllRequest](#provenance.metadata.v1.ScopeSpecificationsAllRequest) |  | request is a copy of the request that generated these results. |
| `pagination` | [cosmos.base.query.v1beta1.PageResponse](#cosmos.base.query.v1beta1.PageResponse) |  | pagination provides the pagination information of this response. |






<a name="provenance.metadata.v1.ScopeWrapper"></a>

### ScopeWrapper
SessionWrapper contains a single scope and its uuid.


| Field | Type | Label | Description |
| ----- | ---- | ----- | ----------- |
| `scope` | [Scope](#provenance.metadata.v1.Scope) |  | scope is the on-chain scope message. |
| `scope_id_info` | [ScopeIdInfo](#provenance.metadata.v1.ScopeIdInfo) |  | scope_id_info contains information about the id/address of the scope. |
| `scope_spec_id_info` | [ScopeSpecIdInfo](#provenance.metadata.v1.ScopeSpecIdInfo) |  | scope_spec_id_info contains information about the id/address of the scope specification. |






<a name="provenance.metadata.v1.ScopesAllRequest"></a>

### ScopesAllRequest
ScopesAllRequest is the request type for the Query/ScopesAll RPC method.


| Field | Type | Label | Description |
| ----- | ---- | ----- | ----------- |
| `exclude_id_info` | [bool](#bool) |  | exclude_id_info is a flag for whether to exclude the id info from the response. |
| `include_request` | [bool](#bool) |  | include_request is a flag for whether to include this request in your result. |
| `pagination` | [cosmos.base.query.v1beta1.PageRequest](#cosmos.base.query.v1beta1.PageRequest) |  | pagination defines optional pagination parameters for the request. |






<a name="provenance.metadata.v1.ScopesAllResponse"></a>

### ScopesAllResponse
ScopesAllResponse is the response type for the Query/ScopesAll RPC method.


| Field | Type | Label | Description |
| ----- | ---- | ----- | ----------- |
| `scopes` | [ScopeWrapper](#provenance.metadata.v1.ScopeWrapper) | repeated | scopes are the wrapped scopes. |
| `request` | [ScopesAllRequest](#provenance.metadata.v1.ScopesAllRequest) |  | request is a copy of the request that generated these results. |
| `pagination` | [cosmos.base.query.v1beta1.PageResponse](#cosmos.base.query.v1beta1.PageResponse) |  | pagination provides the pagination information of this response. |






<a name="provenance.metadata.v1.SessionWrapper"></a>

### SessionWrapper
SessionWrapper contains a single session and some extra identifiers for it.


| Field | Type | Label | Description |
| ----- | ---- | ----- | ----------- |
| `session` | [Session](#provenance.metadata.v1.Session) |  | session is the on-chain session message. |
| `session_id_info` | [SessionIdInfo](#provenance.metadata.v1.SessionIdInfo) |  | session_id_info contains information about the id/address of the session. |
| `contract_spec_id_info` | [ContractSpecIdInfo](#provenance.metadata.v1.ContractSpecIdInfo) |  | contract_spec_id_info contains information about the id/address of the contract specification. |






<a name="provenance.metadata.v1.SessionsAllRequest"></a>

### SessionsAllRequest
SessionsAllRequest is the request type for the Query/SessionsAll RPC method.


| Field | Type | Label | Description |
| ----- | ---- | ----- | ----------- |
| `exclude_id_info` | [bool](#bool) |  | exclude_id_info is a flag for whether to exclude the id info from the response. |
| `include_request` | [bool](#bool) |  | include_request is a flag for whether to include this request in your result. |
| `pagination` | [cosmos.base.query.v1beta1.PageRequest](#cosmos.base.query.v1beta1.PageRequest) |  | pagination defines optional pagination parameters for the request. |






<a name="provenance.metadata.v1.SessionsAllResponse"></a>

### SessionsAllResponse
SessionsAllResponse is the response type for the Query/SessionsAll RPC method.


| Field | Type | Label | Description |
| ----- | ---- | ----- | ----------- |
| `sessions` | [SessionWrapper](#provenance.metadata.v1.SessionWrapper) | repeated | sessions are the wrapped sessions. |
| `request` | [SessionsAllRequest](#provenance.metadata.v1.SessionsAllRequest) |  | request is a copy of the request that generated these results. |
| `pagination` | [cosmos.base.query.v1beta1.PageResponse](#cosmos.base.query.v1beta1.PageResponse) |  | pagination provides the pagination information of this response. |






<a name="provenance.metadata.v1.SessionsRequest"></a>

### SessionsRequest
SessionsRequest is the request type for the Query/Sessions RPC method.


| Field | Type | Label | Description |
| ----- | ---- | ----- | ----------- |
| `scope_id` | [string](#string) |  | scope_id can either be a uuid, e.g. 91978ba2-5f35-459a-86a7-feca1b0512e0 or a bech32 scope address, e.g. scope1qzge0zaztu65tx5x5llv5xc9ztsqxlkwel. |
| `session_id` | [string](#string) |  | session_id can either be a uuid, e.g. 5803f8bc-6067-4eb5-951f-2121671c2ec0 or a bech32 session address, e.g. session1qxge0zaztu65tx5x5llv5xc9zts9sqlch3sxwn44j50jzgt8rshvqyfrjcr. This can only be a uuid if a scope_id is also provided. |
| `record_addr` | [string](#string) |  | record_addr is a bech32 record address, e.g. record1q2ge0zaztu65tx5x5llv5xc9ztsw42dq2jdvmdazuwzcaddhh8gmu3mcze3. |
| `record_name` | [string](#string) |  | record_name is the name of the record to find the session for in the provided scope. |
| `include_scope` | [bool](#bool) |  | include_scope is a flag for whether to include the scope containing these sessions in the response. |
| `include_records` | [bool](#bool) |  | include_records is a flag for whether to include the records of these sessions in the response. |
| `exclude_id_info` | [bool](#bool) |  | exclude_id_info is a flag for whether to exclude the id info from the response. |
| `include_request` | [bool](#bool) |  | include_request is a flag for whether to include this request in your result. |






<a name="provenance.metadata.v1.SessionsResponse"></a>

### SessionsResponse
SessionsResponse is the response type for the Query/Sessions RPC method.


| Field | Type | Label | Description |
| ----- | ---- | ----- | ----------- |
| `scope` | [ScopeWrapper](#provenance.metadata.v1.ScopeWrapper) |  | scope is the wrapped scope that holds these sessions (if requested). |
| `sessions` | [SessionWrapper](#provenance.metadata.v1.SessionWrapper) | repeated | sessions is any number of wrapped session results. |
| `records` | [RecordWrapper](#provenance.metadata.v1.RecordWrapper) | repeated | records is any number of wrapped records contained in these sessions (if requested). |
| `request` | [SessionsRequest](#provenance.metadata.v1.SessionsRequest) |  | request is a copy of the request that generated these results. |






<a name="provenance.metadata.v1.ValueOwnershipRequest"></a>

### ValueOwnershipRequest
ValueOwnershipRequest is the request type for the Query/ValueOwnership RPC method.


| Field | Type | Label | Description |
| ----- | ---- | ----- | ----------- |
| `address` | [string](#string) |  |  |
| `include_request` | [bool](#bool) |  | include_request is a flag for whether to include this request in your result. |
| `pagination` | [cosmos.base.query.v1beta1.PageRequest](#cosmos.base.query.v1beta1.PageRequest) |  | pagination defines optional pagination parameters for the request. |






<a name="provenance.metadata.v1.ValueOwnershipResponse"></a>

### ValueOwnershipResponse
ValueOwnershipResponse is the response type for the Query/ValueOwnership RPC method.


| Field | Type | Label | Description |
| ----- | ---- | ----- | ----------- |
| `scope_uuids` | [string](#string) | repeated | A list of scope ids (uuid) associated with the given address. |
| `request` | [ValueOwnershipRequest](#provenance.metadata.v1.ValueOwnershipRequest) |  | request is a copy of the request that generated these results. |
| `pagination` | [cosmos.base.query.v1beta1.PageResponse](#cosmos.base.query.v1beta1.PageResponse) |  | pagination provides the pagination information of this response. |





 <!-- end messages -->

 <!-- end enums -->

 <!-- end HasExtensions -->


<a name="provenance.metadata.v1.Query"></a>

### Query
Query defines the Metadata Query service.

| Method Name | Request Type | Response Type | Description | HTTP Verb | Endpoint |
| ----------- | ------------ | ------------- | ------------| ------- | -------- |
| `Params` | [QueryParamsRequest](#provenance.metadata.v1.QueryParamsRequest) | [QueryParamsResponse](#provenance.metadata.v1.QueryParamsResponse) | Params queries the parameters of x/metadata module. | GET|/provenance/metadata/v1/params|
| `Scope` | [ScopeRequest](#provenance.metadata.v1.ScopeRequest) | [ScopeResponse](#provenance.metadata.v1.ScopeResponse) | Scope searches for a scope.

The scope id, if provided, must either be scope uuid, e.g. 91978ba2-5f35-459a-86a7-feca1b0512e0 or a scope address, e.g. scope1qzge0zaztu65tx5x5llv5xc9ztsqxlkwel. The session addr, if provided, must be a bech32 session address, e.g. session1qxge0zaztu65tx5x5llv5xc9zts9sqlch3sxwn44j50jzgt8rshvqyfrjcr. The record_addr, if provided, must be a bech32 record address, e.g. record1q2ge0zaztu65tx5x5llv5xc9ztsw42dq2jdvmdazuwzcaddhh8gmu3mcze3.

* If only a scope_id is provided, that scope is returned. * If only a session_addr is provided, the scope containing that session is returned. * If only a record_addr is provided, the scope containing that record is returned. * If more than one of scope_id, session_addr, and record_addr are provided, and they don't refer to the same scope, a bad request is returned.

Providing a session addr or record addr does not limit the sessions and records returned (if requested). Those parameters are only used to find the scope.

By default, sessions and records are not included. Set include_sessions and/or include_records to true to include sessions and/or records. | GET|/provenance/metadata/v1/scope/{scope_id}GET|/provenance/metadata/v1/session/{session_addr}/scopeGET|/provenance/metadata/v1/record/{record_addr}/scope|
| `ScopesAll` | [ScopesAllRequest](#provenance.metadata.v1.ScopesAllRequest) | [ScopesAllResponse](#provenance.metadata.v1.ScopesAllResponse) | ScopesAll retrieves all scopes. | GET|/provenance/metadata/v1/scopes/all|
| `Sessions` | [SessionsRequest](#provenance.metadata.v1.SessionsRequest) | [SessionsResponse](#provenance.metadata.v1.SessionsResponse) | Sessions searches for sessions.

The scope_id can either be scope uuid, e.g. 91978ba2-5f35-459a-86a7-feca1b0512e0 or a scope address, e.g. scope1qzge0zaztu65tx5x5llv5xc9ztsqxlkwel. Similarly, the session_id can either be a uuid or session address, e.g. session1qxge0zaztu65tx5x5llv5xc9zts9sqlch3sxwn44j50jzgt8rshvqyfrjcr. The record_addr, if provided, must be a bech32 record address, e.g. record1q2ge0zaztu65tx5x5llv5xc9ztsw42dq2jdvmdazuwzcaddhh8gmu3mcze3.

* If only a scope_id is provided, all sessions in that scope are returned. * If only a session_id is provided, it must be an address, and that single session is returned. * If the session_id is a uuid, then either a scope_id or record_addr must also be provided, and that single session is returned. * If only a record_addr is provided, the session containing that record will be returned. * If a record_name is provided then either a scope_id, session_id as an address, or record_addr must also be provided, and the session containing that record will be returned.

A bad request is returned if: * The session_id is a uuid and is provided without a scope_id or record_addr. * A record_name is provided without any way to identify the scope (e.g. a scope_id, a session_id as an address, or a record_addr). * Two or more of scope_id, session_id as an address, and record_addr are provided and don't all refer to the same scope. * A record_addr (or scope_id and record_name) is provided with a session_id and that session does not contain such a record. * A record_addr and record_name are both provided, but reference different records.

By default, the scope and records are not included. Set include_scope and/or include_records to true to include the scope and/or records. | GET|/provenance/metadata/v1/session/{session_id}GET|/provenance/metadata/v1/scope/{scope_id}/sessionsGET|/provenance/metadata/v1/scope/{scope_id}/session/{session_id}GET|/provenance/metadata/v1/record/{record_addr}/sessionGET|/provenance/metadata/v1/scope/{scope_id}/record/{record_name}/session|
| `SessionsAll` | [SessionsAllRequest](#provenance.metadata.v1.SessionsAllRequest) | [SessionsAllResponse](#provenance.metadata.v1.SessionsAllResponse) | SessionsAll retrieves all sessions. | GET|/provenance/metadata/v1/sessions/all|
| `Records` | [RecordsRequest](#provenance.metadata.v1.RecordsRequest) | [RecordsResponse](#provenance.metadata.v1.RecordsResponse) | Records searches for records.

The record_addr, if provided, must be a bech32 record address, e.g. record1q2ge0zaztu65tx5x5llv5xc9ztsw42dq2jdvmdazuwzcaddhh8gmu3mcze3. The scope-id can either be scope uuid, e.g. 91978ba2-5f35-459a-86a7-feca1b0512e0 or a scope address, e.g. scope1qzge0zaztu65tx5x5llv5xc9ztsqxlkwel. Similarly, the session_id can either be a uuid or session address, e.g. session1qxge0zaztu65tx5x5llv5xc9zts9sqlch3sxwn44j50jzgt8rshvqyfrjcr. The name is the name of the record you're interested in.

* If only a record_addr is provided, that single record will be returned. * If only a scope_id is provided, all records in that scope will be returned. * If only a session_id (or scope_id/session_id), all records in that session will be returned. * If a name is provided with a scope_id and/or session_id, that single record will be returned.

A bad request is returned if: * The session_id is a uuid and no scope_id is provided. * There are two or more of record_addr, session_id, and scope_id, and they don't all refer to the same scope. * A name is provided, but not a scope_id and/or a session_id. * A name and record_addr are provided and the name doesn't match the record_addr.

By default, the scope and sessions are not included. Set include_scope and/or include_sessions to true to include the scope and/or sessions. | GET|/provenance/metadata/v1/record/{record_addr}GET|/provenance/metadata/v1/scope/{scope_id}/recordsGET|/provenance/metadata/v1/scope/{scope_id}/record/{name}GET|/provenance/metadata/v1/scope/{scope_id}/session/{session_id}/recordsGET|/provenance/metadata/v1/scope/{scope_id}/session/{session_id}/record/{name}GET|/provenance/metadata/v1/session/{session_id}/recordsGET|/provenance/metadata/v1/session/{session_id}/record/{name}|
| `RecordsAll` | [RecordsAllRequest](#provenance.metadata.v1.RecordsAllRequest) | [RecordsAllResponse](#provenance.metadata.v1.RecordsAllResponse) | RecordsAll retrieves all records. | GET|/provenance/metadata/v1/records/all|
| `Ownership` | [OwnershipRequest](#provenance.metadata.v1.OwnershipRequest) | [OwnershipResponse](#provenance.metadata.v1.OwnershipResponse) | Ownership returns the scope identifiers that list the given address as either a data or value owner. | GET|/provenance/metadata/v1/ownership/{address}|
| `ValueOwnership` | [ValueOwnershipRequest](#provenance.metadata.v1.ValueOwnershipRequest) | [ValueOwnershipResponse](#provenance.metadata.v1.ValueOwnershipResponse) | ValueOwnership returns the scope identifiers that list the given address as the value owner. | GET|/provenance/metadata/v1/valueownership/{address}|
| `ScopeSpecification` | [ScopeSpecificationRequest](#provenance.metadata.v1.ScopeSpecificationRequest) | [ScopeSpecificationResponse](#provenance.metadata.v1.ScopeSpecificationResponse) | ScopeSpecification returns a scope specification for the given specification id.

The specification_id can either be a uuid, e.g. dc83ea70-eacd-40fe-9adf-1cf6148bf8a2 or a bech32 scope specification address, e.g. scopespec1qnwg86nsatx5pl56muw0v9ytlz3qu3jx6m.

By default, the contract and record specifications are not included. Set include_contract_specs and/or include_record_specs to true to include contract and/or record specifications. | GET|/provenance/metadata/v1/scopespec/{specification_id}|
| `ScopeSpecificationsAll` | [ScopeSpecificationsAllRequest](#provenance.metadata.v1.ScopeSpecificationsAllRequest) | [ScopeSpecificationsAllResponse](#provenance.metadata.v1.ScopeSpecificationsAllResponse) | ScopeSpecificationsAll retrieves all scope specifications. | GET|/provenance/metadata/v1/scopespecs/all|
| `ContractSpecification` | [ContractSpecificationRequest](#provenance.metadata.v1.ContractSpecificationRequest) | [ContractSpecificationResponse](#provenance.metadata.v1.ContractSpecificationResponse) | ContractSpecification returns a contract specification for the given specification id.

The specification_id can either be a uuid, e.g. def6bc0a-c9dd-4874-948f-5206e6060a84, a bech32 contract specification address, e.g. contractspec1q000d0q2e8w5say53afqdesxp2zqzkr4fn, or a bech32 record specification address, e.g. recspec1qh00d0q2e8w5say53afqdesxp2zw42dq2jdvmdazuwzcaddhh8gmuqhez44. If it is a record specification address, then the contract specification that contains that record specification is looked up.

By default, the record specifications for this contract specification are not included. Set include_record_specs to true to include them in the result. | GET|/provenance/metadata/v1/contractspec/{specification_id}|
| `ContractSpecificationsAll` | [ContractSpecificationsAllRequest](#provenance.metadata.v1.ContractSpecificationsAllRequest) | [ContractSpecificationsAllResponse](#provenance.metadata.v1.ContractSpecificationsAllResponse) | ContractSpecificationsAll retrieves all contract specifications. | GET|/provenance/metadata/v1/contractspecs/all|
| `RecordSpecificationsForContractSpecification` | [RecordSpecificationsForContractSpecificationRequest](#provenance.metadata.v1.RecordSpecificationsForContractSpecificationRequest) | [RecordSpecificationsForContractSpecificationResponse](#provenance.metadata.v1.RecordSpecificationsForContractSpecificationResponse) | RecordSpecificationsForContractSpecification returns the record specifications for the given input.

The specification_id can either be a uuid, e.g. def6bc0a-c9dd-4874-948f-5206e6060a84, a bech32 contract specification address, e.g. contractspec1q000d0q2e8w5say53afqdesxp2zqzkr4fn, or a bech32 record specification address, e.g. recspec1qh00d0q2e8w5say53afqdesxp2zw42dq2jdvmdazuwzcaddhh8gmuqhez44. If it is a record specification address, then the contract specification that contains that record specification is used. | GET|/provenance/metadata/v1/contractspec/{specification_id}/recordspecs|
| `RecordSpecification` | [RecordSpecificationRequest](#provenance.metadata.v1.RecordSpecificationRequest) | [RecordSpecificationResponse](#provenance.metadata.v1.RecordSpecificationResponse) | RecordSpecification returns a record specification for the given input. | GET|/provenance/metadata/v1/recordspec/{specification_id}GET|/provenance/metadata/v1/contractspec/{specification_id}/recordspec/{name}|
| `RecordSpecificationsAll` | [RecordSpecificationsAllRequest](#provenance.metadata.v1.RecordSpecificationsAllRequest) | [RecordSpecificationsAllResponse](#provenance.metadata.v1.RecordSpecificationsAllResponse) | RecordSpecificationsAll retrieves all record specifications. | GET|/provenance/metadata/v1/recordspecs/all|
| `GetByAddr` | [GetByAddrRequest](#provenance.metadata.v1.GetByAddrRequest) | [GetByAddrResponse](#provenance.metadata.v1.GetByAddrResponse) | GetByAddr retrieves metadata given any address(es). | GET|/provenance/metadata/v1/addr/{addrs}|
| `OSLocatorParams` | [OSLocatorParamsRequest](#provenance.metadata.v1.OSLocatorParamsRequest) | [OSLocatorParamsResponse](#provenance.metadata.v1.OSLocatorParamsResponse) | OSLocatorParams returns all parameters for the object store locator sub module. | GET|/provenance/metadata/v1/locator/params|
| `OSLocator` | [OSLocatorRequest](#provenance.metadata.v1.OSLocatorRequest) | [OSLocatorResponse](#provenance.metadata.v1.OSLocatorResponse) | OSLocator returns an ObjectStoreLocator by its owner's address. | GET|/provenance/metadata/v1/locator/{owner}|
| `OSLocatorsByURI` | [OSLocatorsByURIRequest](#provenance.metadata.v1.OSLocatorsByURIRequest) | [OSLocatorsByURIResponse](#provenance.metadata.v1.OSLocatorsByURIResponse) | OSLocatorsByURI returns all ObjectStoreLocator entries for a locator uri. | GET|/provenance/metadata/v1/locator/uri/{uri}|
| `OSLocatorsByScope` | [OSLocatorsByScopeRequest](#provenance.metadata.v1.OSLocatorsByScopeRequest) | [OSLocatorsByScopeResponse](#provenance.metadata.v1.OSLocatorsByScopeResponse) | OSLocatorsByScope returns all ObjectStoreLocator entries for a for all signer's present in the specified scope. | GET|/provenance/metadata/v1/locator/scope/{scope_id}|
| `OSAllLocators` | [OSAllLocatorsRequest](#provenance.metadata.v1.OSAllLocatorsRequest) | [OSAllLocatorsResponse](#provenance.metadata.v1.OSAllLocatorsResponse) | OSAllLocators returns all ObjectStoreLocator entries. | GET|/provenance/metadata/v1/locators/all|
| `AccountData` | [AccountDataRequest](#provenance.metadata.v1.AccountDataRequest) | [AccountDataResponse](#provenance.metadata.v1.AccountDataResponse) | AccountData gets the account data associated with a metadata address. Currently, only scope ids are supported. | GET|/provenance/metadata/v1/accountdata/{metadata_addr}|

 <!-- end services -->



<a name="provenance/metadata/v1/tx.proto"></a>
<p align="right"><a href="#top">Top</a></p>

## provenance/metadata/v1/tx.proto



<a name="provenance.metadata.v1.MsgAddContractSpecToScopeSpecRequest"></a>

### MsgAddContractSpecToScopeSpecRequest
MsgAddContractSpecToScopeSpecRequest is the request type for the Msg/AddContractSpecToScopeSpec RPC method.


| Field | Type | Label | Description |
| ----- | ---- | ----- | ----------- |
| `contract_specification_id` | [bytes](#bytes) |  | MetadataAddress for the contract specification to add. |
| `scope_specification_id` | [bytes](#bytes) |  | MetadataAddress for the scope specification to add contract specification to. |
| `signers` | [string](#string) | repeated |  |






<a name="provenance.metadata.v1.MsgAddContractSpecToScopeSpecResponse"></a>

### MsgAddContractSpecToScopeSpecResponse
MsgAddContractSpecToScopeSpecResponse is the response type for the Msg/AddContractSpecToScopeSpec RPC method.






<a name="provenance.metadata.v1.MsgAddScopeDataAccessRequest"></a>

### MsgAddScopeDataAccessRequest
MsgAddScopeDataAccessRequest is the request to add data access AccAddress to scope


| Field | Type | Label | Description |
| ----- | ---- | ----- | ----------- |
| `scope_id` | [bytes](#bytes) |  | scope MetadataAddress for updating data access |
| `data_access` | [string](#string) | repeated | AccAddress addresses to be added to scope |
| `signers` | [string](#string) | repeated | signers is the list of address of those signing this request. |






<a name="provenance.metadata.v1.MsgAddScopeDataAccessResponse"></a>

### MsgAddScopeDataAccessResponse
MsgAddScopeDataAccessResponse is the response for adding data access AccAddress to scope






<a name="provenance.metadata.v1.MsgAddScopeOwnerRequest"></a>

### MsgAddScopeOwnerRequest
MsgAddScopeOwnerRequest is the request to add owner AccAddress to scope


| Field | Type | Label | Description |
| ----- | ---- | ----- | ----------- |
| `scope_id` | [bytes](#bytes) |  | scope MetadataAddress for updating data access |
| `owners` | [Party](#provenance.metadata.v1.Party) | repeated | owner parties to add to the scope |
| `signers` | [string](#string) | repeated | signers is the list of address of those signing this request. |






<a name="provenance.metadata.v1.MsgAddScopeOwnerResponse"></a>

### MsgAddScopeOwnerResponse
MsgAddScopeOwnerResponse is the response for adding owner AccAddresses to scope






<a name="provenance.metadata.v1.MsgBindOSLocatorRequest"></a>

### MsgBindOSLocatorRequest
MsgBindOSLocatorRequest is the request type for the Msg/BindOSLocator RPC method.


| Field | Type | Label | Description |
| ----- | ---- | ----- | ----------- |
| `locator` | [ObjectStoreLocator](#provenance.metadata.v1.ObjectStoreLocator) |  | The object locator to bind the address to bind to the URI. |






<a name="provenance.metadata.v1.MsgBindOSLocatorResponse"></a>

### MsgBindOSLocatorResponse
MsgBindOSLocatorResponse is the response type for the Msg/BindOSLocator RPC method.


| Field | Type | Label | Description |
| ----- | ---- | ----- | ----------- |
| `locator` | [ObjectStoreLocator](#provenance.metadata.v1.ObjectStoreLocator) |  |  |






<a name="provenance.metadata.v1.MsgDeleteContractSpecFromScopeSpecRequest"></a>

### MsgDeleteContractSpecFromScopeSpecRequest
MsgDeleteContractSpecFromScopeSpecRequest is the request type for the Msg/DeleteContractSpecFromScopeSpec RPC method.


| Field | Type | Label | Description |
| ----- | ---- | ----- | ----------- |
| `contract_specification_id` | [bytes](#bytes) |  | MetadataAddress for the contract specification to add. |
| `scope_specification_id` | [bytes](#bytes) |  | MetadataAddress for the scope specification to add contract specification to. |
| `signers` | [string](#string) | repeated |  |






<a name="provenance.metadata.v1.MsgDeleteContractSpecFromScopeSpecResponse"></a>

### MsgDeleteContractSpecFromScopeSpecResponse
MsgDeleteContractSpecFromScopeSpecResponse is the response type for the Msg/DeleteContractSpecFromScopeSpec RPC
method.






<a name="provenance.metadata.v1.MsgDeleteContractSpecificationRequest"></a>

### MsgDeleteContractSpecificationRequest
MsgDeleteContractSpecificationRequest is the request type for the Msg/DeleteContractSpecification RPC method.


| Field | Type | Label | Description |
| ----- | ---- | ----- | ----------- |
| `specification_id` | [bytes](#bytes) |  | MetadataAddress for the contract specification to delete. |
| `signers` | [string](#string) | repeated |  |






<a name="provenance.metadata.v1.MsgDeleteContractSpecificationResponse"></a>

### MsgDeleteContractSpecificationResponse
MsgDeleteContractSpecificationResponse is the response type for the Msg/DeleteContractSpecification RPC method.






<a name="provenance.metadata.v1.MsgDeleteOSLocatorRequest"></a>

### MsgDeleteOSLocatorRequest
MsgDeleteOSLocatorRequest is the request type for the Msg/DeleteOSLocator RPC method.


| Field | Type | Label | Description |
| ----- | ---- | ----- | ----------- |
| `locator` | [ObjectStoreLocator](#provenance.metadata.v1.ObjectStoreLocator) |  | The record being removed |






<a name="provenance.metadata.v1.MsgDeleteOSLocatorResponse"></a>

### MsgDeleteOSLocatorResponse
MsgDeleteOSLocatorResponse is the response type for the Msg/DeleteOSLocator RPC method.


| Field | Type | Label | Description |
| ----- | ---- | ----- | ----------- |
| `locator` | [ObjectStoreLocator](#provenance.metadata.v1.ObjectStoreLocator) |  |  |






<a name="provenance.metadata.v1.MsgDeleteRecordRequest"></a>

### MsgDeleteRecordRequest
MsgDeleteRecordRequest is the request type for the Msg/DeleteRecord RPC method.


| Field | Type | Label | Description |
| ----- | ---- | ----- | ----------- |
| `record_id` | [bytes](#bytes) |  |  |
| `signers` | [string](#string) | repeated |  |






<a name="provenance.metadata.v1.MsgDeleteRecordResponse"></a>

### MsgDeleteRecordResponse
MsgDeleteRecordResponse is the response type for the Msg/DeleteRecord RPC method.






<a name="provenance.metadata.v1.MsgDeleteRecordSpecificationRequest"></a>

### MsgDeleteRecordSpecificationRequest
MsgDeleteRecordSpecificationRequest is the request type for the Msg/DeleteRecordSpecification RPC method.


| Field | Type | Label | Description |
| ----- | ---- | ----- | ----------- |
| `specification_id` | [bytes](#bytes) |  | MetadataAddress for the record specification to delete. |
| `signers` | [string](#string) | repeated |  |






<a name="provenance.metadata.v1.MsgDeleteRecordSpecificationResponse"></a>

### MsgDeleteRecordSpecificationResponse
MsgDeleteRecordSpecificationResponse is the response type for the Msg/DeleteRecordSpecification RPC method.






<a name="provenance.metadata.v1.MsgDeleteScopeDataAccessRequest"></a>

### MsgDeleteScopeDataAccessRequest
MsgDeleteScopeDataAccessRequest is the request to remove data access AccAddress to scope


| Field | Type | Label | Description |
| ----- | ---- | ----- | ----------- |
| `scope_id` | [bytes](#bytes) |  | scope MetadataAddress for removing data access |
| `data_access` | [string](#string) | repeated | AccAddress address to be removed from scope |
| `signers` | [string](#string) | repeated | signers is the list of address of those signing this request. |






<a name="provenance.metadata.v1.MsgDeleteScopeDataAccessResponse"></a>

### MsgDeleteScopeDataAccessResponse
MsgDeleteScopeDataAccessResponse is the response from removing data access AccAddress to scope






<a name="provenance.metadata.v1.MsgDeleteScopeOwnerRequest"></a>

### MsgDeleteScopeOwnerRequest
MsgDeleteScopeOwnerRequest is the request to remove owner AccAddresses to scope


| Field | Type | Label | Description |
| ----- | ---- | ----- | ----------- |
| `scope_id` | [bytes](#bytes) |  | scope MetadataAddress for removing data access |
| `owners` | [string](#string) | repeated | AccAddress owner addresses to be removed from scope |
| `signers` | [string](#string) | repeated | signers is the list of address of those signing this request. |






<a name="provenance.metadata.v1.MsgDeleteScopeOwnerResponse"></a>

### MsgDeleteScopeOwnerResponse
MsgDeleteScopeOwnerResponse is the response from removing owner AccAddress to scope






<a name="provenance.metadata.v1.MsgDeleteScopeRequest"></a>

### MsgDeleteScopeRequest
MsgDeleteScopeRequest is the request type for the Msg/DeleteScope RPC method.


| Field | Type | Label | Description |
| ----- | ---- | ----- | ----------- |
| `scope_id` | [bytes](#bytes) |  | Unique ID for the scope to delete |
| `signers` | [string](#string) | repeated |  |






<a name="provenance.metadata.v1.MsgDeleteScopeResponse"></a>

### MsgDeleteScopeResponse
MsgDeleteScopeResponse is the response type for the Msg/DeleteScope RPC method.






<a name="provenance.metadata.v1.MsgDeleteScopeSpecificationRequest"></a>

### MsgDeleteScopeSpecificationRequest
MsgDeleteScopeSpecificationRequest is the request type for the Msg/DeleteScopeSpecification RPC method.


| Field | Type | Label | Description |
| ----- | ---- | ----- | ----------- |
| `specification_id` | [bytes](#bytes) |  | MetadataAddress for the scope specification to delete. |
| `signers` | [string](#string) | repeated |  |






<a name="provenance.metadata.v1.MsgDeleteScopeSpecificationResponse"></a>

### MsgDeleteScopeSpecificationResponse
MsgDeleteScopeSpecificationResponse is the response type for the Msg/DeleteScopeSpecification RPC method.






<a name="provenance.metadata.v1.MsgMigrateValueOwnerRequest"></a>

### MsgMigrateValueOwnerRequest
MsgMigrateValueOwnerRequest is the request to migrate all scopes with one value owner to another value owner.


| Field | Type | Label | Description |
| ----- | ---- | ----- | ----------- |
| `existing` | [string](#string) |  | existing is the value owner address that is being migrated. |
| `proposed` | [string](#string) |  | proposed is the new value owner address for all of existing's scopes. |
| `signers` | [string](#string) | repeated | signers is the list of addresses of those signing this request. |






<a name="provenance.metadata.v1.MsgMigrateValueOwnerResponse"></a>

### MsgMigrateValueOwnerResponse
MsgMigrateValueOwnerResponse is the response from migrating a value owner address.






<a name="provenance.metadata.v1.MsgModifyOSLocatorRequest"></a>

### MsgModifyOSLocatorRequest
MsgModifyOSLocatorRequest is the request type for the Msg/ModifyOSLocator RPC method.


| Field | Type | Label | Description |
| ----- | ---- | ----- | ----------- |
| `locator` | [ObjectStoreLocator](#provenance.metadata.v1.ObjectStoreLocator) |  | The object locator to bind the address to bind to the URI. |






<a name="provenance.metadata.v1.MsgModifyOSLocatorResponse"></a>

### MsgModifyOSLocatorResponse
MsgModifyOSLocatorResponse is the response type for the Msg/ModifyOSLocator RPC method.


| Field | Type | Label | Description |
| ----- | ---- | ----- | ----------- |
| `locator` | [ObjectStoreLocator](#provenance.metadata.v1.ObjectStoreLocator) |  |  |






<a name="provenance.metadata.v1.MsgP8eMemorializeContractRequest"></a>

### MsgP8eMemorializeContractRequest
MsgP8eMemorializeContractRequest  has been deprecated and is no longer usable.
Deprecated: This message is no longer part of any endpoint and cannot be used for anything.


| Field | Type | Label | Description |
| ----- | ---- | ----- | ----------- |
| `scope_id` | [string](#string) |  |  |
| `group_id` | [string](#string) |  |  |
| `scope_specification_id` | [string](#string) |  |  |
| `recitals` | [p8e.Recitals](#provenance.metadata.v1.p8e.Recitals) |  |  |
| `contract` | [p8e.Contract](#provenance.metadata.v1.p8e.Contract) |  |  |
| `signatures` | [p8e.SignatureSet](#provenance.metadata.v1.p8e.SignatureSet) |  |  |
| `invoker` | [string](#string) |  |  |






<a name="provenance.metadata.v1.MsgP8eMemorializeContractResponse"></a>

### MsgP8eMemorializeContractResponse
MsgP8eMemorializeContractResponse  has been deprecated and is no longer usable.
Deprecated: This message is no longer part of any endpoint and cannot be used for anything.


| Field | Type | Label | Description |
| ----- | ---- | ----- | ----------- |
| `scope_id_info` | [ScopeIdInfo](#provenance.metadata.v1.ScopeIdInfo) |  |  |
| `session_id_info` | [SessionIdInfo](#provenance.metadata.v1.SessionIdInfo) |  |  |
| `record_id_infos` | [RecordIdInfo](#provenance.metadata.v1.RecordIdInfo) | repeated |  |






<a name="provenance.metadata.v1.MsgSetAccountDataRequest"></a>

### MsgSetAccountDataRequest
MsgSetAccountDataRequest is the request to set/update/delete a scope's account data.


| Field | Type | Label | Description |
| ----- | ---- | ----- | ----------- |
| `metadata_addr` | [bytes](#bytes) |  | The identifier to associate the data with. Currently, only scope ids are supported. |
| `value` | [string](#string) |  | The desired accountdata value. |
| `signers` | [string](#string) | repeated | The signers of this message. Must fulfill owner requirements of the scope. |






<a name="provenance.metadata.v1.MsgSetAccountDataResponse"></a>

### MsgSetAccountDataResponse
MsgSetAccountDataResponse is the response from setting/updating/deleting a scope's account data.






<a name="provenance.metadata.v1.MsgUpdateValueOwnersRequest"></a>

### MsgUpdateValueOwnersRequest
MsgUpdateValueOwnersRequest is the request to update the value owner addresses in one or more scopes.


| Field | Type | Label | Description |
| ----- | ---- | ----- | ----------- |
| `scope_ids` | [bytes](#bytes) | repeated | scope_ids are the scope metadata addresses of all scopes to be updated. |
| `value_owner_address` | [string](#string) |  | value_owner_address is the address of the new value owner for the provided scopes. |
| `signers` | [string](#string) | repeated | signers is the list of addresses of those signing this request. |






<a name="provenance.metadata.v1.MsgUpdateValueOwnersResponse"></a>

### MsgUpdateValueOwnersResponse
MsgUpdateValueOwnersResponse is the response from updating value owner addresses in one or more scopes.






<a name="provenance.metadata.v1.MsgWriteContractSpecificationRequest"></a>

### MsgWriteContractSpecificationRequest
MsgWriteContractSpecificationRequest is the request type for the Msg/WriteContractSpecification RPC method.


| Field | Type | Label | Description |
| ----- | ---- | ----- | ----------- |
| `specification` | [ContractSpecification](#provenance.metadata.v1.ContractSpecification) |  | specification is the ContractSpecification you want added or updated. |
| `signers` | [string](#string) | repeated | signers is the list of address of those signing this request. |
| `spec_uuid` | [string](#string) |  | spec_uuid is an optional contract specification uuid string, e.g. "def6bc0a-c9dd-4874-948f-5206e6060a84" If provided, it will be used to generate the MetadataAddress for the contract specification which will override the specification_id in the provided specification. If not provided (or it is an empty string), nothing special happens. If there is a value in specification.specification_id that is different from the one created from this uuid, an error is returned. |






<a name="provenance.metadata.v1.MsgWriteContractSpecificationResponse"></a>

### MsgWriteContractSpecificationResponse
MsgWriteContractSpecificationResponse is the response type for the Msg/WriteContractSpecification RPC method.


| Field | Type | Label | Description |
| ----- | ---- | ----- | ----------- |
| `contract_spec_id_info` | [ContractSpecIdInfo](#provenance.metadata.v1.ContractSpecIdInfo) |  | contract_spec_id_info contains information about the id/address of the contract specification that was added or updated. |






<a name="provenance.metadata.v1.MsgWriteP8eContractSpecRequest"></a>

### MsgWriteP8eContractSpecRequest
MsgWriteP8eContractSpecRequest has been deprecated and is no longer usable.
Deprecated: This message is no longer part of any endpoint and cannot be used for anything.


| Field | Type | Label | Description |
| ----- | ---- | ----- | ----------- |
| `contractspec` | [p8e.ContractSpec](#provenance.metadata.v1.p8e.ContractSpec) |  |  |
| `signers` | [string](#string) | repeated |  |






<a name="provenance.metadata.v1.MsgWriteP8eContractSpecResponse"></a>

### MsgWriteP8eContractSpecResponse
MsgWriteP8eContractSpecResponse  has been deprecated and is no longer usable.
Deprecated: This message is no longer part of any endpoint and cannot be used for anything.


| Field | Type | Label | Description |
| ----- | ---- | ----- | ----------- |
| `contract_spec_id_info` | [ContractSpecIdInfo](#provenance.metadata.v1.ContractSpecIdInfo) |  |  |
| `record_spec_id_infos` | [RecordSpecIdInfo](#provenance.metadata.v1.RecordSpecIdInfo) | repeated |  |






<a name="provenance.metadata.v1.MsgWriteRecordRequest"></a>

### MsgWriteRecordRequest
MsgWriteRecordRequest is the request type for the Msg/WriteRecord RPC method.


| Field | Type | Label | Description |
| ----- | ---- | ----- | ----------- |
| `record` | [Record](#provenance.metadata.v1.Record) |  | record is the Record you want added or updated. |
| `signers` | [string](#string) | repeated | signers is the list of address of those signing this request. |
| `session_id_components` | [SessionIdComponents](#provenance.metadata.v1.SessionIdComponents) |  | SessionIDComponents is an optional (alternate) way of defining what the session_id should be in the provided record. If provided, it must have both a scope and session_uuid. Those components will be used to create the MetadataAddress for the session which will override the session_id in the provided record. If not provided (or all empty), nothing special happens. If there is a value in record.session_id that is different from the one created from these components, an error is returned. |
| `contract_spec_uuid` | [string](#string) |  | contract_spec_uuid is an optional contract specification uuid string, e.g. "def6bc0a-c9dd-4874-948f-5206e6060a84" If provided, it will be combined with the record name to generate the MetadataAddress for the record specification which will override the specification_id in the provided record. If not provided (or it is an empty string), nothing special happens. If there is a value in record.specification_id that is different from the one created from this uuid and record.name, an error is returned. |
| `parties` | [Party](#provenance.metadata.v1.Party) | repeated | parties is the list of parties involved with this record. Deprecated: This field is ignored. The parties are identified in the session and as signers. |






<a name="provenance.metadata.v1.MsgWriteRecordResponse"></a>

### MsgWriteRecordResponse
MsgWriteRecordResponse is the response type for the Msg/WriteRecord RPC method.


| Field | Type | Label | Description |
| ----- | ---- | ----- | ----------- |
| `record_id_info` | [RecordIdInfo](#provenance.metadata.v1.RecordIdInfo) |  | record_id_info contains information about the id/address of the record that was added or updated. |






<a name="provenance.metadata.v1.MsgWriteRecordSpecificationRequest"></a>

### MsgWriteRecordSpecificationRequest
MsgWriteRecordSpecificationRequest is the request type for the Msg/WriteRecordSpecification RPC method.


| Field | Type | Label | Description |
| ----- | ---- | ----- | ----------- |
| `specification` | [RecordSpecification](#provenance.metadata.v1.RecordSpecification) |  | specification is the RecordSpecification you want added or updated. |
| `signers` | [string](#string) | repeated | signers is the list of address of those signing this request. |
| `contract_spec_uuid` | [string](#string) |  | contract_spec_uuid is an optional contract specification uuid string, e.g. "def6bc0a-c9dd-4874-948f-5206e6060a84" If provided, it will be combined with the record specification name to generate the MetadataAddress for the record specification which will override the specification_id in the provided specification. If not provided (or it is an empty string), nothing special happens. If there is a value in specification.specification_id that is different from the one created from this uuid and specification.name, an error is returned. |






<a name="provenance.metadata.v1.MsgWriteRecordSpecificationResponse"></a>

### MsgWriteRecordSpecificationResponse
MsgWriteRecordSpecificationResponse is the response type for the Msg/WriteRecordSpecification RPC method.


| Field | Type | Label | Description |
| ----- | ---- | ----- | ----------- |
| `record_spec_id_info` | [RecordSpecIdInfo](#provenance.metadata.v1.RecordSpecIdInfo) |  | record_spec_id_info contains information about the id/address of the record specification that was added or updated. |






<a name="provenance.metadata.v1.MsgWriteScopeRequest"></a>

### MsgWriteScopeRequest
MsgWriteScopeRequest is the request type for the Msg/WriteScope RPC method.


| Field | Type | Label | Description |
| ----- | ---- | ----- | ----------- |
| `scope` | [Scope](#provenance.metadata.v1.Scope) |  | scope is the Scope you want added or updated. |
| `signers` | [string](#string) | repeated | signers is the list of address of those signing this request. |
| `scope_uuid` | [string](#string) |  | scope_uuid is an optional uuid string, e.g. "91978ba2-5f35-459a-86a7-feca1b0512e0" If provided, it will be used to generate the MetadataAddress for the scope which will override the scope_id in the provided scope. If not provided (or it is an empty string), nothing special happens. If there is a value in scope.scope_id that is different from the one created from this uuid, an error is returned. |
| `spec_uuid` | [string](#string) |  | spec_uuid is an optional scope specification uuid string, e.g. "dc83ea70-eacd-40fe-9adf-1cf6148bf8a2" If provided, it will be used to generate the MetadataAddress for the scope specification which will override the specification_id in the provided scope. If not provided (or it is an empty string), nothing special happens. If there is a value in scope.specification_id that is different from the one created from this uuid, an error is returned. |






<a name="provenance.metadata.v1.MsgWriteScopeResponse"></a>

### MsgWriteScopeResponse
MsgWriteScopeResponse is the response type for the Msg/WriteScope RPC method.


| Field | Type | Label | Description |
| ----- | ---- | ----- | ----------- |
| `scope_id_info` | [ScopeIdInfo](#provenance.metadata.v1.ScopeIdInfo) |  | scope_id_info contains information about the id/address of the scope that was added or updated. |






<a name="provenance.metadata.v1.MsgWriteScopeSpecificationRequest"></a>

### MsgWriteScopeSpecificationRequest
MsgWriteScopeSpecificationRequest is the request type for the Msg/WriteScopeSpecification RPC method.


| Field | Type | Label | Description |
| ----- | ---- | ----- | ----------- |
| `specification` | [ScopeSpecification](#provenance.metadata.v1.ScopeSpecification) |  | specification is the ScopeSpecification you want added or updated. |
| `signers` | [string](#string) | repeated | signers is the list of address of those signing this request. |
| `spec_uuid` | [string](#string) |  | spec_uuid is an optional scope specification uuid string, e.g. "dc83ea70-eacd-40fe-9adf-1cf6148bf8a2" If provided, it will be used to generate the MetadataAddress for the scope specification which will override the specification_id in the provided specification. If not provided (or it is an empty string), nothing special happens. If there is a value in specification.specification_id that is different from the one created from this uuid, an error is returned. |






<a name="provenance.metadata.v1.MsgWriteScopeSpecificationResponse"></a>

### MsgWriteScopeSpecificationResponse
MsgWriteScopeSpecificationResponse is the response type for the Msg/WriteScopeSpecification RPC method.


| Field | Type | Label | Description |
| ----- | ---- | ----- | ----------- |
| `scope_spec_id_info` | [ScopeSpecIdInfo](#provenance.metadata.v1.ScopeSpecIdInfo) |  | scope_spec_id_info contains information about the id/address of the scope specification that was added or updated. |






<a name="provenance.metadata.v1.MsgWriteSessionRequest"></a>

### MsgWriteSessionRequest
MsgWriteSessionRequest is the request type for the Msg/WriteSession RPC method.


| Field | Type | Label | Description |
| ----- | ---- | ----- | ----------- |
| `session` | [Session](#provenance.metadata.v1.Session) |  | session is the Session you want added or updated. |
| `signers` | [string](#string) | repeated | signers is the list of address of those signing this request. |
| `session_id_components` | [SessionIdComponents](#provenance.metadata.v1.SessionIdComponents) |  | SessionIDComponents is an optional (alternate) way of defining what the session_id should be in the provided session. If provided, it must have both a scope and session_uuid. Those components will be used to create the MetadataAddress for the session which will override the session_id in the provided session. If not provided (or all empty), nothing special happens. If there is a value in session.session_id that is different from the one created from these components, an error is returned. |
| `spec_uuid` | [string](#string) |  | spec_uuid is an optional contract specification uuid string, e.g. "def6bc0a-c9dd-4874-948f-5206e6060a84" If provided, it will be used to generate the MetadataAddress for the contract specification which will override the specification_id in the provided session. If not provided (or it is an empty string), nothing special happens. If there is a value in session.specification_id that is different from the one created from this uuid, an error is returned. |






<a name="provenance.metadata.v1.MsgWriteSessionResponse"></a>

### MsgWriteSessionResponse
MsgWriteSessionResponse is the response type for the Msg/WriteSession RPC method.


| Field | Type | Label | Description |
| ----- | ---- | ----- | ----------- |
| `session_id_info` | [SessionIdInfo](#provenance.metadata.v1.SessionIdInfo) |  | session_id_info contains information about the id/address of the session that was added or updated. |






<a name="provenance.metadata.v1.SessionIdComponents"></a>

### SessionIdComponents
SessionIDComponents contains fields for the components that make up a session id.


| Field | Type | Label | Description |
| ----- | ---- | ----- | ----------- |
| `scope_uuid` | [string](#string) |  | scope_uuid is the uuid string for the scope, e.g. "91978ba2-5f35-459a-86a7-feca1b0512e0" |
| `scope_addr` | [string](#string) |  | scope_addr is the bech32 address string for the scope, g.g. "scope1qzge0zaztu65tx5x5llv5xc9ztsqxlkwel" |
| `session_uuid` | [string](#string) |  | session_uuid is a uuid string for identifying this session, e.g. "5803f8bc-6067-4eb5-951f-2121671c2ec0" |





 <!-- end messages -->

 <!-- end enums -->

 <!-- end HasExtensions -->


<a name="provenance.metadata.v1.Msg"></a>

### Msg
Msg defines the Metadata Msg service.

| Method Name | Request Type | Response Type | Description | HTTP Verb | Endpoint |
| ----------- | ------------ | ------------- | ------------| ------- | -------- |
| `WriteScope` | [MsgWriteScopeRequest](#provenance.metadata.v1.MsgWriteScopeRequest) | [MsgWriteScopeResponse](#provenance.metadata.v1.MsgWriteScopeResponse) | WriteScope adds or updates a scope. | |
| `DeleteScope` | [MsgDeleteScopeRequest](#provenance.metadata.v1.MsgDeleteScopeRequest) | [MsgDeleteScopeResponse](#provenance.metadata.v1.MsgDeleteScopeResponse) | DeleteScope deletes a scope and all associated Records, Sessions. | |
| `AddScopeDataAccess` | [MsgAddScopeDataAccessRequest](#provenance.metadata.v1.MsgAddScopeDataAccessRequest) | [MsgAddScopeDataAccessResponse](#provenance.metadata.v1.MsgAddScopeDataAccessResponse) | AddScopeDataAccess adds data access AccAddress to scope | |
| `DeleteScopeDataAccess` | [MsgDeleteScopeDataAccessRequest](#provenance.metadata.v1.MsgDeleteScopeDataAccessRequest) | [MsgDeleteScopeDataAccessResponse](#provenance.metadata.v1.MsgDeleteScopeDataAccessResponse) | DeleteScopeDataAccess removes data access AccAddress from scope | |
| `AddScopeOwner` | [MsgAddScopeOwnerRequest](#provenance.metadata.v1.MsgAddScopeOwnerRequest) | [MsgAddScopeOwnerResponse](#provenance.metadata.v1.MsgAddScopeOwnerResponse) | AddScopeOwner adds new owner parties to a scope | |
| `DeleteScopeOwner` | [MsgDeleteScopeOwnerRequest](#provenance.metadata.v1.MsgDeleteScopeOwnerRequest) | [MsgDeleteScopeOwnerResponse](#provenance.metadata.v1.MsgDeleteScopeOwnerResponse) | DeleteScopeOwner removes owner parties (by addresses) from a scope | |
| `UpdateValueOwners` | [MsgUpdateValueOwnersRequest](#provenance.metadata.v1.MsgUpdateValueOwnersRequest) | [MsgUpdateValueOwnersResponse](#provenance.metadata.v1.MsgUpdateValueOwnersResponse) | UpdateValueOwners sets the value owner of one or more scopes. | |
| `MigrateValueOwner` | [MsgMigrateValueOwnerRequest](#provenance.metadata.v1.MsgMigrateValueOwnerRequest) | [MsgMigrateValueOwnerResponse](#provenance.metadata.v1.MsgMigrateValueOwnerResponse) | MigrateValueOwner updates all scopes that have one value owner to have a another value owner. | |
| `WriteSession` | [MsgWriteSessionRequest](#provenance.metadata.v1.MsgWriteSessionRequest) | [MsgWriteSessionResponse](#provenance.metadata.v1.MsgWriteSessionResponse) | WriteSession adds or updates a session context. | |
| `WriteRecord` | [MsgWriteRecordRequest](#provenance.metadata.v1.MsgWriteRecordRequest) | [MsgWriteRecordResponse](#provenance.metadata.v1.MsgWriteRecordResponse) | WriteRecord adds or updates a record. | |
| `DeleteRecord` | [MsgDeleteRecordRequest](#provenance.metadata.v1.MsgDeleteRecordRequest) | [MsgDeleteRecordResponse](#provenance.metadata.v1.MsgDeleteRecordResponse) | DeleteRecord deletes a record. | |
| `WriteScopeSpecification` | [MsgWriteScopeSpecificationRequest](#provenance.metadata.v1.MsgWriteScopeSpecificationRequest) | [MsgWriteScopeSpecificationResponse](#provenance.metadata.v1.MsgWriteScopeSpecificationResponse) | WriteScopeSpecification adds or updates a scope specification. | |
| `DeleteScopeSpecification` | [MsgDeleteScopeSpecificationRequest](#provenance.metadata.v1.MsgDeleteScopeSpecificationRequest) | [MsgDeleteScopeSpecificationResponse](#provenance.metadata.v1.MsgDeleteScopeSpecificationResponse) | DeleteScopeSpecification deletes a scope specification. | |
| `WriteContractSpecification` | [MsgWriteContractSpecificationRequest](#provenance.metadata.v1.MsgWriteContractSpecificationRequest) | [MsgWriteContractSpecificationResponse](#provenance.metadata.v1.MsgWriteContractSpecificationResponse) | WriteContractSpecification adds or updates a contract specification. | |
| `DeleteContractSpecification` | [MsgDeleteContractSpecificationRequest](#provenance.metadata.v1.MsgDeleteContractSpecificationRequest) | [MsgDeleteContractSpecificationResponse](#provenance.metadata.v1.MsgDeleteContractSpecificationResponse) | DeleteContractSpecification deletes a contract specification. | |
| `AddContractSpecToScopeSpec` | [MsgAddContractSpecToScopeSpecRequest](#provenance.metadata.v1.MsgAddContractSpecToScopeSpecRequest) | [MsgAddContractSpecToScopeSpecResponse](#provenance.metadata.v1.MsgAddContractSpecToScopeSpecResponse) | AddContractSpecToScopeSpec adds contract specification to a scope specification. | |
| `DeleteContractSpecFromScopeSpec` | [MsgDeleteContractSpecFromScopeSpecRequest](#provenance.metadata.v1.MsgDeleteContractSpecFromScopeSpecRequest) | [MsgDeleteContractSpecFromScopeSpecResponse](#provenance.metadata.v1.MsgDeleteContractSpecFromScopeSpecResponse) | DeleteContractSpecFromScopeSpec deletes a contract specification from a scope specification. | |
| `WriteRecordSpecification` | [MsgWriteRecordSpecificationRequest](#provenance.metadata.v1.MsgWriteRecordSpecificationRequest) | [MsgWriteRecordSpecificationResponse](#provenance.metadata.v1.MsgWriteRecordSpecificationResponse) | WriteRecordSpecification adds or updates a record specification. | |
| `DeleteRecordSpecification` | [MsgDeleteRecordSpecificationRequest](#provenance.metadata.v1.MsgDeleteRecordSpecificationRequest) | [MsgDeleteRecordSpecificationResponse](#provenance.metadata.v1.MsgDeleteRecordSpecificationResponse) | DeleteRecordSpecification deletes a record specification. | |
| `BindOSLocator` | [MsgBindOSLocatorRequest](#provenance.metadata.v1.MsgBindOSLocatorRequest) | [MsgBindOSLocatorResponse](#provenance.metadata.v1.MsgBindOSLocatorResponse) | BindOSLocator binds an owner address to a uri. | |
| `DeleteOSLocator` | [MsgDeleteOSLocatorRequest](#provenance.metadata.v1.MsgDeleteOSLocatorRequest) | [MsgDeleteOSLocatorResponse](#provenance.metadata.v1.MsgDeleteOSLocatorResponse) | DeleteOSLocator deletes an existing ObjectStoreLocator record. | |
| `ModifyOSLocator` | [MsgModifyOSLocatorRequest](#provenance.metadata.v1.MsgModifyOSLocatorRequest) | [MsgModifyOSLocatorResponse](#provenance.metadata.v1.MsgModifyOSLocatorResponse) | ModifyOSLocator updates an ObjectStoreLocator record by the current owner. | |
| `SetAccountData` | [MsgSetAccountDataRequest](#provenance.metadata.v1.MsgSetAccountDataRequest) | [MsgSetAccountDataResponse](#provenance.metadata.v1.MsgSetAccountDataResponse) | SetAccountData associates some basic data with a metadata address. Currently, only scope ids are supported. | |

 <!-- end services -->



<a name="provenance/msgfees/v1/msgfees.proto"></a>
<p align="right"><a href="#top">Top</a></p>

## provenance/msgfees/v1/msgfees.proto



<a name="provenance.msgfees.v1.EventMsgFee"></a>

### EventMsgFee
EventMsgFee final event property for msg fee on type


| Field | Type | Label | Description |
| ----- | ---- | ----- | ----------- |
| `msg_type` | [string](#string) |  |  |
| `count` | [string](#string) |  |  |
| `total` | [string](#string) |  |  |
| `recipient` | [string](#string) |  |  |






<a name="provenance.msgfees.v1.EventMsgFees"></a>

### EventMsgFees
EventMsgFees event emitted with summary of msg fees


| Field | Type | Label | Description |
| ----- | ---- | ----- | ----------- |
| `msg_fees` | [EventMsgFee](#provenance.msgfees.v1.EventMsgFee) | repeated |  |






<a name="provenance.msgfees.v1.MsgFee"></a>

### MsgFee
MsgFee is the core of what gets stored on the blockchain
it consists of four parts
1. the msg type url, i.e. /cosmos.bank.v1beta1.MsgSend
2. minimum additional fees(can be of any denom)
3. optional recipient of fee based on `recipient_basis_points`
4. if recipient is declared they will recieve the basis points of the fee (0-10,000)


| Field | Type | Label | Description |
| ----- | ---- | ----- | ----------- |
| `msg_type_url` | [string](#string) |  |  |
| `additional_fee` | [cosmos.base.v1beta1.Coin](#cosmos.base.v1beta1.Coin) |  | additional_fee can pay in any Coin( basically a Denom and Amount, Amount can be zero) |
| `recipient` | [string](#string) |  | optional recipient address, the amount is split between recipient and fee module |
| `recipient_basis_points` | [uint32](#uint32) |  | optional split of funds between the recipient and fee module defaults to 50:50, |






<a name="provenance.msgfees.v1.Params"></a>

### Params
Params defines the set of params for the msgfees module.


| Field | Type | Label | Description |
| ----- | ---- | ----- | ----------- |
| `floor_gas_price` | [cosmos.base.v1beta1.Coin](#cosmos.base.v1beta1.Coin) |  | constant used to calculate fees when gas fees shares denom with msg fee |
| `nhash_per_usd_mil` | [uint64](#uint64) |  | total nhash per usd mil for converting usd to nhash |
| `conversion_fee_denom` | [string](#string) |  | conversion fee denom is the denom usd is converted to |





 <!-- end messages -->

 <!-- end enums -->

 <!-- end HasExtensions -->

 <!-- end services -->



<a name="provenance/msgfees/v1/genesis.proto"></a>
<p align="right"><a href="#top">Top</a></p>

## provenance/msgfees/v1/genesis.proto



<a name="provenance.msgfees.v1.GenesisState"></a>

### GenesisState
GenesisState contains a set of msg fees, persisted from the store


| Field | Type | Label | Description |
| ----- | ---- | ----- | ----------- |
| `params` | [Params](#provenance.msgfees.v1.Params) |  | params defines all the parameters of the module. |
| `msg_fees` | [MsgFee](#provenance.msgfees.v1.MsgFee) | repeated | msg_based_fees are the additional fees on specific tx msgs |





 <!-- end messages -->

 <!-- end enums -->

 <!-- end HasExtensions -->

 <!-- end services -->



<a name="provenance/msgfees/v1/proposals.proto"></a>
<p align="right"><a href="#top">Top</a></p>

## provenance/msgfees/v1/proposals.proto



<a name="provenance.msgfees.v1.AddMsgFeeProposal"></a>

### AddMsgFeeProposal
AddMsgFeeProposal defines a governance proposal to add additional msg based fee


| Field | Type | Label | Description |
| ----- | ---- | ----- | ----------- |
| `title` | [string](#string) |  | propsal title |
| `description` | [string](#string) |  | propsal description |
| `msg_type_url` | [string](#string) |  | type url of msg to add fee |
| `additional_fee` | [cosmos.base.v1beta1.Coin](#cosmos.base.v1beta1.Coin) |  | additional fee for msg type |
| `recipient` | [string](#string) |  | optional recipient to recieve basis points |
| `recipient_basis_points` | [string](#string) |  | basis points to use when recipient is present (1 - 10,000) |






<a name="provenance.msgfees.v1.RemoveMsgFeeProposal"></a>

### RemoveMsgFeeProposal
RemoveMsgFeeProposal defines a governance proposal to delete a current msg based fee


| Field | Type | Label | Description |
| ----- | ---- | ----- | ----------- |
| `title` | [string](#string) |  | propsal title |
| `description` | [string](#string) |  | propsal description |
| `msg_type_url` | [string](#string) |  | type url of msg fee to remove |






<a name="provenance.msgfees.v1.UpdateConversionFeeDenomProposal"></a>

### UpdateConversionFeeDenomProposal
UpdateConversionFeeDenomProposal defines a governance proposal to update the msg fee conversion denom


| Field | Type | Label | Description |
| ----- | ---- | ----- | ----------- |
| `title` | [string](#string) |  | proposal title |
| `description` | [string](#string) |  | proposal description |
| `conversion_fee_denom` | [string](#string) |  | conversion_fee_denom is the denom that usd will be converted to |






<a name="provenance.msgfees.v1.UpdateMsgFeeProposal"></a>

### UpdateMsgFeeProposal
UpdateMsgFeeProposal defines a governance proposal to update a current msg based fee


| Field | Type | Label | Description |
| ----- | ---- | ----- | ----------- |
| `title` | [string](#string) |  | propsal title |
| `description` | [string](#string) |  | propsal description |
| `msg_type_url` | [string](#string) |  | type url of msg to update fee |
| `additional_fee` | [cosmos.base.v1beta1.Coin](#cosmos.base.v1beta1.Coin) |  | additional fee for msg type |
| `recipient` | [string](#string) |  | optional recipient to recieve basis points |
| `recipient_basis_points` | [string](#string) |  | basis points to use when recipient is present (1 - 10,000) |






<a name="provenance.msgfees.v1.UpdateNhashPerUsdMilProposal"></a>

### UpdateNhashPerUsdMilProposal
UpdateNhashPerUsdMilProposal defines a governance proposal to update the nhash per usd mil param


| Field | Type | Label | Description |
| ----- | ---- | ----- | ----------- |
| `title` | [string](#string) |  | proposal title |
| `description` | [string](#string) |  | proposal description |
| `nhash_per_usd_mil` | [uint64](#uint64) |  | nhash_per_usd_mil is number of nhash per usd mil |





 <!-- end messages -->

 <!-- end enums -->

 <!-- end HasExtensions -->

 <!-- end services -->



<a name="provenance/msgfees/v1/query.proto"></a>
<p align="right"><a href="#top">Top</a></p>

## provenance/msgfees/v1/query.proto



<a name="provenance.msgfees.v1.CalculateTxFeesRequest"></a>

### CalculateTxFeesRequest
CalculateTxFeesRequest is the request type for the Query RPC method.


| Field | Type | Label | Description |
| ----- | ---- | ----- | ----------- |
| `tx_bytes` | [bytes](#bytes) |  | tx_bytes is the transaction to simulate. |
| `default_base_denom` | [string](#string) |  | default_base_denom is used to set the denom used for gas fees if not set it will default to nhash. |
| `gas_adjustment` | [float](#float) |  | gas_adjustment is the adjustment factor to be multiplied against the estimate returned by the tx simulation |






<a name="provenance.msgfees.v1.CalculateTxFeesResponse"></a>

### CalculateTxFeesResponse
CalculateTxFeesResponse is the response type for the Query RPC method.


| Field | Type | Label | Description |
| ----- | ---- | ----- | ----------- |
| `additional_fees` | [cosmos.base.v1beta1.Coin](#cosmos.base.v1beta1.Coin) | repeated | additional_fees are the amount of coins to be for addition msg fees |
| `total_fees` | [cosmos.base.v1beta1.Coin](#cosmos.base.v1beta1.Coin) | repeated | total_fees are the total amount of fees needed for the transactions (msg fees + gas fee) note: the gas fee is calculated with the floor gas price module param. |
| `estimated_gas` | [uint64](#uint64) |  | estimated_gas is the amount of gas needed for the transaction |






<a name="provenance.msgfees.v1.QueryAllMsgFeesRequest"></a>

### QueryAllMsgFeesRequest
QueryAllMsgFeesRequest queries all Msg which have fees associated with them.


| Field | Type | Label | Description |
| ----- | ---- | ----- | ----------- |
| `pagination` | [cosmos.base.query.v1beta1.PageRequest](#cosmos.base.query.v1beta1.PageRequest) |  | pagination defines an optional pagination for the request. |






<a name="provenance.msgfees.v1.QueryAllMsgFeesResponse"></a>

### QueryAllMsgFeesResponse
response for querying all msg's with fees associated with them


| Field | Type | Label | Description |
| ----- | ---- | ----- | ----------- |
| `msg_fees` | [MsgFee](#provenance.msgfees.v1.MsgFee) | repeated |  |
| `pagination` | [cosmos.base.query.v1beta1.PageResponse](#cosmos.base.query.v1beta1.PageResponse) |  | pagination defines an optional pagination for the request. |






<a name="provenance.msgfees.v1.QueryParamsRequest"></a>

### QueryParamsRequest
QueryParamsRequest is the request type for the Query/Params RPC method.






<a name="provenance.msgfees.v1.QueryParamsResponse"></a>

### QueryParamsResponse
QueryParamsResponse is the response type for the Query/Params RPC method.


| Field | Type | Label | Description |
| ----- | ---- | ----- | ----------- |
| `params` | [Params](#provenance.msgfees.v1.Params) |  | params defines the parameters of the module. |





 <!-- end messages -->

 <!-- end enums -->

 <!-- end HasExtensions -->


<a name="provenance.msgfees.v1.Query"></a>

### Query
Query defines the gRPC querier service for marker module.

| Method Name | Request Type | Response Type | Description | HTTP Verb | Endpoint |
| ----------- | ------------ | ------------- | ------------| ------- | -------- |
| `Params` | [QueryParamsRequest](#provenance.msgfees.v1.QueryParamsRequest) | [QueryParamsResponse](#provenance.msgfees.v1.QueryParamsResponse) | Params queries the parameters for x/msgfees | GET|/provenance/msgfees/v1/params|
| `QueryAllMsgFees` | [QueryAllMsgFeesRequest](#provenance.msgfees.v1.QueryAllMsgFeesRequest) | [QueryAllMsgFeesResponse](#provenance.msgfees.v1.QueryAllMsgFeesResponse) | Query all Msgs which have fees associated with them. | GET|/provenance/msgfees/v1/all|
| `CalculateTxFees` | [CalculateTxFeesRequest](#provenance.msgfees.v1.CalculateTxFeesRequest) | [CalculateTxFeesResponse](#provenance.msgfees.v1.CalculateTxFeesResponse) | CalculateTxFees simulates executing a transaction for estimating gas usage and additional fees. | POST|/provenance/tx/v1/calculate_msg_based_fee|

 <!-- end services -->



<a name="provenance/msgfees/v1/tx.proto"></a>
<p align="right"><a href="#top">Top</a></p>

## provenance/msgfees/v1/tx.proto



<a name="provenance.msgfees.v1.MsgAddMsgFeeProposalRequest"></a>

### MsgAddMsgFeeProposalRequest
AddMsgFeeProposal defines a governance proposal to add additional msg based fee


| Field | Type | Label | Description |
| ----- | ---- | ----- | ----------- |
| `msg_type_url` | [string](#string) |  | type url of msg to add fee |
| `additional_fee` | [cosmos.base.v1beta1.Coin](#cosmos.base.v1beta1.Coin) |  | additional fee for msg type |
| `recipient` | [string](#string) |  | optional recipient to receive basis points |
| `recipient_basis_points` | [string](#string) |  | basis points to use when recipient is present (1 - 10,000) |
| `authority` | [string](#string) |  | the signing authority for the proposal |






<a name="provenance.msgfees.v1.MsgAddMsgFeeProposalResponse"></a>

### MsgAddMsgFeeProposalResponse
MsgAddMsgFeeProposalResponse defines the Msg/AddMsgFeeProposal response type






<a name="provenance.msgfees.v1.MsgAssessCustomMsgFeeRequest"></a>

### MsgAssessCustomMsgFeeRequest
MsgAssessCustomMsgFeeRequest defines an sdk.Msg type


| Field | Type | Label | Description |
| ----- | ---- | ----- | ----------- |
| `name` | [string](#string) |  | optional short name for custom msg fee, this will be emitted as a property of the event |
| `amount` | [cosmos.base.v1beta1.Coin](#cosmos.base.v1beta1.Coin) |  | amount of additional fee that must be paid |
| `recipient` | [string](#string) |  | optional recipient address, the basis points amount is sent to the recipient |
| `from` | [string](#string) |  | the signer of the msg |
| `recipient_basis_points` | [string](#string) |  | optional basis points 0 - 10,000 for recipient defaults to 10,000 |






<a name="provenance.msgfees.v1.MsgAssessCustomMsgFeeResponse"></a>

### MsgAssessCustomMsgFeeResponse
MsgAssessCustomMsgFeeResponse defines the Msg/AssessCustomMsgFeee response type.






<a name="provenance.msgfees.v1.MsgRemoveMsgFeeProposalRequest"></a>

### MsgRemoveMsgFeeProposalRequest
RemoveMsgFeeProposal defines a governance proposal to delete a current msg based fee


| Field | Type | Label | Description |
| ----- | ---- | ----- | ----------- |
| `msg_type_url` | [string](#string) |  | type url of msg fee to remove |
| `authority` | [string](#string) |  | the signing authority for the proposal |






<a name="provenance.msgfees.v1.MsgRemoveMsgFeeProposalResponse"></a>

### MsgRemoveMsgFeeProposalResponse
MsgRemoveMsgFeeProposalResponse defines the Msg/RemoveMsgFeeProposal response type






<a name="provenance.msgfees.v1.MsgUpdateConversionFeeDenomProposalRequest"></a>

### MsgUpdateConversionFeeDenomProposalRequest
UpdateConversionFeeDenomProposal defines a governance proposal to update the msg fee conversion denom


| Field | Type | Label | Description |
| ----- | ---- | ----- | ----------- |
| `conversion_fee_denom` | [string](#string) |  | conversion_fee_denom is the denom that usd will be converted to |
| `authority` | [string](#string) |  | the signing authority for the proposal |






<a name="provenance.msgfees.v1.MsgUpdateConversionFeeDenomProposalResponse"></a>

### MsgUpdateConversionFeeDenomProposalResponse
MsgUpdateConversionFeeDenomProposalResponse defines the Msg/UpdateConversionFeeDenomProposal response type






<a name="provenance.msgfees.v1.MsgUpdateMsgFeeProposalRequest"></a>

### MsgUpdateMsgFeeProposalRequest
UpdateMsgFeeProposal defines a governance proposal to update a current msg based fee


| Field | Type | Label | Description |
| ----- | ---- | ----- | ----------- |
| `msg_type_url` | [string](#string) |  | type url of msg to update fee |
| `additional_fee` | [cosmos.base.v1beta1.Coin](#cosmos.base.v1beta1.Coin) |  | additional fee for msg type |
| `recipient` | [string](#string) |  | optional recipient to recieve basis points |
| `recipient_basis_points` | [string](#string) |  | basis points to use when recipient is present (1 - 10,000) |
| `authority` | [string](#string) |  | the signing authority for the proposal |






<a name="provenance.msgfees.v1.MsgUpdateMsgFeeProposalResponse"></a>

### MsgUpdateMsgFeeProposalResponse
MsgUpdateMsgFeeProposalResponse defines the Msg/RemoveMsgFeeProposal response type






<a name="provenance.msgfees.v1.MsgUpdateNhashPerUsdMilProposalRequest"></a>

### MsgUpdateNhashPerUsdMilProposalRequest
UpdateNhashPerUsdMilProposal defines a governance proposal to update the nhash per usd mil param


| Field | Type | Label | Description |
| ----- | ---- | ----- | ----------- |
| `nhash_per_usd_mil` | [uint64](#uint64) |  | nhash_per_usd_mil is number of nhash per usd mil |
| `authority` | [string](#string) |  | the signing authority for the proposal |






<a name="provenance.msgfees.v1.MsgUpdateNhashPerUsdMilProposalResponse"></a>

### MsgUpdateNhashPerUsdMilProposalResponse
MsgUpdateNhashPerUsdMilProposalResponse defines the Msg/UpdateNhashPerUsdMilProposal response type





 <!-- end messages -->

 <!-- end enums -->

 <!-- end HasExtensions -->


<a name="provenance.msgfees.v1.Msg"></a>

### Msg
Msg defines the msgfees Msg service.

| Method Name | Request Type | Response Type | Description | HTTP Verb | Endpoint |
| ----------- | ------------ | ------------- | ------------| ------- | -------- |
| `AssessCustomMsgFee` | [MsgAssessCustomMsgFeeRequest](#provenance.msgfees.v1.MsgAssessCustomMsgFeeRequest) | [MsgAssessCustomMsgFeeResponse](#provenance.msgfees.v1.MsgAssessCustomMsgFeeResponse) | AssessCustomMsgFee endpoint executes the additional fee charges. This will only emit the event and not persist it to the keeper. Fees are handled with the custom msg fee handlers Use Case: smart contracts will be able to charge additional fees and direct partial funds to specified recipient for executing contracts | |
| `AddMsgFeeProposal` | [MsgAddMsgFeeProposalRequest](#provenance.msgfees.v1.MsgAddMsgFeeProposalRequest) | [MsgAddMsgFeeProposalResponse](#provenance.msgfees.v1.MsgAddMsgFeeProposalResponse) | AddMsgFeeProposal defines a governance proposal to add additional msg based fee | |
| `UpdateMsgFeeProposal` | [MsgUpdateMsgFeeProposalRequest](#provenance.msgfees.v1.MsgUpdateMsgFeeProposalRequest) | [MsgUpdateMsgFeeProposalResponse](#provenance.msgfees.v1.MsgUpdateMsgFeeProposalResponse) | UpdateMsgFeeProposal defines a governance proposal to update a current msg based fee | |
| `RemoveMsgFeeProposal` | [MsgRemoveMsgFeeProposalRequest](#provenance.msgfees.v1.MsgRemoveMsgFeeProposalRequest) | [MsgRemoveMsgFeeProposalResponse](#provenance.msgfees.v1.MsgRemoveMsgFeeProposalResponse) | RemoveMsgFeeProposal defines a governance proposal to delete a current msg based fee | |
| `UpdateNhashPerUsdMilProposal` | [MsgUpdateNhashPerUsdMilProposalRequest](#provenance.msgfees.v1.MsgUpdateNhashPerUsdMilProposalRequest) | [MsgUpdateNhashPerUsdMilProposalResponse](#provenance.msgfees.v1.MsgUpdateNhashPerUsdMilProposalResponse) | UpdateNhashPerUsdMilProposal defines a governance proposal to update the nhash per usd mil param | |
| `UpdateConversionFeeDenomProposal` | [MsgUpdateConversionFeeDenomProposalRequest](#provenance.msgfees.v1.MsgUpdateConversionFeeDenomProposalRequest) | [MsgUpdateConversionFeeDenomProposalResponse](#provenance.msgfees.v1.MsgUpdateConversionFeeDenomProposalResponse) | UpdateConversionFeeDenomProposal defines a governance proposal to update the msg fee conversion denom | |

 <!-- end services -->



<a name="provenance/name/v1/name.proto"></a>
<p align="right"><a href="#top">Top</a></p>

## provenance/name/v1/name.proto



<a name="provenance.name.v1.CreateRootNameProposal"></a>

### CreateRootNameProposal
CreateRootNameProposal details a proposal to create a new root name
that is controlled by a given owner and optionally restricted to the owner
for the sole creation of sub names.


| Field | Type | Label | Description |
| ----- | ---- | ----- | ----------- |
| `title` | [string](#string) |  | proposal title |
| `description` | [string](#string) |  | proposal description |
| `name` | [string](#string) |  | the bound name |
| `owner` | [string](#string) |  | the address the name will resolve to |
| `restricted` | [bool](#bool) |  | a flag that indicates if an owner signature is required to add sub-names |






<a name="provenance.name.v1.EventNameBound"></a>

### EventNameBound
Event emitted when name is bound.


| Field | Type | Label | Description |
| ----- | ---- | ----- | ----------- |
| `address` | [string](#string) |  |  |
| `name` | [string](#string) |  |  |
| `restricted` | [bool](#bool) |  |  |






<a name="provenance.name.v1.EventNameUnbound"></a>

### EventNameUnbound
Event emitted when name is unbound.


| Field | Type | Label | Description |
| ----- | ---- | ----- | ----------- |
| `address` | [string](#string) |  |  |
| `name` | [string](#string) |  |  |
| `restricted` | [bool](#bool) |  |  |






<a name="provenance.name.v1.EventNameUpdate"></a>

### EventNameUpdate
Event emitted when name is updated.


| Field | Type | Label | Description |
| ----- | ---- | ----- | ----------- |
| `address` | [string](#string) |  |  |
| `name` | [string](#string) |  |  |
| `restricted` | [bool](#bool) |  |  |






<a name="provenance.name.v1.NameRecord"></a>

### NameRecord
NameRecord is a structure used to bind ownership of a name hierarchy to a collection of addresses


| Field | Type | Label | Description |
| ----- | ---- | ----- | ----------- |
| `name` | [string](#string) |  | the bound name |
| `address` | [string](#string) |  | the address the name resolved to |
| `restricted` | [bool](#bool) |  | whether owner signature is required to add sub-names |






<a name="provenance.name.v1.Params"></a>

### Params
Params defines the set of params for the name module.


| Field | Type | Label | Description |
| ----- | ---- | ----- | ----------- |
| `max_segment_length` | [uint32](#uint32) |  | maximum length of name segment to allow |
| `min_segment_length` | [uint32](#uint32) |  | minimum length of name segment to allow |
| `max_name_levels` | [uint32](#uint32) |  | maximum number of name segments to allow. Example: `foo.bar.baz` would be 3 |
| `allow_unrestricted_names` | [bool](#bool) |  | determines if unrestricted name keys are allowed or not |





 <!-- end messages -->

 <!-- end enums -->

 <!-- end HasExtensions -->

 <!-- end services -->



<a name="provenance/name/v1/genesis.proto"></a>
<p align="right"><a href="#top">Top</a></p>

## provenance/name/v1/genesis.proto



<a name="provenance.name.v1.GenesisState"></a>

### GenesisState
GenesisState defines the name module's genesis state.


| Field | Type | Label | Description |
| ----- | ---- | ----- | ----------- |
| `params` | [Params](#provenance.name.v1.Params) |  | params defines all the parameters of the module. |
| `bindings` | [NameRecord](#provenance.name.v1.NameRecord) | repeated | bindings defines all the name records present at genesis |





 <!-- end messages -->

 <!-- end enums -->

 <!-- end HasExtensions -->

 <!-- end services -->



<a name="provenance/name/v1/query.proto"></a>
<p align="right"><a href="#top">Top</a></p>

## provenance/name/v1/query.proto



<a name="provenance.name.v1.QueryParamsRequest"></a>

### QueryParamsRequest
QueryParamsRequest is the request type for the Query/Params RPC method.






<a name="provenance.name.v1.QueryParamsResponse"></a>

### QueryParamsResponse
QueryParamsResponse is the response type for the Query/Params RPC method.


| Field | Type | Label | Description |
| ----- | ---- | ----- | ----------- |
| `params` | [Params](#provenance.name.v1.Params) |  | params defines the parameters of the module. |






<a name="provenance.name.v1.QueryResolveRequest"></a>

### QueryResolveRequest
QueryResolveRequest is the request type for the Query/Resolve method.


| Field | Type | Label | Description |
| ----- | ---- | ----- | ----------- |
| `name` | [string](#string) |  | name to resolve the address for |






<a name="provenance.name.v1.QueryResolveResponse"></a>

### QueryResolveResponse
QueryResolveResponse is the response type for the Query/Resolve method.


| Field | Type | Label | Description |
| ----- | ---- | ----- | ----------- |
| `address` | [string](#string) |  | a string containing the address the name resolves to |
| `restricted` | [bool](#bool) |  | Whether owner signature is required to add sub-names. |






<a name="provenance.name.v1.QueryReverseLookupRequest"></a>

### QueryReverseLookupRequest
QueryReverseLookupRequest is the request type for the Query/ReverseLookup method.


| Field | Type | Label | Description |
| ----- | ---- | ----- | ----------- |
| `address` | [string](#string) |  | address to find name records for |
| `pagination` | [cosmos.base.query.v1beta1.PageRequest](#cosmos.base.query.v1beta1.PageRequest) |  | pagination defines an optional pagination for the request. |






<a name="provenance.name.v1.QueryReverseLookupResponse"></a>

### QueryReverseLookupResponse
QueryReverseLookupResponse is the response type for the Query/Resolve method.


| Field | Type | Label | Description |
| ----- | ---- | ----- | ----------- |
| `name` | [string](#string) | repeated | an array of names bound against a given address |
| `pagination` | [cosmos.base.query.v1beta1.PageResponse](#cosmos.base.query.v1beta1.PageResponse) |  | pagination defines an optional pagination for the request. |





 <!-- end messages -->

 <!-- end enums -->

 <!-- end HasExtensions -->


<a name="provenance.name.v1.Query"></a>

### Query
Query defines the gRPC querier service for distribution module.

| Method Name | Request Type | Response Type | Description | HTTP Verb | Endpoint |
| ----------- | ------------ | ------------- | ------------| ------- | -------- |
| `Params` | [QueryParamsRequest](#provenance.name.v1.QueryParamsRequest) | [QueryParamsResponse](#provenance.name.v1.QueryParamsResponse) | Params queries params of the name module. | GET|/provenance/name/v1/params|
| `Resolve` | [QueryResolveRequest](#provenance.name.v1.QueryResolveRequest) | [QueryResolveResponse](#provenance.name.v1.QueryResolveResponse) | Resolve queries for the address associated with a given name | GET|/provenance/name/v1/resolve/{name}|
| `ReverseLookup` | [QueryReverseLookupRequest](#provenance.name.v1.QueryReverseLookupRequest) | [QueryReverseLookupResponse](#provenance.name.v1.QueryReverseLookupResponse) | ReverseLookup queries for all names bound against a given address | GET|/provenance/name/v1/lookup/{address}|

 <!-- end services -->



<a name="provenance/name/v1/tx.proto"></a>
<p align="right"><a href="#top">Top</a></p>

## provenance/name/v1/tx.proto



<a name="provenance.name.v1.MsgBindNameRequest"></a>

### MsgBindNameRequest
MsgBindNameRequest defines an sdk.Msg type that is used to add an address/name binding under an optional parent name.
The record may optionally be restricted to prevent additional names from being added under this one without the
owner signing the request.


| Field | Type | Label | Description |
| ----- | ---- | ----- | ----------- |
| `parent` | [NameRecord](#provenance.name.v1.NameRecord) |  | The parent record to bind this name under. |
| `record` | [NameRecord](#provenance.name.v1.NameRecord) |  | The name record to bind under the parent |






<a name="provenance.name.v1.MsgBindNameResponse"></a>

### MsgBindNameResponse
MsgBindNameResponse defines the Msg/BindName response type.






<a name="provenance.name.v1.MsgCreateRootNameRequest"></a>

### MsgCreateRootNameRequest
MsgCreateRootNameRequest defines an sdk.Msg type to create a new root name
that is controlled by a given owner and optionally restricted to the owner
for the sole creation of sub names.


| Field | Type | Label | Description |
| ----- | ---- | ----- | ----------- |
| `authority` | [string](#string) |  | The signing authority for the request |
| `record` | [NameRecord](#provenance.name.v1.NameRecord) |  | NameRecord is a structure used to bind ownership of a name hierarchy to a collection of addresses |






<a name="provenance.name.v1.MsgCreateRootNameResponse"></a>

### MsgCreateRootNameResponse
MsgCreateRootNameResponse defines Msg/CreateRootName response type.






<a name="provenance.name.v1.MsgDeleteNameRequest"></a>

### MsgDeleteNameRequest
MsgDeleteNameRequest defines an sdk.Msg type that is used to remove an existing address/name binding.  The binding
may not have any child names currently bound for this request to be successful. All associated attributes on account
addresses will be deleted.


| Field | Type | Label | Description |
| ----- | ---- | ----- | ----------- |
| `record` | [NameRecord](#provenance.name.v1.NameRecord) |  | The record being removed |






<a name="provenance.name.v1.MsgDeleteNameResponse"></a>

### MsgDeleteNameResponse
MsgDeleteNameResponse defines the Msg/DeleteName response type.






<a name="provenance.name.v1.MsgModifyNameRequest"></a>

### MsgModifyNameRequest
MsgModifyNameRequest defines a governance method that is used to update an existing address/name binding.


| Field | Type | Label | Description |
| ----- | ---- | ----- | ----------- |
| `authority` | [string](#string) |  | The address signing the message |
| `record` | [NameRecord](#provenance.name.v1.NameRecord) |  | The record being updated |






<a name="provenance.name.v1.MsgModifyNameResponse"></a>

### MsgModifyNameResponse
MsgModifyNameResponse defines the Msg/ModifyName response type.





 <!-- end messages -->

 <!-- end enums -->

 <!-- end HasExtensions -->


<a name="provenance.name.v1.Msg"></a>

### Msg
Msg defines the bank Msg service.

| Method Name | Request Type | Response Type | Description | HTTP Verb | Endpoint |
| ----------- | ------------ | ------------- | ------------| ------- | -------- |
| `BindName` | [MsgBindNameRequest](#provenance.name.v1.MsgBindNameRequest) | [MsgBindNameResponse](#provenance.name.v1.MsgBindNameResponse) | BindName binds a name to an address under a root name. | |
| `DeleteName` | [MsgDeleteNameRequest](#provenance.name.v1.MsgDeleteNameRequest) | [MsgDeleteNameResponse](#provenance.name.v1.MsgDeleteNameResponse) | DeleteName defines a method to verify a particular invariance. | |
| `ModifyName` | [MsgModifyNameRequest](#provenance.name.v1.MsgModifyNameRequest) | [MsgModifyNameResponse](#provenance.name.v1.MsgModifyNameResponse) | ModifyName defines a method to modify the attributes of an existing name. | |
| `CreateRootName` | [MsgCreateRootNameRequest](#provenance.name.v1.MsgCreateRootNameRequest) | [MsgCreateRootNameResponse](#provenance.name.v1.MsgCreateRootNameResponse) | CreateRootName defines a governance method for creating a root name. | |

 <!-- end services -->



<a name="provenance/oracle/v1/event.proto"></a>
<p align="right"><a href="#top">Top</a></p>

## provenance/oracle/v1/event.proto



<a name="provenance.oracle.v1.EventOracleQueryError"></a>

### EventOracleQueryError
EventOracleQueryError is an event for when the chain receives an error response from an oracle query


| Field | Type | Label | Description |
| ----- | ---- | ----- | ----------- |
| `channel` | [string](#string) |  | channel is the local channel that the oracle query response was received from |
| `sequence_id` | [string](#string) |  | sequence_id is a unique identifier of the query |
| `error` | [string](#string) |  | error is the error message received from the query |






<a name="provenance.oracle.v1.EventOracleQuerySuccess"></a>

### EventOracleQuerySuccess
EventOracleQuerySuccess is an event for when the chain receives a successful response from an oracle query


| Field | Type | Label | Description |
| ----- | ---- | ----- | ----------- |
| `channel` | [string](#string) |  | channel is the local channel that the oracle query response was received from |
| `sequence_id` | [string](#string) |  | sequence_id is a unique identifier of the query |
| `result` | [string](#string) |  | result is the data received from the query |






<a name="provenance.oracle.v1.EventOracleQueryTimeout"></a>

### EventOracleQueryTimeout
EventOracleQueryTimeout is an event for when the chain receives a timeout from an oracle query


| Field | Type | Label | Description |
| ----- | ---- | ----- | ----------- |
| `channel` | [string](#string) |  | channel is the local channel that the oracle timeout was received from |
| `sequence_id` | [string](#string) |  | sequence_id is a unique identifier of the query |





 <!-- end messages -->

 <!-- end enums -->

 <!-- end HasExtensions -->

 <!-- end services -->



<a name="provenance/oracle/v1/genesis.proto"></a>
<p align="right"><a href="#top">Top</a></p>

## provenance/oracle/v1/genesis.proto



<a name="provenance.oracle.v1.GenesisState"></a>

### GenesisState
GenesisState defines the oracle module's genesis state.


| Field | Type | Label | Description |
| ----- | ---- | ----- | ----------- |
| `port_id` | [string](#string) |  | The port to assign to the module |
| `oracle` | [string](#string) |  | The address of the oracle |





 <!-- end messages -->

 <!-- end enums -->

 <!-- end HasExtensions -->

 <!-- end services -->



<a name="provenance/oracle/v1/query.proto"></a>
<p align="right"><a href="#top">Top</a></p>

## provenance/oracle/v1/query.proto



<a name="provenance.oracle.v1.QueryOracleAddressRequest"></a>

### QueryOracleAddressRequest
QueryOracleAddressRequest queries for the address of the oracle.






<a name="provenance.oracle.v1.QueryOracleAddressResponse"></a>

### QueryOracleAddressResponse
QueryOracleAddressResponse contains the address of the oracle.


| Field | Type | Label | Description |
| ----- | ---- | ----- | ----------- |
| `address` | [string](#string) |  | The address of the oracle |






<a name="provenance.oracle.v1.QueryOracleRequest"></a>

### QueryOracleRequest
QueryOracleRequest queries the module's oracle.


| Field | Type | Label | Description |
| ----- | ---- | ----- | ----------- |
| `query` | [bytes](#bytes) |  | Query contains the query data passed to the oracle. |






<a name="provenance.oracle.v1.QueryOracleResponse"></a>

### QueryOracleResponse
QueryOracleResponse contains the result of the query sent to the oracle.


| Field | Type | Label | Description |
| ----- | ---- | ----- | ----------- |
| `data` | [bytes](#bytes) |  | Data contains the json data returned from the oracle. |





 <!-- end messages -->

 <!-- end enums -->

 <!-- end HasExtensions -->


<a name="provenance.oracle.v1.Query"></a>

### Query
Query defines the gRPC querier service for oracle module.

| Method Name | Request Type | Response Type | Description | HTTP Verb | Endpoint |
| ----------- | ------------ | ------------- | ------------| ------- | -------- |
| `OracleAddress` | [QueryOracleAddressRequest](#provenance.oracle.v1.QueryOracleAddressRequest) | [QueryOracleAddressResponse](#provenance.oracle.v1.QueryOracleAddressResponse) | OracleAddress returns the address of the oracle | GET|/provenance/oracle/v1/oracle_address|
| `Oracle` | [QueryOracleRequest](#provenance.oracle.v1.QueryOracleRequest) | [QueryOracleResponse](#provenance.oracle.v1.QueryOracleResponse) | Oracle forwards a query to the module's oracle | GET|/provenance/oracle/v1/oracle|

 <!-- end services -->



<a name="provenance/oracle/v1/tx.proto"></a>
<p align="right"><a href="#top">Top</a></p>

## provenance/oracle/v1/tx.proto



<a name="provenance.oracle.v1.MsgSendQueryOracleRequest"></a>

### MsgSendQueryOracleRequest
MsgSendQueryOracleRequest queries an oracle on another chain


| Field | Type | Label | Description |
| ----- | ---- | ----- | ----------- |
| `query` | [bytes](#bytes) |  | Query contains the query data passed to the oracle. |
| `channel` | [string](#string) |  | Channel is the channel to the oracle. |
| `authority` | [string](#string) |  | The signing authority for the request |






<a name="provenance.oracle.v1.MsgSendQueryOracleResponse"></a>

### MsgSendQueryOracleResponse
MsgSendQueryOracleResponse contains the id of the oracle query.


| Field | Type | Label | Description |
| ----- | ---- | ----- | ----------- |
| `sequence` | [uint64](#uint64) |  | The sequence number that uniquely identifies the query. |






<a name="provenance.oracle.v1.MsgUpdateOracleRequest"></a>

### MsgUpdateOracleRequest
MsgUpdateOracleRequest is the request type for updating an oracle's contract address


| Field | Type | Label | Description |
| ----- | ---- | ----- | ----------- |
| `address` | [string](#string) |  | The address of the oracle's contract |
| `authority` | [string](#string) |  | The signing authorities for the request |






<a name="provenance.oracle.v1.MsgUpdateOracleResponse"></a>

### MsgUpdateOracleResponse
MsgUpdateOracleResponse is the response type for updating the oracle.





 <!-- end messages -->

 <!-- end enums -->

 <!-- end HasExtensions -->


<a name="provenance.oracle.v1.Msg"></a>

### Msg
Msg

| Method Name | Request Type | Response Type | Description | HTTP Verb | Endpoint |
| ----------- | ------------ | ------------- | ------------| ------- | -------- |
| `UpdateOracle` | [MsgUpdateOracleRequest](#provenance.oracle.v1.MsgUpdateOracleRequest) | [MsgUpdateOracleResponse](#provenance.oracle.v1.MsgUpdateOracleResponse) | UpdateOracle is the RPC endpoint for updating the oracle | |
| `SendQueryOracle` | [MsgSendQueryOracleRequest](#provenance.oracle.v1.MsgSendQueryOracleRequest) | [MsgSendQueryOracleResponse](#provenance.oracle.v1.MsgSendQueryOracleResponse) | SendQueryOracle sends a query to an oracle on another chain | |

 <!-- end services -->



<a name="provenance/reward/v1/reward.proto"></a>
<p align="right"><a href="#top">Top</a></p>

## provenance/reward/v1/reward.proto



<a name="provenance.reward.v1.ActionCounter"></a>

### ActionCounter
ActionCounter is a key-value pair that maps action type to the number of times it was performed.


| Field | Type | Label | Description |
| ----- | ---- | ----- | ----------- |
| `action_type` | [string](#string) |  | The type of action performed. |
| `number_of_actions` | [uint64](#uint64) |  | The number of times this action has been performed |






<a name="provenance.reward.v1.ActionDelegate"></a>

### ActionDelegate
ActionDelegate represents the delegate action and its required eligibility criteria.


| Field | Type | Label | Description |
| ----- | ---- | ----- | ----------- |
| `minimum_actions` | [uint64](#uint64) |  | Minimum number of successful delegates. |
| `maximum_actions` | [uint64](#uint64) |  | Maximum number of successful delegates. |
| `minimum_delegation_amount` | [cosmos.base.v1beta1.Coin](#cosmos.base.v1beta1.Coin) |  | Minimum amount that the user must have currently delegated on the validator. |
| `maximum_delegation_amount` | [cosmos.base.v1beta1.Coin](#cosmos.base.v1beta1.Coin) |  | Maximum amount that the user must have currently delegated on the validator. |
| `minimum_active_stake_percentile` | [string](#string) |  | Minimum percentile that can be below the validator's power ranking. |
| `maximum_active_stake_percentile` | [string](#string) |  | Maximum percentile that can be below the validator's power ranking. |






<a name="provenance.reward.v1.ActionTransfer"></a>

### ActionTransfer
ActionTransfer represents the transfer action and its required eligibility criteria.


| Field | Type | Label | Description |
| ----- | ---- | ----- | ----------- |
| `minimum_actions` | [uint64](#uint64) |  | Minimum number of successful transfers. |
| `maximum_actions` | [uint64](#uint64) |  | Maximum number of successful transfers. |
| `minimum_delegation_amount` | [cosmos.base.v1beta1.Coin](#cosmos.base.v1beta1.Coin) |  | Minimum delegation amount the account must have across all validators, for the transfer action to be counted. |






<a name="provenance.reward.v1.ActionVote"></a>

### ActionVote
ActionVote represents the voting action and its required eligibility criteria.


| Field | Type | Label | Description |
| ----- | ---- | ----- | ----------- |
| `minimum_actions` | [uint64](#uint64) |  | Minimum number of successful votes. |
| `maximum_actions` | [uint64](#uint64) |  | Maximum number of successful votes. |
| `minimum_delegation_amount` | [cosmos.base.v1beta1.Coin](#cosmos.base.v1beta1.Coin) |  | Minimum delegation amount the account must have across all validators, for the vote action to be counted. |
| `validator_multiplier` | [uint64](#uint64) |  | Positive multiplier that is applied to the shares awarded by the vote action when conditions are met(for now the only condition is the current vote is a validator vote). A value of zero will behave the same as one |






<a name="provenance.reward.v1.ClaimPeriodRewardDistribution"></a>

### ClaimPeriodRewardDistribution
ClaimPeriodRewardDistribution, this is updated at the end of every claim period.


| Field | Type | Label | Description |
| ----- | ---- | ----- | ----------- |
| `claim_period_id` | [uint64](#uint64) |  | The claim period id. |
| `reward_program_id` | [uint64](#uint64) |  | The id of the reward program that this reward belongs to. |
| `total_rewards_pool_for_claim_period` | [cosmos.base.v1beta1.Coin](#cosmos.base.v1beta1.Coin) |  | The sum of all the granted rewards for this claim period. |
| `rewards_pool` | [cosmos.base.v1beta1.Coin](#cosmos.base.v1beta1.Coin) |  | The final allocated rewards for this claim period. |
| `total_shares` | [int64](#int64) |  | The total number of granted shares for this claim period. |
| `claim_period_ended` | [bool](#bool) |  | A flag representing if the claim period for this reward has ended. |






<a name="provenance.reward.v1.QualifyingAction"></a>

### QualifyingAction
QualifyingAction can be one of many action types.


| Field | Type | Label | Description |
| ----- | ---- | ----- | ----------- |
| `delegate` | [ActionDelegate](#provenance.reward.v1.ActionDelegate) |  |  |
| `transfer` | [ActionTransfer](#provenance.reward.v1.ActionTransfer) |  |  |
| `vote` | [ActionVote](#provenance.reward.v1.ActionVote) |  |  |






<a name="provenance.reward.v1.QualifyingActions"></a>

### QualifyingActions
QualifyingActions contains a list of QualifyingActions.


| Field | Type | Label | Description |
| ----- | ---- | ----- | ----------- |
| `qualifying_actions` | [QualifyingAction](#provenance.reward.v1.QualifyingAction) | repeated | The actions that count towards the reward. |






<a name="provenance.reward.v1.RewardAccountState"></a>

### RewardAccountState
RewardAccountState contains state at the claim period level for a specific address.


| Field | Type | Label | Description |
| ----- | ---- | ----- | ----------- |
| `reward_program_id` | [uint64](#uint64) |  | The id of the reward program that this share belongs to. |
| `claim_period_id` | [uint64](#uint64) |  | The id of the claim period that the share belongs to. |
| `address` | [string](#string) |  | Owner of the reward account state. |
| `action_counter` | [ActionCounter](#provenance.reward.v1.ActionCounter) | repeated | The number of actions performed by this account, mapped by action type. |
| `shares_earned` | [uint64](#uint64) |  | The amount of granted shares for the address in the reward program's claim period. |
| `claim_status` | [RewardAccountState.ClaimStatus](#provenance.reward.v1.RewardAccountState.ClaimStatus) |  | The status of the claim. |






<a name="provenance.reward.v1.RewardProgram"></a>

### RewardProgram
RewardProgram


| Field | Type | Label | Description |
| ----- | ---- | ----- | ----------- |
| `id` | [uint64](#uint64) |  | An integer to uniquely identify the reward program. |
| `title` | [string](#string) |  | Name to help identify the Reward Program.(MaxTitleLength=140) |
| `description` | [string](#string) |  | Short summary describing the Reward Program.(MaxDescriptionLength=10000) |
| `distribute_from_address` | [string](#string) |  | address that provides funds for the total reward pool. |
| `total_reward_pool` | [cosmos.base.v1beta1.Coin](#cosmos.base.v1beta1.Coin) |  | The total amount of funding given to the RewardProgram. |
| `remaining_pool_balance` | [cosmos.base.v1beta1.Coin](#cosmos.base.v1beta1.Coin) |  | The remaining funds available to distribute after n claim periods have passed. |
| `claimed_amount` | [cosmos.base.v1beta1.Coin](#cosmos.base.v1beta1.Coin) |  | The total amount of all funds claimed by participants for all past claim periods. |
| `max_reward_by_address` | [cosmos.base.v1beta1.Coin](#cosmos.base.v1beta1.Coin) |  | Maximum reward per claim period per address. |
| `minimum_rollover_amount` | [cosmos.base.v1beta1.Coin](#cosmos.base.v1beta1.Coin) |  | Minimum amount of coins for a program to rollover. |
| `claim_period_seconds` | [uint64](#uint64) |  | Number of seconds that a claim period lasts. |
| `program_start_time` | [google.protobuf.Timestamp](#google.protobuf.Timestamp) |  | Time that a RewardProgram should start and switch to STARTED state. |
| `expected_program_end_time` | [google.protobuf.Timestamp](#google.protobuf.Timestamp) |  | Time that a RewardProgram is expected to end, based on data when it was setup. |
| `program_end_time_max` | [google.protobuf.Timestamp](#google.protobuf.Timestamp) |  | Time that a RewardProgram MUST end. |
| `claim_period_end_time` | [google.protobuf.Timestamp](#google.protobuf.Timestamp) |  | Used internally to calculate and track the current claim period's ending time. |
| `actual_program_end_time` | [google.protobuf.Timestamp](#google.protobuf.Timestamp) |  | Time the RewardProgram switched to FINISHED state. Initially set as empty. |
| `claim_periods` | [uint64](#uint64) |  | Number of claim periods this program will run for. |
| `current_claim_period` | [uint64](#uint64) |  | Current claim period of the RewardProgram. Uses 1-based indexing. |
| `max_rollover_claim_periods` | [uint64](#uint64) |  | maximum number of claim periods a reward program can rollover. |
| `state` | [RewardProgram.State](#provenance.reward.v1.RewardProgram.State) |  | Current state of the RewardProgram. |
| `expiration_offset` | [uint64](#uint64) |  | Grace period after a RewardProgram FINISHED. It is the number of seconds until a RewardProgram enters the EXPIRED state. |
| `qualifying_actions` | [QualifyingAction](#provenance.reward.v1.QualifyingAction) | repeated | Actions that count towards the reward. |





 <!-- end messages -->


<a name="provenance.reward.v1.RewardAccountState.ClaimStatus"></a>

### RewardAccountState.ClaimStatus
ClaimStatus is the state a claim is in

| Name | Number | Description |
| ---- | ------ | ----------- |
| CLAIM_STATUS_UNSPECIFIED | 0 | undefined state |
| CLAIM_STATUS_UNCLAIMABLE | 1 | unclaimable status |
| CLAIM_STATUS_CLAIMABLE | 2 | unclaimable claimable |
| CLAIM_STATUS_CLAIMED | 3 | unclaimable claimed |
| CLAIM_STATUS_EXPIRED | 4 | unclaimable expired |



<a name="provenance.reward.v1.RewardProgram.State"></a>

### RewardProgram.State
State is the state of the reward program

| Name | Number | Description |
| ---- | ------ | ----------- |
| STATE_UNSPECIFIED | 0 | undefined program state |
| STATE_PENDING | 1 | pending state of reward program |
| STATE_STARTED | 2 | started state of reward program |
| STATE_FINISHED | 3 | finished state of reward program |
| STATE_EXPIRED | 4 | expired state of reward program |


 <!-- end enums -->

 <!-- end HasExtensions -->

 <!-- end services -->



<a name="provenance/reward/v1/genesis.proto"></a>
<p align="right"><a href="#top">Top</a></p>

## provenance/reward/v1/genesis.proto



<a name="provenance.reward.v1.GenesisState"></a>

### GenesisState
GenesisState defines the reward module's genesis state.


| Field | Type | Label | Description |
| ----- | ---- | ----- | ----------- |
| `reward_program_id` | [uint64](#uint64) |  | Reward program id is the next auto incremented id to be assigned to the next created reward program |
| `reward_programs` | [RewardProgram](#provenance.reward.v1.RewardProgram) | repeated | Reward programs to initially start with. |
| `claim_period_reward_distributions` | [ClaimPeriodRewardDistribution](#provenance.reward.v1.ClaimPeriodRewardDistribution) | repeated | Claim period reward distributions to initially start with. |
| `reward_account_states` | [RewardAccountState](#provenance.reward.v1.RewardAccountState) | repeated | Reward account states to initially start with. |





 <!-- end messages -->

 <!-- end enums -->

 <!-- end HasExtensions -->

 <!-- end services -->



<a name="provenance/reward/v1/query.proto"></a>
<p align="right"><a href="#top">Top</a></p>

## provenance/reward/v1/query.proto



<a name="provenance.reward.v1.QueryClaimPeriodRewardDistributionsByIDRequest"></a>

### QueryClaimPeriodRewardDistributionsByIDRequest
QueryClaimPeriodRewardDistributionsByIDRequest queries for a single ClaimPeriodRewardDistribution


| Field | Type | Label | Description |
| ----- | ---- | ----- | ----------- |
| `reward_id` | [uint64](#uint64) |  | The reward program that the claim period reward distribution belongs to. |
| `claim_period_id` | [uint64](#uint64) |  | The claim period that the claim period reward distribution was created for. |






<a name="provenance.reward.v1.QueryClaimPeriodRewardDistributionsByIDResponse"></a>

### QueryClaimPeriodRewardDistributionsByIDResponse
QueryClaimPeriodRewardDistributionsByIDResponse returns the requested ClaimPeriodRewardDistribution


| Field | Type | Label | Description |
| ----- | ---- | ----- | ----------- |
| `claim_period_reward_distribution` | [ClaimPeriodRewardDistribution](#provenance.reward.v1.ClaimPeriodRewardDistribution) |  | The ClaimPeriodRewardDistribution object that was queried for. |






<a name="provenance.reward.v1.QueryClaimPeriodRewardDistributionsRequest"></a>

### QueryClaimPeriodRewardDistributionsRequest
QueryClaimPeriodRewardDistributionsRequest queries for all the ClaimPeriodRewardDistributions with pagination.


| Field | Type | Label | Description |
| ----- | ---- | ----- | ----------- |
| `pagination` | [cosmos.base.query.v1beta1.PageRequest](#cosmos.base.query.v1beta1.PageRequest) |  | pagination defines an optional pagination for the request. |






<a name="provenance.reward.v1.QueryClaimPeriodRewardDistributionsResponse"></a>

### QueryClaimPeriodRewardDistributionsResponse
QueryClaimPeriodRewardDistributionsResponse returns the list of paginated ClaimPeriodRewardDistributions


| Field | Type | Label | Description |
| ----- | ---- | ----- | ----------- |
| `claim_period_reward_distributions` | [ClaimPeriodRewardDistribution](#provenance.reward.v1.ClaimPeriodRewardDistribution) | repeated | List of all ClaimPeriodRewardDistribution objects queried for. |
| `pagination` | [cosmos.base.query.v1beta1.PageResponse](#cosmos.base.query.v1beta1.PageResponse) |  | pagination defines an optional pagination for the response. |






<a name="provenance.reward.v1.QueryRewardDistributionsByAddressRequest"></a>

### QueryRewardDistributionsByAddressRequest
QueryRewardDistributionsByAddressRequest queries for reward claims by address that match the claim_status.


| Field | Type | Label | Description |
| ----- | ---- | ----- | ----------- |
| `address` | [string](#string) |  | The address that the claim belongs to. |
| `claim_status` | [RewardAccountState.ClaimStatus](#provenance.reward.v1.RewardAccountState.ClaimStatus) |  | The status that the reward account must have. |
| `pagination` | [cosmos.base.query.v1beta1.PageRequest](#cosmos.base.query.v1beta1.PageRequest) |  | pagination defines an optional pagination for the request. |






<a name="provenance.reward.v1.QueryRewardDistributionsByAddressResponse"></a>

### QueryRewardDistributionsByAddressResponse
QueryRewardDistributionsByAddressResponse returns the reward claims for an address that match the claim_status.


| Field | Type | Label | Description |
| ----- | ---- | ----- | ----------- |
| `address` | [string](#string) |  | The address that the reward account belongs to. |
| `reward_account_state` | [RewardAccountResponse](#provenance.reward.v1.RewardAccountResponse) | repeated | List of RewardAccounts queried for. |
| `pagination` | [cosmos.base.query.v1beta1.PageResponse](#cosmos.base.query.v1beta1.PageResponse) |  | pagination defines an optional pagination for the response. |






<a name="provenance.reward.v1.QueryRewardProgramByIDRequest"></a>

### QueryRewardProgramByIDRequest
QueryRewardProgramByIDRequest queries for the Reward Program with an identifier of id


| Field | Type | Label | Description |
| ----- | ---- | ----- | ----------- |
| `id` | [uint64](#uint64) |  | The id of the reward program to query. |






<a name="provenance.reward.v1.QueryRewardProgramByIDResponse"></a>

### QueryRewardProgramByIDResponse
QueryRewardProgramByIDResponse contains the requested RewardProgram


| Field | Type | Label | Description |
| ----- | ---- | ----- | ----------- |
| `reward_program` | [RewardProgram](#provenance.reward.v1.RewardProgram) |  | The reward program object that was queried for. |






<a name="provenance.reward.v1.QueryRewardProgramsRequest"></a>

### QueryRewardProgramsRequest
QueryRewardProgramsRequest queries for all reward programs matching the query_type


| Field | Type | Label | Description |
| ----- | ---- | ----- | ----------- |
| `query_type` | [QueryRewardProgramsRequest.QueryType](#provenance.reward.v1.QueryRewardProgramsRequest.QueryType) |  | A filter on the types of reward programs. |
| `pagination` | [cosmos.base.query.v1beta1.PageRequest](#cosmos.base.query.v1beta1.PageRequest) |  | pagination defines an optional pagination for the request. |






<a name="provenance.reward.v1.QueryRewardProgramsResponse"></a>

### QueryRewardProgramsResponse
QueryRewardProgramsResponse contains the list of RewardPrograms matching the query


| Field | Type | Label | Description |
| ----- | ---- | ----- | ----------- |
| `reward_programs` | [RewardProgram](#provenance.reward.v1.RewardProgram) | repeated | List of RewardProgram objects matching the query_type. |
| `pagination` | [cosmos.base.query.v1beta1.PageResponse](#cosmos.base.query.v1beta1.PageResponse) |  | pagination defines an optional pagination for the response. |






<a name="provenance.reward.v1.RewardAccountResponse"></a>

### RewardAccountResponse
RewardAccountResponse is an address' reward claim for a reward program's claim period.


| Field | Type | Label | Description |
| ----- | ---- | ----- | ----------- |
| `reward_program_id` | [uint64](#uint64) |  | The id of the reward program that this claim belongs to. |
| `total_reward_claim` | [cosmos.base.v1beta1.Coin](#cosmos.base.v1beta1.Coin) |  | total rewards claimed for all eligible claim periods in program. |
| `claim_status` | [RewardAccountState.ClaimStatus](#provenance.reward.v1.RewardAccountState.ClaimStatus) |  | The status of the claim. |
| `claim_id` | [uint64](#uint64) |  | The claim period that the claim belongs to. |





 <!-- end messages -->


<a name="provenance.reward.v1.QueryRewardProgramsRequest.QueryType"></a>

### QueryRewardProgramsRequest.QueryType
QueryType is the state of reward program to query

| Name | Number | Description |
| ---- | ------ | ----------- |
| QUERY_TYPE_UNSPECIFIED | 0 | unspecified type |
| QUERY_TYPE_ALL | 1 | all reward programs states |
| QUERY_TYPE_PENDING | 2 | pending reward program state= |
| QUERY_TYPE_ACTIVE | 3 | active reward program state |
| QUERY_TYPE_OUTSTANDING | 4 | pending and active reward program states |
| QUERY_TYPE_FINISHED | 5 | finished reward program state |


 <!-- end enums -->

 <!-- end HasExtensions -->


<a name="provenance.reward.v1.Query"></a>

### Query
Query defines the gRPC querier service for reward module.

| Method Name | Request Type | Response Type | Description | HTTP Verb | Endpoint |
| ----------- | ------------ | ------------- | ------------| ------- | -------- |
| `RewardProgramByID` | [QueryRewardProgramByIDRequest](#provenance.reward.v1.QueryRewardProgramByIDRequest) | [QueryRewardProgramByIDResponse](#provenance.reward.v1.QueryRewardProgramByIDResponse) | RewardProgramByID returns a reward program matching the ID. | GET|/provenance/rewards/v1/reward_programs/{id}|
| `RewardPrograms` | [QueryRewardProgramsRequest](#provenance.reward.v1.QueryRewardProgramsRequest) | [QueryRewardProgramsResponse](#provenance.reward.v1.QueryRewardProgramsResponse) | RewardPrograms returns a list of reward programs matching the query type. | GET|/provenance/rewards/v1/reward_programs|
| `ClaimPeriodRewardDistributions` | [QueryClaimPeriodRewardDistributionsRequest](#provenance.reward.v1.QueryClaimPeriodRewardDistributionsRequest) | [QueryClaimPeriodRewardDistributionsResponse](#provenance.reward.v1.QueryClaimPeriodRewardDistributionsResponse) | ClaimPeriodRewardDistributions returns a list of claim period reward distributions matching the claim_status. | GET|/provenance/rewards/v1/claim_period_reward_distributions|
| `ClaimPeriodRewardDistributionsByID` | [QueryClaimPeriodRewardDistributionsByIDRequest](#provenance.reward.v1.QueryClaimPeriodRewardDistributionsByIDRequest) | [QueryClaimPeriodRewardDistributionsByIDResponse](#provenance.reward.v1.QueryClaimPeriodRewardDistributionsByIDResponse) | ClaimPeriodRewardDistributionsByID returns a claim period reward distribution matching the ID. | GET|/provenance/rewards/v1/claim_period_reward_distributions/{reward_id}/claim_periods/{claim_period_id}|
| `RewardDistributionsByAddress` | [QueryRewardDistributionsByAddressRequest](#provenance.reward.v1.QueryRewardDistributionsByAddressRequest) | [QueryRewardDistributionsByAddressResponse](#provenance.reward.v1.QueryRewardDistributionsByAddressResponse) | RewardDistributionsByAddress returns a list of reward claims belonging to the account and matching the claim status. | GET|/provenance/rewards/v1/reward_claims/{address}|

 <!-- end services -->



<a name="provenance/reward/v1/tx.proto"></a>
<p align="right"><a href="#top">Top</a></p>

## provenance/reward/v1/tx.proto



<a name="provenance.reward.v1.ClaimedRewardPeriodDetail"></a>

### ClaimedRewardPeriodDetail
ClaimedRewardPeriodDetail is information regarding an addresses' shares and reward for a claim period.


| Field | Type | Label | Description |
| ----- | ---- | ----- | ----------- |
| `claim_period_id` | [uint64](#uint64) |  | claim period id |
| `total_shares` | [uint64](#uint64) |  | total shares accumulated for claim period |
| `claim_period_reward` | [cosmos.base.v1beta1.Coin](#cosmos.base.v1beta1.Coin) |  | total rewards for claim period |






<a name="provenance.reward.v1.MsgClaimAllRewardsRequest"></a>

### MsgClaimAllRewardsRequest
MsgClaimRewardsResponse is the request type for claiming rewards from all reward programs RPC


| Field | Type | Label | Description |
| ----- | ---- | ----- | ----------- |
| `reward_address` | [string](#string) |  | reward address and signer of msg to send claimed rewards to. |






<a name="provenance.reward.v1.MsgClaimAllRewardsResponse"></a>

### MsgClaimAllRewardsResponse
MsgClaimRewardsResponse is the response type for claiming rewards from all reward programs RPC


| Field | Type | Label | Description |
| ----- | ---- | ----- | ----------- |
| `total_reward_claim` | [cosmos.base.v1beta1.Coin](#cosmos.base.v1beta1.Coin) | repeated | total rewards claimed for all eligible claim periods in all programs. |
| `claim_details` | [RewardProgramClaimDetail](#provenance.reward.v1.RewardProgramClaimDetail) | repeated | details about acquired rewards from a reward program. |






<a name="provenance.reward.v1.MsgClaimRewardsRequest"></a>

### MsgClaimRewardsRequest
MsgClaimRewardsRequest is the request type for claiming reward from reward program RPC


| Field | Type | Label | Description |
| ----- | ---- | ----- | ----------- |
| `reward_program_id` | [uint64](#uint64) |  | reward program id to claim rewards. |
| `reward_address` | [string](#string) |  | reward address and signer of msg to send claimed rewards to. |






<a name="provenance.reward.v1.MsgClaimRewardsResponse"></a>

### MsgClaimRewardsResponse
MsgClaimRewardsResponse is the response type for claiming reward from reward program RPC


| Field | Type | Label | Description |
| ----- | ---- | ----- | ----------- |
| `claim_details` | [RewardProgramClaimDetail](#provenance.reward.v1.RewardProgramClaimDetail) |  | details about acquired rewards from reward program. |






<a name="provenance.reward.v1.MsgCreateRewardProgramRequest"></a>

### MsgCreateRewardProgramRequest
MsgCreateRewardProgramRequest is the request type for creating a reward program RPC


| Field | Type | Label | Description |
| ----- | ---- | ----- | ----------- |
| `title` | [string](#string) |  | title for the reward program. |
| `description` | [string](#string) |  | description for the reward program. |
| `distribute_from_address` | [string](#string) |  | provider address for the reward program funds and signer of message. |
| `total_reward_pool` | [cosmos.base.v1beta1.Coin](#cosmos.base.v1beta1.Coin) |  | total reward pool for the reward program. |
| `max_reward_per_claim_address` | [cosmos.base.v1beta1.Coin](#cosmos.base.v1beta1.Coin) |  | maximum amount of funds an address can be rewarded per claim period. |
| `program_start_time` | [google.protobuf.Timestamp](#google.protobuf.Timestamp) |  | start time of the reward program. |
| `claim_periods` | [uint64](#uint64) |  | number of claim periods the reward program runs for. |
| `claim_period_days` | [uint64](#uint64) |  | number of days a claim period will exist. |
| `max_rollover_claim_periods` | [uint64](#uint64) |  | maximum number of claim periods a reward program can rollover. |
| `expire_days` | [uint64](#uint64) |  | number of days before a reward program will expire after it has ended. |
| `qualifying_actions` | [QualifyingAction](#provenance.reward.v1.QualifyingAction) | repeated | actions that count towards the reward. |






<a name="provenance.reward.v1.MsgCreateRewardProgramResponse"></a>

### MsgCreateRewardProgramResponse
MsgCreateRewardProgramResponse is the response type for creating a reward program RPC


| Field | Type | Label | Description |
| ----- | ---- | ----- | ----------- |
| `id` | [uint64](#uint64) |  | reward program id that is generated on creation. |






<a name="provenance.reward.v1.MsgEndRewardProgramRequest"></a>

### MsgEndRewardProgramRequest
MsgEndRewardProgramRequest is the request type for ending a reward program RPC


| Field | Type | Label | Description |
| ----- | ---- | ----- | ----------- |
| `reward_program_id` | [uint64](#uint64) |  | reward program id to end. |
| `program_owner_address` | [string](#string) |  | owner of the reward program that funds were distributed from. |






<a name="provenance.reward.v1.MsgEndRewardProgramResponse"></a>

### MsgEndRewardProgramResponse
MsgEndRewardProgramResponse is the response type for ending a reward program RPC






<a name="provenance.reward.v1.RewardProgramClaimDetail"></a>

### RewardProgramClaimDetail
RewardProgramClaimDetail is the response object regarding an address's shares and reward for a reward program.


| Field | Type | Label | Description |
| ----- | ---- | ----- | ----------- |
| `reward_program_id` | [uint64](#uint64) |  | reward program id. |
| `total_reward_claim` | [cosmos.base.v1beta1.Coin](#cosmos.base.v1beta1.Coin) |  | total rewards claimed for all eligible claim periods in program. |
| `claimed_reward_period_details` | [ClaimedRewardPeriodDetail](#provenance.reward.v1.ClaimedRewardPeriodDetail) | repeated | claim period details. |





 <!-- end messages -->

 <!-- end enums -->

 <!-- end HasExtensions -->


<a name="provenance.reward.v1.Msg"></a>

### Msg
Msg

| Method Name | Request Type | Response Type | Description | HTTP Verb | Endpoint |
| ----------- | ------------ | ------------- | ------------| ------- | -------- |
| `CreateRewardProgram` | [MsgCreateRewardProgramRequest](#provenance.reward.v1.MsgCreateRewardProgramRequest) | [MsgCreateRewardProgramResponse](#provenance.reward.v1.MsgCreateRewardProgramResponse) | CreateRewardProgram is the RPC endpoint for creating a rewards program | |
| `EndRewardProgram` | [MsgEndRewardProgramRequest](#provenance.reward.v1.MsgEndRewardProgramRequest) | [MsgEndRewardProgramResponse](#provenance.reward.v1.MsgEndRewardProgramResponse) | EndRewardProgram is the RPC endpoint for ending a rewards program | |
| `ClaimRewards` | [MsgClaimRewardsRequest](#provenance.reward.v1.MsgClaimRewardsRequest) | [MsgClaimRewardsResponse](#provenance.reward.v1.MsgClaimRewardsResponse) | ClaimRewards is the RPC endpoint for claiming rewards belonging to completed claim periods of a reward program | |
| `ClaimAllRewards` | [MsgClaimAllRewardsRequest](#provenance.reward.v1.MsgClaimAllRewardsRequest) | [MsgClaimAllRewardsResponse](#provenance.reward.v1.MsgClaimAllRewardsResponse) | ClaimAllRewards is the RPC endpoint for claiming rewards for completed claim periods of every reward program for the signer of the tx. | |

 <!-- end services -->



<a name="provenance/trigger/v1/event.proto"></a>
<p align="right"><a href="#top">Top</a></p>

## provenance/trigger/v1/event.proto



<a name="provenance.trigger.v1.EventTriggerCreated"></a>

### EventTriggerCreated
EventTriggerCreated is an event for when a trigger is created


| Field | Type | Label | Description |
| ----- | ---- | ----- | ----------- |
| `trigger_id` | [string](#string) |  | trigger_id is a unique identifier of the trigger |






<a name="provenance.trigger.v1.EventTriggerDestroyed"></a>

### EventTriggerDestroyed
EventTriggerDestroyed is an event for when a trigger is destroyed


| Field | Type | Label | Description |
| ----- | ---- | ----- | ----------- |
| `trigger_id` | [string](#string) |  | trigger_id is a unique identifier of the trigger |





 <!-- end messages -->

 <!-- end enums -->

 <!-- end HasExtensions -->

 <!-- end services -->



<a name="provenance/trigger/v1/trigger.proto"></a>
<p align="right"><a href="#top">Top</a></p>

## provenance/trigger/v1/trigger.proto



<a name="provenance.trigger.v1.Attribute"></a>

### Attribute
Attribute


| Field | Type | Label | Description |
| ----- | ---- | ----- | ----------- |
| `name` | [string](#string) |  | The name of the attribute that the event must have to be considered a match. |
| `value` | [string](#string) |  | The value of the attribute that the event must have to be considered a match. |






<a name="provenance.trigger.v1.BlockHeightEvent"></a>

### BlockHeightEvent
BlockHeightEvent


| Field | Type | Label | Description |
| ----- | ---- | ----- | ----------- |
| `block_height` | [uint64](#uint64) |  | The height that the trigger should fire at. |






<a name="provenance.trigger.v1.BlockTimeEvent"></a>

### BlockTimeEvent
BlockTimeEvent


| Field | Type | Label | Description |
| ----- | ---- | ----- | ----------- |
| `time` | [google.protobuf.Timestamp](#google.protobuf.Timestamp) |  | The time the trigger should fire at. |






<a name="provenance.trigger.v1.QueuedTrigger"></a>

### QueuedTrigger
QueuedTrigger


| Field | Type | Label | Description |
| ----- | ---- | ----- | ----------- |
| `block_height` | [uint64](#uint64) |  | The block height the trigger was detected and queued. |
| `time` | [google.protobuf.Timestamp](#google.protobuf.Timestamp) |  | The time the trigger was detected and queued. |
| `trigger` | [Trigger](#provenance.trigger.v1.Trigger) |  | The trigger that was detected. |






<a name="provenance.trigger.v1.TransactionEvent"></a>

### TransactionEvent
TransactionEvent


| Field | Type | Label | Description |
| ----- | ---- | ----- | ----------- |
| `name` | [string](#string) |  | The name of the event for a match. |
| `attributes` | [Attribute](#provenance.trigger.v1.Attribute) | repeated | The attributes that must be present for a match. |






<a name="provenance.trigger.v1.Trigger"></a>

### Trigger
Trigger


| Field | Type | Label | Description |
| ----- | ---- | ----- | ----------- |
| `id` | [uint64](#uint64) |  | An integer to uniquely identify the trigger. |
| `owner` | [string](#string) |  | The owner of the trigger. |
| `event` | [google.protobuf.Any](#google.protobuf.Any) |  | The event that must be detected for the trigger to fire. |
| `actions` | [google.protobuf.Any](#google.protobuf.Any) | repeated | The messages to run when the trigger fires. |





 <!-- end messages -->

 <!-- end enums -->

 <!-- end HasExtensions -->

 <!-- end services -->



<a name="provenance/trigger/v1/genesis.proto"></a>
<p align="right"><a href="#top">Top</a></p>

## provenance/trigger/v1/genesis.proto



<a name="provenance.trigger.v1.GasLimit"></a>

### GasLimit
GasLimit defines the trigger module's grouping of a trigger and a gas limit


| Field | Type | Label | Description |
| ----- | ---- | ----- | ----------- |
| `trigger_id` | [uint64](#uint64) |  | The identifier of the trigger this GasLimit belongs to. |
| `amount` | [uint64](#uint64) |  | The maximum amount of gas that the trigger can use. |






<a name="provenance.trigger.v1.GenesisState"></a>

### GenesisState
GenesisState defines the trigger module's genesis state.


| Field | Type | Label | Description |
| ----- | ---- | ----- | ----------- |
| `trigger_id` | [uint64](#uint64) |  | Trigger id is the next auto incremented id to be assigned to the next created trigger |
| `queue_start` | [uint64](#uint64) |  | Queue start is the starting index of the queue. |
| `triggers` | [Trigger](#provenance.trigger.v1.Trigger) | repeated | Triggers to initially start with. |
| `gas_limits` | [GasLimit](#provenance.trigger.v1.GasLimit) | repeated | Maximum amount of gas that the triggers can use. |
| `queued_triggers` | [QueuedTrigger](#provenance.trigger.v1.QueuedTrigger) | repeated | Triggers to initially start with in the queue. |





 <!-- end messages -->

 <!-- end enums -->

 <!-- end HasExtensions -->

 <!-- end services -->



<a name="provenance/trigger/v1/query.proto"></a>
<p align="right"><a href="#top">Top</a></p>

## provenance/trigger/v1/query.proto



<a name="provenance.trigger.v1.QueryTriggerByIDRequest"></a>

### QueryTriggerByIDRequest
QueryTriggerByIDRequest queries for the Trigger with an identifier of id.


| Field | Type | Label | Description |
| ----- | ---- | ----- | ----------- |
| `id` | [uint64](#uint64) |  | The id of the trigger to query. |






<a name="provenance.trigger.v1.QueryTriggerByIDResponse"></a>

### QueryTriggerByIDResponse
QueryTriggerByIDResponse contains the requested Trigger.


| Field | Type | Label | Description |
| ----- | ---- | ----- | ----------- |
| `trigger` | [Trigger](#provenance.trigger.v1.Trigger) |  | The trigger object that was queried for. |






<a name="provenance.trigger.v1.QueryTriggersRequest"></a>

### QueryTriggersRequest
QueryTriggersRequest queries for all triggers.


| Field | Type | Label | Description |
| ----- | ---- | ----- | ----------- |
| `pagination` | [cosmos.base.query.v1beta1.PageRequest](#cosmos.base.query.v1beta1.PageRequest) |  | pagination defines an optional pagination for the request. |






<a name="provenance.trigger.v1.QueryTriggersResponse"></a>

### QueryTriggersResponse
QueryTriggersResponse contains the list of Triggers.


| Field | Type | Label | Description |
| ----- | ---- | ----- | ----------- |
| `triggers` | [Trigger](#provenance.trigger.v1.Trigger) | repeated | List of Trigger objects. |
| `pagination` | [cosmos.base.query.v1beta1.PageResponse](#cosmos.base.query.v1beta1.PageResponse) |  | pagination defines an optional pagination for the response. |





 <!-- end messages -->

 <!-- end enums -->

 <!-- end HasExtensions -->


<a name="provenance.trigger.v1.Query"></a>

### Query
Query defines the gRPC querier service for trigger module.

| Method Name | Request Type | Response Type | Description | HTTP Verb | Endpoint |
| ----------- | ------------ | ------------- | ------------| ------- | -------- |
| `TriggerByID` | [QueryTriggerByIDRequest](#provenance.trigger.v1.QueryTriggerByIDRequest) | [QueryTriggerByIDResponse](#provenance.trigger.v1.QueryTriggerByIDResponse) | TriggerByID returns a trigger matching the ID. | GET|/provenance/trigger/v1/triggers/{id}|
| `Triggers` | [QueryTriggersRequest](#provenance.trigger.v1.QueryTriggersRequest) | [QueryTriggersResponse](#provenance.trigger.v1.QueryTriggersResponse) | Triggers returns the list of triggers. | GET|/provenance/trigger/v1/triggers|

 <!-- end services -->



<a name="provenance/trigger/v1/tx.proto"></a>
<p align="right"><a href="#top">Top</a></p>

## provenance/trigger/v1/tx.proto



<a name="provenance.trigger.v1.MsgCreateTriggerRequest"></a>

### MsgCreateTriggerRequest
MsgCreateTriggerRequest is the request type for creating a trigger RPC


| Field | Type | Label | Description |
| ----- | ---- | ----- | ----------- |
| `authorities` | [string](#string) | repeated | The signing authorities for the request |
| `event` | [google.protobuf.Any](#google.protobuf.Any) |  | The event that must be detected for the trigger to fire. |
| `actions` | [google.protobuf.Any](#google.protobuf.Any) | repeated | The messages to run when the trigger fires. |






<a name="provenance.trigger.v1.MsgCreateTriggerResponse"></a>

### MsgCreateTriggerResponse
MsgCreateTriggerResponse is the response type for creating a trigger RPC


| Field | Type | Label | Description |
| ----- | ---- | ----- | ----------- |
| `id` | [uint64](#uint64) |  | trigger id that is generated on creation. |






<a name="provenance.trigger.v1.MsgDestroyTriggerRequest"></a>

### MsgDestroyTriggerRequest
MsgDestroyTriggerRequest is the request type for creating a trigger RPC


| Field | Type | Label | Description |
| ----- | ---- | ----- | ----------- |
| `id` | [uint64](#uint64) |  | the id of the trigger to destroy. |
| `authority` | [string](#string) |  | The signing authority for the request |






<a name="provenance.trigger.v1.MsgDestroyTriggerResponse"></a>

### MsgDestroyTriggerResponse
MsgDestroyTriggerResponse is the response type for creating a trigger RPC





 <!-- end messages -->

 <!-- end enums -->

 <!-- end HasExtensions -->


<a name="provenance.trigger.v1.Msg"></a>

### Msg
Msg

| Method Name | Request Type | Response Type | Description | HTTP Verb | Endpoint |
| ----------- | ------------ | ------------- | ------------| ------- | -------- |
| `CreateTrigger` | [MsgCreateTriggerRequest](#provenance.trigger.v1.MsgCreateTriggerRequest) | [MsgCreateTriggerResponse](#provenance.trigger.v1.MsgCreateTriggerResponse) | CreateTrigger is the RPC endpoint for creating a trigger | |
| `DestroyTrigger` | [MsgDestroyTriggerRequest](#provenance.trigger.v1.MsgDestroyTriggerRequest) | [MsgDestroyTriggerResponse](#provenance.trigger.v1.MsgDestroyTriggerResponse) | DestroyTrigger is the RPC endpoint for creating a trigger | |

 <!-- end services -->



## Scalar Value Types

| .proto Type | Notes | C++ | Java | Python | Go | C# | PHP | Ruby |
| ----------- | ----- | --- | ---- | ------ | -- | -- | --- | ---- |
| <a name="double" /> double |  | double | double | float | float64 | double | float | Float |
| <a name="float" /> float |  | float | float | float | float32 | float | float | Float |
| <a name="int32" /> int32 | Uses variable-length encoding. Inefficient for encoding negative numbers – if your field is likely to have negative values, use sint32 instead. | int32 | int | int | int32 | int | integer | Bignum or Fixnum (as required) |
| <a name="int64" /> int64 | Uses variable-length encoding. Inefficient for encoding negative numbers – if your field is likely to have negative values, use sint64 instead. | int64 | long | int/long | int64 | long | integer/string | Bignum |
| <a name="uint32" /> uint32 | Uses variable-length encoding. | uint32 | int | int/long | uint32 | uint | integer | Bignum or Fixnum (as required) |
| <a name="uint64" /> uint64 | Uses variable-length encoding. | uint64 | long | int/long | uint64 | ulong | integer/string | Bignum or Fixnum (as required) |
| <a name="sint32" /> sint32 | Uses variable-length encoding. Signed int value. These more efficiently encode negative numbers than regular int32s. | int32 | int | int | int32 | int | integer | Bignum or Fixnum (as required) |
| <a name="sint64" /> sint64 | Uses variable-length encoding. Signed int value. These more efficiently encode negative numbers than regular int64s. | int64 | long | int/long | int64 | long | integer/string | Bignum |
| <a name="fixed32" /> fixed32 | Always four bytes. More efficient than uint32 if values are often greater than 2^28. | uint32 | int | int | uint32 | uint | integer | Bignum or Fixnum (as required) |
| <a name="fixed64" /> fixed64 | Always eight bytes. More efficient than uint64 if values are often greater than 2^56. | uint64 | long | int/long | uint64 | ulong | integer/string | Bignum |
| <a name="sfixed32" /> sfixed32 | Always four bytes. | int32 | int | int | int32 | int | integer | Bignum or Fixnum (as required) |
| <a name="sfixed64" /> sfixed64 | Always eight bytes. | int64 | long | int/long | int64 | long | integer/string | Bignum |
| <a name="bool" /> bool |  | bool | boolean | boolean | bool | bool | boolean | TrueClass/FalseClass |
| <a name="string" /> string | A string must always contain UTF-8 encoded or 7-bit ASCII text. | string | String | str/unicode | string | string | string | String (UTF-8) |
| <a name="bytes" /> bytes | May contain any arbitrary sequence of bytes. | string | ByteString | str | []byte | ByteString | string | String (ASCII-8BIT) |
<|MERGE_RESOLUTION|>--- conflicted
+++ resolved
@@ -2048,10 +2048,8 @@
 | ----- | ---- | ----- | ----------- |
 | `params` | [Params](#provenance.marker.v1.Params) |  | params defines all the parameters of the module. |
 | `markers` | [MarkerAccount](#provenance.marker.v1.MarkerAccount) | repeated | A collection of marker accounts to create on start |
-<<<<<<< HEAD
+| `net_asset_values` | [MarkerNetAssetValues](#provenance.marker.v1.MarkerNetAssetValues) | repeated | list of marker net asset values |
 | `deny_send_addresses` | [DenySendAddress](#provenance.marker.v1.DenySendAddress) | repeated | list of denom based denied send addresses |
-=======
-| `net_asset_values` | [MarkerNetAssetValues](#provenance.marker.v1.MarkerNetAssetValues) | repeated |  |
 
 
 
@@ -2068,7 +2066,6 @@
 | ----- | ---- | ----- | ----------- |
 | `address` | [string](#string) |  | address defines the marker address |
 | `net_asset_values` | [NetAssetValue](#provenance.marker.v1.NetAssetValue) | repeated | net_asset_values that are assigned to marker |
->>>>>>> 8556cd6d
 
 
 
