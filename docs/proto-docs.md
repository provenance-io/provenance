--- conflicted
+++ resolved
@@ -1248,11 +1248,8 @@
 | `marker_type` | [MarkerType](#provenance.marker.v1.MarkerType) |  | Marker type information |
 | `supply_fixed` | [bool](#bool) |  | A fixed supply will mint additional coin automatically if the total supply decreases below a set value. This may occur if the coin is burned or an account holding the coin is slashed. (default: true) |
 | `allow_governance_control` | [bool](#bool) |  | indicates that governance based control is allowed for this marker |
-<<<<<<< HEAD
+| `allow_forced_transfer` | [bool](#bool) |  | Whether an admin can transfer restricted coins from a 3rd-party account without their signature. |
 | `required_attributes` | [string](#string) | repeated | list of required attributes on restricted marker in order to send and receive transfers if sender does not have transfer authority |
-=======
-| `allow_forced_transfer` | [bool](#bool) |  | Whether an admin can transfer restricted coins from a 3rd-party account without their signature. |
->>>>>>> fa0a515d
 
 
 
@@ -1925,11 +1922,8 @@
 | `access_list` | [AccessGrant](#provenance.marker.v1.AccessGrant) | repeated |  |
 | `supply_fixed` | [bool](#bool) |  |  |
 | `allow_governance_control` | [bool](#bool) |  |  |
-<<<<<<< HEAD
+| `allow_forced_transfer` | [bool](#bool) |  |  |
 | `required_attributes` | [string](#string) | repeated |  |
-=======
-| `allow_forced_transfer` | [bool](#bool) |  |  |
->>>>>>> fa0a515d
 
 
 
@@ -1962,11 +1956,8 @@
 | `access_list` | [AccessGrant](#provenance.marker.v1.AccessGrant) | repeated |  |
 | `supply_fixed` | [bool](#bool) |  |  |
 | `allow_governance_control` | [bool](#bool) |  |  |
-<<<<<<< HEAD
+| `allow_forced_transfer` | [bool](#bool) |  |  |
 | `required_attributes` | [string](#string) | repeated |  |
-=======
-| `allow_forced_transfer` | [bool](#bool) |  |  |
->>>>>>> fa0a515d
 
 
 
