package antewrapper

import (
	sdk "github.com/cosmos/cosmos-sdk/types"
	sdkerrors "github.com/cosmos/cosmos-sdk/types/errors"
	"github.com/cosmos/cosmos-sdk/types/tx/signing"
	cosmosante "github.com/cosmos/cosmos-sdk/x/auth/ante"
	authsigning "github.com/cosmos/cosmos-sdk/x/auth/signing"
	"github.com/cosmos/cosmos-sdk/x/auth/types"
	banktypes "github.com/cosmos/cosmos-sdk/x/bank/keeper"

	msgfeestypes "github.com/provenance-io/provenance/x/msgfees/types"
)

// HandlerOptions are the options required for constructing a default SDK AnteHandler.
type HandlerOptions struct {
	AccountKeeper          cosmosante.AccountKeeper
	BankKeeper             banktypes.Keeper
	ExtensionOptionChecker cosmosante.ExtensionOptionChecker
	FeegrantKeeper         msgfeestypes.FeegrantKeeper
	MsgFeesKeeper          msgfeestypes.MsgFeesKeeper
	SignModeHandler        authsigning.SignModeHandler
	SigGasConsumer         func(meter sdk.GasMeter, sig signing.SignatureV2, params types.Params) error
}

func NewAnteHandler(options HandlerOptions) (sdk.AnteHandler, error) {
	if options.AccountKeeper == nil {
		return nil, sdkerrors.Wrap(sdkerrors.ErrLogic, "account keeper is required for ante builder")
	}

	if options.BankKeeper == nil {
		return nil, sdkerrors.Wrap(sdkerrors.ErrLogic, "bank keeper is required for ante builder")
	}

	if options.SignModeHandler == nil {
		return nil, sdkerrors.Wrap(sdkerrors.ErrLogic, "sign mode handler is required for ante builder")
	}

	var sigGasConsumer = options.SigGasConsumer
	if sigGasConsumer == nil {
		sigGasConsumer = cosmosante.DefaultSigVerificationGasConsumer
	}

	decorators := []sdk.AnteDecorator{
<<<<<<< HEAD
		cosmosante.NewSetUpContextDecorator(),
		// outermost AnteDecorator. SetUpContext must be called first
		NewFeeMeterContextDecorator(), // NOTE : fee gas meter also has the functionality of GasTracerContextDecorator in previous versions
		cosmosante.NewExtensionOptionsDecorator(options.ExtensionOptionChecker),
		NewTxGasLimitDecorator(),
		cosmosante.NewDeductFeeDecorator(options.AccountKeeper, options.BankKeeper, options.FeegrantKeeper, nil),
		// Fee Decorator works to augment NewDeductFeeDecorator and also check that enough fees are paid
		NewMsgFeesDecorator(options.BankKeeper, options.AccountKeeper, options.FeegrantKeeper, options.MsgFeesKeeper),
=======
		cosmosante.NewSetUpContextDecorator(), // outermost AnteDecorator. SetUpContext must be called first
		NewFeeMeterContextDecorator(),         // NOTE : fee gas meter also has the functionality of GasTracerContextDecorator in previous versions
		NewTxGasLimitDecorator(),
		NewMinGasPricesDecorator(),
		NewMsgFeesDecorator(options.MsgFeesKeeper),
		cosmosante.NewExtensionOptionsDecorator(options.ExtensionOptionChecker),
>>>>>>> d9a48a3c
		cosmosante.NewValidateBasicDecorator(),
		cosmosante.NewTxTimeoutHeightDecorator(),
		cosmosante.NewValidateMemoDecorator(options.AccountKeeper),
		cosmosante.NewConsumeGasForTxSizeDecorator(options.AccountKeeper),
		NewProvenanceDeductFeeDecorator(options.AccountKeeper, options.BankKeeper, options.FeegrantKeeper, options.MsgFeesKeeper),
		cosmosante.NewSetPubKeyDecorator(options.AccountKeeper), // SetPubKeyDecorator must be called before all signature verification decorators
		cosmosante.NewValidateSigCountDecorator(options.AccountKeeper),
		cosmosante.NewSigGasConsumeDecorator(options.AccountKeeper, sigGasConsumer),
		cosmosante.NewSigVerificationDecorator(options.AccountKeeper, options.SignModeHandler),
		cosmosante.NewIncrementSequenceDecorator(options.AccountKeeper),
	}

	return sdk.ChainAnteDecorators(decorators...), nil
}<|MERGE_RESOLUTION|>--- conflicted
+++ resolved
@@ -42,23 +42,12 @@
 	}
 
 	decorators := []sdk.AnteDecorator{
-<<<<<<< HEAD
-		cosmosante.NewSetUpContextDecorator(),
-		// outermost AnteDecorator. SetUpContext must be called first
-		NewFeeMeterContextDecorator(), // NOTE : fee gas meter also has the functionality of GasTracerContextDecorator in previous versions
-		cosmosante.NewExtensionOptionsDecorator(options.ExtensionOptionChecker),
-		NewTxGasLimitDecorator(),
-		cosmosante.NewDeductFeeDecorator(options.AccountKeeper, options.BankKeeper, options.FeegrantKeeper, nil),
-		// Fee Decorator works to augment NewDeductFeeDecorator and also check that enough fees are paid
-		NewMsgFeesDecorator(options.BankKeeper, options.AccountKeeper, options.FeegrantKeeper, options.MsgFeesKeeper),
-=======
 		cosmosante.NewSetUpContextDecorator(), // outermost AnteDecorator. SetUpContext must be called first
 		NewFeeMeterContextDecorator(),         // NOTE : fee gas meter also has the functionality of GasTracerContextDecorator in previous versions
 		NewTxGasLimitDecorator(),
 		NewMinGasPricesDecorator(),
 		NewMsgFeesDecorator(options.MsgFeesKeeper),
 		cosmosante.NewExtensionOptionsDecorator(options.ExtensionOptionChecker),
->>>>>>> d9a48a3c
 		cosmosante.NewValidateBasicDecorator(),
 		cosmosante.NewTxTimeoutHeightDecorator(),
 		cosmosante.NewValidateMemoDecorator(options.AccountKeeper),
