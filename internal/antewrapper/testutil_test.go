--- conflicted
+++ resolved
@@ -76,13 +76,8 @@
 	s.clientCtx = client.Context{}.
 		WithTxConfig(encodingConfig.TxConfig)
 
-<<<<<<< HEAD
 	anteHandler, err := antewrapper.NewAnteHandler(
 		antewrapper.HandlerOptions{
-=======
-	anteHandler, err := ante.NewAnteHandler(
-		ante.HandlerOptions{
->>>>>>> 62e2e828
 			AccountKeeper:   s.app.AccountKeeper,
 			BankKeeper:      s.app.BankKeeper,
 			FeegrantKeeper:  s.app.FeeGrantKeeper,
@@ -216,11 +211,7 @@
 
 func (s *AnteTestSuite) CreateMsgFee(fee sdk.Coin, msgs ...sdk.Msg) error {
 	for _, msg := range msgs {
-<<<<<<< HEAD
-		msgFeeToCreate := msgfeetype.NewMsgFee(sdk.MsgTypeURL(msg), fee)
-=======
 		msgFeeToCreate := msgfeetype.NewMsgFee(sdk.MsgTypeURL(msg), fee, "", msgfeetype.DefaultMsgFeeBips)
->>>>>>> 62e2e828
 		err := s.app.MsgFeesKeeper.SetMsgFee(s.ctx, msgFeeToCreate)
 		if err != nil {
 			return err
