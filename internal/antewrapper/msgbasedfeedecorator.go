package antewrapper

import (
	"fmt"

	sdk "github.com/cosmos/cosmos-sdk/types"
	sdkerrors "github.com/cosmos/cosmos-sdk/types/errors"
	cosmosante "github.com/cosmos/cosmos-sdk/x/auth/ante"
	banktypes "github.com/cosmos/cosmos-sdk/x/bank/keeper"
	msgbasedfeetypes "github.com/provenance-io/provenance/x/msgfees/types"
)

// MsgBasedFeeDecorator will check if the transaction's fee is at least as large
// as tax + additional minimum gasFee (defined in msgfeeskeeper)
// and record additional fee proceeds to msgfees module to track additional fee proceeds.
// If fee is too low, decorator returns error and tx is rejected from mempool.
// Note this only applies when ctx.CheckTx = true
// If fee is high enough or not CheckTx, then call next AnteHandler
// CONTRACT: Tx must implement FeeTx to use MsgBasedFeeDecorator
type MsgBasedFeeDecorator struct {
	msgBasedFeeKeeper msgbasedfeetypes.MsgBasedFeeKeeper
	bankKeeper        banktypes.Keeper
	accountKeeper     cosmosante.AccountKeeper
}

func NewMsgBasedFeeDecorator(bankKeeper banktypes.Keeper, accountKeeper cosmosante.AccountKeeper, feegrantKeeper cosmosante.FeegrantKeeper, keeper msgbasedfeetypes.MsgBasedFeeKeeper) MsgBasedFeeDecorator {
	return MsgBasedFeeDecorator{
		keeper,
		bankKeeper,
		accountKeeper,
	}
}

// AnteHandle handles msg tax fee checking
func (afd MsgBasedFeeDecorator) AnteHandle(ctx sdk.Context, tx sdk.Tx, simulate bool, next sdk.AnteHandler) (newCtx sdk.Context, err error) {
	// has to be FeeTx type
	feeTx, ok := tx.(sdk.FeeTx)
	if !ok {
		return ctx, sdkerrors.Wrap(sdkerrors.ErrTxDecode, "Tx must be a FeeTx")
	}

	ctx.Logger().Info(fmt.Sprintf("NOTICE: here in MsgBasedFeeDecorator %d", ctx.GasMeter().GasConsumed()))

	feeCoins := feeTx.GetFee()
	gas := feeTx.GetGas()
	msgs := feeTx.GetMsgs()

	// Compute msg additionalFees
	additionalFees, err := CalculateAdditionalFeesToBePaid(ctx, afd.msgBasedFeeKeeper, msgs...)
	if err != nil {
		return ctx, sdkerrors.Wrapf(sdkerrors.ErrInsufficientFee, err.Error())
	}
	// mempool fee validation tx
	// this is because we want to make sure if additional additionalFees in hash then there is enough
	if ctx.IsCheckTx() {
		if err := EnsureSufficientMempoolFees(ctx, gas, feeCoins, additionalFees); err != nil {
			return ctx, sdkerrors.Wrapf(sdkerrors.ErrInsufficientFee, err.Error())
		}
	}
	feePayer := feeTx.FeePayer()
	deductFeesFrom := feePayer

	// TODO if feegranter set deduct fee from feegranter account.
	// this works with only when feegrant enabled.

	deductFeesFromAcc := afd.accountKeeper.GetAccount(ctx, deductFeesFrom)
	if deductFeesFromAcc == nil {
		panic("fee payer address: %s does not exist")
	}
<<<<<<< HEAD
	EnsureAccountHasSufficientFees(ctx, feeCoins, additionalFees, afd.bankKeeper, deductFeesFromAcc.GetAddress(), simulate)
=======

	EnsureAccountHasSufficientFees(ctx, feeCoins, additionalFees, afd.bankKeeper, deductFeesFromAcc.GetAddress())
>>>>>>> f4d3df30

	// Ensure paid fee is enough to cover taxes
	if _, hasNeg := feeCoins.SafeSub(additionalFees); hasNeg {
		return ctx, sdkerrors.Wrapf(sdkerrors.ErrInsufficientFee,
			"insufficient additionalFees; got: %s required: %s", feeCoins, additionalFees)
	}

	return next(ctx, tx, simulate)
}

// EnsureSufficientFees verifies that the given transaction has supplied
// enough fees(gas + additional fees) to cover a proposer's minimum fees. A result object is returned
// indicating success or failure.
//
// Contract: This should only be called during CheckTx as it cannot be part of
// consensus.
func EnsureSufficientMempoolFees(ctx sdk.Context, gas uint64, feeCoins sdk.Coins, additionalFees sdk.Coins) error {
	requiredFees := sdk.Coins{}
	minGasPrices := ctx.MinGasPrices()
	if !minGasPrices.IsZero() {
		requiredFees = make(sdk.Coins, len(minGasPrices))

		// Determine the required fees by multiplying each required minimum gas
		// price by the gas limit, where fee = ceil(minGasPrice * gasLimit).
		glDec := sdk.NewDec(int64(gas))
		for i, gp := range minGasPrices {
			fee := gp.Amount.Mul(glDec)
			requiredFees[i] = sdk.NewCoin(gp.Denom, fee.Ceil().RoundInt())
		}
	}

	// Before checking gas prices, remove taxed from fee
	var hasNeg bool
	if feeCoins, hasNeg = feeCoins.SafeSub(additionalFees); hasNeg {
		return fmt.Errorf("insufficient fees; got: %q, required: %q = %q(gas fees) +%q(additional msg fees)", feeCoins, requiredFees.Add(additionalFees...), requiredFees, additionalFees)
	}

	if !requiredFees.IsZero() && !feeCoins.IsAnyGTE(requiredFees) {
		return fmt.Errorf("insufficient fees; got: %q, required: %q = %q(gas fees) +%q(additional msg fees)", feeCoins, requiredFees.Add(additionalFees...),
			requiredFees, additionalFees)
	}

	return nil
}

func EnsureAccountHasSufficientFees(ctx sdk.Context, feeCoins sdk.Coins, additionalFees sdk.Coins, bankKeeper banktypes.Keeper, feePayer sdk.AccAddress, simulate bool) error {

	balancePerCoin := make(sdk.Coins, len(feeCoins))

	for i, fc := range feeCoins {
		balancePerCoin[i] = bankKeeper.GetBalance(ctx, feePayer, fc.Denom)
	}

	originalFees := feeCoins
	if !simulate {
		// Step 1. Check if fees has enough money to pay additional fees.
		var hasNeg bool
		if feeCoins, hasNeg = feeCoins.SafeSub(additionalFees); hasNeg {
			return fmt.Errorf("insufficient fees; got: %q, required additional fee: %q", feeCoins, additionalFees)
		}
		// Step 2: Check if account has enough to pay all fees.
		if !balancePerCoin.IsZero() && !balancePerCoin.IsAnyGTE(originalFees) {
			return fmt.Errorf("fee payer account does not have enough balance to pay for %q", feeCoins)
		}
	}
	return nil
}

// CalculateAdditionalFeesToBePaid computes the stability tax on MsgSend and MsgMultiSend.
func CalculateAdditionalFeesToBePaid(ctx sdk.Context, mbfk msgbasedfeetypes.MsgBasedFeeKeeper, msgs ...sdk.Msg) (sdk.Coins, error) {
	// get the msg fee
	additionalFees := sdk.Coins{}

	for _, msg := range msgs {
		typeURL := sdk.MsgTypeURL(msg)
		msgFees, err := mbfk.GetMsgBasedFee(ctx, typeURL)
		if err != nil {
			return nil, sdkerrors.Wrap(sdkerrors.ErrInvalidRequest, err.Error())
		}

		if msgFees == nil {
			continue
		}
		if msgFees.AdditionalFee.IsPositive() {
			additionalFees = additionalFees.Add(sdk.NewCoin(msgFees.AdditionalFee.Denom, msgFees.AdditionalFee.Amount))
		}

	}

	return additionalFees, nil

}<|MERGE_RESOLUTION|>--- conflicted
+++ resolved
@@ -67,12 +67,7 @@
 	if deductFeesFromAcc == nil {
 		panic("fee payer address: %s does not exist")
 	}
-<<<<<<< HEAD
 	EnsureAccountHasSufficientFees(ctx, feeCoins, additionalFees, afd.bankKeeper, deductFeesFromAcc.GetAddress(), simulate)
-=======
-
-	EnsureAccountHasSufficientFees(ctx, feeCoins, additionalFees, afd.bankKeeper, deductFeesFromAcc.GetAddress())
->>>>>>> f4d3df30
 
 	// Ensure paid fee is enough to cover taxes
 	if _, hasNeg := feeCoins.SafeSub(additionalFees); hasNeg {
@@ -163,5 +158,4 @@
 	}
 
 	return additionalFees, nil
-
 }