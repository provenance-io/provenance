package antewrapper

import (
	"fmt"

	cerrs "cosmossdk.io/errors"
	"github.com/cosmos/cosmos-sdk/simapp/helpers"
	sdk "github.com/cosmos/cosmos-sdk/types"
	sdkerrors "github.com/cosmos/cosmos-sdk/types/errors"
	msgfeestypes "github.com/provenance-io/provenance/x/msgfees/types"
)

const (
	SimAppChainID = "simapp-unit-testing"
)

// MsgFeesDecorator will check if the transaction's fee is at least as large
// as floor gas fee (defined in MsgFee module) + message-based fees (also defined in the MsgFee module).
// If fee is too low, decorator returns error and tx is rejected from mempool.
// Note this only applies when ctx.CheckTx = true
// If fee is high enough or not CheckTx, then call next AnteHandler
// CONTRACT: Tx must implement FeeTx to use MsgFeesDecorator
type MsgFeesDecorator struct {
	msgFeeKeeper msgfeestypes.MsgFeesKeeper
}

func NewMsgFeesDecorator(msgFeeKeeper msgfeestypes.MsgFeesKeeper) MsgFeesDecorator {
	return MsgFeesDecorator{
		msgFeeKeeper: msgFeeKeeper,
	}
}

type MsgFeesDistribution struct {
	AdditionalModuleFees   sdk.Coins
	RecipientDistributions map[string]sdk.Coin
	TotalAdditionalFees    sdk.Coins
}

// AnteHandle handles msg fee checking
// has two functions ensures,
// 1. has enough fees to add to Mempool (this involves CheckTx)
// 2. Makes sure enough fees are present for additional message fees
// Let z be the Total Fees to be paid
// Let x be the Base gas Fees to be paid
// Let y is the additional fees to be paid per MsgType
// then z = x + y
// This Fee Decorator makes sure that z is >= to x + y
func (mfd MsgFeesDecorator) AnteHandle(ctx sdk.Context, tx sdk.Tx, simulate bool, next sdk.AnteHandler) (sdk.Context, error) {
	ctx.Logger().Debug(fmt.Sprintf("In MsgFeesDecorator %d", ctx.GasMeter().GasConsumed()))

	feeTx, err := GetFeeTx(tx)
	if err != nil {
<<<<<<< HEAD
		return ctx, err
	}

	// Make sure there are enough fees to cover base fee + additional fees.
	// base fee = floor gas price * gas wanted
	// additional fees = sum of message based fees
	if ctx.IsCheckTx() && !simulate {
		feeCoins := feeTx.GetFee()
		gas := feeTx.GetGas()
		floorGasPrice := mfd.msgFeeKeeper.GetFloorGasPrice(ctx)
		msgs := feeTx.GetMsgs()
=======
		return ctx, sdkerrors.ErrInsufficientFee.Wrap(err.Error())
	}
	// floor gas price should be checked for all Tx's ( i.e nodes cannot set min-gas-price < floor gas price)
	// the chain id check is exclusively for not breaking all existing sim tests which freak out when denom is anything other than stake.
	if ctx.IsCheckTx() && !simulate && !isTestContext(ctx) && (totalAdditionalFees.IsZero() || totalAdditionalFees == nil) {
		err = checkFloorGasFees(gas, feeCoins, totalAdditionalFees, afd.msgFeeKeeper.GetFloorGasPrice(ctx))
		if err != nil {
			return ctx, err
		}
	}
	if !totalAdditionalFees.IsZero() {
		// ensure enough fees to cover mempool fee for base fee + additional fee
		// This is exact same logic as NewMempoolFeeDecorator except it accounts for additional Fees.
		// TODO: Required for v1.13.x: Update this logic to match the DeductFeeDecorator now. https://github.com/provenance-io/provenance/issues/1006
		if ctx.IsCheckTx() && !simulate {
			errFromMempoolCalc := EnsureSufficientMempoolFees(ctx, gas, feeCoins, totalAdditionalFees)
			if errFromMempoolCalc != nil {
				return ctx, sdkerrors.ErrInsufficientFee.Wrap(errFromMempoolCalc.Error())
			}
		}
		feePayer := feeTx.FeePayer()
		feeGranter := feeTx.FeeGranter()

		deductFeesFrom := feePayer

		deductFeesFrom, errorFromFeeGrant := getFeeGranterIfExists(ctx, feeGranter, afd, feePayer, deductFeesFrom)
		if errorFromFeeGrant != nil {
			return ctx, errorFromFeeGrant
		}

		deductFeesFromAcc := afd.accountKeeper.GetAccount(ctx, deductFeesFrom)
		if deductFeesFromAcc == nil {
			err = sdkerrors.ErrUnknownAddress.Wrapf("fee payer address: %q does not exist", deductFeesFrom)
			if err != nil {
				return ctx, err
			}
		}
>>>>>>> 86900d5b

		// Compute msg all additional fees
		msgFeesDistribution, calcErr := mfd.msgFeeKeeper.CalculateAdditionalFeesToBePaid(ctx, msgs...)
		if calcErr != nil {
			return ctx, sdkerrors.ErrInsufficientFee.Wrap(calcErr.Error())
		}

		mpErr := EnsureSufficientFloorAndMsgFees(ctx, feeCoins, floorGasPrice, gas, msgFeesDistribution.TotalAdditionalFees)
		if mpErr != nil {
			return ctx, sdkerrors.ErrInsufficientFee.Wrapf(mpErr.Error())
		}
	}

	return next(ctx, tx, simulate)
}

// This check for chain-id is exclusively for not breaking all existing sim tests which freak out when denom is anything other than stake.
// and some network tests won't work without a chain id being set(but they also setup everything with stake denom) so `simapp-unit-testing` chain id is skipped also.
// This only needs to work to pio-testnet and pio-mainnet, so this is safe.
func isTestContext(ctx sdk.Context) bool {
	return len(ctx.ChainID()) == 0 || ctx.ChainID() == SimAppChainID || ctx.ChainID() == helpers.SimAppChainID
}

<<<<<<< HEAD
// EnsureSufficientFloorAndMsgFees verifies that the given transaction has supplied
// enough fees(gas + additional fees) to cover x/msgfees costs.
=======
// getFeeGranterIfExists checks if fee granter exists and returns account to deduct fees from
func getFeeGranterIfExists(ctx sdk.Context, feeGranter sdk.AccAddress, afd MsgFeesDecorator, feePayer sdk.AccAddress, deductFeesFrom sdk.AccAddress) (sdk.AccAddress, error) {
	if feeGranter != nil {
		if afd.feegrantKeeper == nil {
			return nil, sdkerrors.ErrInvalidRequest.Wrap("fee grants are not enabled")
		} else if !feeGranter.Equals(feePayer) {
			grant, err := afd.feegrantKeeper.GetAllowance(ctx, feeGranter, feePayer)
			if err != nil {
				return nil, cerrs.Wrapf(err, "%q not allowed to pay fees from %q", feeGranter, feePayer)
			}
			if grant == nil {
				return nil, cerrs.Wrapf(err, "%q not allowed to pay fees from %q", feeGranter, feePayer)
			}
		}

		deductFeesFrom = feeGranter
	}
	return deductFeesFrom, nil
}

func getFeeTx(tx sdk.Tx) (sdk.FeeTx, error) {
	feeTx, ok := tx.(sdk.FeeTx)
	if !ok {
		return nil, sdkerrors.ErrTxDecode.Wrap("Tx must be a FeeTx")
	}
	return feeTx, nil
}

// EnsureSufficientMempoolFees verifies that the given transaction has supplied
// enough fees(gas + additional fees) to cover a proposer's minimum fees. A result object is returned
// indicating success or failure.
>>>>>>> 86900d5b
//
// Contract: This should only be called during CheckTx as it cannot be part of
// consensus.
func EnsureSufficientFloorAndMsgFees(ctx sdk.Context, feeCoins sdk.Coins, floorGasPrice sdk.Coin, gas uint64, additionalFees sdk.Coins) error {
	// the isTestContext is exclusively for not breaking all existing sim tests which freak out when denom is anything other than stake.
	if isTestContext(ctx) {
		return nil
	}

<<<<<<< HEAD
	var baseFee sdk.Coins
	if !floorGasPrice.IsZero() {
		baseFee = baseFee.Add(sdk.NewCoin(floorGasPrice.Denom, floorGasPrice.Amount.Mul(sdk.NewIntFromUint64(gas))))
=======
	// Before checking gas prices, remove taxed from fee
	var hasNeg bool
	if feeCoins, hasNeg = feeCoins.SafeSub(additionalFees...); hasNeg {
		return sdkerrors.ErrInsufficientFee.Wrapf("%s: %q, required fees: %q = %q(base-fee) +%q(additional-fees)", DefaultInsufficientFeeMsg, feeCoins, requiredFees.Add(additionalFees...), requiredFees, additionalFees)
>>>>>>> 86900d5b
	}
	reqTotal := baseFee.Add(additionalFees...)

<<<<<<< HEAD
	if reqTotal.IsZero() {
		return nil
	}

	if _, hasNeg := feeCoins.SafeSub(reqTotal...); hasNeg {
		// Slightly different messages when there's additional fees and not.
		feeDesc := "base fee"
		if !additionalFees.IsZero() {
			feeDesc = "base fee + additional fee"
=======
	if !requiredFees.IsZero() && !feeCoins.IsAnyGTE(requiredFees) {
		return sdkerrors.ErrInsufficientFee.Wrapf("Base Fee+additional fee cannot be paid with fee value passed in: %q, required: %q = %q(base-fee) +%q(additional-fees)", feeCoinsOriginal, requiredFees.Add(additionalFees...),
			requiredFees, additionalFees)
	}

	return nil
}

func EnsureAccountHasSufficientFeesWithAcctBalanceCheck(gas uint64, feeCoins sdk.Coins, additionalFees sdk.Coins,
	balancePerCoin sdk.Coins, minGasPriceForAdditionalFeeCalc sdk.Coin) error {
	err := EnsureSufficientFees(gas, feeCoins, additionalFees, minGasPriceForAdditionalFeeCalc)
	if err != nil {
		return err
	}
	_, hasNeg := balancePerCoin.SafeSub(feeCoins...)
	if balancePerCoin.IsZero() || hasNeg {
		return sdkerrors.ErrInsufficientFee.Wrapf("fee payer account does not have enough balance to pay for %q", feeCoins)
	}
	return nil
}

// EnsureSufficientFees to be used by msg_service_router
func EnsureSufficientFees(gas uint64, feeCoins sdk.Coins, additionalFees sdk.Coins,
	minGasPriceForAdditionalFeeCalc sdk.Coin) error {
	// Step 1. Check if fees has enough money to pay additional fees.
	var hasNeg bool
	if feeCoins, hasNeg = feeCoins.SafeSub(additionalFees...); hasNeg {
		return sdkerrors.ErrInsufficientFee.Wrapf("%s: %q, required additional fee: %q", DefaultInsufficientFeeMsg, feeCoins, additionalFees)
	}
	// Step 2: check if additional fees in nhash, that base fees and additional fees can be paid
	// total fees in hash - gas limit * price per gas >= additional fees in hash
	if !additionalFees.AmountOf(minGasPriceForAdditionalFeeCalc.Denom).IsZero() {
		// Determine the required fees by multiplying each required minimum gas
		err := checkFloorGasFees(gas, feeCoins, additionalFees, minGasPriceForAdditionalFeeCalc)
		if err != nil {
			return err
>>>>>>> 86900d5b
		}
		return sdkerrors.ErrInsufficientFee.Wrapf(
			"%s cannot be paid with provided fees: %q"+
				", required: %q = %q(base-fee) + %q(additional-fees)",
			feeDesc, feeCoins, reqTotal, baseFee, additionalFees)
	}

	return nil
<<<<<<< HEAD
=======
}

func checkFloorGasFees(gas uint64, feeCoins sdk.Coins, additionalFees sdk.Coins, minGasPriceForAdditionalFeeCalc sdk.Coin) error {
	// where fee = ceil(floorGasPrice * gasLimit).
	fee := minGasPriceForAdditionalFeeCalc.Amount.Mul(sdk.NewIntFromUint64(gas))
	baseFees := sdk.NewCoin(minGasPriceForAdditionalFeeCalc.Denom, fee)
	if _, hasNeg := feeCoins.SafeSub(baseFees); hasNeg {
		// for tx without additional fees.
		if additionalFees == nil || additionalFees.IsZero() {
			return sdkerrors.ErrInsufficientFee.Wrapf("not enough fees based on floor gas price: %q; required base fees >=%q: Supplied fee was %q", minGasPriceForAdditionalFeeCalc, baseFees, feeCoins)
		}
		return sdkerrors.ErrInsufficientFee.Wrapf("not enough fees based on floor gas price: %q; after deducting (total fee supplied fees - additional fees(%q)) required base fees >=%q: Supplied fee was %q", minGasPriceForAdditionalFeeCalc, additionalFees, baseFees, feeCoins)
	}
	return nil
}

// CalculateAdditionalFeesToBePaid computes the additional fees to be paid and the distributions to recipients
func CalculateAdditionalFeesToBePaid(ctx sdk.Context, mbfk msgfeestypes.MsgFeesKeeper, msgs ...sdk.Msg) (*MsgFeesDistribution, error) {
	msgFeesDistribution := MsgFeesDistribution{
		RecipientDistributions: make(map[string]sdk.Coin),
	}
	assessCustomMsgTypeURL := sdk.MsgTypeURL(&msgfeestypes.MsgAssessCustomMsgFeeRequest{})
	for _, msg := range msgs {
		typeURL := sdk.MsgTypeURL(msg)
		msgFees, err := mbfk.GetMsgFee(ctx, typeURL)
		if err != nil {
			return nil, sdkerrors.ErrInvalidRequest.Wrap(err.Error())
		}

		if msgFees != nil {
			if msgFees.AdditionalFee.IsPositive() {
				if err := CalculateDistributions(msgFees.Recipient, msgFees.AdditionalFee, msgFees.RecipientBasisPoints, &msgFeesDistribution); err != nil {
					return nil, err
				}
			}
		}
		if typeURL == assessCustomMsgTypeURL {
			assessFee, ok := msg.(*msgfeestypes.MsgAssessCustomMsgFeeRequest)
			if !ok {
				return nil, sdkerrors.ErrInvalidType.Wrap("unable to convert msg to MsgAssessCustomMsgFeeRequest")
			}
			assessFeeCoin, err := mbfk.ConvertDenomToHash(ctx, assessFee.Amount)
			if err != nil {
				return nil, err
			}
			if assessFeeCoin.IsPositive() {
				if err := CalculateDistributions(assessFee.Recipient, assessFeeCoin, msgfeestypes.AssessCustomMsgFeeBips, &msgFeesDistribution); err != nil {
					return nil, err
				}
			}
		}
	}
	return &msgFeesDistribution, nil
}

// CalculateDistributions hydrates MsgFeesDistribution with additional fee and when recipient is present it splits the fee using the basis points
func CalculateDistributions(recipient string, additionalFee sdk.Coin, basisPoints uint32, msgFeesDistribution *MsgFeesDistribution) error {
	if len(recipient) != 0 {
		recipientCoin, feePayoutCoin, err := msgfeestypes.SplitCoinByBips(additionalFee, basisPoints)
		if err != nil {
			return err
		}
		if len(msgFeesDistribution.RecipientDistributions[recipient].Denom) == 0 {
			msgFeesDistribution.RecipientDistributions[recipient] = recipientCoin
		} else {
			msgFeesDistribution.RecipientDistributions[recipient] = msgFeesDistribution.RecipientDistributions[recipient].Add(recipientCoin)
		}
		msgFeesDistribution.AdditionalModuleFees = msgFeesDistribution.AdditionalModuleFees.Add(feePayoutCoin)
		msgFeesDistribution.TotalAdditionalFees = msgFeesDistribution.TotalAdditionalFees.Add(additionalFee)
	} else {
		msgFeesDistribution.AdditionalModuleFees = msgFeesDistribution.AdditionalModuleFees.Add(additionalFee)
		msgFeesDistribution.TotalAdditionalFees = msgFeesDistribution.TotalAdditionalFees.Add(additionalFee)
	}
	return nil
>>>>>>> 86900d5b
}<|MERGE_RESOLUTION|>--- conflicted
+++ resolved
@@ -7,26 +7,37 @@
 	"github.com/cosmos/cosmos-sdk/simapp/helpers"
 	sdk "github.com/cosmos/cosmos-sdk/types"
 	sdkerrors "github.com/cosmos/cosmos-sdk/types/errors"
+	cosmosante "github.com/cosmos/cosmos-sdk/x/auth/ante"
+	banktypes "github.com/cosmos/cosmos-sdk/x/bank/keeper"
+
 	msgfeestypes "github.com/provenance-io/provenance/x/msgfees/types"
 )
 
 const (
-	SimAppChainID = "simapp-unit-testing"
+	DefaultInsufficientFeeMsg = "not enough fees; after deducting fees required,got"
+	SimAppChainID             = "simapp-unit-testing"
 )
 
 // MsgFeesDecorator will check if the transaction's fee is at least as large
-// as floor gas fee (defined in MsgFee module) + message-based fees (also defined in the MsgFee module).
+// as tax + additional minimum gasFee (defined in msgfeeskeeper)
+// and record additional fee proceeds to msgfees module to track additional fee proceeds.
 // If fee is too low, decorator returns error and tx is rejected from mempool.
 // Note this only applies when ctx.CheckTx = true
 // If fee is high enough or not CheckTx, then call next AnteHandler
 // CONTRACT: Tx must implement FeeTx to use MsgFeesDecorator
 type MsgFeesDecorator struct {
-	msgFeeKeeper msgfeestypes.MsgFeesKeeper
-}
-
-func NewMsgFeesDecorator(msgFeeKeeper msgfeestypes.MsgFeesKeeper) MsgFeesDecorator {
+	msgFeeKeeper   msgfeestypes.MsgFeesKeeper
+	bankKeeper     banktypes.Keeper
+	accountKeeper  cosmosante.AccountKeeper
+	feegrantKeeper msgfeestypes.FeegrantKeeper
+}
+
+func NewMsgFeesDecorator(bankKeeper banktypes.Keeper, accountKeeper cosmosante.AccountKeeper, feegrantKeeper msgfeestypes.FeegrantKeeper, keeper msgfeestypes.MsgFeesKeeper) MsgFeesDecorator {
 	return MsgFeesDecorator{
-		msgFeeKeeper: msgFeeKeeper,
+		keeper,
+		bankKeeper,
+		accountKeeper,
+		feegrantKeeper,
 	}
 }
 
@@ -45,24 +56,23 @@
 // Let y is the additional fees to be paid per MsgType
 // then z = x + y
 // This Fee Decorator makes sure that z is >= to x + y
-func (mfd MsgFeesDecorator) AnteHandle(ctx sdk.Context, tx sdk.Tx, simulate bool, next sdk.AnteHandler) (sdk.Context, error) {
+func (afd MsgFeesDecorator) AnteHandle(ctx sdk.Context, tx sdk.Tx, simulate bool, next sdk.AnteHandler) (newCtx sdk.Context, err error) {
+	feeTx, err := getFeeTx(tx)
+
+	if err != nil {
+		return ctx, err
+	}
+
 	ctx.Logger().Debug(fmt.Sprintf("In MsgFeesDecorator %d", ctx.GasMeter().GasConsumed()))
 
-	feeTx, err := GetFeeTx(tx)
+	feeCoins := feeTx.GetFee()
+	gas := feeTx.GetGas()
+	msgs := feeTx.GetMsgs()
+
+	// Compute msg all additional fees
+	msgFeesDistribution, err := CalculateAdditionalFeesToBePaid(ctx, afd.msgFeeKeeper, msgs...)
+	totalAdditionalFees := msgFeesDistribution.TotalAdditionalFees
 	if err != nil {
-<<<<<<< HEAD
-		return ctx, err
-	}
-
-	// Make sure there are enough fees to cover base fee + additional fees.
-	// base fee = floor gas price * gas wanted
-	// additional fees = sum of message based fees
-	if ctx.IsCheckTx() && !simulate {
-		feeCoins := feeTx.GetFee()
-		gas := feeTx.GetGas()
-		floorGasPrice := mfd.msgFeeKeeper.GetFloorGasPrice(ctx)
-		msgs := feeTx.GetMsgs()
-=======
 		return ctx, sdkerrors.ErrInsufficientFee.Wrap(err.Error())
 	}
 	// floor gas price should be checked for all Tx's ( i.e nodes cannot set min-gas-price < floor gas price)
@@ -100,20 +110,20 @@
 				return ctx, err
 			}
 		}
->>>>>>> 86900d5b
-
-		// Compute msg all additional fees
-		msgFeesDistribution, calcErr := mfd.msgFeeKeeper.CalculateAdditionalFeesToBePaid(ctx, msgs...)
-		if calcErr != nil {
-			return ctx, sdkerrors.ErrInsufficientFee.Wrap(calcErr.Error())
-		}
-
-		mpErr := EnsureSufficientFloorAndMsgFees(ctx, feeCoins, floorGasPrice, gas, msgFeesDistribution.TotalAdditionalFees)
-		if mpErr != nil {
-			return ctx, sdkerrors.ErrInsufficientFee.Wrapf(mpErr.Error())
-		}
-	}
-
+
+		// get all the coin balances for the fee payer account
+		balancePerCoin := sdk.NewCoins()
+		for _, fc := range feeCoins {
+			balancePerCoin = balancePerCoin.Add(afd.bankKeeper.GetBalance(ctx, deductFeesFrom, fc.Denom))
+		}
+
+		if !simulate {
+			if err = EnsureAccountHasSufficientFeesWithAcctBalanceCheck(gas, feeCoins, totalAdditionalFees, balancePerCoin,
+				afd.msgFeeKeeper.GetFloorGasPrice(ctx)); err != nil {
+				return ctx, err
+			}
+		}
+	}
 	return next(ctx, tx, simulate)
 }
 
@@ -121,13 +131,9 @@
 // and some network tests won't work without a chain id being set(but they also setup everything with stake denom) so `simapp-unit-testing` chain id is skipped also.
 // This only needs to work to pio-testnet and pio-mainnet, so this is safe.
 func isTestContext(ctx sdk.Context) bool {
-	return len(ctx.ChainID()) == 0 || ctx.ChainID() == SimAppChainID || ctx.ChainID() == helpers.SimAppChainID
-}
-
-<<<<<<< HEAD
-// EnsureSufficientFloorAndMsgFees verifies that the given transaction has supplied
-// enough fees(gas + additional fees) to cover x/msgfees costs.
-=======
+	return !(len(ctx.ChainID()) != 0 && ctx.ChainID() != SimAppChainID && ctx.ChainID() != helpers.SimAppChainID)
+}
+
 // getFeeGranterIfExists checks if fee granter exists and returns account to deduct fees from
 func getFeeGranterIfExists(ctx sdk.Context, feeGranter sdk.AccAddress, afd MsgFeesDecorator, feePayer sdk.AccAddress, deductFeesFrom sdk.AccAddress) (sdk.AccAddress, error) {
 	if feeGranter != nil {
@@ -159,40 +165,31 @@
 // EnsureSufficientMempoolFees verifies that the given transaction has supplied
 // enough fees(gas + additional fees) to cover a proposer's minimum fees. A result object is returned
 // indicating success or failure.
->>>>>>> 86900d5b
 //
 // Contract: This should only be called during CheckTx as it cannot be part of
 // consensus.
-func EnsureSufficientFloorAndMsgFees(ctx sdk.Context, feeCoins sdk.Coins, floorGasPrice sdk.Coin, gas uint64, additionalFees sdk.Coins) error {
-	// the isTestContext is exclusively for not breaking all existing sim tests which freak out when denom is anything other than stake.
-	if isTestContext(ctx) {
-		return nil
-	}
-
-<<<<<<< HEAD
-	var baseFee sdk.Coins
-	if !floorGasPrice.IsZero() {
-		baseFee = baseFee.Add(sdk.NewCoin(floorGasPrice.Denom, floorGasPrice.Amount.Mul(sdk.NewIntFromUint64(gas))))
-=======
+func EnsureSufficientMempoolFees(ctx sdk.Context, gas uint64, feeCoins sdk.Coins, additionalFees sdk.Coins) error {
+	feeCoinsOriginal := feeCoins
+	requiredFees := sdk.Coins{}
+	minGasPrices := ctx.MinGasPrices()
+	if !minGasPrices.IsZero() {
+		requiredFees = make(sdk.Coins, len(minGasPrices))
+
+		// Determine the required fees by multiplying each required minimum gas
+		// price by the gas limit, where fee = ceil(minGasPrice * gasLimit).
+		glDec := sdk.NewDec(int64(gas))
+		for i, gp := range minGasPrices {
+			fee := gp.Amount.Mul(glDec)
+			requiredFees[i] = sdk.NewCoin(gp.Denom, fee.Ceil().RoundInt())
+		}
+	}
+
 	// Before checking gas prices, remove taxed from fee
 	var hasNeg bool
 	if feeCoins, hasNeg = feeCoins.SafeSub(additionalFees...); hasNeg {
 		return sdkerrors.ErrInsufficientFee.Wrapf("%s: %q, required fees: %q = %q(base-fee) +%q(additional-fees)", DefaultInsufficientFeeMsg, feeCoins, requiredFees.Add(additionalFees...), requiredFees, additionalFees)
->>>>>>> 86900d5b
-	}
-	reqTotal := baseFee.Add(additionalFees...)
-
-<<<<<<< HEAD
-	if reqTotal.IsZero() {
-		return nil
-	}
-
-	if _, hasNeg := feeCoins.SafeSub(reqTotal...); hasNeg {
-		// Slightly different messages when there's additional fees and not.
-		feeDesc := "base fee"
-		if !additionalFees.IsZero() {
-			feeDesc = "base fee + additional fee"
-=======
+	}
+
 	if !requiredFees.IsZero() && !feeCoins.IsAnyGTE(requiredFees) {
 		return sdkerrors.ErrInsufficientFee.Wrapf("Base Fee+additional fee cannot be paid with fee value passed in: %q, required: %q = %q(base-fee) +%q(additional-fees)", feeCoinsOriginal, requiredFees.Add(additionalFees...),
 			requiredFees, additionalFees)
@@ -229,17 +226,10 @@
 		err := checkFloorGasFees(gas, feeCoins, additionalFees, minGasPriceForAdditionalFeeCalc)
 		if err != nil {
 			return err
->>>>>>> 86900d5b
-		}
-		return sdkerrors.ErrInsufficientFee.Wrapf(
-			"%s cannot be paid with provided fees: %q"+
-				", required: %q = %q(base-fee) + %q(additional-fees)",
-			feeDesc, feeCoins, reqTotal, baseFee, additionalFees)
-	}
-
-	return nil
-<<<<<<< HEAD
-=======
+		}
+	}
+
+	return nil
 }
 
 func checkFloorGasFees(gas uint64, feeCoins sdk.Coins, additionalFees sdk.Coins, minGasPriceForAdditionalFeeCalc sdk.Coin) error {
@@ -314,5 +304,4 @@
 		msgFeesDistribution.TotalAdditionalFees = msgFeesDistribution.TotalAdditionalFees.Add(additionalFee)
 	}
 	return nil
->>>>>>> 86900d5b
 }