--- conflicted
+++ resolved
@@ -1,18 +1,11 @@
 package antewrapper
 
 import (
-	"strings"
-
 	sdk "github.com/cosmos/cosmos-sdk/types"
 	sdkerrors "github.com/cosmos/cosmos-sdk/types/errors"
-<<<<<<< HEAD
-=======
 	govtypesv1 "github.com/cosmos/cosmos-sdk/x/gov/types/v1"
 	govtypesv1beta1 "github.com/cosmos/cosmos-sdk/x/gov/types/v1beta1"
->>>>>>> 86900d5b
 )
-
-const gasTxLimit uint64 = 4_000_000
 
 // TxGasLimitDecorator will check if the transaction's gas amount is higher than
 // 5% of the maximum gas allowed per block.
@@ -25,18 +18,6 @@
 	return TxGasLimitDecorator{}
 }
 
-<<<<<<< HEAD
-var govMsgURLPrefixes = []string{
-	"/cosmos.gov.v1beta1.",
-	"/cosmos.gov.v1.",
-}
-
-// isGovMessage returns true if the provided message is a governance module message.
-func isGovMessage(msg sdk.Msg) bool {
-	url := sdk.MsgTypeURL(msg)
-	for _, pre := range govMsgURLPrefixes {
-		if strings.HasPrefix(url, pre) {
-=======
 // govMsgURLs the MsgURLs of all the governance module's messages.
 // Use getGovMsgURLs() instead of using this variable directly.
 var govMsgURLs []string
@@ -68,23 +49,12 @@
 	msgURL := sdk.MsgTypeURL(msg)
 	for _, govMsgURL := range getGovMsgURLs() {
 		if msgURL == govMsgURL {
->>>>>>> 86900d5b
 			return true
 		}
 	}
 	return false
 }
 
-<<<<<<< HEAD
-func isOnlyGovMsgs(msgs []sdk.Msg) bool {
-	// If there are no messages, there are no gov messages, so return false.
-	if len(msgs) == 0 {
-		return false
-	}
-	for _, msg := range msgs {
-		if !isGovMessage(msg) {
-			return false
-=======
 func (mfd TxGasLimitDecorator) AnteHandle(ctx sdk.Context, tx sdk.Tx, simulate bool, next sdk.AnteHandler) (newCtx sdk.Context, err error) {
 	feeTx, ok := tx.(sdk.FeeTx)
 	if !ok {
@@ -105,32 +75,12 @@
 		if isGovMsg {
 			hasGovMsg = true
 			break
->>>>>>> 86900d5b
 		}
 	}
-	return true
-}
 
-<<<<<<< HEAD
-func (mfd TxGasLimitDecorator) AnteHandle(ctx sdk.Context, tx sdk.Tx, simulate bool, next sdk.AnteHandler) (sdk.Context, error) {
-	feeTx, err := GetFeeTx(tx)
-	if err != nil {
-		return ctx, err
-=======
 	// TODO - remove "gasTxLimit > 0" with SDK 0.46 which fixes the infinite gas meter to use max int vs zero for the limit.
 	if !isTestContext(ctx) && maxGasLimit > -1 && gasTxLimit > 0 && gas > gasTxLimit && !hasGovMsg {
 		return ctx, sdkerrors.ErrTxTooLarge.Wrapf("transaction gas exceeds maximum allowed; got: %d max allowed: %d", gas, gasTxLimit)
->>>>>>> 86900d5b
 	}
-	// Skip gas limit check for test contexts.
-	// Skip gas limit check for txs with only gov msgs.
-	if !isTestContext(ctx) && !isOnlyGovMsgs(tx.GetMsgs()) {
-		// Ensure that the requested gas does not exceed the configured block maximum
-		gas := feeTx.GetGas()
-		if gas > gasTxLimit {
-			return ctx, sdkerrors.ErrTxTooLarge.Wrapf("transaction gas exceeds maximum allowed; got: %d max allowed: %d", gas, gasTxLimit)
-		}
-	}
-
 	return next(ctx, tx, simulate)
 }