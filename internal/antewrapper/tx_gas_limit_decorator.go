--- conflicted
+++ resolved
@@ -5,10 +5,6 @@
 
 	sdk "github.com/cosmos/cosmos-sdk/types"
 	sdkerrors "github.com/cosmos/cosmos-sdk/types/errors"
-<<<<<<< HEAD
-	govtypesv1beta1 "github.com/cosmos/cosmos-sdk/x/gov/types/v1beta1"
-=======
->>>>>>> d9a48a3c
 )
 
 const gasTxLimit uint64 = 4_000_000
@@ -24,15 +20,6 @@
 	return TxGasLimitDecorator{}
 }
 
-<<<<<<< HEAD
-// Checks whether the given message is related to governance.
-func isGovernanceMessage(msg sdk.Msg) bool {
-	_, isSubmitPropMsg := msg.(*govtypesv1beta1.MsgSubmitProposal)
-	_, isVoteMsg := msg.(*govtypesv1beta1.MsgVote)
-	_, isVoteWeightedMsg := msg.(*govtypesv1beta1.MsgVoteWeighted)
-	_, isDepositMsg := msg.(*govtypesv1beta1.MsgDeposit)
-	return isSubmitPropMsg || isVoteMsg || isVoteWeightedMsg || isDepositMsg
-=======
 var govMsgURLPrefixes = []string{
 	"/cosmos.gov.v1beta1.",
 	"/cosmos.gov.v1.",
@@ -47,7 +34,6 @@
 		}
 	}
 	return false
->>>>>>> d9a48a3c
 }
 
 func isOnlyGovMsgs(msgs []sdk.Msg) bool {
