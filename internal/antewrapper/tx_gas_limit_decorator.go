--- conflicted
+++ resolved
@@ -41,49 +41,28 @@
 	if len(msgs) == 0 {
 		return false
 	}
-<<<<<<< HEAD
 	for _, msg := range msgs {
 		if !isGovMessage(msg) {
 			return false
-=======
-	// Ensure that the requested gas does not exceed the configured block maximum
-	gas := feeTx.GetGas()
-	gasTxLimit := uint64(4_000_000)
-
-	// If consensus_params.block.max_gas is set to -1, ignore gasTxLimit. This is to allow for testing on local nodes
-	// since mainnet and testnet have block level limit set.
-	maxGasLimit := ctx.ConsensusParams().Block.GetMaxGas()
-
-	// Skip gas limit check for txs with MsgSubmitProposal
-	hasGovMsg := false
-	for _, msg := range tx.GetMsgs() {
-		isGovMsg := isGovernanceMessage(msg)
-		if isGovMsg {
-			hasGovMsg = true
-			break
->>>>>>> 62e2e828
 		}
 	}
 	return true
 }
 
-<<<<<<< HEAD
 func (mfd TxGasLimitDecorator) AnteHandle(ctx sdk.Context, tx sdk.Tx, simulate bool, next sdk.AnteHandler) (sdk.Context, error) {
 	feeTx, err := GetFeeTx(tx)
 	if err != nil {
 		return ctx, err
-=======
-	// TODO - remove "gasTxLimit > 0" with SDK 0.46 which fixes the infinite gas meter to use max int vs zero for the limit.
-	if !isTestContext(ctx) && maxGasLimit > -1 && gasTxLimit > 0 && gas > gasTxLimit && !hasGovMsg {
-		return ctx, sdkerrors.Wrapf(sdkerrors.ErrTxTooLarge, "transaction gas exceeds maximum allowed; got: %d max allowed: %d", gas, gasTxLimit)
->>>>>>> 62e2e828
 	}
 	// Skip gas limit check for test contexts.
 	// Skip gas limit check for txs with only gov msgs.
 	if !isTestContext(ctx) && !isOnlyGovMsgs(tx.GetMsgs()) {
 		// Ensure that the requested gas does not exceed the configured block maximum
+		// If consensus_params.block.max_gas is set to -1, ignore gasTxLimit. This is to allow for testing on local nodes
+		// since mainnet and testnet have block level limit set.
+		maxGasLimit := ctx.ConsensusParams().Block.GetMaxGas()
 		gas := feeTx.GetGas()
-		if gas > gasTxLimit {
+		if maxGasLimit > -1 && gas > gasTxLimit {
 			return ctx, sdkerrors.ErrTxTooLarge.Wrapf("transaction gas exceeds maximum allowed; got: %d max allowed: %d", gas, gasTxLimit)
 		}
 	}
