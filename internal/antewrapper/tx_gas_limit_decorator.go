--- conflicted
+++ resolved
@@ -50,13 +50,8 @@
 	}
 
 	// TODO - remove "gasTxLimit > 0" with SDK 0.46 which fixes the infinite gas meter to use max int vs zero for the limit.
-<<<<<<< HEAD
-	if !isTestContext(ctx) && gasTxLimit > 0 && gas > gasTxLimit && !hasGovMsg {
+	if !isTestContext(ctx) && maxGasLimit > -1 && gasTxLimit > 0 && gas > gasTxLimit && !hasGovMsg {
 		return ctx, sdkerrors.ErrTxTooLarge.Wrapf("transaction gas exceeds maximum allowed; got: %d max allowed: %d", gas, gasTxLimit)
-=======
-	if !isTestContext(ctx) && maxGasLimit > -1 && gasTxLimit > 0 && gas > gasTxLimit && !hasGovMsg {
-		return ctx, sdkerrors.Wrapf(sdkerrors.ErrTxTooLarge, "transaction gas exceeds maximum allowed; got: %d max allowed: %d", gas, gasTxLimit)
->>>>>>> 62e2e828
 	}
 	return next(ctx, tx, simulate)
 }