--- conflicted
+++ resolved
@@ -11,65 +11,7 @@
 
 // These tests are kicked off by TestAnteTestSuite in testutil_test.go
 
-<<<<<<< HEAD
 func (s *AnteTestSuite) TestProvenanceDeductFeeDecoratorChecksFunds() {
-=======
-func (s *AnteTestSuite) TestEnsureMempoolFees() {
-	msgfeestypes.DefaultFloorGasPrice = sdk.NewInt64Coin(sdk.DefaultBondDenom, 0)
-	s.SetupTest(true) // setup
-	s.txBuilder = s.clientCtx.TxConfig.NewTxBuilder()
-
-	mfd := ante.NewDeductFeeDecorator(s.app.AccountKeeper, s.app.BankKeeper, s.app.FeeGrantKeeper, nil)
-	antehandler := sdk.ChainAnteDecorators(mfd)
-
-	testaccs := s.CreateTestAccounts(1)
-	priv1 := testaccs[0].priv
-	addr1 := testaccs[0].acc.GetAddress()
-
-	// msg and signatures
-	msg := testdata.NewTestMsg(addr1)
-	feeAmount := testdata.NewTestFeeAmount()
-	gasLimit := testdata.NewTestGasLimit()
-	s.Require().NoError(s.txBuilder.SetMsgs(msg))
-	s.txBuilder.SetFeeAmount(feeAmount)
-	s.txBuilder.SetGasLimit(gasLimit)
-
-	privs, accNums, accSeqs := []cryptotypes.PrivKey{priv1}, []uint64{0}, []uint64{0}
-	tx, err := s.CreateTestTx(privs, accNums, accSeqs, s.ctx.ChainID())
-	s.Require().NoError(err)
-
-	// Set high gas price so standard test fee fails
-	stakePrice := sdk.NewDecCoinFromDec(sdk.DefaultBondDenom, sdk.NewDec(200).Quo(sdk.NewDec(100000)))
-	highGasPrice := []sdk.DecCoin{stakePrice}
-	s.ctx = s.ctx.WithMinGasPrices(highGasPrice)
-
-	// Set IsCheckTx to true
-	s.ctx = s.ctx.WithIsCheckTx(true)
-
-	// antehandler errors with insufficient fees
-	_, err = antehandler(s.ctx, tx, false)
-	s.Require().ErrorContains(err, "insufficient fees", "Decorator should have errored on too low fee for local gasPrice")
-
-	// Set IsCheckTx to false
-	s.ctx = s.ctx.WithIsCheckTx(false)
-
-	// antehandler should not error since we do not check minGasPrice in DeliverTx
-	_, err = antehandler(s.ctx, tx, false)
-	s.Require().Nil(err, "MempoolFeeDecorator returned error in DeliverTx")
-
-	// Set IsCheckTx back to true for testing sufficient mempool fee
-	s.ctx = s.ctx.WithIsCheckTx(true)
-
-	stakePrice = sdk.NewDecCoinFromDec(sdk.DefaultBondDenom, sdk.NewDec(0).Quo(sdk.NewDec(100000)))
-	lowGasPrice := []sdk.DecCoin{stakePrice}
-	s.ctx = s.ctx.WithMinGasPrices(lowGasPrice)
-
-	_, err = antehandler(s.ctx, tx, false)
-	s.Require().Nil(err, "Decorator should not have errored on fee higher than local gasPrice")
-}
-
-func (s *AnteTestSuite) TestDeductFees() {
->>>>>>> 62e2e828
 	s.SetupTest(false) // setup
 	s.txBuilder = s.clientCtx.TxConfig.NewTxBuilder()
 
@@ -80,11 +22,7 @@
 	msg := testdata.NewTestMsg(addr1)
 	feeAmount := sdk.NewCoins(sdk.NewInt64Coin(sdk.DefaultBondDenom, 200000))
 	gasLimit := testdata.NewTestGasLimit()
-<<<<<<< HEAD
 	s.Require().NoError(s.txBuilder.SetMsgs(msg), "SetMsgs")
-=======
-	s.Require().NoError(s.txBuilder.SetMsgs(msg))
->>>>>>> 62e2e828
 	s.txBuilder.SetFeeAmount(feeAmount)
 	s.txBuilder.SetGasLimit(gasLimit)
 
@@ -94,23 +32,15 @@
 	// Set account with insufficient funds
 	acc := s.app.AccountKeeper.NewAccountWithAddress(s.ctx, addr1)
 	s.app.AccountKeeper.SetAccount(s.ctx, acc)
-<<<<<<< HEAD
-	coins := sdk.NewCoins(sdk.NewCoin("atom", sdk.NewInt(10)))
+	coins := sdk.NewCoins(sdk.NewCoin(sdk.DefaultBondDenom, sdk.NewInt(10)))
 	err = testutil.FundAccount(s.app.BankKeeper, s.ctx, addr1, coins)
 	s.Require().NoError(err, "funding account with %s", coins)
-	s.Require().Equal(sdk.NewCoins(sdk.NewInt64Coin("atom", 10)), s.app.BankKeeper.GetAllBalances(s.ctx, addr1), "should have the new balance after funding account")
-=======
-	coins := sdk.NewCoins(sdk.NewCoin(sdk.DefaultBondDenom, sdk.NewInt(10)))
-	err = testutil.FundAccount(s.app.BankKeeper, s.ctx, addr1, coins)
-	s.Require().NoError(err)
 	s.Require().Equal(sdk.NewCoins(sdk.NewInt64Coin(sdk.DefaultBondDenom, 10)), s.app.BankKeeper.GetAllBalances(s.ctx, addr1), "should have the new balance after funding account")
->>>>>>> 62e2e828
 
 	decorators := []sdk.AnteDecorator{pioante.NewFeeMeterContextDecorator(), pioante.NewProvenanceDeductFeeDecorator(s.app.AccountKeeper, s.app.BankKeeper, nil, s.app.MsgFeesKeeper)}
 	antehandler := sdk.ChainAnteDecorators(decorators...)
 
 	_, err = antehandler(s.ctx, tx, false)
-<<<<<<< HEAD
 	// Example error: account cosmos1llzpsq97pd7z3x4c805cq87j3rd6lgarkp5ky4 does not have enough balance to pay for "200000atom", balance: "10atom": insufficient funds
 	s.Require().Error(err, "antehandler insufficient funds")
 	s.Assert().ErrorContains(err, addr1.String())
@@ -124,14 +54,13 @@
 
 	// Set account with sufficient funds
 	s.app.AccountKeeper.SetAccount(s.ctx, acc)
-	plusCoins := sdk.NewCoins(sdk.NewCoin("atom", sdk.NewInt(200_000)))
+	plusCoins := sdk.NewCoins(sdk.NewCoin(sdk.DefaultBondDenom, sdk.NewInt(200_000)))
 	err = testutil.FundAccount(s.app.BankKeeper, s.ctx, addr1, plusCoins)
 	s.Require().NoError(err, "funding account with %s", plusCoins)
 	s.Require().Equal(coins.Add(plusCoins...), s.app.BankKeeper.GetAllBalances(s.ctx, addr1), "Balance before tx")
-
 	_, err = antehandler(s.ctx, tx, false)
 	s.Require().NoError(err, "antehandler sufficient funds")
-	s.Require().Equal(sdk.NewCoins(sdk.NewInt64Coin("atom", 10)), s.app.BankKeeper.GetAllBalances(s.ctx, addr1), "Balance after tx")
+	s.Require().Equal(sdk.NewCoins(sdk.NewInt64Coin(sdk.DefaultBondDenom, 10)), s.app.BankKeeper.GetAllBalances(s.ctx, addr1), "Balance after tx")
 }
 
 func (s *AnteTestSuite) TestProvenanceDeductFeeDecoratorAdditionalFees() {
@@ -139,26 +68,6 @@
 	s.SetupTest(true)
 	newCoin := sdk.NewInt64Coin("steak", 100)
 	s.Require().NoError(s.CreateMsgFee(newCoin, &testdata.TestMsg{}), "creating 100steak message fee")
-=======
-
-	s.Require().NotNil(err, "Tx did not error when fee payer had insufficient funds")
-
-	// Set account with sufficient funds
-	s.app.AccountKeeper.SetAccount(s.ctx, acc)
-	err = testutil.FundAccount(s.app.BankKeeper, s.ctx, addr1, sdk.NewCoins(sdk.NewCoin(sdk.DefaultBondDenom, sdk.NewInt(200_000))))
-	s.Require().NoError(err)
-	s.Require().Equal(sdk.NewCoins(sdk.NewInt64Coin(sdk.DefaultBondDenom, 200_010)), s.app.BankKeeper.GetAllBalances(s.ctx, addr1), "Balance before tx")
-	_, err = antehandler(s.ctx, tx, false)
-	s.Require().NoError(err, "Tx errored after account has been set with sufficient funds")
-	s.Require().Equal(sdk.NewCoins(sdk.NewInt64Coin(sdk.DefaultBondDenom, 10)), s.app.BankKeeper.GetAllBalances(s.ctx, addr1), "Balance after tx")
-}
-
-func (s *AnteTestSuite) TestEnsureAdditionalFeesPaid() {
-	// given
-	s.SetupTest(true)
-	newCoin := sdk.NewInt64Coin("steak", 100)
-	s.CreateMsgFee(newCoin, &testdata.TestMsg{})
->>>>>>> 62e2e828
 
 	s.txBuilder = s.clientCtx.TxConfig.NewTxBuilder()
 
@@ -170,44 +79,25 @@
 	msg := testdata.NewTestMsg(addr1)
 	feeAmount := testdata.NewTestFeeAmount()
 	gasLimit := testdata.NewTestGasLimit()
-<<<<<<< HEAD
 	s.Require().NoError(s.txBuilder.SetMsgs(msg), "SetMsgs")
-=======
-	s.Require().NoError(s.txBuilder.SetMsgs(msg))
->>>>>>> 62e2e828
 	s.txBuilder.SetFeeAmount(feeAmount)
 	s.txBuilder.SetGasLimit(gasLimit)
 
 	privs, accNums, accSeqs := []cryptotypes.PrivKey{priv1}, []uint64{0}, []uint64{0}
-<<<<<<< HEAD
 	tx, err := s.CreateTestTx(privs, accNums, accSeqs, s.ctx.ChainID())
 	s.Require().NoError(err, "CreateTestTx")
-=======
-	s.ctx.ChainID()
-	tx, err := s.CreateTestTx(privs, accNums, accSeqs, s.ctx.ChainID())
-	s.Require().NoError(err)
->>>>>>> 62e2e828
 
 	// then
 	// Set the account with insufficient funds (base fee coin insufficient)
 	acc := s.app.AccountKeeper.NewAccountWithAddress(s.ctx, addr1)
 	s.app.AccountKeeper.SetAccount(s.ctx, acc)
-<<<<<<< HEAD
-	coins := sdk.NewCoins(sdk.NewCoin("atom", sdk.NewInt(10)))
+	coins := sdk.NewCoins(sdk.NewCoin(sdk.DefaultBondDenom, sdk.NewInt(10)))
 	err = testutil.FundAccount(s.app.BankKeeper, s.ctx, addr1, coins)
 	s.Require().NoError(err, "funding account with 10atom")
-=======
-	coins := sdk.NewCoins(sdk.NewCoin(sdk.DefaultBondDenom, sdk.NewInt(10)))
-	err = testutil.FundAccount(s.app.BankKeeper, s.ctx, addr1, coins)
-	s.Require().NoError(err)
-
-	decorators := []sdk.AnteDecorator{pioante.NewFeeMeterContextDecorator(), pioante.NewProvenanceDeductFeeDecorator(s.app.AccountKeeper, s.app.BankKeeper, nil, s.app.MsgFeesKeeper)}
->>>>>>> 62e2e828
 
 	decorators := []sdk.AnteDecorator{pioante.NewFeeMeterContextDecorator(), pioante.NewProvenanceDeductFeeDecorator(s.app.AccountKeeper, s.app.BankKeeper, nil, s.app.MsgFeesKeeper)}
 	antehandler := sdk.ChainAnteDecorators(decorators...)
 
-<<<<<<< HEAD
 	s.Run("insufficient funds for both base and additional fees", func() {
 		_, err = antehandler(s.ctx, tx, false)
 		// Example error: account cosmos1flu4xj7c66tdmvdjjas3a62a6jynf93ezrgysj does not have enough balance to pay for "150atom,100steak", balance: "10atom": insufficient funds
@@ -221,7 +111,7 @@
 
 	// Set account with sufficient funds for base fees and but not additional fees
 	s.app.AccountKeeper.SetAccount(s.ctx, acc)
-	err = testutil.FundAccount(s.app.BankKeeper, s.ctx, addr1, sdk.NewCoins(sdk.NewCoin("atom", sdk.NewInt(200_000))))
+	err = testutil.FundAccount(s.app.BankKeeper, s.ctx, addr1, sdk.NewCoins(sdk.NewCoin(sdk.DefaultBondDenom, sdk.NewInt(200_000))))
 	s.Require().NoError(err, "funding account with 200000atom")
 
 	s.Run("insufficient funds for just additional fees", func() {
@@ -233,26 +123,11 @@
 		s.Assert().ErrorContains(err, `"200010atom"`)
 		s.Assert().ErrorContains(err, `insufficient funds`)
 	})
-=======
-	_, err = antehandler(s.ctx, tx, false)
-
-	s.Require().NotNil(err, "Tx did not error when fee payer had insufficient funds")
-
-	// Set account with sufficient funds for base fees and but not additional fees
-	s.app.AccountKeeper.SetAccount(s.ctx, acc)
-	err = testutil.FundAccount(s.app.BankKeeper, s.ctx, addr1, sdk.NewCoins(sdk.NewCoin(sdk.DefaultBondDenom, sdk.NewInt(200_000))))
-	s.Require().NoError(err)
-
-	_, err = antehandler(s.ctx, tx, false)
-
-	s.Require().NotNil(err, "Tx did not error when fee payer had insufficient funds")
->>>>>>> 62e2e828
 
 	// valid case
 	// set gas fee and msg fees (steak)
 	// Set account with sufficient funds
 	s.app.AccountKeeper.SetAccount(s.ctx, acc)
-<<<<<<< HEAD
 	err = testutil.FundAccount(s.app.BankKeeper, s.ctx, addr1, sdk.NewCoins(sdk.NewCoin("steak", sdk.NewInt(200))))
 	s.Require().NoError(err, "funding account with 200steak")
 
@@ -264,23 +139,4 @@
 		_, err = antehandler(s.ctx, tx, false)
 		s.Require().NoError(err, "antehandler")
 	})
-=======
-	err = testutil.FundAccount(s.app.BankKeeper, s.ctx, addr1, sdk.NewCoins(sdk.NewCoin("steak", sdk.NewInt(100))))
-	s.Require().NoError(err)
-
-	s.txBuilder.SetFeeAmount(NewTestFeeAmountMultiple())
-	s.txBuilder.SetGasLimit(gasLimit)
-
-	tx, err = s.CreateTestTx(privs, accNums, accSeqs, s.ctx.ChainID())
-	s.Require().NoError(err)
-
-	_, err = antehandler(s.ctx, tx, false)
-
-	s.Require().Nil(err, "Tx did not error when fee payer had insufficient funds")
-}
-
-// NewTestFeeAmount is a test fee amount with multiple coins.
-func NewTestFeeAmountMultiple() sdk.Coins {
-	return sdk.NewCoins(sdk.NewInt64Coin(sdk.DefaultBondDenom, 150), sdk.NewInt64Coin("steak", 100))
->>>>>>> 62e2e828
 }