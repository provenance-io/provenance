--- conflicted
+++ resolved
@@ -10,64 +10,7 @@
 
 // These tests are kicked off by TestAnteTestSuite in testutil_test.go
 
-<<<<<<< HEAD
-func (s *AnteTestSuite) TestEnsureMempoolFees() {
-	s.SetupTest(true) // setup
-	s.txBuilder = s.clientCtx.TxConfig.NewTxBuilder()
-
-	mfd := ante.NewDeductFeeDecorator(s.app.AccountKeeper, s.app.BankKeeper, s.app.FeeGrantKeeper, nil)
-	antehandler := sdk.ChainAnteDecorators(mfd)
-
-	testaccs := s.CreateTestAccounts(1)
-	priv1 := testaccs[0].priv
-	addr1 := testaccs[0].acc.GetAddress()
-
-	// msg and signatures
-	msg := testdata.NewTestMsg(addr1)
-	feeAmount := testdata.NewTestFeeAmount()
-	gasLimit := testdata.NewTestGasLimit()
-	s.Require().NoError(s.txBuilder.SetMsgs(msg))
-	s.txBuilder.SetFeeAmount(feeAmount)
-	s.txBuilder.SetGasLimit(gasLimit)
-
-	privs, accNums, accSeqs := []cryptotypes.PrivKey{priv1}, []uint64{0}, []uint64{0}
-	tx, err := s.CreateTestTx(privs, accNums, accSeqs, s.ctx.ChainID())
-	s.Require().NoError(err)
-
-	// Set high gas price so standard test fee fails
-	stakePrice := sdk.NewDecCoinFromDec(sdk.DefaultBondDenom, sdk.NewDec(200).Quo(sdk.NewDec(100000)))
-	highGasPrice := []sdk.DecCoin{stakePrice}
-	s.ctx = s.ctx.WithMinGasPrices(highGasPrice)
-
-	// Set IsCheckTx to true
-	s.ctx = s.ctx.WithIsCheckTx(true)
-
-	// antehandler errors with insufficient fees
-	_, err = antehandler(s.ctx, tx, false)
-	s.Require().ErrorContains(err, "insufficient fees", "Decorator should have errored on too low fee for local gasPrice")
-
-	// Set IsCheckTx to false
-	s.ctx = s.ctx.WithIsCheckTx(false)
-
-	// antehandler should not error since we do not check minGasPrice in DeliverTx
-	_, err = antehandler(s.ctx, tx, false)
-	s.Require().Nil(err, "MempoolFeeDecorator returned error in DeliverTx")
-
-	// Set IsCheckTx back to true for testing sufficient mempool fee
-	s.ctx = s.ctx.WithIsCheckTx(true)
-
-	stakePrice = sdk.NewDecCoinFromDec(sdk.DefaultBondDenom, sdk.NewDec(0).Quo(sdk.NewDec(100000)))
-	lowGasPrice := []sdk.DecCoin{stakePrice}
-	s.ctx = s.ctx.WithMinGasPrices(lowGasPrice)
-
-	_, err = antehandler(s.ctx, tx, false)
-	s.Require().Nil(err, "Decorator should not have errored on fee higher than local gasPrice")
-}
-
-func (s *AnteTestSuite) TestDeductFees() {
-=======
 func (s *AnteTestSuite) TestProvenanceDeductFeeDecoratorChecksFunds() {
->>>>>>> 19fb4c35
 	s.SetupTest(false) // setup
 	s.txBuilder = s.clientCtx.TxConfig.NewTxBuilder()
 
