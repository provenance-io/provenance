package antewrapper_test

import (
	"fmt"

	cryptotypes "github.com/cosmos/cosmos-sdk/crypto/types"
	"github.com/cosmos/cosmos-sdk/testutil/testdata"
	sdk "github.com/cosmos/cosmos-sdk/types"
	"github.com/cosmos/cosmos-sdk/x/auth/signing"
	"github.com/cosmos/cosmos-sdk/x/auth/types"
	"github.com/provenance-io/provenance/internal/antewrapper"
	"github.com/provenance-io/provenance/internal/pioconfig"
	msgfeestypes "github.com/provenance-io/provenance/x/msgfees/types"
)

const (
	NHash = "nhash"
)

<<<<<<< HEAD
// These tests are kicked off by TestAnteTestSuite in testutil_test.go
// checkTx true, high min gas price(high enough so that additional fee in same denom tips it over,
// and this is what sets it apart from MempoolDecorator which has already been run)
func (s *AnteTestSuite) TestEnsureMempoolAndMsgFees() {
	err, antehandler := setUpApp(s, true, sdk.DefaultBondDenom, 100)
	tx, _ := createTestTx(s, err, sdk.NewCoins(sdk.NewInt64Coin(sdk.DefaultBondDenom, 100000)))
	s.Require().NoError(err)

	// Set gas price (1 stake)
	stakePrice := sdk.NewDecCoinFromDec(sdk.DefaultBondDenom, sdk.NewDec(1))
	highGasPrice := []sdk.DecCoin{stakePrice}
	s.ctx = s.ctx.WithMinGasPrices(highGasPrice)

	// Set IsCheckTx to true
	s.ctx = s.ctx.WithIsCheckTx(true)

	// antehandler errors with insufficient fees
	_, err = antehandler(s.ctx, tx, false)
	s.Require().NotNil(err, "Decorator should have errored on too low fee for local gasPrice")
	s.Require().Contains(err.Error(), "Base Fee+additional fee cannot be paid with fee value passed in: \"100000stake\", required: \"100100stake\" = \"100000stake\"(base-fee) +\"100stake\"(additional-fees): insufficient fee", "got wrong message")
}

// checkTx true, fees supplied that do not meet floor gas price requirement (floor gas price * gas wanted)
func (s *AnteTestSuite) TestEnsureFloorGasPriceNotMet() {
	err, antehandler := setUpApp(s, true, NHash, 0)
	pioconfig.SetProvenanceConfig(NHash, 1905)
	tx, _ := createTestTx(s, err, sdk.NewCoins(sdk.NewInt64Coin(NHash, 100000)))
	s.Require().NoError(err)
	// Set IsCheckTx to true
	s.ctx = s.ctx.WithIsCheckTx(true)
	s.ctx = s.ctx.WithChainID("test-chain")

	// antehandler errors with insufficient fees
	_, err = antehandler(s.ctx, tx, false)
	s.Require().NotNil(err, "Decorator should have errored on too low fee for local gasPrice")
	s.Require().Contains(err.Error(), "not enough fees based on floor gas price: \"1905nhash\"; required base fees >=\"190500000nhash\": Supplied fee was \"100000nhash\": insufficient fee", "got wrong message")
}

// checkTx true, fees supplied that do meet floor gas price requirement (floor gas price * gas wanted), and should not error.
func (s *AnteTestSuite) TestEnsureFloorGasPriceMet() {
	err, antehandler := setUpApp(s, true, NHash, 0)
	tx, _ := createTestTx(s, err, sdk.NewCoins(sdk.NewInt64Coin(sdk.DefaultBondDenom, 100000)))
	s.Require().NoError(err)
	// Set IsCheckTx to true
	s.ctx = s.ctx.WithIsCheckTx(true)
	s.ctx = s.ctx.WithChainID("test-chain")

	gasPrice := []sdk.DecCoin{sdk.NewDecCoinFromDec(NHash, sdk.NewDec(1905))}
	s.ctx = s.ctx.WithMinGasPrices(gasPrice)
	// antehandler does not error.
	_, err = antehandler(s.ctx, tx, false)
	s.Require().Nil(err, "Should not have errored")
}

// checkTx true, high min gas price(high enough so that additional fee in same denom tips it over,
// and this is what sets it apart from MempoolDecorator which has already been run)
func (s *AnteTestSuite) TestEnsureMempoolAndMsgFeesNoAdditionalFeesLowGas() {
	err, antehandler := setUpApp(s, true, NHash, 0)
	pioconfig.SetProvenanceConfig(NHash, 1905)
	tx, _ := createTestTx(s, err, sdk.NewCoins(sdk.NewInt64Coin(NHash, 100000)))
	s.Require().NoError(err)
	// Set IsCheckTx to true
	s.ctx = s.ctx.WithIsCheckTx(true)
	s.ctx = s.ctx.WithChainID("test-chain")

	// antehandler errors with insufficient fees
	_, err = antehandler(s.ctx, tx, false)
	s.Require().NotNil(err, "Decorator should have errored on too low fee for local gasPrice")
	s.Require().Contains(err.Error(), "not enough fees based on floor gas price: \"1905nhash\"; required base fees >=\"190500000nhash\": Supplied fee was \"100000nhash\": insufficient fee", "got wrong message")
}

// checkTx true, high min gas price irrespective of additional fees
func (s *AnteTestSuite) TestEnsureMempoolHighMinGasPrice() {
	pioconfig.SetProvenanceConfig(sdk.DefaultBondDenom, 0)
	err, antehandler := setUpApp(s, true, sdk.DefaultBondDenom, 100)
	tx, _ := createTestTx(s, err, sdk.NewCoins(sdk.NewInt64Coin(sdk.DefaultBondDenom, 100000)))
	s.Require().NoError(err)
	// Set high gas price so standard test fee fails
	stakePrice := sdk.NewDecCoinFromDec(sdk.DefaultBondDenom, sdk.NewDec(20000))
	highGasPrice := []sdk.DecCoin{stakePrice}
	s.ctx = s.ctx.WithMinGasPrices(highGasPrice)

	// Set IsCheckTx to true
	s.ctx = s.ctx.WithIsCheckTx(true)

	// antehandler errors with insufficient fees
	_, err = antehandler(s.ctx, tx, false)
	s.Require().NotNil(err, "Decorator should have errored on too low fee for local gasPrice")
	s.Require().Contains(err.Error(), "Base Fee+additional fee cannot be paid with fee value passed in: \"100000stake\", required: \"2000000100stake\" = \"2000000000stake\"(base-fee) +\"100stake\"(additional-fees): insufficient fee", "got wrong message")
}

func (s *AnteTestSuite) TestEnsureMempoolAndMsgFeesPass() {
	err, antehandler := setUpApp(s, true, sdk.DefaultBondDenom, 100)
	tx, acct1 := createTestTx(s, err, sdk.NewCoins(sdk.NewInt64Coin(sdk.DefaultBondDenom, 100100)))
	s.Require().NoError(err)

	// Set high gas price so standard test fee fails, gas price (1 stake)
	stakePrice := sdk.NewDecCoinFromDec(sdk.DefaultBondDenom, sdk.NewDec(1))
	highGasPrice := []sdk.DecCoin{stakePrice}
	s.ctx = s.ctx.WithMinGasPrices(highGasPrice)

	// Set IsCheckTx to true
	s.ctx = s.ctx.WithIsCheckTx(true)

	// antehandler errors with insufficient fees
	_, err = antehandler(s.ctx, tx, false)
	s.Require().NotNil(err, "Decorator should have errored on fee payer account not having enough balance.")
	s.Require().Contains(err.Error(), "fee payer account does not have enough balance to pay for \"100100stake\"", "got wrong message")

	s.Require().NoError(testutil.FundAccount(s.app.BankKeeper, s.ctx, acct1.GetAddress(), sdk.NewCoins(sdk.NewCoin(sdk.DefaultBondDenom, sdk.NewInt(100100)))))
	_, err = antehandler(s.ctx, tx, false)
	s.Require().Nil(err, "Decorator should not have errored.")
}

func (s *AnteTestSuite) TestEnsureMempoolAndMsgFees_AccountBalanceNotEnough() {
	err, antehandler := setUpApp(s, true, "hotdog", 100)
	// fibbing, I don't have hotdog to pay for it right now.
	tx, acct1 := createTestTx(s, err, sdk.NewCoins(sdk.NewInt64Coin(sdk.DefaultBondDenom, 100000), sdk.NewInt64Coin("hotdog", 100)))
	s.Require().NoError(err)

	// Set no hotdog balance, only stake balance
	s.Require().NoError(testutil.FundAccount(s.app.BankKeeper, s.ctx, acct1.GetAddress(), sdk.NewCoins(sdk.NewCoin(sdk.DefaultBondDenom, sdk.NewInt(100000)))))

	// antehandler errors with insufficient fees
	_, err = antehandler(s.ctx, tx, false)
	s.Require().NotNil(err, "Decorator should have errored on fee payer account not having enough balance.")
	s.Require().Contains(err.Error(), "fee payer account does not have enough balance to pay for \"100hotdog,100000stake\"", "got wrong message")
=======
func (s *AnteTestSuite) TestMsgFeesDecoratorNotEnoughForMsgFee() {
	antehandler := setUpApp(s, true, sdk.DefaultBondDenom, 100)
	tx, _ := createTestTx(s, sdk.NewCoins(sdk.NewInt64Coin(sdk.DefaultBondDenom, 100000)))
	ctx := s.ctx.WithChainID("test-chain")
>>>>>>> 19fb4c35

	_, err := antehandler(ctx, tx, false)
	// Example error: base fee + additional fee cannot be paid with provided fees: \"1nhash\", required: \"190500000nhash\" = \"190500000nhash\"(base-fee) + \"\"(additional-fees): insufficient fee: insufficient fee
	s.Require().Error(err, "antehandler")
	s.Assert().ErrorContains(err, `base fee + additional fee cannot be paid with provided fees: "100000stake"`)
	s.Assert().ErrorContains(err, `required: "100100stake"`)
	s.Assert().ErrorContains(err, `= "100000stake"(base-fee) + "100stake"(additional-fees)`)
	s.Assert().ErrorContains(err, "insufficient fee")
}

func (s *AnteTestSuite) TestMsgFeesDecoratorIgnoresMinGasPrice() {
	antehandler := setUpApp(s, true, sdk.DefaultBondDenom, 0)
	tx, _ := createTestTx(s, sdk.NewCoins(sdk.NewInt64Coin(sdk.DefaultBondDenom, 100000)))

	// Set gas price to 1,000,000 stake to make sure it's not being used in the handler.
	stakePrice := sdk.NewDecCoinFromDec(sdk.DefaultBondDenom, sdk.NewDec(1_000_000))
	highGasPrice := []sdk.DecCoin{stakePrice}
	ctx := s.ctx.WithMinGasPrices(highGasPrice).WithChainID("test-chain")

	_, err := antehandler(ctx, tx, false)
	s.Require().NoError(err, "antehandler")
}

<<<<<<< HEAD
// fee grantee incorrect
func (s *AnteTestSuite) TestEnsureMempoolAndMsgFeesPassFeeGrant_1() {
	pioconfig.SetProvenanceConfig(sdk.DefaultBondDenom, 0)
	err, antehandler := setUpApp(s, true, sdk.DefaultBondDenom, 100)
	s.Require().NoError(err, "should set up test app")

	// keys and addresses
	priv1, _, addr1 := testdata.KeyTestPubAddr()
	acct1 := s.app.AccountKeeper.NewAccountWithAddress(s.ctx, addr1)
	s.app.AccountKeeper.SetAccount(s.ctx, acct1)

	// fee granter account
	_, _, addr2 := testdata.KeyTestPubAddr()
	acct2 := s.app.AccountKeeper.NewAccountWithAddress(s.ctx, addr2)
	s.app.AccountKeeper.SetAccount(s.ctx, acct2)

	// msg and signatures
	msg := testdata.NewTestMsg(addr1)
	//add additional fee
	feeAmount := sdk.NewCoins(sdk.NewInt64Coin(sdk.DefaultBondDenom, 100100))
	gasLimit := testdata.NewTestGasLimit()

	s.Require().NoError(s.txBuilder.SetMsgs(msg))
	s.txBuilder.SetFeeAmount(feeAmount)
	s.txBuilder.SetGasLimit(gasLimit)
	//set fee grant
	// grant fee allowance from `addr1` to `addr2` // wrong grant
	err = s.app.FeeGrantKeeper.GrantAllowance(s.ctx, addr1, addr2, &feegrant.BasicAllowance{
		SpendLimit: sdk.NewCoins(sdk.NewInt64Coin(sdk.DefaultBondDenom, 100100)),
	})
	s.Require().NoError(err, "should setup free grant allowance for granted account")
	s.txBuilder.SetFeeGranter(acct2.GetAddress())
	privs, accNums, accSeqs := []cryptotypes.PrivKey{priv1}, []uint64{0}, []uint64{0}
	tx, err := s.CreateTestTx(privs, accNums, accSeqs, s.ctx.ChainID())
	s.Require().NoError(err)

	// Set high gas price so standard test fee fails, gas price (1 stake)
	stakePrice := sdk.NewDecCoinFromDec(sdk.DefaultBondDenom, sdk.NewDec(1))
	highGasPrice := []sdk.DecCoin{stakePrice}
	s.ctx = s.ctx.WithMinGasPrices(highGasPrice)

	// Set IsCheckTx to true
	s.ctx = s.ctx.WithIsCheckTx(true)
=======
func (s *AnteTestSuite) TestMsgFeesDecoratorFloorGasPriceNotMet() {
	antehandler := setUpApp(s, true, msgfeestypes.NhashDenom, 0)
	msgfeestypes.DefaultFloorGasPrice = sdk.NewInt64Coin(msgfeestypes.NhashDenom, 1905)
	reqFee := int64(1905 * s.NewTestGasLimit())
	feeCoins := sdk.NewCoins(sdk.NewInt64Coin(msgfeestypes.NhashDenom, reqFee-1))
	tx, _ := createTestTx(s, feeCoins)
	ctx := s.ctx.WithChainID("test-chain")
>>>>>>> 19fb4c35

	_, err := antehandler(ctx, tx, false)
	// Example error: base fee cannot be paid with provided fees: \"190499999nhash\", required: \"190500000nhash\" = \"190500000nhash\"(base-fee) + \"\"(additional-fees): insufficient fee: insufficient fee
	s.Require().Error(err, "antehandler")
	s.Assert().ErrorContains(err, fmt.Sprintf(`base fee cannot be paid with provided fees: "%s"`, feeCoins))
	s.Assert().ErrorContains(err, fmt.Sprintf(`required: "%dnhash"`, reqFee))
	s.Assert().ErrorContains(err, fmt.Sprintf(`= "%dnhash"(base-fee) + ""(additional-fees)`, reqFee))
	s.Assert().ErrorContains(err, "insufficient fee")
}

func (s *AnteTestSuite) TestMsgFeesDecoratorFloorGasPriceMet() {
	antehandler := setUpApp(s, true, msgfeestypes.NhashDenom, 0)
	tx, _ := createTestTx(s, sdk.NewCoins(sdk.NewInt64Coin(sdk.DefaultBondDenom, 100000)))
	ctx := s.ctx.WithChainID("test-chain")

	_, err := antehandler(ctx, tx, false)
	s.Require().NoError(err, "antehandler")
}

func (s *AnteTestSuite) TestMsgFeesDecoratorNonCheckTxPassesAllChecks() {
	antehandler := setUpApp(s, false, "bananas", 100)
	tx, _ := createTestTx(s, sdk.NewCoins(sdk.NewInt64Coin(sdk.DefaultBondDenom, 150), sdk.NewInt64Coin(msgfeestypes.NhashDenom, 88)))

	// antehandler should not error since we do not check anything in DeliverTx
	_, err := antehandler(s.ctx, tx, false)
	s.Require().NoError(err, "antehandler")
}

<<<<<<< HEAD
func (s *AnteTestSuite) TestEnsureMempoolAndMsgFees_1() {
	err, antehandler := setUpApp(s, true, sdk.DefaultBondDenom, 100)
	pioconfig.SetProvenanceConfig(sdk.DefaultBondDenom, 0)
	tx, acct1 := createTestTx(s, err, NewTestFeeAmountMultiple())
=======
func (s *AnteTestSuite) TestMsgFeesDecoratorSimulatingPassesAllChecks() {
	antehandler := setUpApp(s, true, "bananas", 100)
	tx, _ := createTestTx(s, sdk.NewCoins(sdk.NewInt64Coin(sdk.DefaultBondDenom, 150), sdk.NewInt64Coin(msgfeestypes.NhashDenom, 88)))
>>>>>>> 19fb4c35

	// antehandler should not error since we do not check anything in Simulate
	_, err := antehandler(s.ctx, tx, true)
	s.Require().NoError(err, "antehandler")
}

<<<<<<< HEAD
// wrong denom passed in, errors with insufficient fee
func (s *AnteTestSuite) TestEnsureMempoolAndMsgFees_2() {
	pioconfig.SetProvenanceConfig(sdk.DefaultBondDenom, 0)
	err, antehandler := setUpApp(s, false, NHash, 100)

	_, acct1 := createTestTx(s, err, NewTestFeeAmountMultiple())

	s.Require().NoError(testutil.FundAccount(s.app.BankKeeper, s.ctx, acct1.GetAddress(), sdk.NewCoins(sdk.NewCoin("steak", sdk.NewInt(10000)))), "should fund account for test setup")

	tx, _ := createTestTx(s, err, sdk.NewCoins(sdk.NewInt64Coin("steak", 10000)))
	_, err = antehandler(s.ctx, tx, false)
	s.Require().EqualError(err, "not enough fees; after deducting fees required,got: \"-100nhash,10000steak\", required additional fee: \"100nhash\": insufficient fee", "wrong error message")

	hashPrice := sdk.NewDecCoinFromDec(NHash, sdk.NewDec(100))
	lowGasPrice := []sdk.DecCoin{hashPrice}
	s.ctx = s.ctx.WithMinGasPrices(lowGasPrice)

	_, err = antehandler(s.ctx, tx, false)
	s.Require().NotNil(err, "Decorator should not have errored for insufficient additional fee")
	s.Require().EqualError(err, "not enough fees; after deducting fees required,got: \"-100nhash,10000steak\", required additional fee: \"100nhash\": insufficient fee", "wrong error message")
}

// additional fee denom as default base fee denom, fails because gas passed in * floor gas price (module param) exceeds fees passed in.
func (s *AnteTestSuite) TestEnsureMempoolAndMsgFees_3() {
	err, antehandler := setUpApp(s, false, NHash, 100)
	tx, acct1 := createTestTx(s, err, sdk.NewCoins(sdk.NewInt64Coin(NHash, 10000)))
	s.ctx = s.ctx.WithChainID("test-chain")
	params := s.app.MsgFeesKeeper.GetParams(s.ctx)
	params.FloorGasPrice = sdk.NewInt64Coin(NHash, 1905)
	s.app.MsgFeesKeeper.SetParams(s.ctx, params)
	_, err = antehandler(s.ctx, tx, false)
	s.Require().NoError(testutil.FundAccount(s.app.BankKeeper, s.ctx, acct1.GetAddress(), sdk.NewCoins(sdk.NewCoin(NHash, sdk.NewInt(10000)))))
	s.Require().NotNil(err, "Decorator should not have errored for insufficient additional fee")
	// TODO revisit this
	s.Require().Contains(err.Error(), "not enough fees based on floor gas price: \"1905nhash\"; after deducting (total fee supplied fees - additional fees(\"100nhash\")) required base fees >=\"190500000nhash\": Supplied fee was \"9900nhash\": insufficient fee", "wrong error message")
}

// additional fee same denom as default base fee denom, fails because of insufficient fee and then passes when enough fee is present.
func (s *AnteTestSuite) TestEnsureMempoolAndMsgFees_4() {
	err, antehandler := setUpApp(s, false, NHash, 100)
	tx, acct1 := createTestTx(s, err, sdk.NewCoins(sdk.NewInt64Coin(NHash, 190500200)))
	s.Require().NoError(testutil.FundAccount(s.app.BankKeeper, s.ctx, acct1.GetAddress(), sdk.NewCoins(sdk.NewCoin(NHash, sdk.NewInt(190500100)))))
	_, err = antehandler(s.ctx, tx, false)
	s.Require().NotNil(err, "Decorator should not have errored for insufficient additional fee")
	s.Require().Contains(err.Error(), "fee payer account does not have enough balance to pay for \"190500200nhash\"", "wrong error message")
	// add some nhash
	s.Require().NoError(testutil.FundAccount(s.app.BankKeeper, s.ctx, acct1.GetAddress(), sdk.NewCoins(sdk.NewCoin(NHash, sdk.NewInt(100)))))
	_, err = antehandler(s.ctx, tx, false)
	s.Require().Nil(err, "Decorator should not have errored for insufficient additional fee")
}

// additional fee same denom as default base fee denom, fails because of insufficient fee and then passes when enough fee is present.
func (s *AnteTestSuite) TestEnsureMempoolAndMsgFees_5() {
	err, antehandler := setUpApp(s, false, sdk.DefaultBondDenom, 100)
	tx, acct1 := createTestTx(s, err, sdk.NewCoins(sdk.NewInt64Coin(NHash, 190500200)))
	s.Require().NoError(testutil.FundAccount(s.app.BankKeeper, s.ctx, acct1.GetAddress(), sdk.NewCoins(sdk.NewCoin(NHash, sdk.NewInt(190500100)))))
	_, err = antehandler(s.ctx, tx, false)
	s.Require().NotNil(err, "Decorator should not have errored for insufficient additional fee")
	s.Require().Contains(err.Error(), "not enough fees; after deducting fees required,got: \"190500200nhash,-100stake\", required additional fee: \"100stake\"", "wrong error message")
}

// checkTx true, but additional fee not provided
func (s *AnteTestSuite) TestEnsureMempoolAndMsgFees_6() {
	err, antehandler := setUpApp(s, true, sdk.DefaultBondDenom, 100)
	tx, acct1 := createTestTx(s, err, sdk.NewCoins(sdk.NewInt64Coin(NHash, 190500200)))
	s.Require().NoError(testutil.FundAccount(s.app.BankKeeper, s.ctx, acct1.GetAddress(), sdk.NewCoins(sdk.NewCoin(NHash, sdk.NewInt(190500100)))))
	hashPrice := sdk.NewDecCoinFromDec(NHash, sdk.NewDec(1))
	highGasPrice := []sdk.DecCoin{hashPrice}
	s.ctx = s.ctx.WithMinGasPrices(highGasPrice)
	_, err = antehandler(s.ctx, tx, false)
	s.Require().NotNil(err, "Decorator should not have errored for insufficient additional fee")
	s.Require().Contains(err.Error(), "not enough fees; after deducting fees required,got: \"190500200nhash,-100stake\", required fees: \"100000nhash,100stake\" = \"100000nhash\"(base-fee) +\"100stake\"(additional-fees): insufficient fee: insufficient fee", "wrong error message")
=======
func (s *AnteTestSuite) TestMsgFeesDecoratorWrongDenomOnlyMsg() {
	antehandler := setUpApp(s, true, msgfeestypes.NhashDenom, 100)
	msgfeestypes.DefaultFloorGasPrice = sdk.NewInt64Coin(sdk.DefaultBondDenom, 0)
	tx, _ := createTestTx(s, sdk.NewCoins(sdk.NewInt64Coin("steak", 10000)))
	ctx := s.ctx.WithChainID("test-chain")

	_, err := antehandler(ctx, tx, false)
	// Example error: base fee + additional fee cannot be paid with provided fees: "10000steak", required: "100nhash" = ""(base-fee) + "100nhash"(additional-fees): insufficient fee: insufficient fee
	s.Require().Error(err, "antehandler")
	s.Assert().ErrorContains(err, `base fee + additional fee cannot be paid with provided fees: "10000steak"`)
	s.Assert().ErrorContains(err, `required: "100nhash"`)
	s.Assert().ErrorContains(err, `= ""(base-fee) + "100nhash"(additional-fees)`)
	s.Assert().ErrorContains(err, `insufficient fee`)
}

func (s *AnteTestSuite) TestMsgFeesDecoratorFloorFromParams() {
	antehandler := setUpApp(s, true, msgfeestypes.NhashDenom, 100)
	tx, _ := createTestTx(s, sdk.NewCoins(sdk.NewInt64Coin(msgfeestypes.NhashDenom, 10000)))
	ctx := s.ctx.WithChainID("test-chain")
	params := s.app.MsgFeesKeeper.GetParams(ctx)
	params.FloorGasPrice = sdk.NewInt64Coin(msgfeestypes.NhashDenom, 1905)
	s.app.MsgFeesKeeper.SetParams(ctx, params)
>>>>>>> 19fb4c35

	_, err := antehandler(ctx, tx, false)
	// Example error: base fee + additional fee cannot be paid with provided fees: "10000nhash", required: "190500100nhash" = "190500000nhash"(base-fee) + "100nhash"(additional-fees): insufficient fee: insufficient fee
	s.Require().Error(err, "antehandler")
	s.Assert().ErrorContains(err, `base fee + additional fee cannot be paid with provided fees: "10000nhash"`)
	s.Assert().ErrorContains(err, `required: "190500100nhash"`)
	s.Assert().ErrorContains(err, `= "190500000nhash"(base-fee) + "100nhash"(additional-fees)`)
	s.Assert().ErrorContains(err, `insufficient fee`)
}

<<<<<<< HEAD
func (s *AnteTestSuite) TestCalculateAdditionalFeesToBePaid() {
	err, _ := setUpApp(s, false, sdk.DefaultBondDenom, 100)
	s.Require().NoError(err)
	params := s.app.MsgFeesKeeper.GetParams(s.ctx)
	params.ConversionFeeDenom = NHash
	s.app.MsgFeesKeeper.SetParams(s.ctx, params)
	someAddress := s.clientCtx.FromAddress
	recipient1 := "recipient1"
	recipient2 := "recipient2"
	sendTypeURL := sdk.MsgTypeURL(&banktypes.MsgSend{})
	assessFeeTypeURL := sdk.MsgTypeURL(&msgfeestypes.MsgAssessCustomMsgFeeRequest{})
	oneHash := sdk.NewInt64Coin(NHash, 1_000_000_000)
	twoHash := sdk.NewInt64Coin(NHash, 2_000_000_000)
	msgSend := banktypes.NewMsgSend(someAddress, someAddress, sdk.NewCoins(oneHash))
	assessFeeWithRecipient1 := msgfeestypes.NewMsgAssessCustomMsgFeeRequest("", oneHash, recipient1, someAddress.String())
	assessFeeWithRecipient2 := msgfeestypes.NewMsgAssessCustomMsgFeeRequest("", oneHash, recipient2, someAddress.String())
	assessFeeWithoutRecipient := msgfeestypes.NewMsgAssessCustomMsgFeeRequest("", oneHash, "", someAddress.String())
	s.app.MsgFeesKeeper.SetMsgFee(s.ctx, msgfeestypes.NewMsgFee(sendTypeURL, oneHash, "", msgfeestypes.DefaultMsgFeeBips))

	type RecipientDistribution struct {
		recipient string
		amount    sdk.Coin
	}

	testCases := []struct {
		name                         string
		msgs                         []sdk.Msg
		expectedTotalAdditionalFees  sdk.Coins
		expectedAdditionalModuleFees sdk.Coins
		expectedRecipients           []RecipientDistribution
		addAdditionalMsgFee          msgfeestypes.MsgFee
		expectErrMsg                 string
	}{
		{
			"should calculate single msg with fee and no recipients",
			[]sdk.Msg{msgSend},
			sdk.NewCoins(oneHash),
			sdk.NewCoins(oneHash),
			[]RecipientDistribution{},
			msgfeestypes.MsgFee{},
			"",
		},
		{
			"should calculate two msgs with fee and no recipients",
			[]sdk.Msg{msgSend, msgSend},
			sdk.NewCoins(twoHash),
			sdk.NewCoins(twoHash),
			[]RecipientDistribution{},
			msgfeestypes.MsgFee{},
			"",
		},
		{
			"should calculate single msg with fee and an assess msg with no recipients (all fees should go to fee module)",
			[]sdk.Msg{
				msgSend,
				&assessFeeWithoutRecipient,
			},
			sdk.NewCoins(twoHash),
			sdk.NewCoins(twoHash),
			[]RecipientDistribution{},
			msgfeestypes.MsgFee{},
			"",
		},
		{
			"should calculate single msg with fee and single recipient which claims half the fee",
			[]sdk.Msg{
				msgSend,
				&assessFeeWithRecipient1,
			},
			sdk.NewCoins(twoHash),
			sdk.NewCoins(sdk.NewInt64Coin(NHash, 1_500_000_000)),
			[]RecipientDistribution{
				{
					amount:    sdk.NewInt64Coin(NHash, 500_000_000),
					recipient: recipient1,
				},
			},
			msgfeestypes.MsgFee{},
			"",
		},
		{
			"should calculate single msg with fee and assess fee msgs with two recipients which claims half the fee each",
			[]sdk.Msg{
				msgSend,
				&assessFeeWithRecipient1,
				&assessFeeWithRecipient2,
			},
			sdk.NewCoins(sdk.NewInt64Coin(NHash, 3_000_000_000)),
			sdk.NewCoins(twoHash),
			[]RecipientDistribution{
				{
					amount:    sdk.NewInt64Coin(NHash, 500_000_000),
					recipient: recipient1,
				},
				{
					amount:    sdk.NewInt64Coin(NHash, 500_000_000),
					recipient: recipient2,
				},
			},
			msgfeestypes.MsgFee{},
			"",
		},
		{
			"should calculate single msg with fee, a assess fee msg that has a msg fee without a recipient",
			[]sdk.Msg{
				msgSend,
				&assessFeeWithoutRecipient,
			},
			sdk.NewCoins(sdk.NewInt64Coin(NHash, 3_000_000_000)),
			sdk.NewCoins(sdk.NewInt64Coin(NHash, 3_000_000_000)),
			[]RecipientDistribution{},
			msgfeestypes.NewMsgFee(assessFeeTypeURL, oneHash, "", msgfeestypes.DefaultMsgFeeBips),
			"",
		},
		{
			"should calculate single msg with fee, a assess fee msg that has a msg fee with a recipient which claims half the fee",
			[]sdk.Msg{
				msgSend,
				&assessFeeWithRecipient1,
			},
			sdk.NewCoins(sdk.NewInt64Coin(NHash, 3_000_000_000)),
			sdk.NewCoins(sdk.NewInt64Coin(NHash, 2_500_000_000)),
			[]RecipientDistribution{
				{
					amount:    sdk.NewInt64Coin(NHash, 500_000_000),
					recipient: recipient1,
				},
			},
			msgfeestypes.NewMsgFee(assessFeeTypeURL, oneHash, "", msgfeestypes.DefaultMsgFeeBips),
			"",
		},
	}

	for _, tc := range testCases {
		tc := tc

		s.Run(tc.name, func() {
			if len(tc.addAdditionalMsgFee.MsgTypeUrl) != 0 {
				s.app.MsgFeesKeeper.SetMsgFee(s.ctx, tc.addAdditionalMsgFee)
			}
			result, err := antewrapper.CalculateAdditionalFeesToBePaid(s.ctx, s.app.MsgFeesKeeper, tc.msgs...)
			if len(tc.expectErrMsg) == 0 {
				s.Require().NoError(err, "should calculate additional fee charges")
				s.Assert().Equal(tc.expectedTotalAdditionalFees, result.TotalAdditionalFees, "should have total additional fee amount equal to sum of msg fees and assess fee")
				s.Assert().Equal(tc.expectedAdditionalModuleFees, result.AdditionalModuleFees, "should send total of additional fee amount that is distributed to fee module account")
				s.Assert().Equal(len(tc.expectedRecipients), len(result.RecipientDistributions), "should contain all recipients that get a split of fee")
				for _, rd := range tc.expectedRecipients {
					s.Assert().Equal(rd.amount, result.RecipientDistributions[rd.recipient], "should have allocated proper funds to recipient")
				}
			}
		})
	}

}

func (s *AnteTestSuite) TestCalculateDistributions() {
	testCases := []struct {
		name                                string
		recipient                           string
		additionalFee                       sdk.Coin
		basisPoints                         uint32
		msgFeesDistribution                 antewrapper.MsgFeesDistribution
		expectedAdditionalModuleFees        sdk.Coins
		expectedTotalAdditionalFees         sdk.Coins
		expectedTotalRecipientDistributions map[string]sdk.Coin
		expectErrMsg                        string
	}{
		{
			"should calculate distributions without a recipient",
			"",
			sdk.NewInt64Coin(sdk.DefaultBondDenom, 1_000),
			5_000,
			antewrapper.MsgFeesDistribution{},
			sdk.NewCoins(sdk.NewInt64Coin(sdk.DefaultBondDenom, 1_000)),
			sdk.NewCoins(sdk.NewInt64Coin(sdk.DefaultBondDenom, 1_000)),
			make(map[string]sdk.Coin),
			"",
		},
		{
			"should fail to calculate distributions, recipient with invalid bip amount passed in (0 - 10,000 are valid)",
			"cosmos1depk54cuajgkzea6zpgkq36tnjwdzv4afc3d27",
			sdk.NewInt64Coin(sdk.DefaultBondDenom, 1_000),
			10_001,
			antewrapper.MsgFeesDistribution{},
			sdk.NewCoins(),
			sdk.NewCoins(),
			make(map[string]sdk.Coin),
			"invalid: 10001: invalid bips amount",
		},
		{
			"should calculate distributions with a recipient and valid bips",
			"cosmos1depk54cuajgkzea6zpgkq36tnjwdzv4afc3d27",
			sdk.NewInt64Coin(sdk.DefaultBondDenom, 1_000),
			5_000,
			antewrapper.MsgFeesDistribution{
				RecipientDistributions: make(map[string]sdk.Coin),
			},
			sdk.NewCoins(sdk.NewInt64Coin(sdk.DefaultBondDenom, 500)),
			sdk.NewCoins(sdk.NewInt64Coin(sdk.DefaultBondDenom, 1_000)),
			map[string]sdk.Coin{"cosmos1depk54cuajgkzea6zpgkq36tnjwdzv4afc3d27": sdk.NewInt64Coin(sdk.DefaultBondDenom, 500)},
			"",
		},
	}

	for _, tc := range testCases {
		tc := tc

		s.Run(tc.name, func() {
			err := antewrapper.CalculateDistributions(tc.recipient, tc.additionalFee, tc.basisPoints, &tc.msgFeesDistribution)
			if len(tc.expectErrMsg) == 0 {
				s.Require().NoError(err, "should calculate additional fee charges")
				s.Assert().True(tc.expectedAdditionalModuleFees.IsEqual(tc.msgFeesDistribution.AdditionalModuleFees), "Additional Module Fees should be equal %v : %v", tc.expectedAdditionalModuleFees, tc.msgFeesDistribution.AdditionalModuleFees)
				s.Assert().True(tc.expectedTotalAdditionalFees.IsEqual(tc.msgFeesDistribution.TotalAdditionalFees), "Total Additional Fees should be equal %v : %v", tc.expectedTotalAdditionalFees, tc.msgFeesDistribution.TotalAdditionalFees)
				s.Assert().True(tc.expectedTotalRecipientDistributions[tc.recipient].IsEqual(tc.msgFeesDistribution.RecipientDistributions[tc.recipient]), "Recipient Distributions are not equal %v : %v", tc.expectedTotalRecipientDistributions[tc.recipient], tc.msgFeesDistribution.RecipientDistributions[tc.recipient])
			} else {
				s.Require().EqualError(err, tc.expectErrMsg)
			}
		})
	}
=======
func (s *AnteTestSuite) TestMsgFeesDecoratorWrongDenom() {
	antehandler := setUpApp(s, true, sdk.DefaultBondDenom, 100)
	tx, _ := createTestTx(s, sdk.NewCoins(sdk.NewInt64Coin(msgfeestypes.NhashDenom, 190500200)))
	ctx := s.ctx.WithChainID("test-chain")
>>>>>>> 19fb4c35

	_, err := antehandler(ctx, tx, false)
	// Example error: base fee + additional fee cannot be paid with provided fees: "190500200nhash", required: "100100stake" = "100000stake"(base-fee) + "100stake"(additional-fees): insufficient fee: insufficient fee
	s.Require().Error(err, "antehandler")
	s.Assert().ErrorContains(err, `base fee + additional fee cannot be paid with provided fees: "190500200nhash"`)
	s.Assert().ErrorContains(err, `required: "100100stake"`)
	s.Assert().ErrorContains(err, `= "100000stake"(base-fee) + "100stake"(additional-fees)`)
	s.Assert().ErrorContains(err, `insufficient fee`)
}

func createTestTx(s *AnteTestSuite, feeAmount sdk.Coins) (signing.Tx, types.AccountI) {
	// keys and addresses
	priv1, _, addr1 := testdata.KeyTestPubAddr()
	acct1 := s.app.AccountKeeper.NewAccountWithAddress(s.ctx, addr1)
	s.app.AccountKeeper.SetAccount(s.ctx, acct1)

	// msg and signatures
	msg := testdata.NewTestMsg(addr1)
	gasLimit := s.NewTestGasLimit()
	s.Require().NoError(s.txBuilder.SetMsgs(msg))
	s.txBuilder.SetFeeAmount(feeAmount)
	s.txBuilder.SetGasLimit(gasLimit)

	privs, accNums, accSeqs := []cryptotypes.PrivKey{priv1}, []uint64{0}, []uint64{0}

	tx, err := s.CreateTestTx(privs, accNums, accSeqs, s.ctx.ChainID())
	s.Require().NoError(err, "CreateTestTx")
	return tx, acct1
}

func setUpApp(s *AnteTestSuite, checkTx bool, additionalFeeCoinDenom string, additionalFeeCoinAmt int64) sdk.AnteHandler {
	s.SetupTest(checkTx) // setup
	s.txBuilder = s.clientCtx.TxConfig.NewTxBuilder()
	// create fee in stake
	if additionalFeeCoinAmt != 0 {
		newCoin := sdk.NewInt64Coin(additionalFeeCoinDenom, additionalFeeCoinAmt)
		err := s.CreateMsgFee(newCoin, &testdata.TestMsg{})
		s.Require().NoError(err, "CreateMsgFee")
	}
	// setup NewMsgFeesDecorator
	mfd := antewrapper.NewMsgFeesDecorator(s.app.MsgFeesKeeper)
	antehandler := sdk.ChainAnteDecorators(mfd)
	return antehandler
}<|MERGE_RESOLUTION|>--- conflicted
+++ resolved
@@ -2,6 +2,7 @@
 
 import (
 	"fmt"
+	"github.com/provenance-io/provenance/internal/pioconfig"
 
 	cryptotypes "github.com/cosmos/cosmos-sdk/crypto/types"
 	"github.com/cosmos/cosmos-sdk/testutil/testdata"
@@ -9,7 +10,6 @@
 	"github.com/cosmos/cosmos-sdk/x/auth/signing"
 	"github.com/cosmos/cosmos-sdk/x/auth/types"
 	"github.com/provenance-io/provenance/internal/antewrapper"
-	"github.com/provenance-io/provenance/internal/pioconfig"
 	msgfeestypes "github.com/provenance-io/provenance/x/msgfees/types"
 )
 
@@ -17,140 +17,12 @@
 	NHash = "nhash"
 )
 
-<<<<<<< HEAD
 // These tests are kicked off by TestAnteTestSuite in testutil_test.go
-// checkTx true, high min gas price(high enough so that additional fee in same denom tips it over,
-// and this is what sets it apart from MempoolDecorator which has already been run)
-func (s *AnteTestSuite) TestEnsureMempoolAndMsgFees() {
-	err, antehandler := setUpApp(s, true, sdk.DefaultBondDenom, 100)
-	tx, _ := createTestTx(s, err, sdk.NewCoins(sdk.NewInt64Coin(sdk.DefaultBondDenom, 100000)))
-	s.Require().NoError(err)
 
-	// Set gas price (1 stake)
-	stakePrice := sdk.NewDecCoinFromDec(sdk.DefaultBondDenom, sdk.NewDec(1))
-	highGasPrice := []sdk.DecCoin{stakePrice}
-	s.ctx = s.ctx.WithMinGasPrices(highGasPrice)
-
-	// Set IsCheckTx to true
-	s.ctx = s.ctx.WithIsCheckTx(true)
-
-	// antehandler errors with insufficient fees
-	_, err = antehandler(s.ctx, tx, false)
-	s.Require().NotNil(err, "Decorator should have errored on too low fee for local gasPrice")
-	s.Require().Contains(err.Error(), "Base Fee+additional fee cannot be paid with fee value passed in: \"100000stake\", required: \"100100stake\" = \"100000stake\"(base-fee) +\"100stake\"(additional-fees): insufficient fee", "got wrong message")
-}
-
-// checkTx true, fees supplied that do not meet floor gas price requirement (floor gas price * gas wanted)
-func (s *AnteTestSuite) TestEnsureFloorGasPriceNotMet() {
-	err, antehandler := setUpApp(s, true, NHash, 0)
-	pioconfig.SetProvenanceConfig(NHash, 1905)
-	tx, _ := createTestTx(s, err, sdk.NewCoins(sdk.NewInt64Coin(NHash, 100000)))
-	s.Require().NoError(err)
-	// Set IsCheckTx to true
-	s.ctx = s.ctx.WithIsCheckTx(true)
-	s.ctx = s.ctx.WithChainID("test-chain")
-
-	// antehandler errors with insufficient fees
-	_, err = antehandler(s.ctx, tx, false)
-	s.Require().NotNil(err, "Decorator should have errored on too low fee for local gasPrice")
-	s.Require().Contains(err.Error(), "not enough fees based on floor gas price: \"1905nhash\"; required base fees >=\"190500000nhash\": Supplied fee was \"100000nhash\": insufficient fee", "got wrong message")
-}
-
-// checkTx true, fees supplied that do meet floor gas price requirement (floor gas price * gas wanted), and should not error.
-func (s *AnteTestSuite) TestEnsureFloorGasPriceMet() {
-	err, antehandler := setUpApp(s, true, NHash, 0)
-	tx, _ := createTestTx(s, err, sdk.NewCoins(sdk.NewInt64Coin(sdk.DefaultBondDenom, 100000)))
-	s.Require().NoError(err)
-	// Set IsCheckTx to true
-	s.ctx = s.ctx.WithIsCheckTx(true)
-	s.ctx = s.ctx.WithChainID("test-chain")
-
-	gasPrice := []sdk.DecCoin{sdk.NewDecCoinFromDec(NHash, sdk.NewDec(1905))}
-	s.ctx = s.ctx.WithMinGasPrices(gasPrice)
-	// antehandler does not error.
-	_, err = antehandler(s.ctx, tx, false)
-	s.Require().Nil(err, "Should not have errored")
-}
-
-// checkTx true, high min gas price(high enough so that additional fee in same denom tips it over,
-// and this is what sets it apart from MempoolDecorator which has already been run)
-func (s *AnteTestSuite) TestEnsureMempoolAndMsgFeesNoAdditionalFeesLowGas() {
-	err, antehandler := setUpApp(s, true, NHash, 0)
-	pioconfig.SetProvenanceConfig(NHash, 1905)
-	tx, _ := createTestTx(s, err, sdk.NewCoins(sdk.NewInt64Coin(NHash, 100000)))
-	s.Require().NoError(err)
-	// Set IsCheckTx to true
-	s.ctx = s.ctx.WithIsCheckTx(true)
-	s.ctx = s.ctx.WithChainID("test-chain")
-
-	// antehandler errors with insufficient fees
-	_, err = antehandler(s.ctx, tx, false)
-	s.Require().NotNil(err, "Decorator should have errored on too low fee for local gasPrice")
-	s.Require().Contains(err.Error(), "not enough fees based on floor gas price: \"1905nhash\"; required base fees >=\"190500000nhash\": Supplied fee was \"100000nhash\": insufficient fee", "got wrong message")
-}
-
-// checkTx true, high min gas price irrespective of additional fees
-func (s *AnteTestSuite) TestEnsureMempoolHighMinGasPrice() {
-	pioconfig.SetProvenanceConfig(sdk.DefaultBondDenom, 0)
-	err, antehandler := setUpApp(s, true, sdk.DefaultBondDenom, 100)
-	tx, _ := createTestTx(s, err, sdk.NewCoins(sdk.NewInt64Coin(sdk.DefaultBondDenom, 100000)))
-	s.Require().NoError(err)
-	// Set high gas price so standard test fee fails
-	stakePrice := sdk.NewDecCoinFromDec(sdk.DefaultBondDenom, sdk.NewDec(20000))
-	highGasPrice := []sdk.DecCoin{stakePrice}
-	s.ctx = s.ctx.WithMinGasPrices(highGasPrice)
-
-	// Set IsCheckTx to true
-	s.ctx = s.ctx.WithIsCheckTx(true)
-
-	// antehandler errors with insufficient fees
-	_, err = antehandler(s.ctx, tx, false)
-	s.Require().NotNil(err, "Decorator should have errored on too low fee for local gasPrice")
-	s.Require().Contains(err.Error(), "Base Fee+additional fee cannot be paid with fee value passed in: \"100000stake\", required: \"2000000100stake\" = \"2000000000stake\"(base-fee) +\"100stake\"(additional-fees): insufficient fee", "got wrong message")
-}
-
-func (s *AnteTestSuite) TestEnsureMempoolAndMsgFeesPass() {
-	err, antehandler := setUpApp(s, true, sdk.DefaultBondDenom, 100)
-	tx, acct1 := createTestTx(s, err, sdk.NewCoins(sdk.NewInt64Coin(sdk.DefaultBondDenom, 100100)))
-	s.Require().NoError(err)
-
-	// Set high gas price so standard test fee fails, gas price (1 stake)
-	stakePrice := sdk.NewDecCoinFromDec(sdk.DefaultBondDenom, sdk.NewDec(1))
-	highGasPrice := []sdk.DecCoin{stakePrice}
-	s.ctx = s.ctx.WithMinGasPrices(highGasPrice)
-
-	// Set IsCheckTx to true
-	s.ctx = s.ctx.WithIsCheckTx(true)
-
-	// antehandler errors with insufficient fees
-	_, err = antehandler(s.ctx, tx, false)
-	s.Require().NotNil(err, "Decorator should have errored on fee payer account not having enough balance.")
-	s.Require().Contains(err.Error(), "fee payer account does not have enough balance to pay for \"100100stake\"", "got wrong message")
-
-	s.Require().NoError(testutil.FundAccount(s.app.BankKeeper, s.ctx, acct1.GetAddress(), sdk.NewCoins(sdk.NewCoin(sdk.DefaultBondDenom, sdk.NewInt(100100)))))
-	_, err = antehandler(s.ctx, tx, false)
-	s.Require().Nil(err, "Decorator should not have errored.")
-}
-
-func (s *AnteTestSuite) TestEnsureMempoolAndMsgFees_AccountBalanceNotEnough() {
-	err, antehandler := setUpApp(s, true, "hotdog", 100)
-	// fibbing, I don't have hotdog to pay for it right now.
-	tx, acct1 := createTestTx(s, err, sdk.NewCoins(sdk.NewInt64Coin(sdk.DefaultBondDenom, 100000), sdk.NewInt64Coin("hotdog", 100)))
-	s.Require().NoError(err)
-
-	// Set no hotdog balance, only stake balance
-	s.Require().NoError(testutil.FundAccount(s.app.BankKeeper, s.ctx, acct1.GetAddress(), sdk.NewCoins(sdk.NewCoin(sdk.DefaultBondDenom, sdk.NewInt(100000)))))
-
-	// antehandler errors with insufficient fees
-	_, err = antehandler(s.ctx, tx, false)
-	s.Require().NotNil(err, "Decorator should have errored on fee payer account not having enough balance.")
-	s.Require().Contains(err.Error(), "fee payer account does not have enough balance to pay for \"100hotdog,100000stake\"", "got wrong message")
-=======
 func (s *AnteTestSuite) TestMsgFeesDecoratorNotEnoughForMsgFee() {
 	antehandler := setUpApp(s, true, sdk.DefaultBondDenom, 100)
 	tx, _ := createTestTx(s, sdk.NewCoins(sdk.NewInt64Coin(sdk.DefaultBondDenom, 100000)))
 	ctx := s.ctx.WithChainID("test-chain")
->>>>>>> 19fb4c35
 
 	_, err := antehandler(ctx, tx, false)
 	// Example error: base fee + additional fee cannot be paid with provided fees: \"1nhash\", required: \"190500000nhash\" = \"190500000nhash\"(base-fee) + \"\"(additional-fees): insufficient fee: insufficient fee
@@ -174,59 +46,14 @@
 	s.Require().NoError(err, "antehandler")
 }
 
-<<<<<<< HEAD
-// fee grantee incorrect
-func (s *AnteTestSuite) TestEnsureMempoolAndMsgFeesPassFeeGrant_1() {
-	pioconfig.SetProvenanceConfig(sdk.DefaultBondDenom, 0)
-	err, antehandler := setUpApp(s, true, sdk.DefaultBondDenom, 100)
-	s.Require().NoError(err, "should set up test app")
-
-	// keys and addresses
-	priv1, _, addr1 := testdata.KeyTestPubAddr()
-	acct1 := s.app.AccountKeeper.NewAccountWithAddress(s.ctx, addr1)
-	s.app.AccountKeeper.SetAccount(s.ctx, acct1)
-
-	// fee granter account
-	_, _, addr2 := testdata.KeyTestPubAddr()
-	acct2 := s.app.AccountKeeper.NewAccountWithAddress(s.ctx, addr2)
-	s.app.AccountKeeper.SetAccount(s.ctx, acct2)
-
-	// msg and signatures
-	msg := testdata.NewTestMsg(addr1)
-	//add additional fee
-	feeAmount := sdk.NewCoins(sdk.NewInt64Coin(sdk.DefaultBondDenom, 100100))
-	gasLimit := testdata.NewTestGasLimit()
-
-	s.Require().NoError(s.txBuilder.SetMsgs(msg))
-	s.txBuilder.SetFeeAmount(feeAmount)
-	s.txBuilder.SetGasLimit(gasLimit)
-	//set fee grant
-	// grant fee allowance from `addr1` to `addr2` // wrong grant
-	err = s.app.FeeGrantKeeper.GrantAllowance(s.ctx, addr1, addr2, &feegrant.BasicAllowance{
-		SpendLimit: sdk.NewCoins(sdk.NewInt64Coin(sdk.DefaultBondDenom, 100100)),
-	})
-	s.Require().NoError(err, "should setup free grant allowance for granted account")
-	s.txBuilder.SetFeeGranter(acct2.GetAddress())
-	privs, accNums, accSeqs := []cryptotypes.PrivKey{priv1}, []uint64{0}, []uint64{0}
-	tx, err := s.CreateTestTx(privs, accNums, accSeqs, s.ctx.ChainID())
-	s.Require().NoError(err)
-
-	// Set high gas price so standard test fee fails, gas price (1 stake)
-	stakePrice := sdk.NewDecCoinFromDec(sdk.DefaultBondDenom, sdk.NewDec(1))
-	highGasPrice := []sdk.DecCoin{stakePrice}
-	s.ctx = s.ctx.WithMinGasPrices(highGasPrice)
-
-	// Set IsCheckTx to true
-	s.ctx = s.ctx.WithIsCheckTx(true)
-=======
 func (s *AnteTestSuite) TestMsgFeesDecoratorFloorGasPriceNotMet() {
-	antehandler := setUpApp(s, true, msgfeestypes.NhashDenom, 0)
-	msgfeestypes.DefaultFloorGasPrice = sdk.NewInt64Coin(msgfeestypes.NhashDenom, 1905)
+	antehandler := setUpApp(s, true, NHash, 0)
+	pioconfig.SetProvenanceConfig(NHash, 1905)
+	msgfeestypes.DefaultFloorGasPrice()
 	reqFee := int64(1905 * s.NewTestGasLimit())
-	feeCoins := sdk.NewCoins(sdk.NewInt64Coin(msgfeestypes.NhashDenom, reqFee-1))
+	feeCoins := sdk.NewCoins(sdk.NewInt64Coin(NHash, reqFee-1))
 	tx, _ := createTestTx(s, feeCoins)
 	ctx := s.ctx.WithChainID("test-chain")
->>>>>>> 19fb4c35
 
 	_, err := antehandler(ctx, tx, false)
 	// Example error: base fee cannot be paid with provided fees: \"190499999nhash\", required: \"190500000nhash\" = \"190500000nhash\"(base-fee) + \"\"(additional-fees): insufficient fee: insufficient fee
@@ -238,7 +65,7 @@
 }
 
 func (s *AnteTestSuite) TestMsgFeesDecoratorFloorGasPriceMet() {
-	antehandler := setUpApp(s, true, msgfeestypes.NhashDenom, 0)
+	antehandler := setUpApp(s, true, NHash, 0)
 	tx, _ := createTestTx(s, sdk.NewCoins(sdk.NewInt64Coin(sdk.DefaultBondDenom, 100000)))
 	ctx := s.ctx.WithChainID("test-chain")
 
@@ -248,106 +75,26 @@
 
 func (s *AnteTestSuite) TestMsgFeesDecoratorNonCheckTxPassesAllChecks() {
 	antehandler := setUpApp(s, false, "bananas", 100)
-	tx, _ := createTestTx(s, sdk.NewCoins(sdk.NewInt64Coin(sdk.DefaultBondDenom, 150), sdk.NewInt64Coin(msgfeestypes.NhashDenom, 88)))
+	tx, _ := createTestTx(s, sdk.NewCoins(sdk.NewInt64Coin(sdk.DefaultBondDenom, 150), sdk.NewInt64Coin(NHash, 88)))
 
 	// antehandler should not error since we do not check anything in DeliverTx
 	_, err := antehandler(s.ctx, tx, false)
 	s.Require().NoError(err, "antehandler")
 }
 
-<<<<<<< HEAD
-func (s *AnteTestSuite) TestEnsureMempoolAndMsgFees_1() {
-	err, antehandler := setUpApp(s, true, sdk.DefaultBondDenom, 100)
-	pioconfig.SetProvenanceConfig(sdk.DefaultBondDenom, 0)
-	tx, acct1 := createTestTx(s, err, NewTestFeeAmountMultiple())
-=======
 func (s *AnteTestSuite) TestMsgFeesDecoratorSimulatingPassesAllChecks() {
 	antehandler := setUpApp(s, true, "bananas", 100)
-	tx, _ := createTestTx(s, sdk.NewCoins(sdk.NewInt64Coin(sdk.DefaultBondDenom, 150), sdk.NewInt64Coin(msgfeestypes.NhashDenom, 88)))
->>>>>>> 19fb4c35
+	tx, _ := createTestTx(s, sdk.NewCoins(sdk.NewInt64Coin(sdk.DefaultBondDenom, 150), sdk.NewInt64Coin(NHash, 88)))
 
 	// antehandler should not error since we do not check anything in Simulate
 	_, err := antehandler(s.ctx, tx, true)
 	s.Require().NoError(err, "antehandler")
 }
 
-<<<<<<< HEAD
-// wrong denom passed in, errors with insufficient fee
-func (s *AnteTestSuite) TestEnsureMempoolAndMsgFees_2() {
+func (s *AnteTestSuite) TestMsgFeesDecoratorWrongDenomOnlyMsg() {
+	antehandler := setUpApp(s, true, NHash, 100)
 	pioconfig.SetProvenanceConfig(sdk.DefaultBondDenom, 0)
-	err, antehandler := setUpApp(s, false, NHash, 100)
-
-	_, acct1 := createTestTx(s, err, NewTestFeeAmountMultiple())
-
-	s.Require().NoError(testutil.FundAccount(s.app.BankKeeper, s.ctx, acct1.GetAddress(), sdk.NewCoins(sdk.NewCoin("steak", sdk.NewInt(10000)))), "should fund account for test setup")
-
-	tx, _ := createTestTx(s, err, sdk.NewCoins(sdk.NewInt64Coin("steak", 10000)))
-	_, err = antehandler(s.ctx, tx, false)
-	s.Require().EqualError(err, "not enough fees; after deducting fees required,got: \"-100nhash,10000steak\", required additional fee: \"100nhash\": insufficient fee", "wrong error message")
-
-	hashPrice := sdk.NewDecCoinFromDec(NHash, sdk.NewDec(100))
-	lowGasPrice := []sdk.DecCoin{hashPrice}
-	s.ctx = s.ctx.WithMinGasPrices(lowGasPrice)
-
-	_, err = antehandler(s.ctx, tx, false)
-	s.Require().NotNil(err, "Decorator should not have errored for insufficient additional fee")
-	s.Require().EqualError(err, "not enough fees; after deducting fees required,got: \"-100nhash,10000steak\", required additional fee: \"100nhash\": insufficient fee", "wrong error message")
-}
-
-// additional fee denom as default base fee denom, fails because gas passed in * floor gas price (module param) exceeds fees passed in.
-func (s *AnteTestSuite) TestEnsureMempoolAndMsgFees_3() {
-	err, antehandler := setUpApp(s, false, NHash, 100)
-	tx, acct1 := createTestTx(s, err, sdk.NewCoins(sdk.NewInt64Coin(NHash, 10000)))
-	s.ctx = s.ctx.WithChainID("test-chain")
-	params := s.app.MsgFeesKeeper.GetParams(s.ctx)
-	params.FloorGasPrice = sdk.NewInt64Coin(NHash, 1905)
-	s.app.MsgFeesKeeper.SetParams(s.ctx, params)
-	_, err = antehandler(s.ctx, tx, false)
-	s.Require().NoError(testutil.FundAccount(s.app.BankKeeper, s.ctx, acct1.GetAddress(), sdk.NewCoins(sdk.NewCoin(NHash, sdk.NewInt(10000)))))
-	s.Require().NotNil(err, "Decorator should not have errored for insufficient additional fee")
-	// TODO revisit this
-	s.Require().Contains(err.Error(), "not enough fees based on floor gas price: \"1905nhash\"; after deducting (total fee supplied fees - additional fees(\"100nhash\")) required base fees >=\"190500000nhash\": Supplied fee was \"9900nhash\": insufficient fee", "wrong error message")
-}
-
-// additional fee same denom as default base fee denom, fails because of insufficient fee and then passes when enough fee is present.
-func (s *AnteTestSuite) TestEnsureMempoolAndMsgFees_4() {
-	err, antehandler := setUpApp(s, false, NHash, 100)
-	tx, acct1 := createTestTx(s, err, sdk.NewCoins(sdk.NewInt64Coin(NHash, 190500200)))
-	s.Require().NoError(testutil.FundAccount(s.app.BankKeeper, s.ctx, acct1.GetAddress(), sdk.NewCoins(sdk.NewCoin(NHash, sdk.NewInt(190500100)))))
-	_, err = antehandler(s.ctx, tx, false)
-	s.Require().NotNil(err, "Decorator should not have errored for insufficient additional fee")
-	s.Require().Contains(err.Error(), "fee payer account does not have enough balance to pay for \"190500200nhash\"", "wrong error message")
-	// add some nhash
-	s.Require().NoError(testutil.FundAccount(s.app.BankKeeper, s.ctx, acct1.GetAddress(), sdk.NewCoins(sdk.NewCoin(NHash, sdk.NewInt(100)))))
-	_, err = antehandler(s.ctx, tx, false)
-	s.Require().Nil(err, "Decorator should not have errored for insufficient additional fee")
-}
-
-// additional fee same denom as default base fee denom, fails because of insufficient fee and then passes when enough fee is present.
-func (s *AnteTestSuite) TestEnsureMempoolAndMsgFees_5() {
-	err, antehandler := setUpApp(s, false, sdk.DefaultBondDenom, 100)
-	tx, acct1 := createTestTx(s, err, sdk.NewCoins(sdk.NewInt64Coin(NHash, 190500200)))
-	s.Require().NoError(testutil.FundAccount(s.app.BankKeeper, s.ctx, acct1.GetAddress(), sdk.NewCoins(sdk.NewCoin(NHash, sdk.NewInt(190500100)))))
-	_, err = antehandler(s.ctx, tx, false)
-	s.Require().NotNil(err, "Decorator should not have errored for insufficient additional fee")
-	s.Require().Contains(err.Error(), "not enough fees; after deducting fees required,got: \"190500200nhash,-100stake\", required additional fee: \"100stake\"", "wrong error message")
-}
-
-// checkTx true, but additional fee not provided
-func (s *AnteTestSuite) TestEnsureMempoolAndMsgFees_6() {
-	err, antehandler := setUpApp(s, true, sdk.DefaultBondDenom, 100)
-	tx, acct1 := createTestTx(s, err, sdk.NewCoins(sdk.NewInt64Coin(NHash, 190500200)))
-	s.Require().NoError(testutil.FundAccount(s.app.BankKeeper, s.ctx, acct1.GetAddress(), sdk.NewCoins(sdk.NewCoin(NHash, sdk.NewInt(190500100)))))
-	hashPrice := sdk.NewDecCoinFromDec(NHash, sdk.NewDec(1))
-	highGasPrice := []sdk.DecCoin{hashPrice}
-	s.ctx = s.ctx.WithMinGasPrices(highGasPrice)
-	_, err = antehandler(s.ctx, tx, false)
-	s.Require().NotNil(err, "Decorator should not have errored for insufficient additional fee")
-	s.Require().Contains(err.Error(), "not enough fees; after deducting fees required,got: \"190500200nhash,-100stake\", required fees: \"100000nhash,100stake\" = \"100000nhash\"(base-fee) +\"100stake\"(additional-fees): insufficient fee: insufficient fee", "wrong error message")
-=======
-func (s *AnteTestSuite) TestMsgFeesDecoratorWrongDenomOnlyMsg() {
-	antehandler := setUpApp(s, true, msgfeestypes.NhashDenom, 100)
-	msgfeestypes.DefaultFloorGasPrice = sdk.NewInt64Coin(sdk.DefaultBondDenom, 0)
+	msgfeestypes.DefaultFloorGasPrice()
 	tx, _ := createTestTx(s, sdk.NewCoins(sdk.NewInt64Coin("steak", 10000)))
 	ctx := s.ctx.WithChainID("test-chain")
 
@@ -361,13 +108,12 @@
 }
 
 func (s *AnteTestSuite) TestMsgFeesDecoratorFloorFromParams() {
-	antehandler := setUpApp(s, true, msgfeestypes.NhashDenom, 100)
-	tx, _ := createTestTx(s, sdk.NewCoins(sdk.NewInt64Coin(msgfeestypes.NhashDenom, 10000)))
+	antehandler := setUpApp(s, true, NHash, 100)
+	tx, _ := createTestTx(s, sdk.NewCoins(sdk.NewInt64Coin(NHash, 10000)))
 	ctx := s.ctx.WithChainID("test-chain")
 	params := s.app.MsgFeesKeeper.GetParams(ctx)
-	params.FloorGasPrice = sdk.NewInt64Coin(msgfeestypes.NhashDenom, 1905)
+	params.FloorGasPrice = sdk.NewInt64Coin(NHash, 1905)
 	s.app.MsgFeesKeeper.SetParams(ctx, params)
->>>>>>> 19fb4c35
 
 	_, err := antehandler(ctx, tx, false)
 	// Example error: base fee + additional fee cannot be paid with provided fees: "10000nhash", required: "190500100nhash" = "190500000nhash"(base-fee) + "100nhash"(additional-fees): insufficient fee: insufficient fee
@@ -378,232 +124,10 @@
 	s.Assert().ErrorContains(err, `insufficient fee`)
 }
 
-<<<<<<< HEAD
-func (s *AnteTestSuite) TestCalculateAdditionalFeesToBePaid() {
-	err, _ := setUpApp(s, false, sdk.DefaultBondDenom, 100)
-	s.Require().NoError(err)
-	params := s.app.MsgFeesKeeper.GetParams(s.ctx)
-	params.ConversionFeeDenom = NHash
-	s.app.MsgFeesKeeper.SetParams(s.ctx, params)
-	someAddress := s.clientCtx.FromAddress
-	recipient1 := "recipient1"
-	recipient2 := "recipient2"
-	sendTypeURL := sdk.MsgTypeURL(&banktypes.MsgSend{})
-	assessFeeTypeURL := sdk.MsgTypeURL(&msgfeestypes.MsgAssessCustomMsgFeeRequest{})
-	oneHash := sdk.NewInt64Coin(NHash, 1_000_000_000)
-	twoHash := sdk.NewInt64Coin(NHash, 2_000_000_000)
-	msgSend := banktypes.NewMsgSend(someAddress, someAddress, sdk.NewCoins(oneHash))
-	assessFeeWithRecipient1 := msgfeestypes.NewMsgAssessCustomMsgFeeRequest("", oneHash, recipient1, someAddress.String())
-	assessFeeWithRecipient2 := msgfeestypes.NewMsgAssessCustomMsgFeeRequest("", oneHash, recipient2, someAddress.String())
-	assessFeeWithoutRecipient := msgfeestypes.NewMsgAssessCustomMsgFeeRequest("", oneHash, "", someAddress.String())
-	s.app.MsgFeesKeeper.SetMsgFee(s.ctx, msgfeestypes.NewMsgFee(sendTypeURL, oneHash, "", msgfeestypes.DefaultMsgFeeBips))
-
-	type RecipientDistribution struct {
-		recipient string
-		amount    sdk.Coin
-	}
-
-	testCases := []struct {
-		name                         string
-		msgs                         []sdk.Msg
-		expectedTotalAdditionalFees  sdk.Coins
-		expectedAdditionalModuleFees sdk.Coins
-		expectedRecipients           []RecipientDistribution
-		addAdditionalMsgFee          msgfeestypes.MsgFee
-		expectErrMsg                 string
-	}{
-		{
-			"should calculate single msg with fee and no recipients",
-			[]sdk.Msg{msgSend},
-			sdk.NewCoins(oneHash),
-			sdk.NewCoins(oneHash),
-			[]RecipientDistribution{},
-			msgfeestypes.MsgFee{},
-			"",
-		},
-		{
-			"should calculate two msgs with fee and no recipients",
-			[]sdk.Msg{msgSend, msgSend},
-			sdk.NewCoins(twoHash),
-			sdk.NewCoins(twoHash),
-			[]RecipientDistribution{},
-			msgfeestypes.MsgFee{},
-			"",
-		},
-		{
-			"should calculate single msg with fee and an assess msg with no recipients (all fees should go to fee module)",
-			[]sdk.Msg{
-				msgSend,
-				&assessFeeWithoutRecipient,
-			},
-			sdk.NewCoins(twoHash),
-			sdk.NewCoins(twoHash),
-			[]RecipientDistribution{},
-			msgfeestypes.MsgFee{},
-			"",
-		},
-		{
-			"should calculate single msg with fee and single recipient which claims half the fee",
-			[]sdk.Msg{
-				msgSend,
-				&assessFeeWithRecipient1,
-			},
-			sdk.NewCoins(twoHash),
-			sdk.NewCoins(sdk.NewInt64Coin(NHash, 1_500_000_000)),
-			[]RecipientDistribution{
-				{
-					amount:    sdk.NewInt64Coin(NHash, 500_000_000),
-					recipient: recipient1,
-				},
-			},
-			msgfeestypes.MsgFee{},
-			"",
-		},
-		{
-			"should calculate single msg with fee and assess fee msgs with two recipients which claims half the fee each",
-			[]sdk.Msg{
-				msgSend,
-				&assessFeeWithRecipient1,
-				&assessFeeWithRecipient2,
-			},
-			sdk.NewCoins(sdk.NewInt64Coin(NHash, 3_000_000_000)),
-			sdk.NewCoins(twoHash),
-			[]RecipientDistribution{
-				{
-					amount:    sdk.NewInt64Coin(NHash, 500_000_000),
-					recipient: recipient1,
-				},
-				{
-					amount:    sdk.NewInt64Coin(NHash, 500_000_000),
-					recipient: recipient2,
-				},
-			},
-			msgfeestypes.MsgFee{},
-			"",
-		},
-		{
-			"should calculate single msg with fee, a assess fee msg that has a msg fee without a recipient",
-			[]sdk.Msg{
-				msgSend,
-				&assessFeeWithoutRecipient,
-			},
-			sdk.NewCoins(sdk.NewInt64Coin(NHash, 3_000_000_000)),
-			sdk.NewCoins(sdk.NewInt64Coin(NHash, 3_000_000_000)),
-			[]RecipientDistribution{},
-			msgfeestypes.NewMsgFee(assessFeeTypeURL, oneHash, "", msgfeestypes.DefaultMsgFeeBips),
-			"",
-		},
-		{
-			"should calculate single msg with fee, a assess fee msg that has a msg fee with a recipient which claims half the fee",
-			[]sdk.Msg{
-				msgSend,
-				&assessFeeWithRecipient1,
-			},
-			sdk.NewCoins(sdk.NewInt64Coin(NHash, 3_000_000_000)),
-			sdk.NewCoins(sdk.NewInt64Coin(NHash, 2_500_000_000)),
-			[]RecipientDistribution{
-				{
-					amount:    sdk.NewInt64Coin(NHash, 500_000_000),
-					recipient: recipient1,
-				},
-			},
-			msgfeestypes.NewMsgFee(assessFeeTypeURL, oneHash, "", msgfeestypes.DefaultMsgFeeBips),
-			"",
-		},
-	}
-
-	for _, tc := range testCases {
-		tc := tc
-
-		s.Run(tc.name, func() {
-			if len(tc.addAdditionalMsgFee.MsgTypeUrl) != 0 {
-				s.app.MsgFeesKeeper.SetMsgFee(s.ctx, tc.addAdditionalMsgFee)
-			}
-			result, err := antewrapper.CalculateAdditionalFeesToBePaid(s.ctx, s.app.MsgFeesKeeper, tc.msgs...)
-			if len(tc.expectErrMsg) == 0 {
-				s.Require().NoError(err, "should calculate additional fee charges")
-				s.Assert().Equal(tc.expectedTotalAdditionalFees, result.TotalAdditionalFees, "should have total additional fee amount equal to sum of msg fees and assess fee")
-				s.Assert().Equal(tc.expectedAdditionalModuleFees, result.AdditionalModuleFees, "should send total of additional fee amount that is distributed to fee module account")
-				s.Assert().Equal(len(tc.expectedRecipients), len(result.RecipientDistributions), "should contain all recipients that get a split of fee")
-				for _, rd := range tc.expectedRecipients {
-					s.Assert().Equal(rd.amount, result.RecipientDistributions[rd.recipient], "should have allocated proper funds to recipient")
-				}
-			}
-		})
-	}
-
-}
-
-func (s *AnteTestSuite) TestCalculateDistributions() {
-	testCases := []struct {
-		name                                string
-		recipient                           string
-		additionalFee                       sdk.Coin
-		basisPoints                         uint32
-		msgFeesDistribution                 antewrapper.MsgFeesDistribution
-		expectedAdditionalModuleFees        sdk.Coins
-		expectedTotalAdditionalFees         sdk.Coins
-		expectedTotalRecipientDistributions map[string]sdk.Coin
-		expectErrMsg                        string
-	}{
-		{
-			"should calculate distributions without a recipient",
-			"",
-			sdk.NewInt64Coin(sdk.DefaultBondDenom, 1_000),
-			5_000,
-			antewrapper.MsgFeesDistribution{},
-			sdk.NewCoins(sdk.NewInt64Coin(sdk.DefaultBondDenom, 1_000)),
-			sdk.NewCoins(sdk.NewInt64Coin(sdk.DefaultBondDenom, 1_000)),
-			make(map[string]sdk.Coin),
-			"",
-		},
-		{
-			"should fail to calculate distributions, recipient with invalid bip amount passed in (0 - 10,000 are valid)",
-			"cosmos1depk54cuajgkzea6zpgkq36tnjwdzv4afc3d27",
-			sdk.NewInt64Coin(sdk.DefaultBondDenom, 1_000),
-			10_001,
-			antewrapper.MsgFeesDistribution{},
-			sdk.NewCoins(),
-			sdk.NewCoins(),
-			make(map[string]sdk.Coin),
-			"invalid: 10001: invalid bips amount",
-		},
-		{
-			"should calculate distributions with a recipient and valid bips",
-			"cosmos1depk54cuajgkzea6zpgkq36tnjwdzv4afc3d27",
-			sdk.NewInt64Coin(sdk.DefaultBondDenom, 1_000),
-			5_000,
-			antewrapper.MsgFeesDistribution{
-				RecipientDistributions: make(map[string]sdk.Coin),
-			},
-			sdk.NewCoins(sdk.NewInt64Coin(sdk.DefaultBondDenom, 500)),
-			sdk.NewCoins(sdk.NewInt64Coin(sdk.DefaultBondDenom, 1_000)),
-			map[string]sdk.Coin{"cosmos1depk54cuajgkzea6zpgkq36tnjwdzv4afc3d27": sdk.NewInt64Coin(sdk.DefaultBondDenom, 500)},
-			"",
-		},
-	}
-
-	for _, tc := range testCases {
-		tc := tc
-
-		s.Run(tc.name, func() {
-			err := antewrapper.CalculateDistributions(tc.recipient, tc.additionalFee, tc.basisPoints, &tc.msgFeesDistribution)
-			if len(tc.expectErrMsg) == 0 {
-				s.Require().NoError(err, "should calculate additional fee charges")
-				s.Assert().True(tc.expectedAdditionalModuleFees.IsEqual(tc.msgFeesDistribution.AdditionalModuleFees), "Additional Module Fees should be equal %v : %v", tc.expectedAdditionalModuleFees, tc.msgFeesDistribution.AdditionalModuleFees)
-				s.Assert().True(tc.expectedTotalAdditionalFees.IsEqual(tc.msgFeesDistribution.TotalAdditionalFees), "Total Additional Fees should be equal %v : %v", tc.expectedTotalAdditionalFees, tc.msgFeesDistribution.TotalAdditionalFees)
-				s.Assert().True(tc.expectedTotalRecipientDistributions[tc.recipient].IsEqual(tc.msgFeesDistribution.RecipientDistributions[tc.recipient]), "Recipient Distributions are not equal %v : %v", tc.expectedTotalRecipientDistributions[tc.recipient], tc.msgFeesDistribution.RecipientDistributions[tc.recipient])
-			} else {
-				s.Require().EqualError(err, tc.expectErrMsg)
-			}
-		})
-	}
-=======
 func (s *AnteTestSuite) TestMsgFeesDecoratorWrongDenom() {
 	antehandler := setUpApp(s, true, sdk.DefaultBondDenom, 100)
-	tx, _ := createTestTx(s, sdk.NewCoins(sdk.NewInt64Coin(msgfeestypes.NhashDenom, 190500200)))
+	tx, _ := createTestTx(s, sdk.NewCoins(sdk.NewInt64Coin(NHash, 190500200)))
 	ctx := s.ctx.WithChainID("test-chain")
->>>>>>> 19fb4c35
 
 	_, err := antehandler(ctx, tx, false)
 	// Example error: base fee + additional fee cannot be paid with provided fees: "190500200nhash", required: "100100stake" = "100000stake"(base-fee) + "100stake"(additional-fees): insufficient fee: insufficient fee
