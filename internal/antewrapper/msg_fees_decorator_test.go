--- conflicted
+++ resolved
@@ -1,137 +1,20 @@
 package antewrapper_test
 
 import (
-<<<<<<< HEAD
-	"fmt"
-=======
->>>>>>> 86900d5b
 	cryptotypes "github.com/cosmos/cosmos-sdk/crypto/types"
 	"github.com/cosmos/cosmos-sdk/testutil/testdata"
 	sdk "github.com/cosmos/cosmos-sdk/types"
 	"github.com/cosmos/cosmos-sdk/x/auth/signing"
 	"github.com/cosmos/cosmos-sdk/x/auth/types"
-<<<<<<< HEAD
-=======
 	"github.com/cosmos/cosmos-sdk/x/bank/testutil"
 	banktypes "github.com/cosmos/cosmos-sdk/x/bank/types"
 	"github.com/cosmos/cosmos-sdk/x/feegrant"
 
->>>>>>> 86900d5b
 	"github.com/provenance-io/provenance/internal/antewrapper"
 	msgfeestypes "github.com/provenance-io/provenance/x/msgfees/types"
 )
 
 // These tests are kicked off by TestAnteTestSuite in testutil_test.go
-<<<<<<< HEAD
-
-func (s *AnteTestSuite) TestMsgFeesDecoratorNotEnoughForMsgFee() {
-	antehandler := setUpApp(s, true, "atom", 100)
-	tx, _ := createTestTx(s, sdk.NewCoins(sdk.NewInt64Coin("atom", 100000)))
-	ctx := s.ctx.WithChainID("test-chain")
-
-	_, err := antehandler(ctx, tx, false)
-	// Example error: base fee + additional fee cannot be paid with provided fees: \"1nhash\", required: \"190500000nhash\" = \"190500000nhash\"(base-fee) + \"\"(additional-fees): insufficient fee: insufficient fee
-	s.Require().Error(err, "antehandler")
-	s.Assert().ErrorContains(err, `base fee + additional fee cannot be paid with provided fees: "100000atom"`)
-	s.Assert().ErrorContains(err, `required: "100100atom"`)
-	s.Assert().ErrorContains(err, `= "100000atom"(base-fee) + "100atom"(additional-fees)`)
-	s.Assert().ErrorContains(err, "insufficient fee")
-}
-
-func (s *AnteTestSuite) TestMsgFeesDecoratorIgnoresMinGasPrice() {
-	antehandler := setUpApp(s, true, "atom", 0)
-	tx, _ := createTestTx(s, sdk.NewCoins(sdk.NewInt64Coin("atom", 100000)))
-
-	// Set gas price to 1,000,000 atom to make sure it's not being used in the handler.
-	atomPrice := sdk.NewDecCoinFromDec("atom", sdk.NewDec(1_000_000))
-	highGasPrice := []sdk.DecCoin{atomPrice}
-	ctx := s.ctx.WithMinGasPrices(highGasPrice).WithChainID("test-chain")
-
-	_, err := antehandler(ctx, tx, false)
-	s.Require().NoError(err, "antehandler")
-}
-
-func (s *AnteTestSuite) TestMsgFeesDecoratorFloorGasPriceNotMet() {
-	antehandler := setUpApp(s, true, msgfeestypes.NhashDenom, 0)
-	msgfeestypes.DefaultFloorGasPrice = sdk.NewInt64Coin(msgfeestypes.NhashDenom, 1905)
-	reqFee := int64(1905 * s.NewTestGasLimit())
-	feeCoins := sdk.NewCoins(sdk.NewInt64Coin(msgfeestypes.NhashDenom, reqFee-1))
-	tx, _ := createTestTx(s, feeCoins)
-	ctx := s.ctx.WithChainID("test-chain")
-
-	_, err := antehandler(ctx, tx, false)
-	// Example error: base fee cannot be paid with provided fees: \"190499999nhash\", required: \"190500000nhash\" = \"190500000nhash\"(base-fee) + \"\"(additional-fees): insufficient fee: insufficient fee
-	s.Require().Error(err, "antehandler")
-	s.Assert().ErrorContains(err, fmt.Sprintf(`base fee cannot be paid with provided fees: "%s"`, feeCoins))
-	s.Assert().ErrorContains(err, fmt.Sprintf(`required: "%dnhash"`, reqFee))
-	s.Assert().ErrorContains(err, fmt.Sprintf(`= "%dnhash"(base-fee) + ""(additional-fees)`, reqFee))
-	s.Assert().ErrorContains(err, "insufficient fee")
-}
-
-func (s *AnteTestSuite) TestMsgFeesDecoratorFloorGasPriceMet() {
-	antehandler := setUpApp(s, true, msgfeestypes.NhashDenom, 0)
-	tx, _ := createTestTx(s, sdk.NewCoins(sdk.NewInt64Coin("atom", 100000)))
-	ctx := s.ctx.WithChainID("test-chain")
-
-	_, err := antehandler(ctx, tx, false)
-	s.Require().NoError(err, "antehandler")
-}
-
-func (s *AnteTestSuite) TestMsgFeesDecoratorNonCheckTxPassesAllChecks() {
-	antehandler := setUpApp(s, false, "bananas", 100)
-	tx, _ := createTestTx(s, testdata.NewTestFeeAmount())
-
-	// antehandler should not error since we do not check anything in DeliverTx
-	_, err := antehandler(s.ctx, tx, false)
-	s.Require().NoError(err, "antehandler")
-}
-
-func (s *AnteTestSuite) TestMsgFeesDecoratorSimulatingPassesAllChecks() {
-	antehandler := setUpApp(s, false, "bananas", 100)
-	tx, _ := createTestTx(s, testdata.NewTestFeeAmount())
-
-	// antehandler should not error since we do not check anything in DeliverTx
-	_, err := antehandler(s.ctx, tx, true)
-	s.Require().NoError(err, "antehandler")
-}
-
-func (s *AnteTestSuite) TestMsgFeesDecoratorWrongDenomOnlyMsg() {
-	antehandler := setUpApp(s, true, msgfeestypes.NhashDenom, 100)
-	msgfeestypes.DefaultFloorGasPrice = sdk.NewInt64Coin("atom", 0)
-	tx, _ := createTestTx(s, sdk.NewCoins(sdk.NewInt64Coin("steak", 10000)))
-	ctx := s.ctx.WithChainID("test-chain")
-
-	_, err := antehandler(ctx, tx, false)
-	// Example error: base fee + additional fee cannot be paid with provided fees: "10000steak", required: "100nhash" = ""(base-fee) + "100nhash"(additional-fees): insufficient fee: insufficient fee
-	s.Require().Error(err, "antehandler")
-	s.Assert().ErrorContains(err, `base fee + additional fee cannot be paid with provided fees: "10000steak"`)
-	s.Assert().ErrorContains(err, `required: "100nhash"`)
-	s.Assert().ErrorContains(err, `= ""(base-fee) + "100nhash"(additional-fees)`)
-	s.Assert().ErrorContains(err, `insufficient fee`)
-}
-
-func (s *AnteTestSuite) TestMsgFeesDecoratorFloorFromParams() {
-	antehandler := setUpApp(s, true, msgfeestypes.NhashDenom, 100)
-	tx, _ := createTestTx(s, sdk.NewCoins(sdk.NewInt64Coin(msgfeestypes.NhashDenom, 10000)))
-	ctx := s.ctx.WithChainID("test-chain")
-	params := s.app.MsgFeesKeeper.GetParams(ctx)
-	params.FloorGasPrice = sdk.NewInt64Coin(msgfeestypes.NhashDenom, 1905)
-	s.app.MsgFeesKeeper.SetParams(ctx, params)
-
-	_, err := antehandler(ctx, tx, false)
-	// Example error: base fee + additional fee cannot be paid with provided fees: "10000nhash", required: "190500100nhash" = "190500000nhash"(base-fee) + "100nhash"(additional-fees): insufficient fee: insufficient fee
-	s.Require().Error(err, "antehandler")
-	s.Assert().ErrorContains(err, `base fee + additional fee cannot be paid with provided fees: "10000nhash"`)
-	s.Assert().ErrorContains(err, `required: "190500100nhash"`)
-	s.Assert().ErrorContains(err, `= "190500000nhash"(base-fee) + "100nhash"(additional-fees)`)
-	s.Assert().ErrorContains(err, `insufficient fee`)
-}
-
-func (s *AnteTestSuite) TestMsgFeesDecoratorWrongDenom() {
-	antehandler := setUpApp(s, true, "atom", 100)
-	tx, _ := createTestTx(s, sdk.NewCoins(sdk.NewInt64Coin(msgfeestypes.NhashDenom, 190500200)))
-	ctx := s.ctx.WithChainID("test-chain")
-=======
 
 // checkTx true, high min gas price(high enough so that additional fee in same denom tips it over,
 // and this is what sets it apart from MempoolDecorator which has already been run)
@@ -726,22 +609,10 @@
 			}
 		})
 	}
->>>>>>> 86900d5b
-
-	_, err := antehandler(ctx, tx, false)
-	// Example error: base fee + additional fee cannot be paid with provided fees: "190500200nhash", required: "100100atom" = "100000atom"(base-fee) + "100atom"(additional-fees): insufficient fee: insufficient fee
-	s.Require().Error(err, "antehandler")
-	s.Assert().ErrorContains(err, `base fee + additional fee cannot be paid with provided fees: "190500200nhash"`)
-	s.Assert().ErrorContains(err, `required: "100100atom"`)
-	s.Assert().ErrorContains(err, `= "100000atom"(base-fee) + "100atom"(additional-fees)`)
-	s.Assert().ErrorContains(err, `insufficient fee`)
-}
-
-<<<<<<< HEAD
-func createTestTx(suite *AnteTestSuite, feeAmount sdk.Coins) (signing.Tx, types.AccountI) {
-=======
+
+}
+
 func createTestTx(s *AnteTestSuite, err error, feeAmount sdk.Coins) (signing.Tx, types.AccountI) {
->>>>>>> 86900d5b
 	// keys and addresses
 	priv1, _, addr1 := testdata.KeyTestPubAddr()
 	acct1 := s.app.AccountKeeper.NewAccountWithAddress(s.ctx, addr1)
@@ -756,24 +627,6 @@
 
 	privs, accNums, accSeqs := []cryptotypes.PrivKey{priv1}, []uint64{0}, []uint64{0}
 
-<<<<<<< HEAD
-	tx, err := suite.CreateTestTx(privs, accNums, accSeqs, suite.ctx.ChainID())
-	suite.Require().NoError(err, "CreateTestTx")
-	return tx, acct1
-}
-
-func setUpApp(suite *AnteTestSuite, checkTx bool, additionalFeeCoinDenom string, additionalFeeCoinAmt int64) sdk.AnteHandler {
-	suite.SetupTest(checkTx) // setup
-	suite.txBuilder = suite.clientCtx.TxConfig.NewTxBuilder()
-	// create fee in stake
-	newCoin := sdk.NewInt64Coin(additionalFeeCoinDenom, additionalFeeCoinAmt)
-	if additionalFeeCoinAmt != 0 {
-		err := suite.CreateMsgFee(newCoin, &testdata.TestMsg{})
-		suite.Require().NoError(err, "CreateMsgFee")
-	}
-	// setup NewMsgFeesDecorator
-	mfd := antewrapper.NewMsgFeesDecorator(suite.app.MsgFeesKeeper)
-=======
 	tx, err := s.CreateTestTx(privs, accNums, accSeqs, s.ctx.ChainID())
 	return tx, acct1
 }
@@ -792,7 +645,6 @@
 	// setup NewMsgFeesDecorator
 	app := s.app
 	mfd := antewrapper.NewMsgFeesDecorator(app.BankKeeper, app.AccountKeeper, app.FeeGrantKeeper, app.MsgFeesKeeper)
->>>>>>> 86900d5b
 	antehandler := sdk.ChainAnteDecorators(mfd)
-	return antehandler
+	return nil, antehandler
 }