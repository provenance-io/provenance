--- conflicted
+++ resolved
@@ -62,21 +62,6 @@
 	return next(ctx, tx, simulate)
 }
 
-<<<<<<< HEAD
-	// deduct the fees
-	fee := feeTx.GetFee()
-	msgs := feeTx.GetMsgs()
-	feeDist, errFromCalculateAdditionalFeesToBePaid := CalculateAdditionalFeesToBePaid(ctx, dfd.msgFeeKeeper, msgs...)
-	if errFromCalculateAdditionalFeesToBePaid != nil {
-		return ctx, sdkerrors.Wrapf(sdkerrors.ErrInvalidRequest, errFromCalculateAdditionalFeesToBePaid.Error())
-	}
-	if feeDist != nil && len(feeDist.TotalAdditionalFees) > 0 {
-		var hasNeg bool
-		_, hasNeg = fee.SafeSub(feeDist.TotalAdditionalFees...)
-		if hasNeg && !simulate {
-			return ctx, sdkerrors.Wrapf(sdkerrors.ErrInsufficientFee, "invalid fee amount: %s", fee)
-		}
-=======
 // checkDeductBaseFee does several things:
 //  1. Checks for a feegrant and uses the base fees on it if it exists.
 //  2. Makes sure the payer has enough funds to cover the base fee + additional fees.
@@ -85,7 +70,6 @@
 func (dfd ProvenanceDeductFeeDecorator) checkDeductBaseFee(ctx sdk.Context, feeTx sdk.FeeTx, simulate bool) error {
 	if addr := dfd.ak.GetModuleAddress(types.FeeCollectorName); addr == nil {
 		return sdkerrors.ErrLogic.Wrapf("%s module account has not been set", types.FeeCollectorName)
->>>>>>> d9a48a3c
 	}
 
 	feeGasMeter, err := GetFeeGasMeter(ctx)
@@ -93,12 +77,6 @@
 		return err
 	}
 
-<<<<<<< HEAD
-			if err != nil {
-				return ctx, sdkerrors.Wrapf(err, "%s not allowed to pay fees from %s", feeGranter, feePayer)
-			}
-		}
-=======
 	// Calculate the base and required fees.
 	// Note: The MsgFeesDecorator only checks stuff during IsCheckTx, so we need to do it here too.
 	msgs := feeTx.GetMsgs()
@@ -108,7 +86,6 @@
 		return sdkerrors.ErrInvalidRequest.Wrap(err.Error())
 	}
 	requiredFunds := baseFeeToConsume.Add(feeDist.TotalAdditionalFees...)
->>>>>>> d9a48a3c
 
 	deductFeesFrom, err := GetFeePayerUsingFeeGrant(ctx, dfd.feegrantKeeper, feeTx, baseFeeToConsume, msgs)
 	if err != nil {
@@ -117,9 +94,6 @@
 
 	deductFeesFromAcc := dfd.ak.GetAccount(ctx, deductFeesFrom)
 	if deductFeesFromAcc == nil {
-<<<<<<< HEAD
-		return ctx, sdkerrors.Wrapf(sdkerrors.ErrUnknownAddress, "fee payer address: %s does not exist", payerAccount)
-=======
 		return sdkerrors.ErrUnknownAddress.Wrapf("fee payer address: %s does not exist", deductFeesFrom)
 	}
 
@@ -132,7 +106,6 @@
 	_, hasNeg := balancePerCoin.SafeSub(requiredFunds...)
 	if hasNeg && !simulate {
 		return sdkerrors.ErrInsufficientFunds.Wrapf("account %s does not have enough balance to pay for %q, balance: %q", deductFeesFrom, requiredFunds, balancePerCoin)
->>>>>>> d9a48a3c
 	}
 
 	// deduct minimum amount from fee, remainder will be swept on success
@@ -208,11 +181,7 @@
 // DeductFees deducts fees from the given account.
 func DeductFees(bankKeeper bankkeeper.Keeper, ctx sdk.Context, acc types.AccountI, fee sdk.Coins) error {
 	if !fee.IsValid() {
-<<<<<<< HEAD
-		return sdkerrors.Wrapf(sdkerrors.ErrInsufficientFee, "invalid fee amount: %s", fee)
-=======
 		return sdkerrors.ErrInsufficientFee.Wrapf("invalid fee amount: %s", fee)
->>>>>>> d9a48a3c
 	}
 
 	err := bankKeeper.SendCoinsFromAccountToModule(ctx, acc.GetAddress(), types.FeeCollectorName, fee)
