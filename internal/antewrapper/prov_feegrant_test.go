--- conflicted
+++ resolved
@@ -28,11 +28,7 @@
 
 // These tests are kicked off by TestAnteTestSuite in testutil_test.go
 
-<<<<<<< HEAD
-func (s *AnteTestSuite) TestDeductBaseFees() {
-=======
 func (s *AnteTestSuite) TestDeductFeesNoDelegation() {
->>>>>>> 62e2e828
 	s.SetupTest(false)
 	// setup
 	app, ctx := s.app, s.ctx
@@ -57,28 +53,16 @@
 	priv5, _, addr5 := testdata.KeyTestPubAddr()
 
 	// Set addr1 with insufficient funds
-<<<<<<< HEAD
-	err := testutil.FundAccount(s.app.BankKeeper, s.ctx, addr1, []sdk.Coin{sdk.NewCoin("atom", sdk.NewInt(10))})
-	s.Require().NoError(err, "funding account 1")
-
-	// Set addr2 with more funds
-	err = testutil.FundAccount(s.app.BankKeeper, s.ctx, addr2, []sdk.Coin{sdk.NewCoin("atom", sdk.NewInt(defaultGas*10-1))})
-=======
 	err := testutil.FundAccount(s.app.BankKeeper, s.ctx, addr1, []sdk.Coin{sdk.NewCoin(sdk.DefaultBondDenom, sdk.NewInt(10))})
 	s.Require().NoError(err, "funding account 1")
 
 	// Set addr2 with more funds
-	err = testutil.FundAccount(s.app.BankKeeper, s.ctx, addr2, []sdk.Coin{sdk.NewCoin(sdk.DefaultBondDenom, sdk.NewInt(99_999_999))})
->>>>>>> 62e2e828
+	err = testutil.FundAccount(s.app.BankKeeper, s.ctx, addr2, []sdk.Coin{sdk.NewCoin(sdk.DefaultBondDenom, sdk.NewInt(defaultGas*10-1))})
 	s.Require().NoError(err, "funding account 2")
 
 	// grant fee allowance from `addr2` to `addr3` (plenty to pay)
 	err = app.FeeGrantKeeper.GrantAllowance(ctx, addr2, addr3, &feegrant.BasicAllowance{
-<<<<<<< HEAD
-		SpendLimit: sdk.NewCoins(sdk.NewInt64Coin("atom", defaultGas*5)),
-=======
-		SpendLimit: sdk.NewCoins(sdk.NewInt64Coin(sdk.DefaultBondDenom, helpers.DefaultGenTxGas*5)),
->>>>>>> 62e2e828
+		SpendLimit: sdk.NewCoins(sdk.NewInt64Coin(sdk.DefaultBondDenom, defaultGas*5)),
 	})
 	s.Require().NoError(err, "grant allowance 2 to 3")
 
@@ -88,11 +72,7 @@
 	})
 	s.Require().NoError(err, "grant allowance 2 to 4")
 
-<<<<<<< HEAD
-	defaultGasStr := fmt.Sprintf("%datom", defaultGas)
-=======
-	defaultGasStr := fmt.Sprintf("%d%s", helpers.DefaultGenTxGas, sdk.DefaultBondDenom)
->>>>>>> 62e2e828
+	defaultGasStr := fmt.Sprintf("%d%s", defaultGas, sdk.DefaultBondDenom)
 
 	cases := []struct {
 		name       string
@@ -106,13 +86,8 @@
 			name:      "paying from account with insufficient funds and no grants",
 			signerKey: priv1,
 			signer:    addr1,
-<<<<<<< HEAD
 			fee:       defaultGas,
-			expInErr:  []string{"10atom", defaultGasStr, "insufficient funds"},
-=======
-			fee:       helpers.DefaultGenTxGas,
 			expInErr:  []string{"10stake", defaultGasStr, "insufficient funds"},
->>>>>>> 62e2e828
 		}, {
 			name:      "paying with good funds",
 			signerKey: priv2,
@@ -123,13 +98,8 @@
 			name:      "paying with no account",
 			signerKey: priv3,
 			signer:    addr3,
-<<<<<<< HEAD
 			fee:       defaultGas,
-			expInErr:  []string{"0atom", defaultGasStr, "insufficient funds"},
-=======
-			fee:       helpers.DefaultGenTxGas,
 			expInErr:  []string{"0stake", defaultGasStr, "insufficient funds"},
->>>>>>> 62e2e828
 		}, {
 			name:      "no fee with no account",
 			signerKey: priv5,
@@ -194,11 +164,7 @@
 	for _, stc := range cases {
 		tc := stc // to make scopelint happy
 		s.T().Run(tc.name, func(t *testing.T) {
-<<<<<<< HEAD
-			fee := sdk.NewCoins(sdk.NewInt64Coin("atom", tc.fee))
-=======
 			fee := sdk.NewCoins(sdk.NewInt64Coin(sdk.DefaultBondDenom, tc.fee))
->>>>>>> 62e2e828
 			msgs := []sdk.Msg{testdata.NewTestMsg(tc.signer)}
 
 			acc := app.AccountKeeper.GetAccount(ctx, tc.signer)
