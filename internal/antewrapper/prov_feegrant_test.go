package antewrapper_test

import (
	"fmt"
	"math/rand"
	"testing"
	"time"

	"github.com/stretchr/testify/assert"
	"github.com/stretchr/testify/require"

	"github.com/cosmos/cosmos-sdk/client"
	"github.com/cosmos/cosmos-sdk/codec"
	cryptotypes "github.com/cosmos/cosmos-sdk/crypto/types"
<<<<<<< HEAD
=======
	"github.com/cosmos/cosmos-sdk/simapp"
>>>>>>> 1756a66c
	"github.com/cosmos/cosmos-sdk/simapp/helpers"
	"github.com/cosmos/cosmos-sdk/testutil/testdata"
	sdk "github.com/cosmos/cosmos-sdk/types"
	"github.com/cosmos/cosmos-sdk/types/simulation"
	"github.com/cosmos/cosmos-sdk/types/tx/signing"
	authsign "github.com/cosmos/cosmos-sdk/x/auth/signing"
	"github.com/cosmos/cosmos-sdk/x/auth/tx"
	"github.com/cosmos/cosmos-sdk/x/bank/testutil"
	"github.com/cosmos/cosmos-sdk/x/feegrant"

	pioante "github.com/provenance-io/provenance/internal/antewrapper"
)

// These tests are kicked off by TestAnteTestSuite in testutil_test.go

func (s *AnteTestSuite) TestDeductFeesNoDelegation() {
	s.SetupTest(false)
	// setup
	app, ctx := s.app, s.ctx

	protoTxCfg := tx.NewTxConfig(codec.NewProtoCodec(app.InterfaceRegistry()), tx.DefaultSignModes)

	dfd := pioante.NewProvenanceDeductFeeDecorator(app.AccountKeeper, app.BankKeeper, app.FeeGrantKeeper, app.MsgFeesKeeper)

	// this just tests our handler
	decorators := []sdk.AnteDecorator{pioante.NewFeeMeterContextDecorator(), dfd}

	feeAnteHandler := sdk.ChainAnteDecorators(decorators...)

	// this tests the whole stack
	anteHandlerStack := s.anteHandler

	// keys and addresses
	priv1, _, addr1 := testdata.KeyTestPubAddr()
	priv2, _, addr2 := testdata.KeyTestPubAddr()
	priv3, _, addr3 := testdata.KeyTestPubAddr()
	priv4, _, addr4 := testdata.KeyTestPubAddr()
	priv5, _, addr5 := testdata.KeyTestPubAddr()

	// Set addr1 with insufficient funds
<<<<<<< HEAD
	err := testutil.FundAccount(suite.app.BankKeeper, suite.ctx, addr1, []sdk.Coin{sdk.NewCoin("atom", sdk.NewInt(10))})
	suite.Require().NoError(err, "funding account 1")

	// Set addr2 with more funds
	err = testutil.FundAccount(suite.app.BankKeeper, suite.ctx, addr2, []sdk.Coin{sdk.NewCoin("atom", sdk.NewInt(99_999_999))})
	suite.Require().NoError(err, "funding account 2")
=======
	err := simapp.FundAccount(s.app.BankKeeper, s.ctx, addr1, []sdk.Coin{sdk.NewCoin(sdk.DefaultBondDenom, sdk.NewInt(10))})
	s.Require().NoError(err)

	// Set addr2 with more funds
	err = simapp.FundAccount(s.app.BankKeeper, s.ctx, addr2, []sdk.Coin{sdk.NewCoin(sdk.DefaultBondDenom, sdk.NewInt(99999999))})
	s.Require().NoError(err)
>>>>>>> 1756a66c

	// grant fee allowance from `addr2` to `addr3` (plenty to pay)
	err = app.FeeGrantKeeper.GrantAllowance(ctx, addr2, addr3, &feegrant.BasicAllowance{
		SpendLimit: sdk.NewCoins(sdk.NewInt64Coin(sdk.DefaultBondDenom, helpers.DefaultGenTxGas*5)),
	})
<<<<<<< HEAD
	suite.Require().NoError(err, "grant allowance 2 to 3")
=======
	s.Require().NoError(err)
>>>>>>> 1756a66c

	// grant low fee allowance (20stake), to check the tx requesting more than allowed.
	err = app.FeeGrantKeeper.GrantAllowance(ctx, addr2, addr4, &feegrant.BasicAllowance{
		SpendLimit: sdk.NewCoins(sdk.NewInt64Coin(sdk.DefaultBondDenom, 20)),
	})
<<<<<<< HEAD
	suite.Require().NoError(err, "grant allowance 2 to 4")

	defaultGasStr := fmt.Sprintf("%datom", helpers.DefaultGenTxGas)
=======
	s.Require().NoError(err)
>>>>>>> 1756a66c

	cases := []struct {
		name       string
		signerKey  cryptotypes.PrivKey
		signer     sdk.AccAddress
		feeAccount sdk.AccAddress
		fee        int64
		expInErr   []string
	}{
		{
			name:      "paying from account with insufficient funds and no grants",
			signerKey: priv1,
			signer:    addr1,
			fee:       helpers.DefaultGenTxGas,
			expInErr:  []string{"10atom", defaultGasStr, "insufficient funds"},
		}, {
			name:      "paying with good funds",
			signerKey: priv2,
			signer:    addr2,
			fee:       helpers.DefaultGenTxGas,
			expInErr:  nil,
		}, {
			name:      "paying with no account",
			signerKey: priv3,
			signer:    addr3,
			fee:       helpers.DefaultGenTxGas,
			expInErr:  []string{"0atom", defaultGasStr, "insufficient funds"},
		}, {
			name:      "no fee with no account",
			signerKey: priv5,
			signer:    addr5,
			fee:       0,
			expInErr:  []string{"fee payer address", addr5.String(), "does not exist"},
		}, {
			name:       "valid fee grant without account",
			signerKey:  priv3,
			signer:     addr3,
			feeAccount: addr2,
			fee:        helpers.DefaultGenTxGas,
			expInErr:   nil,
		}, {
			name:       "no fee grant",
			signerKey:  priv3,
			signer:     addr3,
			feeAccount: addr1,
			fee:        helpers.DefaultGenTxGas,
			expInErr:   []string{addr3.String(), addr1.String(), "not", "allow", "to pay fees", "fee-grant not found"},
			// Note: They have a different error than us for this, and I don't think we should change ours.
			//	Our error has this format:  "<addr> not allowed to pay fees from <addr>"
			//	But theirs has this format: "<addr> does not not allow to pay fees for <addr>"
		}, {
			name:       "allowance smaller than requested fee",
			signerKey:  priv4,
			signer:     addr4,
			feeAccount: addr2,
			fee:        helpers.DefaultGenTxGas,
			expInErr:   []string{addr4.String(), addr2.String(), "not", "allow", "to pay fees", "basic allowance", "fee limit exceeded"},
		}, {
			name:       "granter cannot cover allowed fee grant",
			signerKey:  priv4,
			signer:     addr4,
			feeAccount: addr1,
			fee:        helpers.DefaultGenTxGas,
			expInErr:   []string{addr4.String(), addr1.String(), "not", "allow", "to pay fees", "fee-grant not found"},
		},
	}

	for _, stc := range cases {
		tc := stc // to make scopelint happy
		s.T().Run(tc.name, func(t *testing.T) {
			fee := sdk.NewCoins(sdk.NewInt64Coin(sdk.DefaultBondDenom, tc.fee))
			msgs := []sdk.Msg{testdata.NewTestMsg(tc.signer)}

			acc := app.AccountKeeper.GetAccount(ctx, tc.signer)
			privs, accNums, seqs := []cryptotypes.PrivKey{tc.signerKey}, []uint64{0}, []uint64{0}
			if acc != nil {
				accNums, seqs = []uint64{acc.GetAccountNumber()}, []uint64{acc.GetSequence()}
			}

<<<<<<< HEAD
			txfg, err := genTxWithFeeGranter(protoTxCfg, msgs, fee, helpers.DefaultGenTxGas, ctx.ChainID(), accNums, seqs, tc.feeAccount, privs...)
			require.NoError(t, err, "genTxWithFeeGranter")
			_, err = feeAnteHandler(ctx, txfg, false) // tests only feegrant ante
			if len(tc.expInErr) == 0 {
				require.NoError(t, err, "feeAnteHandler")
			} else {
				require.Error(t, err, "feeAnteHandler")
				for _, exp := range tc.expInErr {
					assert.ErrorContains(t, err, exp, "feeAnteHandler err")
				}
			}

			_, err = anteHandlerStack(ctx, txfg, false) // tests while stack
			if len(tc.expInErr) == 0 {
				require.NoError(t, err, "anteHandlerStack")
			} else {
				require.Error(t, err, "anteHandlerStack")
				for _, exp := range tc.expInErr {
					assert.ErrorContains(t, err, exp, "anteHandlerStack err")
				}
=======
			tx, err := genTxWithFeeGranter(protoTxCfg, msgs, fee, helpers.DefaultGenTxGas, ctx.ChainID(), accNums, seqs, tc.feeAccount, privs...)
			s.Require().NoError(err)
			_, err = feeAnteHandler(ctx, tx, false) // tests only feegrant ante
			if tc.valid {
				s.Assert().NoError(err, tc.name)
			} else {
				s.Assert().Error(err, tc.name)
			}

			_, err = anteHandlerStack(ctx, tx, false) // tests while stack
			if tc.valid {
				s.Assert().NoError(err, tc.name)
			} else {
				s.Assert().Error(err, tc.name)
>>>>>>> 1756a66c
			}
		})
	}
}

func genTxWithFeeGranter(gen client.TxConfig, msgs []sdk.Msg, feeAmt sdk.Coins, gas uint64, chainID string, accNums,
	accSeqs []uint64, feeGranter sdk.AccAddress, priv ...cryptotypes.PrivKey) (sdk.Tx, error) {
	sigs := make([]signing.SignatureV2, len(priv))

	// create a random length memo
	r := rand.New(rand.NewSource(time.Now().UnixNano()))

	memo := simulation.RandStringOfLength(r, simulation.RandIntBetween(r, 0, 100))

	signMode := gen.SignModeHandler().DefaultMode()

	// 1st round: set SignatureV2 with empty signatures, to set correct
	// signer infos.
	for i, p := range priv {
		sigs[i] = signing.SignatureV2{
			PubKey: p.PubKey(),
			Data: &signing.SingleSignatureData{
				SignMode: signMode,
			},
			Sequence: accSeqs[i],
		}
	}

	txb := gen.NewTxBuilder()
	err := txb.SetMsgs(msgs...)
	if err != nil {
		return nil, err
	}
	err = txb.SetSignatures(sigs...)
	if err != nil {
		return nil, err
	}
	txb.SetMemo(memo)
	txb.SetFeeAmount(feeAmt)
	txb.SetGasLimit(gas)
	txb.SetFeeGranter(feeGranter)

	// 2nd round: once all signer infos are set, every signer can sign.
	for i, p := range priv {
		signerData := authsign.SignerData{
			ChainID:       chainID,
			AccountNumber: accNums[i],
			Sequence:      accSeqs[i],
		}
		signBytes, err := gen.SignModeHandler().GetSignBytes(signMode, signerData, txb.GetTx())
		if err != nil {
			panic(err)
		}
		sig, err := p.Sign(signBytes)
		if err != nil {
			panic(err)
		}
		sigs[i].Data.(*signing.SingleSignatureData).Signature = sig
		err = txb.SetSignatures(sigs...)
		if err != nil {
			panic(err)
		}
	}

	return txb.GetTx(), nil
}<|MERGE_RESOLUTION|>--- conflicted
+++ resolved
@@ -12,10 +12,6 @@
 	"github.com/cosmos/cosmos-sdk/client"
 	"github.com/cosmos/cosmos-sdk/codec"
 	cryptotypes "github.com/cosmos/cosmos-sdk/crypto/types"
-<<<<<<< HEAD
-=======
-	"github.com/cosmos/cosmos-sdk/simapp"
->>>>>>> 1756a66c
 	"github.com/cosmos/cosmos-sdk/simapp/helpers"
 	"github.com/cosmos/cosmos-sdk/testutil/testdata"
 	sdk "github.com/cosmos/cosmos-sdk/types"
@@ -56,43 +52,26 @@
 	priv5, _, addr5 := testdata.KeyTestPubAddr()
 
 	// Set addr1 with insufficient funds
-<<<<<<< HEAD
-	err := testutil.FundAccount(suite.app.BankKeeper, suite.ctx, addr1, []sdk.Coin{sdk.NewCoin("atom", sdk.NewInt(10))})
-	suite.Require().NoError(err, "funding account 1")
+	err := testutil.FundAccount(s.app.BankKeeper, s.ctx, addr1, []sdk.Coin{sdk.NewCoin(sdk.DefaultBondDenom, sdk.NewInt(10))})
+	s.Require().NoError(err, "funding account 1")
 
 	// Set addr2 with more funds
-	err = testutil.FundAccount(suite.app.BankKeeper, suite.ctx, addr2, []sdk.Coin{sdk.NewCoin("atom", sdk.NewInt(99_999_999))})
-	suite.Require().NoError(err, "funding account 2")
-=======
-	err := simapp.FundAccount(s.app.BankKeeper, s.ctx, addr1, []sdk.Coin{sdk.NewCoin(sdk.DefaultBondDenom, sdk.NewInt(10))})
-	s.Require().NoError(err)
-
-	// Set addr2 with more funds
-	err = simapp.FundAccount(s.app.BankKeeper, s.ctx, addr2, []sdk.Coin{sdk.NewCoin(sdk.DefaultBondDenom, sdk.NewInt(99999999))})
-	s.Require().NoError(err)
->>>>>>> 1756a66c
+	err = testutil.FundAccount(s.app.BankKeeper, s.ctx, addr2, []sdk.Coin{sdk.NewCoin(sdk.DefaultBondDenom, sdk.NewInt(99_999_999))})
+	s.Require().NoError(err, "funding account 2")
 
 	// grant fee allowance from `addr2` to `addr3` (plenty to pay)
 	err = app.FeeGrantKeeper.GrantAllowance(ctx, addr2, addr3, &feegrant.BasicAllowance{
 		SpendLimit: sdk.NewCoins(sdk.NewInt64Coin(sdk.DefaultBondDenom, helpers.DefaultGenTxGas*5)),
 	})
-<<<<<<< HEAD
-	suite.Require().NoError(err, "grant allowance 2 to 3")
-=======
-	s.Require().NoError(err)
->>>>>>> 1756a66c
+	s.Require().NoError(err, "grant allowance 2 to 3")
 
 	// grant low fee allowance (20stake), to check the tx requesting more than allowed.
 	err = app.FeeGrantKeeper.GrantAllowance(ctx, addr2, addr4, &feegrant.BasicAllowance{
 		SpendLimit: sdk.NewCoins(sdk.NewInt64Coin(sdk.DefaultBondDenom, 20)),
 	})
-<<<<<<< HEAD
-	suite.Require().NoError(err, "grant allowance 2 to 4")
-
-	defaultGasStr := fmt.Sprintf("%datom", helpers.DefaultGenTxGas)
-=======
-	s.Require().NoError(err)
->>>>>>> 1756a66c
+	s.Require().NoError(err, "grant allowance 2 to 4")
+
+	defaultGasStr := fmt.Sprintf("%d%s", helpers.DefaultGenTxGas, sdk.DefaultBondDenom)
 
 	cases := []struct {
 		name       string
@@ -107,7 +86,7 @@
 			signerKey: priv1,
 			signer:    addr1,
 			fee:       helpers.DefaultGenTxGas,
-			expInErr:  []string{"10atom", defaultGasStr, "insufficient funds"},
+			expInErr:  []string{"10stake", defaultGasStr, "insufficient funds"},
 		}, {
 			name:      "paying with good funds",
 			signerKey: priv2,
@@ -119,7 +98,7 @@
 			signerKey: priv3,
 			signer:    addr3,
 			fee:       helpers.DefaultGenTxGas,
-			expInErr:  []string{"0atom", defaultGasStr, "insufficient funds"},
+			expInErr:  []string{"0stake", defaultGasStr, "insufficient funds"},
 		}, {
 			name:      "no fee with no account",
 			signerKey: priv5,
@@ -172,7 +151,6 @@
 				accNums, seqs = []uint64{acc.GetAccountNumber()}, []uint64{acc.GetSequence()}
 			}
 
-<<<<<<< HEAD
 			txfg, err := genTxWithFeeGranter(protoTxCfg, msgs, fee, helpers.DefaultGenTxGas, ctx.ChainID(), accNums, seqs, tc.feeAccount, privs...)
 			require.NoError(t, err, "genTxWithFeeGranter")
 			_, err = feeAnteHandler(ctx, txfg, false) // tests only feegrant ante
@@ -193,22 +171,6 @@
 				for _, exp := range tc.expInErr {
 					assert.ErrorContains(t, err, exp, "anteHandlerStack err")
 				}
-=======
-			tx, err := genTxWithFeeGranter(protoTxCfg, msgs, fee, helpers.DefaultGenTxGas, ctx.ChainID(), accNums, seqs, tc.feeAccount, privs...)
-			s.Require().NoError(err)
-			_, err = feeAnteHandler(ctx, tx, false) // tests only feegrant ante
-			if tc.valid {
-				s.Assert().NoError(err, tc.name)
-			} else {
-				s.Assert().Error(err, tc.name)
-			}
-
-			_, err = anteHandlerStack(ctx, tx, false) // tests while stack
-			if tc.valid {
-				s.Assert().NoError(err, tc.name)
-			} else {
-				s.Assert().Error(err, tc.name)
->>>>>>> 1756a66c
 			}
 		})
 	}
