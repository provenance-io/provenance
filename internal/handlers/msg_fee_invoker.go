--- conflicted
+++ resolved
@@ -88,16 +88,11 @@
 
 		baseFeeConsumedAtAnteHandler := feeGasMeter.BaseFeeConsumed()
 
-<<<<<<< HEAD
-			var isNeg bool
-			// this sweeps all extra fees too, 1. keeps current behavior 2. accounts for priority mempool
-			chargedFees, isNeg = feeTx.GetFee().SafeSub(baseFeeConsumedAtAnteHandler...)
-=======
+		var isNeg bool
 		// this sweeps all extra fees too, 1. keeps current behavior 2. accounts for priority mempool
-		chargedFees, _ = feeTx.GetFee().SafeSub(baseFeeConsumedAtAnteHandler)
->>>>>>> d35a1e94
+		chargedFees, isNeg = feeTx.GetFee().SafeSub(baseFeeConsumedAtAnteHandler...)
 
-		if len(chargedFees) > 0 && chargedFees.IsAllPositive() {
+		if !isNeg && len(chargedFees) > 0 && chargedFees.IsAllPositive() {
 			// deduct fees from remainingFees and distribute
 			err = afd.msgFeeKeeper.DeductFeesDistributions(afd.bankKeeper, ctx, deductFeesFromAcc, chargedFees, feeGasMeter.FeeConsumedDistributions())
 			if err != nil {
@@ -110,19 +105,9 @@
 			eventsToReturn = append(eventsToReturn, sdk.NewEvent(sdk.EventTypeTx,
 				sdk.NewAttribute(antewrapper.AttributeKeyAdditionalFee, feeGasMeter.FeeConsumed().String())))
 		}
-		eventsToReturn = append(eventsToReturn, sdk.NewEvent(sdk.EventTypeTx, sdk.NewAttribute(antewrapper.AttributeKeyBaseFee, feeGasMeter.BaseFeeConsumed().Add(chargedFees...).Sub(feeGasMeter.FeeConsumed()).String())))
+		eventsToReturn = append(eventsToReturn, sdk.NewEvent(sdk.EventTypeTx, sdk.NewAttribute(antewrapper.AttributeKeyBaseFee, feeGasMeter.BaseFeeConsumed().Add(chargedFees...).Sub(feeGasMeter.FeeConsumed()...).String())))
 
-<<<<<<< HEAD
-			eventsToReturn = sdk.Events{
-				sdk.NewEvent(sdk.EventTypeTx,
-					sdk.NewAttribute(antewrapper.AttributeKeyAdditionalFee, feeGasMeter.FeeConsumed().String()),
-				),
-				sdk.NewEvent(sdk.EventTypeTx,
-					sdk.NewAttribute(antewrapper.AttributeKeyBaseFee, feeGasMeter.BaseFeeConsumed().Add(chargedFees...).Sub(feeGasMeter.FeeConsumed()...).String()),
-				)}
-=======
 		if hasAdditionalFees {
->>>>>>> d35a1e94
 			msgFeesSummaryEvent, err := sdk.TypedEventToEvent(feeGasMeter.EventFeeSummary())
 			if err != nil {
 				return nil, nil, err
