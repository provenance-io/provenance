package handlers

import (
	"fmt"

	cerrs "cosmossdk.io/errors"
	sdk "github.com/cosmos/cosmos-sdk/types"
	sdkerrors "github.com/cosmos/cosmos-sdk/types/errors"
	bankkeeper "github.com/cosmos/cosmos-sdk/x/bank/keeper"

	"github.com/provenance-io/provenance/internal/antewrapper"
	msgfeestypes "github.com/provenance-io/provenance/x/msgfees/types"
)

type MsgFeeInvoker struct {
	msgFeeKeeper   msgfeestypes.MsgFeesKeeper
	bankKeeper     bankkeeper.Keeper
	accountKeeper  msgfeestypes.AccountKeeper
	feegrantKeeper msgfeestypes.FeegrantKeeper
	txDecoder      sdk.TxDecoder
}

// NewMsgFeeInvoker concrete impl of how to charge Msg Based Fees
func NewMsgFeeInvoker(bankKeeper bankkeeper.Keeper, accountKeeper msgfeestypes.AccountKeeper,
	feegrantKeeper msgfeestypes.FeegrantKeeper, msgFeeKeeper msgfeestypes.MsgFeesKeeper, decoder sdk.TxDecoder) MsgFeeInvoker {
	return MsgFeeInvoker{
		msgFeeKeeper,
		bankKeeper,
		accountKeeper,
		feegrantKeeper,
		decoder,
	}
}

func (afd MsgFeeInvoker) Invoke(ctx sdk.Context, simulate bool) (coins sdk.Coins, events sdk.Events, err error) {
	chargedFees := sdk.Coins{}
	eventsToReturn := sdk.Events{}

	if len(ctx.TxBytes()) != 0 {
		tx, err := afd.txDecoder(ctx.TxBytes())
		if err != nil {
			panic(fmt.Errorf("error in MsgFeeInvoker.Invoke() while getting txBytes: %w", err))
		}

		feeTx, err := antewrapper.GetFeeTx(tx)
		if err != nil {
			// For provenance, should be a FeeTx since antehandler should enforce it,
			// but not adding complexity here.
			panic(err)
		}

		feeGasMeter, err := antewrapper.GetFeeGasMeter(ctx)
		if err != nil {
			// For provenance, should be a FeeGasMeter since antehandler should enforce it,
			// but not adding complexity here.
			panic(err)
		}

<<<<<<< HEAD
		// eat up the gas cost for charging fees. (This one is on us, Cheers!, mainly because we don't want to fail at this step, imo, but we can remove this is f necessary)
		ctx = ctx.WithGasMeter(sdk.NewInfiniteGasMeter())

		consumedFees := feeGasMeter.FeeConsumed()
		if consumedFees.IsAnyNegative() {
			return nil, nil, sdkerrors.ErrInvalidCoins.Wrapf("charged fees %v are negative, which should not be possible, aborting", chargedFees)
		}

		deductFeesFrom, err := antewrapper.GetFeePayerUsingFeeGrant(ctx, afd.feegrantKeeper, feeTx, chargedFees, tx.GetMsgs())
		if err != nil {
			return nil, nil, err
=======
		chargedFees = feeGasMeter.FeeConsumed()

		if chargedFees.IsAnyNegative() {
			return nil, nil, sdkerrors.ErrInvalidCoins.Wrapf("charged fees %v are negative, which should not be possible, aborting", chargedFees)
		}
		// eat up the gas cost for charging fees. (This one is on us, Cheers!, mainly because we don't want to fail at this step, imo, but we can remove this is f necessary)
		ctx = ctx.WithGasMeter(sdk.NewInfiniteGasMeter())

		feePayer := feeTx.FeePayer()
		feeGranter := feeTx.FeeGranter()
		deductFeesFrom := feePayer
		// if feegranter set deduct fee from feegranter account.
		// this works with only when feegrant enabled.
		if feeGranter != nil {
			if afd.feegrantKeeper == nil {
				return nil, nil, sdkerrors.ErrInvalidRequest.Wrap("fee grants are not enabled")
			} else if !feeGranter.Equals(feePayer) {
				err = afd.feegrantKeeper.UseGrantedFees(ctx, feeGranter, feePayer, chargedFees, tx.GetMsgs())
				if err != nil {
					return nil, nil, cerrs.Wrapf(err, "%q not allowed to pay fees from %q", feeGranter, feePayer)
				}
			}
			deductFeesFrom = feeGranter
>>>>>>> 86900d5b
		}

		deductFeesFromAcc := afd.accountKeeper.GetAccount(ctx, deductFeesFrom)
		if deductFeesFromAcc == nil {
			return nil, nil, sdkerrors.ErrUnknownAddress.Wrapf("fee payer address: %q does not exist", deductFeesFrom)
		}

		// this sweeps all extra fees too, 1. keeps current behavior 2. accounts for priority mempool
<<<<<<< HEAD
		unchargedFees, _ := feeTx.GetFee().SafeSub(feeGasMeter.BaseFeeConsumed()...)
=======
		chargedFees, _ = feeTx.GetFee().SafeSub(baseFeeConsumedAtAnteHandler...)
>>>>>>> 86900d5b

		// If there's fees left to collect, or there were consumed fees, deduct/distribute them now.
		if !unchargedFees.IsZero() || !consumedFees.IsZero() {
			err = afd.msgFeeKeeper.DeductFeesDistributions(afd.bankKeeper, ctx, deductFeesFromAcc, unchargedFees, feeGasMeter.FeeConsumedDistributions())
			if err != nil {
				return nil, nil, err
			}
		}
		// the uncharged fees have now been charged.
		chargedFees = chargedFees.Add(unchargedFees...)

		// If there were msg based fees, add some events for them.
		if !consumedFees.IsZero() {
			// Add event for the total fees added by msg based fees.
			eventsToReturn = append(eventsToReturn, sdk.NewEvent(sdk.EventTypeTx,
<<<<<<< HEAD
				sdk.NewAttribute(antewrapper.AttributeKeyAdditionalFee, consumedFees.String()),
				sdk.NewAttribute(sdk.AttributeKeyFeePayer, deductFeesFrom.String())))
=======
				sdk.NewAttribute(antewrapper.AttributeKeyAdditionalFee, feeGasMeter.FeeConsumed().String())))
		}
		eventsToReturn = append(eventsToReturn, sdk.NewEvent(sdk.EventTypeTx, sdk.NewAttribute(antewrapper.AttributeKeyBaseFee, feeGasMeter.BaseFeeConsumed().Add(chargedFees...).Sub(feeGasMeter.FeeConsumed()...).String())))
>>>>>>> 86900d5b

			// Add event with a breakdown of those fees.
			msgFeesSummaryEvent, err := sdk.TypedEventToEvent(feeGasMeter.EventFeeSummary())
			if err != nil {
				return nil, nil, err
			}
			if len(msgFeesSummaryEvent.Attributes) > 0 {
				eventsToReturn = append(eventsToReturn, msgFeesSummaryEvent)
			}
		}
	}

	return chargedFees, eventsToReturn, nil
}<|MERGE_RESOLUTION|>--- conflicted
+++ resolved
@@ -36,39 +36,26 @@
 	chargedFees := sdk.Coins{}
 	eventsToReturn := sdk.Events{}
 
-	if len(ctx.TxBytes()) != 0 {
+	if ctx.TxBytes() != nil && len(ctx.TxBytes()) != 0 {
 		tx, err := afd.txDecoder(ctx.TxBytes())
 		if err != nil {
-			panic(fmt.Errorf("error in MsgFeeInvoker.Invoke() while getting txBytes: %w", err))
+			panic(fmt.Errorf("error in chargeFees() while getting txBytes: %w", err))
 		}
 
-		feeTx, err := antewrapper.GetFeeTx(tx)
-		if err != nil {
-			// For provenance, should be a FeeTx since antehandler should enforce it,
-			// but not adding complexity here.
-			panic(err)
+		feeTx, ok := tx.(sdk.FeeTx)
+		// only charge additional fee if of type FeeTx since it should give fee payer.
+		// for provenance should be a FeeTx since antehandler should enforce it, but
+		// not adding complexity here
+		if !ok {
+			panic("Transaction not of type FeeTx.  Provenance only supports feeTx for now.")
 		}
 
-		feeGasMeter, err := antewrapper.GetFeeGasMeter(ctx)
-		if err != nil {
-			// For provenance, should be a FeeGasMeter since antehandler should enforce it,
-			// but not adding complexity here.
-			panic(err)
+		feeGasMeter, ok := ctx.GasMeter().(*antewrapper.FeeGasMeter)
+		if !ok {
+			// all provenance tx's should have this set
+			panic("GasMeter is not of type FeeGasMeter")
 		}
 
-<<<<<<< HEAD
-		// eat up the gas cost for charging fees. (This one is on us, Cheers!, mainly because we don't want to fail at this step, imo, but we can remove this is f necessary)
-		ctx = ctx.WithGasMeter(sdk.NewInfiniteGasMeter())
-
-		consumedFees := feeGasMeter.FeeConsumed()
-		if consumedFees.IsAnyNegative() {
-			return nil, nil, sdkerrors.ErrInvalidCoins.Wrapf("charged fees %v are negative, which should not be possible, aborting", chargedFees)
-		}
-
-		deductFeesFrom, err := antewrapper.GetFeePayerUsingFeeGrant(ctx, afd.feegrantKeeper, feeTx, chargedFees, tx.GetMsgs())
-		if err != nil {
-			return nil, nil, err
-=======
 		chargedFees = feeGasMeter.FeeConsumed()
 
 		if chargedFees.IsAnyNegative() {
@@ -92,45 +79,35 @@
 				}
 			}
 			deductFeesFrom = feeGranter
->>>>>>> 86900d5b
 		}
-
 		deductFeesFromAcc := afd.accountKeeper.GetAccount(ctx, deductFeesFrom)
 		if deductFeesFromAcc == nil {
 			return nil, nil, sdkerrors.ErrUnknownAddress.Wrapf("fee payer address: %q does not exist", deductFeesFrom)
 		}
 
+		ctx.Logger().Debug(fmt.Sprintf("The Fee consumed by message types : %v", feeGasMeter.FeeConsumedByMsg()))
+
+		baseFeeConsumedAtAnteHandler := feeGasMeter.BaseFeeConsumed()
+
 		// this sweeps all extra fees too, 1. keeps current behavior 2. accounts for priority mempool
-<<<<<<< HEAD
-		unchargedFees, _ := feeTx.GetFee().SafeSub(feeGasMeter.BaseFeeConsumed()...)
-=======
 		chargedFees, _ = feeTx.GetFee().SafeSub(baseFeeConsumedAtAnteHandler...)
->>>>>>> 86900d5b
 
-		// If there's fees left to collect, or there were consumed fees, deduct/distribute them now.
-		if !unchargedFees.IsZero() || !consumedFees.IsZero() {
-			err = afd.msgFeeKeeper.DeductFeesDistributions(afd.bankKeeper, ctx, deductFeesFromAcc, unchargedFees, feeGasMeter.FeeConsumedDistributions())
+		if len(chargedFees) > 0 && chargedFees.IsAllPositive() {
+			// deduct fees from remainingFees and distribute
+			err = afd.msgFeeKeeper.DeductFeesDistributions(afd.bankKeeper, ctx, deductFeesFromAcc, chargedFees, feeGasMeter.FeeConsumedDistributions())
 			if err != nil {
 				return nil, nil, err
 			}
 		}
-		// the uncharged fees have now been charged.
-		chargedFees = chargedFees.Add(unchargedFees...)
 
-		// If there were msg based fees, add some events for them.
-		if !consumedFees.IsZero() {
-			// Add event for the total fees added by msg based fees.
+		hasAdditionalFees := feeGasMeter.FeeConsumed().IsAllPositive()
+		if hasAdditionalFees {
 			eventsToReturn = append(eventsToReturn, sdk.NewEvent(sdk.EventTypeTx,
-<<<<<<< HEAD
-				sdk.NewAttribute(antewrapper.AttributeKeyAdditionalFee, consumedFees.String()),
-				sdk.NewAttribute(sdk.AttributeKeyFeePayer, deductFeesFrom.String())))
-=======
 				sdk.NewAttribute(antewrapper.AttributeKeyAdditionalFee, feeGasMeter.FeeConsumed().String())))
 		}
 		eventsToReturn = append(eventsToReturn, sdk.NewEvent(sdk.EventTypeTx, sdk.NewAttribute(antewrapper.AttributeKeyBaseFee, feeGasMeter.BaseFeeConsumed().Add(chargedFees...).Sub(feeGasMeter.FeeConsumed()...).String())))
->>>>>>> 86900d5b
 
-			// Add event with a breakdown of those fees.
+		if hasAdditionalFees {
 			msgFeesSummaryEvent, err := sdk.TypedEventToEvent(feeGasMeter.EventFeeSummary())
 			if err != nil {
 				return nil, nil, err
