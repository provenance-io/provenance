package handlers_test

import (
	sdk "github.com/cosmos/cosmos-sdk/types"

	piohandlers "github.com/provenance-io/provenance/internal/handlers"
)

<<<<<<< HEAD
func (suite *HandlerTestSuite) TestMsgFeeHandlerSetUp() {
	encodingConfig, err := setUpApp(suite, "atom", 100)
=======
func (s *HandlerTestSuite) TestMsgFeeHandlerSetUp() {
	encodingConfig, err := setUpApp(s, false, sdk.DefaultBondDenom, 100)
>>>>>>> 1756a66c

	_, err = piohandlers.NewAdditionalMsgFeeHandler(piohandlers.PioBaseAppKeeperOptions{
		AccountKeeper:  s.app.AccountKeeper,
		BankKeeper:     s.app.BankKeeper,
		FeegrantKeeper: s.app.FeeGrantKeeper,
		MsgFeesKeeper:  s.app.MsgFeesKeeper,
		Decoder:        encodingConfig.TxConfig.TxDecoder(),
	})
	s.Require().NoError(err)

}

<<<<<<< HEAD
func (suite *HandlerTestSuite) TestMsgFeeHandlerSetUpIncorrect() {
	encodingConfig, err := setUpApp(suite, "atom", 100)
=======
func (s *HandlerTestSuite) TestMsgFeeHandlerSetUpIncorrect() {
	encodingConfig, err := setUpApp(s, false, sdk.DefaultBondDenom, 100)
>>>>>>> 1756a66c

	_, err = piohandlers.NewAdditionalMsgFeeHandler(piohandlers.PioBaseAppKeeperOptions{
		AccountKeeper:  s.app.AccountKeeper,
		BankKeeper:     s.app.BankKeeper,
		FeegrantKeeper: s.app.FeeGrantKeeper,
		MsgFeesKeeper:  nil,
		Decoder:        encodingConfig.TxConfig.TxDecoder(),
	})
	s.Require().Error(err)

	_, err = piohandlers.NewAdditionalMsgFeeHandler(piohandlers.PioBaseAppKeeperOptions{
		AccountKeeper:  s.app.AccountKeeper,
		BankKeeper:     s.app.BankKeeper,
		FeegrantKeeper: nil,
		MsgFeesKeeper:  s.app.MsgFeesKeeper,
		Decoder:        encodingConfig.TxConfig.TxDecoder(),
	})
	s.Require().Error(err)

	_, err = piohandlers.NewAdditionalMsgFeeHandler(piohandlers.PioBaseAppKeeperOptions{
		AccountKeeper:  s.app.AccountKeeper,
		BankKeeper:     nil,
		FeegrantKeeper: s.app.FeeGrantKeeper,
		MsgFeesKeeper:  s.app.MsgFeesKeeper,
		Decoder:        encodingConfig.TxConfig.TxDecoder(),
	})
	s.Require().Error(err)

	_, err = piohandlers.NewAdditionalMsgFeeHandler(piohandlers.PioBaseAppKeeperOptions{
		AccountKeeper:  nil,
		BankKeeper:     s.app.BankKeeper,
		FeegrantKeeper: s.app.FeeGrantKeeper,
		MsgFeesKeeper:  s.app.MsgFeesKeeper,
		Decoder:        encodingConfig.TxConfig.TxDecoder(),
	})
	s.Require().Error(err)

	_, err = piohandlers.NewAdditionalMsgFeeHandler(piohandlers.PioBaseAppKeeperOptions{
		AccountKeeper:  s.app.AccountKeeper,
		BankKeeper:     s.app.BankKeeper,
		FeegrantKeeper: s.app.FeeGrantKeeper,
		MsgFeesKeeper:  s.app.MsgFeesKeeper,
		Decoder:        nil,
	})
	s.Require().Error(err)

}<|MERGE_RESOLUTION|>--- conflicted
+++ resolved
@@ -6,13 +6,8 @@
 	piohandlers "github.com/provenance-io/provenance/internal/handlers"
 )
 
-<<<<<<< HEAD
-func (suite *HandlerTestSuite) TestMsgFeeHandlerSetUp() {
-	encodingConfig, err := setUpApp(suite, "atom", 100)
-=======
 func (s *HandlerTestSuite) TestMsgFeeHandlerSetUp() {
-	encodingConfig, err := setUpApp(s, false, sdk.DefaultBondDenom, 100)
->>>>>>> 1756a66c
+	encodingConfig, err := setUpApp(s, sdk.DefaultBondDenom, 100)
 
 	_, err = piohandlers.NewAdditionalMsgFeeHandler(piohandlers.PioBaseAppKeeperOptions{
 		AccountKeeper:  s.app.AccountKeeper,
@@ -22,16 +17,10 @@
 		Decoder:        encodingConfig.TxConfig.TxDecoder(),
 	})
 	s.Require().NoError(err)
-
 }
 
-<<<<<<< HEAD
-func (suite *HandlerTestSuite) TestMsgFeeHandlerSetUpIncorrect() {
-	encodingConfig, err := setUpApp(suite, "atom", 100)
-=======
 func (s *HandlerTestSuite) TestMsgFeeHandlerSetUpIncorrect() {
-	encodingConfig, err := setUpApp(s, false, sdk.DefaultBondDenom, 100)
->>>>>>> 1756a66c
+	encodingConfig, err := setUpApp(s, sdk.DefaultBondDenom, 100)
 
 	_, err = piohandlers.NewAdditionalMsgFeeHandler(piohandlers.PioBaseAppKeeperOptions{
 		AccountKeeper:  s.app.AccountKeeper,
