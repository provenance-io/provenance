name: Tests / Code Coverage
#  Tests / Code Coverage workflow runs unit tests and uploads a code coverage report


#  This workflow is run on pushes to master & every Pull Request,
#  if no *.go, go.mod or go.sum file is changed it will pass without running as these are required checks
on:
  pull_request:
  push:
    branches:
      - main

# Set concurrency for this workflow to cancel in-progress jobs if retriggered.
# The github.ref is only available when triggered by a PR so fall back to github.run_id for other cases.
# The github.run_id is unique for each run, giving each such invocation it's own unique concurrency group.
# Basically, if you push to a PR branch, jobs that are still running for that PR will be cancelled.
# But jobs started because of a merge to main or a release tag push are not cancelled.
concurrency:
  group: ${{ github.workflow }}-${{ github.ref || github.run_id }}
  cancel-in-progress: true

jobs:
  setup-tests:
    runs-on: ubuntu-latest
    steps:
      - uses: actions/checkout@v5
      - uses: technote-space/get-diff-action@v6.1.2
        with:
          PATTERNS: |
            **/**.go
            go.mod
            go.sum
            .github/workflows/test.yml
      - name: Define Variables
        id: def-vars
        run: |
          file_prefix="${GITHUB_SHA:0:7}-${GITHUB_RUN_ATTEMPT}"
          echo "Setting output: file-prefix=$file_prefix"
          echo "file-prefix=$file_prefix" >> "$GITHUB_OUTPUT"
      - name: Create a file with all the pkgs
        run: go list ./... > pkgs.txt
      - uses: actions/upload-artifact@v4
        with:
          name: "${{ steps.def-vars.outputs.file-prefix }}-pkgs.txt"
          path: ./pkgs.txt
      - name: Split pkgs into parts
        # The sanction and quarantine simulation race test takes about 6 minutes.
        # So we'll split everything else 3 ways, and make those part 03 and 04
        run: |
          grep -vF \
            -e 'github.com/provenance-io/provenance/x/quarantine/simulation' \
            -e 'github.com/provenance-io/provenance/x/sanction/simulation' \
            pkgs.txt > pkgs.txt.tmp
          split -d -n l/3 pkgs.txt.tmp pkgs.txt.part.
          printf '%s\n' \
            'github.com/provenance-io/provenance/x/quarantine/simulation' \
            >> pkgs.txt.part.03
          printf '%s\n' \
            'github.com/provenance-io/provenance/x/sanction/simulation' \
            >> pkgs.txt.part.04
      - uses: actions/upload-artifact@v4
        with:
          name: "${{ steps.def-vars.outputs.file-prefix }}-pkgs.txt.part.00"
          path: ./pkgs.txt.part.00
      - uses: actions/upload-artifact@v4
        with:
          name: "${{ steps.def-vars.outputs.file-prefix }}-pkgs.txt.part.01"
          path: ./pkgs.txt.part.01
      - uses: actions/upload-artifact@v4
        with:
          name: "${{ steps.def-vars.outputs.file-prefix }}-pkgs.txt.part.02"
          path: ./pkgs.txt.part.02
      - uses: actions/upload-artifact@v4
        with:
          name: "${{ steps.def-vars.outputs.file-prefix }}-pkgs.txt.part.03"
          path: ./pkgs.txt.part.03
      - uses: actions/upload-artifact@v4
        with:
          name: "${{ steps.def-vars.outputs.file-prefix }}-pkgs.txt.part.04"
          path: ./pkgs.txt.part.04
    outputs:
      should-run: ${{ env.GIT_DIFF }}
      file-prefix: ${{ steps.def-vars.outputs.file-prefix }}


  tests:
    needs: setup-tests
    # Note: There's a required check on this, and it must pass. A skip doesn't count as a pass.
    #       So instead of a job-level if: needs.setup-tests.outputs.should-run on this job,
    #       it's in the steps below (except the checkout step).
    strategy:
      fail-fast: false
      matrix:
        part: ["00", "01", "02", "03", "04"]
    runs-on: ubuntu-latest
    env:
      LD_LIBRARY_PATH: /usr/local/lib:/usr/local/lib/x86_64-linux-gnu
    steps:
      - uses: actions/checkout@v5
        with:
          # CodeCov requires fetch-depth > 1
          fetch-depth: 2
      - uses: actions/setup-go@v6
        if: needs.setup-tests.outputs.should-run
        with:
          go-version-file: 'go.mod'
      - uses: actions/download-artifact@v5
        if: needs.setup-tests.outputs.should-run
        with:
          name: "${{ needs.setup-tests.outputs.file-prefix }}-pkgs.txt.part.${{ matrix.part }}"
      - name: test & coverage report creation
        if: needs.setup-tests.outputs.should-run
        run: |
          cat pkgs.txt.part.${{ matrix.part }} | xargs go test -mod=readonly -timeout 30m -coverprofile=${{ matrix.part }}profile.out -covermode=atomic -tags='norace ledger test_ledger_mock'
      - uses: actions/upload-artifact@v4
        if: needs.setup-tests.outputs.should-run
        with:
          name: "${{ needs.setup-tests.outputs.file-prefix }}-${{ matrix.part }}-coverage"
          path: ./${{ matrix.part }}profile.out

  #  This action performs a code coverage assessment but filters out generated code from proto based types
  #  and grpc services
  upload-coverage-report:
    needs: [setup-tests, tests]
    # Note: There's a required check on this, and it must pass. A skip doesn't count as a pass.
    #       So instead of a job-level if: needs.setup-tests.outputs.should-run on this job,
    #       it's in the steps below (except the checkout step).
    runs-on: ubuntu-latest
    steps:
      - uses: actions/checkout@v5
        with:
          # CodeCov requires fetch-depth > 1
          fetch-depth: 2
      - uses: actions/download-artifact@v5
        if: needs.setup-tests.outputs.should-run
        with:
          name: "${{ needs.setup-tests.outputs.file-prefix }}-00-coverage"
      - uses: actions/download-artifact@v5
        if: needs.setup-tests.outputs.should-run
        with:
          name: "${{ needs.setup-tests.outputs.file-prefix }}-01-coverage"
      - uses: actions/download-artifact@v5
        if: needs.setup-tests.outputs.should-run
        with:
          name: "${{ needs.setup-tests.outputs.file-prefix }}-02-coverage"
      - uses: actions/download-artifact@v5
        if: needs.setup-tests.outputs.should-run
        with:
          name: "${{ needs.setup-tests.outputs.file-prefix }}-03-coverage"
      - uses: actions/download-artifact@v5
        if: needs.setup-tests.outputs.should-run
        with:
          name: "${{ needs.setup-tests.outputs.file-prefix }}-04-coverage"
      - name: Combine profiles
        if: needs.setup-tests.outputs.should-run
        run: |
          cat ./*profile.out | grep -v "mode: atomic" >> coverage.txt
      - name: filter out DONTCOVER
        if: needs.setup-tests.outputs.should-run
        run: |
          excludelist="$(find ./ -type f -name '*.go' | xargs grep -l 'DONTCOVER')"
          excludelist+=" $(find ./ -type f -name '*.pb.go')"
          excludelist+=" $(find ./ -type f -name '*.pb.gw.go')"
          excludelist+=" $(find ./ -type f -path './tests/mocks/*.go')"
          for filename in ${excludelist}; do
            filename=$(echo $filename | sed 's/^./github.com\/cosmos\/cosmos-sdk/g')
            echo "Excluding ${filename} from coverage report..."
            sed -i.bak "/$(echo $filename | sed 's/\//\\\//g')/d" coverage.txt
          done
      - uses: codecov/codecov-action@v5
        if: needs.setup-tests.outputs.should-run
        with:
          file: ./coverage.txt


  test-race:
    needs: setup-tests
    # Note: There's a required check on this, and it must pass. A skip doesn't count as a pass.
    #       So instead of a job-level if: needs.setup-tests.outputs.should-run on this job,
    #       it's in the steps below (except the checkout step).
    runs-on: ubuntu-latest
    strategy:
      fail-fast: false
      matrix:
        part: ["00", "01", "02", "03", "04"]
    env:
      LD_LIBRARY_PATH: /usr/local/lib:/usr/local/lib/x86_64-linux-gnu
    steps:
<<<<<<< HEAD
      - uses: actions/checkout@v4
      - uses: actions/setup-go@v6
=======
      - uses: actions/checkout@v5
      - uses: actions/setup-go@v5
>>>>>>> cf6bf5bb
        if: needs.setup-tests.outputs.should-run
        with:
          go-version-file: 'go.mod'
      - uses: actions/download-artifact@v5
        if: needs.setup-tests.outputs.should-run
        with:
          name: "${{ needs.setup-tests.outputs.file-prefix }}-pkgs.txt.part.${{ matrix.part }}"
      - name: test & coverage report creation
        if: needs.setup-tests.outputs.should-run
        run: |
          xargs --arg-file=pkgs.txt.part.${{ matrix.part }} go test -mod=readonly -timeout 30m -race -tags='cgo ledger test_ledger_mock' | tee ${{ matrix.part }}-race-output.txt
          exit "${PIPESTATUS[0]}"
      - uses: actions/upload-artifact@v4
        if: needs.setup-tests.outputs.should-run
        with:
          name: "${{ needs.setup-tests.outputs.file-prefix }}-${{ matrix.part }}-race-output"
          path: ./${{ matrix.part }}-race-output.txt<|MERGE_RESOLUTION|>--- conflicted
+++ resolved
@@ -186,13 +186,8 @@
     env:
       LD_LIBRARY_PATH: /usr/local/lib:/usr/local/lib/x86_64-linux-gnu
     steps:
-<<<<<<< HEAD
-      - uses: actions/checkout@v4
+      - uses: actions/checkout@v5
       - uses: actions/setup-go@v6
-=======
-      - uses: actions/checkout@v5
-      - uses: actions/setup-go@v5
->>>>>>> cf6bf5bb
         if: needs.setup-tests.outputs.should-run
         with:
           go-version-file: 'go.mod'
