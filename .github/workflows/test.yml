--- conflicted
+++ resolved
@@ -41,10 +41,6 @@
         run: go list ./... > pkgs.txt
       - name: Split pkgs into 4 files
         run: split -d -n l/4 pkgs.txt pkgs.txt.part.
-<<<<<<< HEAD
-=======
-      # cache multiple
->>>>>>> dae40730
       - uses: actions/upload-artifact@v3
         with:
           name: "${{ steps.file-prefix.outputs.file-prefix }}-00"
@@ -88,29 +84,13 @@
       - uses: actions/download-artifact@v3
         if: needs.setup-tests.outputs.should-run
         with:
-<<<<<<< HEAD
           name: "${{ needs.setup-tests.outputs.file-prefix }}-${{ matrix.part }}"
-=======
-          PATTERNS: |
-            **/**.go
-            go.mod
-            go.sum
-      - uses: actions/download-artifact@v3
-        with:
-          name: "${{ github.sha }}-${{ matrix.part }}"
-        if: env.GIT_DIFF
->>>>>>> dae40730
       - name: test & coverage report creation
         if: needs.setup-tests.outputs.should-run
         run: |
           cat pkgs.txt.part.${{ matrix.part }} | xargs go test -mod=readonly -timeout 30m -coverprofile=${{ matrix.part }}profile.out -covermode=atomic -tags='norace ledger test_ledger_mock'
-<<<<<<< HEAD
       - uses: actions/upload-artifact@v3
         if: needs.setup-tests.outputs.should-run
-=======
-        if: env.GIT_DIFF
-      - uses: actions/upload-artifact@v3
->>>>>>> dae40730
         with:
           name: "${{ needs.setup-tests.outputs.file-prefix }}-${{ matrix.part }}-coverage"
           path: ./${{ matrix.part }}profile.out
@@ -128,11 +108,10 @@
       - uses: actions/checkout@v3
         with:
           # CodeCov requires fetch-depth > 1
-          fetch-depth: 2      
+          fetch-depth: 2
       - uses: actions/download-artifact@v3
         if: needs.setup-tests.outputs.should-run
         with:
-<<<<<<< HEAD
           name: "${{ needs.setup-tests.outputs.file-prefix }}-00-coverage"
       - uses: actions/download-artifact@v3
         if: needs.setup-tests.outputs.should-run
@@ -144,25 +123,6 @@
           name: "${{ needs.setup-tests.outputs.file-prefix }}-02-coverage"
       - uses: actions/download-artifact@v3
         if: needs.setup-tests.outputs.should-run
-=======
-          PATTERNS: |
-            **/**.go
-            go.mod
-            go.sum
-      - uses: actions/download-artifact@v3
-        with:
-          name: "${{ github.sha }}-00-coverage"
-        if: env.GIT_DIFF
-      - uses: actions/download-artifact@v3
-        with:
-          name: "${{ github.sha }}-01-coverage"
-        if: env.GIT_DIFF
-      - uses: actions/download-artifact@v3
-        with:
-          name: "${{ github.sha }}-02-coverage"
-        if: env.GIT_DIFF
-      - uses: actions/download-artifact@v3
->>>>>>> dae40730
         with:
           name: "${{ needs.setup-tests.outputs.file-prefix }}-03-coverage"
       - name: Combine profiles
@@ -181,13 +141,8 @@
             echo "Excluding ${filename} from coverage report..."
             sed -i.bak "/$(echo $filename | sed 's/\//\\\//g')/d" coverage.txt
           done
-<<<<<<< HEAD
-      - uses: codecov/codecov-action@v2.1.0
+      - uses: codecov/codecov-action@v3
         if: needs.setup-tests.outputs.should-run
-=======
-        if: env.GIT_DIFF
-      - uses: codecov/codecov-action@v3
->>>>>>> dae40730
         with:
           file: ./coverage.txt
 
@@ -208,33 +163,17 @@
         if: needs.setup-tests.outputs.should-run
         with:
           go-version: 1.17
-<<<<<<< HEAD
       - uses: actions/download-artifact@v3
         if: needs.setup-tests.outputs.should-run
-=======
-      - uses: technote-space/get-diff-action@v6.0.1
-        with:
-          PATTERNS: |
-            **/**.go
-            go.mod
-            go.sum
-      - uses: actions/download-artifact@v3
->>>>>>> dae40730
         with:
           name: "${{ needs.setup-tests.outputs.file-prefix }}-${{ matrix.part }}"
       - name: test & coverage report creation
         if: needs.setup-tests.outputs.should-run
         run: |
-<<<<<<< HEAD
           xargs --arg-file=pkgs.txt.part.${{ matrix.part }} go test -mod=readonly -timeout 30m -race -tags='cgo ledger test_ledger_mock' | tee ${{ matrix.part }}-race-output.txt
           exit "${PIPESTATUS[0]}"
       - uses: actions/upload-artifact@v3
         if: needs.setup-tests.outputs.should-run
-=======
-          xargs --arg-file=pkgs.txt.part.${{ matrix.part }} go test -mod=readonly -timeout 30m -race -tags='cgo ledger test_ledger_mock'
-        if: env.GIT_DIFF
-      - uses: actions/upload-artifact@v3
->>>>>>> dae40730
         with:
           name: "${{ needs.setup-tests.outputs.file-prefix }}-${{ matrix.part }}-race-output"
           path: ./${{ matrix.part }}-race-output.txt