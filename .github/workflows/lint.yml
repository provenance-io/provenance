--- conflicted
+++ resolved
@@ -22,12 +22,7 @@
       - uses: golangci/golangci-lint-action@master
         with:
           # Required: the version of golangci-lint is required and must be specified without patch version: we always use the latest patch version.
-<<<<<<< HEAD
-          version: v1.44
-          args: --timeout 10m
-=======
           version: v1.42
           args: --timeout 10m --out-${NO_FUTURE}format colored-line-number
->>>>>>> 980cd514
           github-token: ${{ secrets.github_token }}
         if: env.GIT_DIFF