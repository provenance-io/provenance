--- conflicted
+++ resolved
@@ -27,9 +27,8 @@
     runs-on: ubuntu-latest
     name: Build Init
     steps:
-<<<<<<< HEAD
-      - name: Define Version
-        id: version
+      - name: Define Variables
+        id: vars
         # ${GITHUB_REF##*/} removes everything before the last slash. E.g. 'refs/tags/v1.8.0' becomes 'v1.8.0'
         # ${GITHUB_SHA:0:7} gets the first 7 characters. E.g. `3e9928920f5a64c8fc4884ee085efe1983071c90` becomes `3e99289'
         run: |
@@ -39,27 +38,20 @@
             version=${GITHUB_REF##*/}
             is_release='true'
           fi
+          prerelease=false
+          if [[ "$version" =~ -rc ]]; then
+            prerelease=true
+          fi
           echo "version: '$version'"
           echo "is_release: $is_release"
+          echo "prerelease: $prerelease"
           echo "::set-output name=version::$version"
           echo "::set-output name=is_release::$is_release"
-    outputs:
-      version: ${{ steps.version.outputs.version }}
-      is_release: ${{ steps.version.outputs.is_release }}
-=======
-      - id: version
-        run: echo "::set-output name=version::${GITHUB_REF##*/}"
-      - id: prerelease
-        run: |
-          prerelease=false
-          if [[ '${{ steps.version.outputs.version }}' =~ -rc ]]; then
-            prerelease=true
-          fi
           echo "::set-output name=prerelease::$prerelease"
     outputs:
-      version: ${{ steps.version.outputs.version }}
-      prerelease: ${{ steps.prerelease.outputs.prerelease }}
->>>>>>> 0aef515b
+      version: ${{ steps.vars.outputs.version }}
+      is_release: ${{ steps.vars.outputs.is_release }}
+      prerelease: ${{ steps.vars.outputs.prerelease }}
       go_version: "1.17"
 
   build_osx:
