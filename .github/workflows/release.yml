name: Provenance Build and Release

on:
  pull_request:
    paths:
      - "**.go"
      - "go.mod"
      - "go.sum"
      - "**.mk"
      - "Makefile"
      - "gon.json"
      - "scripts/**"
      - ".github/workflows/release.yml"
  push:
    tags:
      - "v[0-9]+.[0-9]+.[0-9]+"     # Push events to matching v*, i.e. v1.0, v20.15.10
      - "v[0-9]+.[0-9]+.[0-9]+-rc*" # Push events to matching v*, i.e. v1.0-rc1, v20.15.10-rc5

# Set concurrency for this workflow to cancel in-progress jobs if retriggered.
# The github.ref is only available when triggered by a PR so fall back to github.run_id for other cases.
# The github.run_id is unique for each run, giving each such invocation it's own unique concurrency group.
# Basically, if you push to a PR branch, jobs that are still running for that PR will be cancelled.
# But jobs started because of a merge to main or a release tag push are not cancelled.
concurrency:
  group: ${{ github.workflow }}-${{ github.ref || github.run_id }}
  cancel-in-progress: true

jobs:
  build_init:
    runs-on: ubuntu-latest
    name: Build Init
    steps:
      - name: Define Variables
        id: vars
        # ${GITHUB_REF##*/} removes everything before the last slash. E.g. 'refs/tags/v1.8.0' becomes 'v1.8.0'
        # ${GITHUB_SHA:0:7} gets the first 7 characters. E.g. `3e9928920f5a64c8fc4884ee085efe1983071c90` becomes `3e99289'
        run: |
          version="${GITHUB_SHA:0:7}"
          is_release='false'
          if [[ "$GITHUB_REF" =~ ^refs/tags/ ]]; then
            version=${GITHUB_REF##*/}
            is_release='true'
          fi
          prerelease=false
          if [[ "$version" =~ -rc ]]; then
            prerelease=true
          fi
          echo "version: '$version'"
          echo "is_release: $is_release"
          echo "prerelease: $prerelease"
          echo "::set-output name=version::$version"
          echo "::set-output name=is_release::$is_release"
          echo "::set-output name=prerelease::$prerelease"
    outputs:
      version: ${{ steps.vars.outputs.version }}
      is_release: ${{ steps.vars.outputs.is_release }}
      prerelease: ${{ steps.vars.outputs.prerelease }}
      go_version: 1.18

  build_osx:
    runs-on: macos-latest
    needs:
      - build_init
    name: Build OSX
    steps:
      - name: Checkout
        uses: actions/checkout@v3
      - name: Setup go
        uses: actions/setup-go@v3
        with:
          go-version: ${{ needs.build_init.outputs.go_version }}
      - name: Build osx binary
        run: |
          export VERSION=${{ needs.build_init.outputs.version }}
          export WITH_CLEVELDB=false
          export WITH_ROCKSDB=false
          make build-release-zip
      - name: Provenanced version
        run: build/provenanced version --long
      - uses: actions/upload-artifact@v3
        with:
          name: osx-zip
          path: build/*.zip

  build_linux:
    runs-on: ubuntu-20.04
    needs:
      - build_init
    name: Build Linux
    env:
      LD_LIBRARY_PATH: /usr/local/lib:/usr/local/lib/x86_64-linux-gnu
    steps:
      - name: Checkout
        uses: actions/checkout@v3
      - name: Setup go
        uses: actions/setup-go@v3
        with:
          go-version: ${{ needs.build_init.outputs.go_version }}
      - name: Install deps
        run: |
          sudo apt-get update
          sudo apt-get install -y libgflags-dev libsnappy-dev zlib1g-dev libbz2-dev liblz4-dev libzstd-dev
      - name: Build and install cleveldb
        run: make cleveldb
      - name: Build linux binary
        run: |
          export VERSION=${{ needs.build_init.outputs.version }}
          export WITH_CLEVELDB=true
          make build-release-zip
      - name: Provenanced version
        run: build/provenanced version --long
      - uses: actions/upload-artifact@v3
        with:
          name: linux-zip
          path: build/provenance*.zip

  build_dbmigrate:
    runs-on: ubuntu-20.04
    needs:
      - build_init
    name: Build dbmigrate
    env:
      LD_LIBRARY_PATH: /usr/local/lib:/usr/local/lib/x86_64-linux-gnu
    steps:
      - name: Checkout
        uses: actions/checkout@v3
      - name: Setup go
        uses: actions/setup-go@v3
        with:
          go-version: ${{ needs.build_init.outputs.go_version }}
      - name: Install deps
        run: |
          sudo apt-get update
          sudo apt-get install -y libgflags-dev libsnappy-dev zlib1g-dev libbz2-dev liblz4-dev libzstd-dev
      - name: Build and install cleveldb
        run: make cleveldb
      - name: Setup go
        uses: actions/setup-go@v2.1.5
        with:
          go-version: ${{ needs.build_init.outputs.go_version }}
      - name: Build dbmigrate binary
        run: |
          export VERSION=${{ needs.build_init.outputs.version }}
          export WITH_CLEVELDB=true
          export WITH_ROCKSDB=false
          export WITH_BADGERDB=false
          make build-dbmigrate-zip
      - name: dbmigrate --help
        run: build/dbmigrate --help
      - uses: actions/upload-artifact@v3
        with:
          name: dbmigrate-zip
          path: build/dbmigrate*.zip

<<<<<<< HEAD
=======
  buf_push:
    needs:
      - build_init
    if: needs.build_init.outputs.is_release == 'true'
    runs-on: ubuntu-latest
    name: Protobuf Push
    steps:
      - name: Checkout
        uses: actions/checkout@v3
      - name: Buf setup action
        uses: bufbuild/buf-setup-action@v1.14.0
      - name: Buf push 'proto/'
        uses: bufbuild/buf-push-action@v1
        with:
          input: 'proto'
          buf_token: ${{ secrets.BUF_TOKEN }}
      - name: Buf push 'third_party/proto'
        uses: bufbuild/buf-push-action@v1
        with:
          input: 'third_party/proto'
          buf_token: ${{ secrets.BUF_TOKEN }}

>>>>>>> c347c932
  create_release:
    needs:
      - build_init
      - build_linux
      - build_dbmigrate
    if: needs.build_init.outputs.is_release == 'true'
    runs-on: ubuntu-latest
    name: Create Release
    steps:
      - name: Checkout
        uses: actions/checkout@v3
      - name: Create release ${{ needs.build_init.outputs.version }}
        uses: actions/create-release@v1
        id: create_release
        env:
          GITHUB_TOKEN: ${{ secrets.GITHUB_TOKEN }}
        with:
          tag_name: ${{ github.ref }}
          release_name: Release ${{ github.ref }}
          draft: false
          prerelease: ${{ needs.build_init.outputs.prerelease }}
          body_path: RELEASE_CHANGELOG.md
    outputs:
      release_url: ${{ steps.create_release.outputs.upload_url }}

  update_release:
    needs:
      - build_init
      - create_release
    if: needs.build_init.outputs.is_release == 'true'
    runs-on: ubuntu-latest
    name: Attach Release Artifacts
    steps:
      - name: Checkout
        uses: actions/checkout@v3
      - name: Setup go
        uses: actions/setup-go@v3
        with:
          go-version: ${{ needs.build_init.outputs.go_version }}
      - name: Download linux zip artifact
        uses: actions/download-artifact@v3
        with:
          name: linux-zip
          path: build/
      - name: Download dbmigrate zip artifact
        uses: actions/download-artifact@v3
        with:
          name: dbmigrate-zip
          path: build/
      - name: Create release items
        id: create-items
        run: |
          make VERSION=${{ needs.build_init.outputs.version }} build-release-checksum build-release-plan build-release-proto
      - name: Upload linux zip artifact
        if: always() && steps.create-items.outcome == 'success'
        uses: actions/upload-release-asset@v1
        env:
          GITHUB_TOKEN: ${{ secrets.GITHUB_TOKEN }}
        with:
          upload_url: ${{ needs.create_release.outputs.release_url }}
          asset_path: ./build/provenance-linux-amd64-${{ needs.build_init.outputs.version }}.zip
          asset_name: provenance-linux-amd64-${{ needs.build_init.outputs.version }}.zip
          asset_content_type: application/octet-stream
      - name: Upload dbmigrate zip artifact
        if: always() && steps.create-items.outcome == 'success'
        uses: actions/upload-release-asset@v1
        env:
          GITHUB_TOKEN: ${{ secrets.GITHUB_TOKEN }}
        with:
          upload_url: ${{ needs.create_release.outputs.release_url }}
          asset_path: ./build/dbmigrate-linux-amd64-${{ needs.build_init.outputs.version }}.zip
          asset_name: dbmigrate-linux-amd64-${{ needs.build_init.outputs.version }}.zip
          asset_content_type: application/octet-stream
      - name: Upload release checksum
        if: always() && steps.create-items.outcome == 'success'
        uses: actions/upload-release-asset@v1
        env:
          GITHUB_TOKEN: ${{ secrets.GITHUB_TOKEN }}
        with:
          upload_url: ${{ needs.create_release.outputs.release_url }}
          asset_path: ./build/sha256sum.txt
          asset_name: sha256sum.txt
          asset_content_type: application/octet-stream
      - name: Upload release plan
        if: always() && steps.create-items.outcome == 'success'
        uses: actions/upload-release-asset@v1
        env:
          GITHUB_TOKEN: ${{ secrets.GITHUB_TOKEN }}
        with:
          upload_url: ${{ needs.create_release.outputs.release_url }}
          asset_path: ./build/plan-${{ needs.build_init.outputs.version }}.json
          asset_name: plan-${{ needs.build_init.outputs.version }}.json
          asset_content_type: application/octet-stream
      - name: Upload release protos
        if: always() && steps.create-items.outcome == 'success'
        uses: actions/upload-release-asset@v1
        env:
          GITHUB_TOKEN: ${{ secrets.GITHUB_TOKEN }}
        with:
          upload_url: ${{ needs.create_release.outputs.release_url }}
          asset_path: ./build/protos-${{ needs.build_init.outputs.version }}.zip
          asset_name: protos-${{ needs.build_init.outputs.version }}.zip
          asset_content_type: application/octet-stream

  java_kotlin_release:
    needs:
      - build_init
    if: needs.build_init.outputs.is_release == 'true'
    runs-on: ubuntu-latest
    name: Java/Kotlin Proto Publishing
    steps:
      - name: Checkout
        uses: actions/checkout@v3

      - name: Java Setup
        uses: actions/setup-java@v3
        with:
          distribution: 'zulu'
          java-version: 11
          server-id: github

      - name: GPG Setup
        env:
          GPG_KEY: ${{ secrets.OSSRH_GPG_SECRET_KEY }}
        run: |
          export GPG_TTY=$(tty)
          echo -n "$GPG_KEY" | base64 --decode | gpg --batch --import
          gpg --list-secret-keys --keyid-format LONG
          echo -n "$GPG_KEY" | base64 --decode > $GITHUB_WORKSPACE/release.gpg

      - name: Build and Publish
        env:
          OSSRH_USERNAME: ${{ secrets.OSSRH_USERNAME }}
          OSSRH_PASSWORD: ${{ secrets.OSSRH_PASSWORD }}
          GPG_PASSWORD: ${{ secrets.OSSRH_GPG_SECRET_KEY_PASSWORD }}
        run: |
          cd protoBindings
          ./gradlew publish closeAndReleaseSonatypeStagingRepository \
            -PartifactVersion=$(echo "${{ needs.build_init.outputs.version }}" | sed -e 's/^v//') \
            -Psigning.keyId=B7D30ABE \
            -Psigning.password="${{ secrets.OSSRH_GPG_SECRET_KEY_PASSWORD }}" \
            -Psigning.secretKeyRingFile=$GITHUB_WORKSPACE/release.gpg \
            --info<|MERGE_RESOLUTION|>--- conflicted
+++ resolved
@@ -152,31 +152,6 @@
           name: dbmigrate-zip
           path: build/dbmigrate*.zip
 
-<<<<<<< HEAD
-=======
-  buf_push:
-    needs:
-      - build_init
-    if: needs.build_init.outputs.is_release == 'true'
-    runs-on: ubuntu-latest
-    name: Protobuf Push
-    steps:
-      - name: Checkout
-        uses: actions/checkout@v3
-      - name: Buf setup action
-        uses: bufbuild/buf-setup-action@v1.14.0
-      - name: Buf push 'proto/'
-        uses: bufbuild/buf-push-action@v1
-        with:
-          input: 'proto'
-          buf_token: ${{ secrets.BUF_TOKEN }}
-      - name: Buf push 'third_party/proto'
-        uses: bufbuild/buf-push-action@v1
-        with:
-          input: 'third_party/proto'
-          buf_token: ${{ secrets.BUF_TOKEN }}
-
->>>>>>> c347c932
   create_release:
     needs:
       - build_init
