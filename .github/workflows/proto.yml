name: Protobuf Checks
# This workflow runs some Protobuf related checks.
on:
  pull_request:
    paths:
      - "**/**.proto"
      - "**/go.mod"
      - ".github/workflows/proto.yml"
      - "scripts/proto-update-check.sh"
      - "scripts/proto-update-deps.sh"

# Set concurrency for this workflow to cancel in-progress jobs if retriggered.
# The github.ref is only available when triggered by a PR so fall back to github.run_id for other cases.
# The github.run_id is unique for each run, giving each such invocation it's own unique concurrency group.
# Basically, if you push to a PR branch, jobs that are still running for that PR will be cancelled.
# But jobs started because of a merge to main or a release tag push are not cancelled.
concurrency:
  group: ${{ github.workflow }}-${{ github.ref || github.run_id }}
  cancel-in-progress: true

jobs:
  buf_lint:
    runs-on: ubuntu-latest
    name: Protobuf Checks
    steps:
      - name: Checkout
        uses: actions/checkout@v4
        with:
          fetch-depth: 0
      - name: Setup go
        uses: actions/setup-go@v5
        with:
          go-version: '1.21'
      - name: Setup Job
        id: setup
        run: |
          branch='main'
          if [ -n "$GITHUB_BASE_REF" ]; then
            branch="$GITHUB_BASE_REF"
          fi
          echo "Setting output: base-branch=$branch"
          echo "base-branch=$branch" >> "$GITHUB_OUTPUT"
<<<<<<< HEAD
      - uses: bufbuild/buf-setup-action@v1.30.1
      - uses: bufbuild/buf-lint-action@v1.1.0
=======
      - uses: bufbuild/buf-setup-action@v1.30.0
      - uses: bufbuild/buf-lint-action@v1.1.1
>>>>>>> c6bbfedd
        if: always()
        with:
          input: 'proto'
      - name: provenance breaking
        id: breaking-prov
        if: always()
        uses: bufbuild/buf-breaking-action@v1.1.4
        with:
          input: 'proto'
          against: 'https://github.com/provenance-io/provenance.git#branch=${{ steps.setup.outputs.base-branch }},subdir=proto'
      - name: provenance breaking results
        if: always() && steps.breaking-prov.outcome == 'failure'
        run: |
          echo "results:"
          echo "${{ toJSON(steps.breaking-prov.outputs) }}"
      - name: third-party breaking
        id: breaking-third
        if: always()
        uses: bufbuild/buf-breaking-action@v1.1.4
        with:
          input: 'third_party/proto'
          against: 'https://github.com/provenance-io/provenance.git#branch=${{ steps.setup.outputs.base-branch }},subdir=third_party/proto'
      - name: third-party breaking results
        if: always() && steps.breaking-third.outcome == 'failure'
        run: |
          echo "results:"
          echo "${{ toJSON(steps.breaking-third.outputs) }}"
      - name: proto-update-check
        if: always()
        run: |
          BASE_BRANCH="..origin/${{ steps.setup.outputs.base-branch }}"
          export BASE_BRANCH
          make proto-update-check<|MERGE_RESOLUTION|>--- conflicted
+++ resolved
@@ -40,13 +40,8 @@
           fi
           echo "Setting output: base-branch=$branch"
           echo "base-branch=$branch" >> "$GITHUB_OUTPUT"
-<<<<<<< HEAD
       - uses: bufbuild/buf-setup-action@v1.30.1
-      - uses: bufbuild/buf-lint-action@v1.1.0
-=======
-      - uses: bufbuild/buf-setup-action@v1.30.0
       - uses: bufbuild/buf-lint-action@v1.1.1
->>>>>>> c6bbfedd
         if: always()
         with:
           input: 'proto'
