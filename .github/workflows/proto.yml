name: Protobuf Checks
# This workflow runs some Protobuf related checks.
on:
  pull_request:
    paths:
      - "**/**.proto"
      - "**/go.mod"
      - ".github/workflows/proto.yml"

jobs:
  buf_lint:
    runs-on: ubuntu-latest
    name: Protobuf Checks
    steps:
      - name: Checkout
        uses: actions/checkout@v3
        with:
          fetch-depth: 0
      - name: Setup go
        uses: actions/setup-go@v3
        with:
          go-version: 1.18
<<<<<<< HEAD
      - name: Setup Job
        id: setup
        run: |
          branch='main'
          if [ -n "$GITHUB_BASE_REF" ]; then
            branch="$GITHUB_BASE_REF"
          fi
          echo "base-branch: [$branch]"
          echo "::set-output name=base-branch::$branch"
      - uses: bufbuild/buf-setup-action@v1.7.0
      - uses: bufbuild/buf-lint-action@v1.0.1
=======
      - uses: bufbuild/buf-setup-action@v1.8.0
      - uses: bufbuild/buf-lint-action@v1
>>>>>>> 62e2e828
        if: always()
        with:
          input: 'proto'
      - name: provenance breaking
        id: breaking-prov
        if: always()
        uses: bufbuild/buf-breaking-action@v1.1.0
        with:
          input: 'proto'
          against: 'https://github.com/provenance-io/provenance.git#branch=${{ steps.setup.outputs.base-branch }},subdir=proto'
      - name: provenance breaking results
        if: always() && steps.breaking-prov.outcome == 'failure'
        run: |
          echo "results:"
          echo "${{ toJSON(steps.breaking-prov.outputs) }}"
      - name: third-party breaking
        id: breaking-third
        if: always()
        uses: bufbuild/buf-breaking-action@v1.1.0
        with:
          input: 'third_party/proto'
          against: 'https://github.com/provenance-io/provenance.git#branch=${{ steps.setup.outputs.base-branch }},subdir=third_party/proto'
      - name: third-party breaking results
        if: always() && steps.breaking-third.outcome == 'failure'
        run: |
          echo "results:"
          echo "${{ toJSON(steps.breaking-third.outputs) }}"
      - name: proto-update-check
        if: always()
        run: |
          BASE_BRANCH="..origin/${{ steps.setup.outputs.base-branch }}"
          export BASE_BRANCH
          make proto-update-check<|MERGE_RESOLUTION|>--- conflicted
+++ resolved
@@ -20,7 +20,6 @@
         uses: actions/setup-go@v3
         with:
           go-version: 1.18
-<<<<<<< HEAD
       - name: Setup Job
         id: setup
         run: |
@@ -30,12 +29,8 @@
           fi
           echo "base-branch: [$branch]"
           echo "::set-output name=base-branch::$branch"
-      - uses: bufbuild/buf-setup-action@v1.7.0
+      - uses: bufbuild/buf-setup-action@v1.8.0
       - uses: bufbuild/buf-lint-action@v1.0.1
-=======
-      - uses: bufbuild/buf-setup-action@v1.8.0
-      - uses: bufbuild/buf-lint-action@v1
->>>>>>> 62e2e828
         if: always()
         with:
           input: 'proto'
