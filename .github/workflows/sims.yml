--- conflicted
+++ resolved
@@ -71,17 +71,7 @@
           echo "        file-prefix: [${{ needs.setup.outputs.file-prefix }}]"
           echo "go-cache-key-suffix: [${{ needs.setup.outputs.go-cache-key-suffix }}]"
           echo "      go-cache-path: [${{ needs.setup.outputs.go-cache-path }}]"
-<<<<<<< HEAD
-      - uses: actions/cache@v3
-=======
-      - uses: actions/cache@v4
-        name: Load db cache
-        id: db-cache-setup
-        with:
-          key: ${{ runner.os }}-${{ needs.setup.outputs.db-cache-key-suffix }}
-          path: ${{ needs.setup.outputs.db-cache-path }}
-      - uses: actions/cache@v4
->>>>>>> 97e71a02
+      - uses: actions/cache@v4
         name: Load go cache
         id: go-cache-setup
         with:
@@ -93,26 +83,7 @@
         run: |
           sudo apt-get update
           sudo apt-get install -y libgflags-dev libsnappy-dev zlib1g-dev libbz2-dev liblz4-dev libzstd-dev wget curl build-essential cmake gcc sqlite3
-<<<<<<< HEAD
-      - uses: actions/setup-go@v4
-=======
-      - name: Build cleveldb
-        if: steps.db-cache-setup.outputs.cache-hit != 'true'
-        run: |
-          export CLEVELDB_DO_BUILD='true'
-          export CLEVELDB_DO_INSTALL='false'
-          export CLEVELDB_DO_CLEANUP='false'
-          make cleveldb
-      - name: Install cleveldb
-        run: |
-          export CLEVELDB_DO_BUILD='false'
-          export CLEVELDB_DO_INSTALL='true'
-          export CLEVELDB_SUDO='true'
-          export CLEVELDB_DO_CLEANUP='false'
-          make cleveldb
-          echo 'WITH_CLEVELDB=true' >> "$GITHUB_ENV"
-      - uses: actions/setup-go@v5
->>>>>>> 97e71a02
+      - uses: actions/setup-go@v5
         with:
           go-version: ${{ needs.setup.outputs.go-version }}
       - name: Display go version
@@ -199,16 +170,7 @@
     runs-on: ${{ matrix.os }}
     steps:
       - uses: actions/checkout@v4
-<<<<<<< HEAD
-      - uses: actions/cache@v3
-=======
-      - uses: actions/cache@v4
-        name: Load db cache
-        with:
-          key: ${{ runner.os }}-${{ needs.setup.outputs.db-cache-key-suffix }}
-          path: ${{ needs.setup.outputs.db-cache-path }}
-      - uses: actions/cache@v4
->>>>>>> 97e71a02
+      - uses: actions/cache@v4
         name: Load go cache
         with:
           key: ${{ runner.os }}-${{ needs.setup.outputs.go-cache-key-suffix }}
@@ -219,20 +181,7 @@
           test_logs="${{ needs.setup.outputs.file-prefix }}-${{ matrix.test }}-${{ matrix.db-backend }}-${{ matrix.os }}"
           echo "Setting output: test-logs=$test_logs"
           echo "test-logs=$test_logs" >> "$GITHUB_OUTPUT"
-<<<<<<< HEAD
-      - uses: actions/setup-go@v4
-=======
-      - name: Install cleveldb
-        if: matrix.db-backend == 'cleveldb'
-        run: |
-          export CLEVELDB_DO_BUILD='false'
-          export CLEVELDB_DO_INSTALL='true'
-          export CLEVELDB_SUDO='true'
-          export CLEVELDB_DO_CLEANUP='false'
-          make cleveldb
-          echo 'WITH_CLEVELDB=true' >> "$GITHUB_ENV"
-      - uses: actions/setup-go@v5
->>>>>>> 97e71a02
+      - uses: actions/setup-go@v5
         with:
           go-version: ${{ needs.setup.outputs.go-version }}
       - name: Display go version
