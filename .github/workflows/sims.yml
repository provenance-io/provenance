--- conflicted
+++ resolved
@@ -24,13 +24,8 @@
     runs-on: ubuntu-latest
     if: "!contains(github.event.head_commit.message, 'skip-sims')"
     steps:
-<<<<<<< HEAD
-      - uses: actions/checkout@v2
-      - name: Install Deps
-=======
       - uses: actions/checkout@v3
       - name: Install leveldb
->>>>>>> d21fb1a7
         env:
           DEBIAN_FRONTEND: noninteractive
         run: |
