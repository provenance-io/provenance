{
  "swagger": "2.0",
  "info": {
    "title": "Provenance Blockchain",
    "description": "Provenance Blockchain Protocol API",
    "version": "1.19.0"
  },
  "apis": [
    {
      "url": "./tmp-swagger-gen/provenance/attribute/v1/query.swagger.json",
      "tags": {
        "add": [
          "Attribute"
        ]
      },
      "operationIds": {
        "rename": {
          "Params": "AttributeParams"
        }
      }
    },
    {
      "url": "./tmp-swagger-gen/provenance/attribute/v1/tx.swagger.json",
      "tags": {
        "add": [
          "Attribute"
        ]
      }
    },
    {
      "url": "./tmp-swagger-gen/provenance/exchange/v1/query.swagger.json",
      "tags": {
        "add": [
          "Exchange"
        ]
      },
      "operationIds": {
        "rename": {
          "Params": "ExchangeParams"
        }
      }
    },
    {
      "url": "./tmp-swagger-gen/provenance/exchange/v1/tx.swagger.json",
      "tags": {
        "add": [
          "Exchange"
        ]
      }
    },
    {
      "url": "./tmp-swagger-gen/provenance/flatfees/v1/query.swagger.json",
      "tags": {
        "add": [
          "Fees"
        ]
      },
      "operationIds": {
        "rename": {
          "Params": "FlatFeeParams"
        }
      }
    },
    {
      "url": "./tmp-swagger-gen/provenance/flatfees/v1/tx.swagger.json",
      "tags": {
        "add": [
          "Fees"
        ]
      }
    },
    {
      "url": "./tmp-swagger-gen/provenance/hold/v1/query.swagger.json",
      "tags": {
        "add": [
          "Hold"
        ]
      }
    },
    {
<<<<<<< HEAD
      "url": "./tmp-swagger-gen/provenance/ibchooks/v1/query.swagger.json",
      "tags": {
        "add": [
          "IBC Hooks"
        ]
      },
      "operationIds": {
        "rename": {
          "Params": "IBCHooksParams"
        }
      }
=======
      "url": "./tmp-swagger-gen/provenance/hold/v1/tx.swagger.json",
      "tags": {
        "add": [
          "Hold"
        ]
      },
>>>>>>> eafa957a
    },
    {
      "url": "./tmp-swagger-gen/provenance/ibchooks/v1/tx.swagger.json",
      "tags": {
        "add": [
          "IBC"
        ]
      }
    },
    {
      "url": "./tmp-swagger-gen/provenance/ibcratelimit/v1/query.swagger.json",
      "tags": {
        "add": [
          "IBC"
        ]
      },
      "operationIds": {
        "rename": {
          "Params": "IBCRateLimitParams"
        }
      }
    },
    {
      "url": "./tmp-swagger-gen/provenance/ibcratelimit/v1/tx.swagger.json",
      "tags": {
        "add": [
          "IBC"
        ]
      }
    },
    {
      "url": "./tmp-swagger-gen/provenance/marker/v1/query.swagger.json",
      "tags": {
        "add": [
          "Marker"
        ]
      },
      "operationIds": {
        "rename": {
          "Params": "MarkerParams",
          "DenomMetadata": "MarkerDenomMetadata",
          "AccountData": "MarkerAccountData"
        }
      }
    },
    {
      "url": "./tmp-swagger-gen/provenance/marker/v1/tx.swagger.json",
      "tags": {
        "add": [
          "Marker"
        ]
      }
    },
    {
      "url": "./tmp-swagger-gen/provenance/metadata/v1/query.swagger.json",
      "tags": {
        "add": [
          "Metadata"
        ]
      },
      "operationIds": {
        "rename": {
          "Params": "MetadataParams",
          "AccountData": "MetadataAccountData"
        }
      }
    },
    {
      "url": "./tmp-swagger-gen/provenance/metadata/v1/tx.swagger.json",
      "tags": {
        "add": [
          "Metadata"
        ]
      }
    },
    {
      "url": "./tmp-swagger-gen/provenance/msgfees/v1/query.swagger.json",
      "tags": {
        "add": [
          "Fees"
        ]
      },
      "operationIds": {
        "rename": {
          "CalculateTxFees": "CalculateTxFeesDeprecated"
        }
      }
    },
    {
      "url": "./tmp-swagger-gen/provenance/name/v1/query.swagger.json",
      "tags": {
        "add": [
          "Name"
        ]
      },
      "operationIds": {
        "rename": {
          "Params": "NameParams"
        }
      }
    },
    {
      "url": "./tmp-swagger-gen/provenance/name/v1/tx.swagger.json",
      "tags": {
        "add": [
          "Name"
        ]
      }
    },
    {
      "url": "./tmp-swagger-gen/provenance/oracle/v1/query.swagger.json",
      "tags": {
        "add": [
          "Oracle"
        ]
      }
    },
    {
      "url": "./tmp-swagger-gen/provenance/oracle/v1/tx.swagger.json",
      "tags": {
        "add": [
          "Oracle"
        ]
      }
    },
    {
      "url": "./tmp-swagger-gen/cosmos/sanction/v1beta1/query.swagger.json",
      "tags": {
        "add": [
          "Sanction"
        ]
      },
      "operationIds": {
        "rename": {
          "Params": "SanctionParams"
        }
      }
    },
    {
      "url": "./tmp-swagger-gen/cosmos/sanction/v1beta1/tx.swagger.json",
      "tags": {
        "add": [
          "Sanction"
        ]
      }
    },
    {
      "url": "./tmp-swagger-gen/cosmos/quarantine/v1beta1/query.swagger.json",
      "tags": {
        "add": [
          "Quarantine"
        ]
      }
    },
    {
      "url": "./tmp-swagger-gen/cosmos/quarantine/v1beta1/tx.swagger.json",
      "tags": {
        "add": [
          "Quarantine"
        ]
      }
    },
    {
      "url": "./tmp-swagger-gen/provenance/trigger/v1/query.swagger.json",
      "tags": {
        "add": [
          "Trigger"
        ]
      }
    },
    {
      "url": "./tmp-swagger-gen/provenance/trigger/v1/tx.swagger.json",
      "tags": {
        "add": [
          "Trigger"
        ]
      }
    },
    {
      "url": "./client/docs/swagger_third_party.yaml",
      "dereference": {
        "circular": "ignore"
      },
      "tags": {
        "add": [
          "Cosmos SDK"
        ]
      },
      "paths": {
        "exclude": [
          "cosmos/nft/.*",
          "cosmos/params/.*"
        ]
      }
    }
  ]
}<|MERGE_RESOLUTION|>--- conflicted
+++ resolved
@@ -78,7 +78,14 @@
       }
     },
     {
-<<<<<<< HEAD
+      "url": "./tmp-swagger-gen/provenance/hold/v1/tx.swagger.json",
+      "tags": {
+        "add": [
+          "Hold"
+        ]
+      }
+    },
+    {
       "url": "./tmp-swagger-gen/provenance/ibchooks/v1/query.swagger.json",
       "tags": {
         "add": [
@@ -90,14 +97,6 @@
           "Params": "IBCHooksParams"
         }
       }
-=======
-      "url": "./tmp-swagger-gen/provenance/hold/v1/tx.swagger.json",
-      "tags": {
-        "add": [
-          "Hold"
-        ]
-      },
->>>>>>> eafa957a
     },
     {
       "url": "./tmp-swagger-gen/provenance/ibchooks/v1/tx.swagger.json",
