module github.com/provenance-io/provenance

go 1.23.1

toolchain go1.23.5

require (
	cosmossdk.io/api v0.7.6
	cosmossdk.io/client/v2 v2.0.0-beta.8
	cosmossdk.io/collections v0.4.0
	cosmossdk.io/core v0.11.2
	cosmossdk.io/errors v1.0.1
	cosmossdk.io/log v1.6.0
	cosmossdk.io/math v1.4.0
	cosmossdk.io/store v1.1.1
	cosmossdk.io/x/circuit v0.1.1
	cosmossdk.io/x/evidence v0.1.1
	cosmossdk.io/x/feegrant v0.1.1
	cosmossdk.io/x/tx v0.13.8
	cosmossdk.io/x/upgrade v0.1.4
	github.com/CosmWasm/wasmd v0.52.0
	github.com/CosmWasm/wasmvm/v2 v2.2.4
	github.com/cometbft/cometbft v0.38.18
	github.com/cometbft/cometbft-db v0.15.0
	github.com/cosmos/cosmos-db v1.1.3
	github.com/cosmos/cosmos-proto v1.0.0-beta.5
	github.com/cosmos/cosmos-sdk v0.50.10
	github.com/cosmos/go-bip39 v1.0.0
	github.com/cosmos/gogoproto v1.7.0
	github.com/cosmos/ibc-apps/modules/async-icq/v8 v8.0.0
	github.com/cosmos/ibc-go/modules/capability v1.0.1
	github.com/cosmos/ibc-go/v8 v8.6.1
	github.com/decred/dcrd/dcrec/secp256k1/v4 v4.4.0
	github.com/ghodss/yaml v1.0.0
	github.com/go-webauthn/webauthn v0.13.3
	github.com/gogo/protobuf v1.3.2
	github.com/golang/protobuf v1.5.4
	github.com/google/uuid v1.6.0
	github.com/gorilla/mux v1.8.1
	github.com/grpc-ecosystem/grpc-gateway v1.16.0
	github.com/hashicorp/go-metrics v0.5.4
	github.com/rs/zerolog v1.34.0
	github.com/spf13/cast v1.9.2
	github.com/spf13/cobra v1.9.1
	github.com/spf13/pflag v1.0.7
	github.com/spf13/viper v1.19.0
	github.com/stretchr/testify v1.10.0
	golang.org/x/text v0.27.0
	google.golang.org/genproto/googleapis/api v0.0.0-20250528174236-200df99c418a
	google.golang.org/grpc v1.74.2
	google.golang.org/protobuf v1.36.6
	sigs.k8s.io/yaml v1.6.0
)

require (
	cloud.google.com/go v0.115.0 // indirect
	cloud.google.com/go/auth v0.6.0 // indirect
	cloud.google.com/go/auth/oauth2adapt v0.2.2 // indirect
	cloud.google.com/go/compute/metadata v0.7.0 // indirect
	cloud.google.com/go/iam v1.1.9 // indirect
	cloud.google.com/go/storage v1.41.0 // indirect
	cosmossdk.io/depinject v1.1.0 // indirect
	filippo.io/edwards25519 v1.1.0 // indirect
	github.com/99designs/go-keychain v0.0.0-20191008050251-8e49817e8af4 // indirect
	github.com/99designs/keyring v1.2.2 // indirect
	github.com/DataDog/datadog-go v3.2.0+incompatible // indirect
	github.com/DataDog/zstd v1.5.5 // indirect
	github.com/aws/aws-sdk-go v1.44.224 // indirect
	github.com/beorn7/perks v1.0.1 // indirect
	github.com/bgentry/go-netrc v0.0.0-20140422174119-9fd32a8b3d3d // indirect
	github.com/bgentry/speakeasy v0.1.1-0.20220910012023-760eaf8b6816 // indirect
	github.com/bits-and-blooms/bitset v1.8.0 // indirect
	github.com/bytedance/sonic v1.13.1 // indirect
	github.com/bytedance/sonic/loader v0.2.4 // indirect
	github.com/cenkalti/backoff/v4 v4.2.1 // indirect
	github.com/cespare/xxhash/v2 v2.3.0 // indirect
	github.com/chzyer/readline v1.5.1 // indirect
	github.com/cloudwego/base64x v0.1.5 // indirect
	github.com/cockroachdb/apd/v2 v2.0.2 // indirect
	github.com/cockroachdb/errors v1.11.3 // indirect
	github.com/cockroachdb/fifo v0.0.0-20240606204812-0bbfbd93a7ce // indirect
	github.com/cockroachdb/logtags v0.0.0-20230118201751-21c54148d20b // indirect
	github.com/cockroachdb/pebble v1.1.5 // indirect
	github.com/cockroachdb/redact v1.1.5 // indirect
	github.com/cockroachdb/tokenbucket v0.0.0-20230807174530-cc333fc44b06 // indirect
	github.com/cosmos/btcutil v1.0.5 // indirect
	github.com/cosmos/gogogateway v1.2.0 // indirect
	github.com/cosmos/iavl v1.2.2 // indirect
	github.com/cosmos/ics23/go v0.11.0 // indirect
	github.com/cosmos/ledger-cosmos-go v0.14.0 // indirect
	github.com/cpuguy83/go-md2man/v2 v2.0.6 // indirect
	github.com/danieljoos/wincred v1.2.0 // indirect
	github.com/davecgh/go-spew v1.1.2-0.20180830191138-d8f796af33cc // indirect
	github.com/desertbit/timer v0.0.0-20180107155436-c41aec40b27f // indirect
	github.com/dgraph-io/badger/v4 v4.3.0 // indirect
	github.com/dgraph-io/ristretto v0.1.2-0.20240116140435-c67e07994f91 // indirect
	github.com/distribution/reference v0.5.0 // indirect
	github.com/dustin/go-humanize v1.0.1 // indirect
	github.com/dvsekhvalnov/jose2go v1.6.0 // indirect
	github.com/emicklei/dot v1.6.2 // indirect
	github.com/fatih/color v1.16.0 // indirect
	github.com/felixge/httpsnoop v1.0.4 // indirect
	github.com/fsnotify/fsnotify v1.7.0 // indirect
	github.com/fxamacker/cbor/v2 v2.8.0 // indirect
	github.com/getsentry/sentry-go v0.27.0 // indirect
	github.com/go-kit/kit v0.13.0 // indirect
	github.com/go-kit/log v0.2.1 // indirect
	github.com/go-logfmt/logfmt v0.6.0 // indirect
	github.com/go-logr/logr v1.4.3 // indirect
	github.com/go-logr/stdr v1.2.2 // indirect
	github.com/go-webauthn/x v0.1.23 // indirect
	github.com/godbus/dbus v0.0.0-20190726142602-4481cbc300e2 // indirect
	github.com/gogo/googleapis v1.4.1 // indirect
	github.com/golang-jwt/jwt/v5 v5.2.2 // indirect
	github.com/golang/groupcache v0.0.0-20210331224755-41bb18bfe9da // indirect
	github.com/golang/mock v1.6.0 // indirect
	github.com/golang/snappy v0.0.4 // indirect
	github.com/google/btree v1.1.3 // indirect
	github.com/google/flatbuffers v1.12.1 // indirect
	github.com/google/go-cmp v0.7.0 // indirect
	github.com/google/go-tpm v0.9.5 // indirect
	github.com/google/gofuzz v1.2.0 // indirect
	github.com/google/orderedcode v0.0.1 // indirect
	github.com/google/s2a-go v0.1.7 // indirect
	github.com/googleapis/enterprise-certificate-proxy v0.3.2 // indirect
	github.com/googleapis/gax-go/v2 v2.12.5 // indirect
	github.com/gorilla/handlers v1.5.2 // indirect
	github.com/gorilla/websocket v1.5.3 // indirect
	github.com/grpc-ecosystem/go-grpc-middleware v1.4.0 // indirect
	github.com/gsterjov/go-libsecret v0.0.0-20161001094733-a6f4afe4910c // indirect
	github.com/hashicorp/go-cleanhttp v0.5.2 // indirect
	github.com/hashicorp/go-getter v1.7.5 // indirect
	github.com/hashicorp/go-hclog v1.5.0 // indirect
	github.com/hashicorp/go-immutable-radix v1.3.1 // indirect
	github.com/hashicorp/go-plugin v1.6.0 // indirect
	github.com/hashicorp/go-safetemp v1.0.0 // indirect
	github.com/hashicorp/go-version v1.6.0 // indirect
	github.com/hashicorp/golang-lru v1.0.2 // indirect
	github.com/hashicorp/golang-lru/v2 v2.0.7 // indirect
	github.com/hashicorp/hcl v1.0.0 // indirect
	github.com/hashicorp/yamux v0.1.1 // indirect
	github.com/hdevalence/ed25519consensus v0.1.0 // indirect
	github.com/huandu/skiplist v1.2.0 // indirect
	github.com/iancoleman/strcase v0.3.0 // indirect
	github.com/improbable-eng/grpc-web v0.15.0 // indirect
	github.com/inconshreveable/mousetrap v1.1.0 // indirect
	github.com/jmespath/go-jmespath v0.4.0 // indirect
	github.com/jmhodges/levigo v1.0.0 // indirect
	github.com/klauspost/compress v1.17.11 // indirect
	github.com/klauspost/cpuid/v2 v2.2.10 // indirect
	github.com/kr/pretty v0.3.1 // indirect
	github.com/kr/text v0.2.0 // indirect
	github.com/lib/pq v1.10.9 // indirect
	github.com/linxGnu/grocksdb v1.9.3 // indirect
	github.com/magiconair/properties v1.8.7 // indirect
	github.com/manifoldco/promptui v0.9.0 // indirect
	github.com/mattn/go-colorable v0.1.14 // indirect
	github.com/mattn/go-isatty v0.0.20 // indirect
	github.com/minio/highwayhash v1.0.3 // indirect
	github.com/mitchellh/go-homedir v1.1.0 // indirect
	github.com/mitchellh/go-testing-interface v1.14.1 // indirect
	github.com/mitchellh/mapstructure v1.5.0 // indirect
	github.com/mtibben/percent v0.2.1 // indirect
	github.com/munnerz/goautoneg v0.0.0-20191010083416-a7dc8b61c822 // indirect
	github.com/oasisprotocol/curve25519-voi v0.0.0-20230904125328-1f23a7beb09a // indirect
	github.com/oklog/run v1.1.0 // indirect
	github.com/opencontainers/go-digest v1.0.0 // indirect
	github.com/pelletier/go-toml/v2 v2.2.2 // indirect
	github.com/petermattis/goid v0.0.0-20240813172612-4fcff4a6cae7 // indirect
	github.com/pkg/errors v0.9.1 // indirect
	github.com/pmezard/go-difflib v1.0.1-0.20181226105442-5d4384ee4fb2 // indirect
	github.com/prometheus/client_golang v1.21.0 // indirect
	github.com/prometheus/client_model v0.6.1 // indirect
	github.com/prometheus/common v0.62.0 // indirect
	github.com/prometheus/procfs v0.15.1 // indirect
	github.com/rcrowley/go-metrics v0.0.0-20201227073835-cf1acfcdf475 // indirect
	github.com/rogpeppe/go-internal v1.13.1 // indirect
	github.com/rs/cors v1.11.1 // indirect
	github.com/russross/blackfriday/v2 v2.1.0 // indirect
	github.com/sagikazarmark/locafero v0.4.0 // indirect
	github.com/sagikazarmark/slog-shim v0.1.0 // indirect
	github.com/sasha-s/go-deadlock v0.3.5 // indirect
	github.com/shamaton/msgpack/v2 v2.2.0 // indirect
	github.com/sourcegraph/conc v0.3.0 // indirect
	github.com/spf13/afero v1.11.0 // indirect
	github.com/subosito/gotenv v1.6.0 // indirect
	github.com/syndtr/goleveldb v1.0.1-0.20220721030215-126854af5e6d // indirect
	github.com/tendermint/go-amino v0.16.0 // indirect
	github.com/tidwall/btree v1.7.0 // indirect
	github.com/twitchyliquid64/golang-asm v0.15.1 // indirect
	github.com/ulikunitz/xz v0.5.11 // indirect
	github.com/x448/float16 v0.8.4 // indirect
	github.com/zondax/hid v0.9.2 // indirect
	github.com/zondax/ledger-go v0.14.3 // indirect
	go.etcd.io/bbolt v1.4.0-alpha.0.0.20240404170359-43604f3112c5 // indirect
	go.opencensus.io v0.24.0 // indirect
	go.opentelemetry.io/auto/sdk v1.1.0 // indirect
	go.opentelemetry.io/contrib/instrumentation/google.golang.org/grpc/otelgrpc v0.49.0 // indirect
	go.opentelemetry.io/contrib/instrumentation/net/http/otelhttp v0.49.0 // indirect
	go.opentelemetry.io/otel v1.36.0 // indirect
	go.opentelemetry.io/otel/metric v1.36.0 // indirect
	go.opentelemetry.io/otel/trace v1.36.0 // indirect
	go.uber.org/multierr v1.11.0 // indirect
	go.yaml.in/yaml/v2 v2.4.2 // indirect
	golang.org/x/arch v0.15.0 // indirect
<<<<<<< HEAD
	golang.org/x/crypto v0.40.0 // indirect
	golang.org/x/exp v0.0.0-20240719175910-8a7402abbf56 // indirect
	golang.org/x/net v0.41.0 // indirect
	golang.org/x/oauth2 v0.28.0 // indirect
	golang.org/x/sync v0.16.0 // indirect
	golang.org/x/sys v0.34.0 // indirect
	golang.org/x/term v0.33.0 // indirect
=======
	golang.org/x/crypto v0.38.0 // indirect
	golang.org/x/exp v0.0.0-20240719175910-8a7402abbf56 // indirect
	golang.org/x/net v0.40.0 // indirect
	golang.org/x/oauth2 v0.30.0 // indirect
	golang.org/x/sync v0.16.0 // indirect
	golang.org/x/sys v0.33.0 // indirect
	golang.org/x/term v0.32.0 // indirect
>>>>>>> e4195b36
	golang.org/x/time v0.5.0 // indirect
	google.golang.org/api v0.186.0 // indirect
	google.golang.org/genproto v0.0.0-20240701130421-f6361c86f094 // indirect
	google.golang.org/genproto/googleapis/rpc v0.0.0-20250528174236-200df99c418a // indirect
	gopkg.in/ini.v1 v1.67.0 // indirect
	gopkg.in/yaml.v2 v2.4.0 // indirect
	gopkg.in/yaml.v3 v3.0.1 // indirect
	gotest.tools/v3 v3.5.1 // indirect
	nhooyr.io/websocket v1.8.10 // indirect
	pgregory.net/rapid v1.1.0 // indirect
)

replace (
	// Use cosmos fork of keyring (because the SDK does).
	github.com/99designs/keyring => github.com/cosmos/keyring v1.2.0

	// This is required for https://github.com/provenance-io/provenance/issues/1414
	github.com/CosmWasm/wasmd => github.com/provenance-io/wasmd v0.52.0-pio-1

	github.com/cosmos/cosmos-sdk => github.com/provenance-io/cosmos-sdk v0.50.14-pio-2.0.20250725190515-f4c049873dfa

	// Replace iavl to fix the node stop/start app hash problem. This can be removed once upstream is off v1.1.2
	github.com/cosmos/iavl => github.com/cosmos/iavl v1.2.0

	// TODO: Update once async-icq creates tag with our changes https://github.com/cosmos/ibc-apps/pull/168
	github.com/cosmos/ibc-apps/modules/async-icq/v8 => github.com/provenance-io/ibc-apps/modules/async-icq/v8 v8.0.0-prov-1

	// TODO: Update or change once a tag is made containing a fix for https://github.com/cosmos/ibc-go/issues/6375
	github.com/cosmos/ibc-go/v8 => github.com/provenance-io/ibc-go/v8 v8.6.1-pio-1

	// dgrijalva/jwt-go is deprecated and doesn't receive security updates.
	// TODO: remove it: https://github.com/cosmos/cosmos-sdk/issues/13134
	github.com/dgrijalva/jwt-go => github.com/golang-jwt/jwt/v4 v4.4.2
	// Fix upstream GHSA-h395-qcrw-5vmq and GHSA-3vp4-m3rf-835h vulnerabilities.
	// TODO Remove it: https://github.com/cosmos/cosmos-sdk/issues/10409
	github.com/gin-gonic/gin => github.com/gin-gonic/gin v1.9.1

	// replace broken goleveldb
	github.com/syndtr/goleveldb => github.com/syndtr/goleveldb v1.0.1-0.20210819022825-2ae1ddf74ef7
)<|MERGE_RESOLUTION|>--- conflicted
+++ resolved
@@ -203,23 +203,13 @@
 	go.uber.org/multierr v1.11.0 // indirect
 	go.yaml.in/yaml/v2 v2.4.2 // indirect
 	golang.org/x/arch v0.15.0 // indirect
-<<<<<<< HEAD
 	golang.org/x/crypto v0.40.0 // indirect
 	golang.org/x/exp v0.0.0-20240719175910-8a7402abbf56 // indirect
 	golang.org/x/net v0.41.0 // indirect
-	golang.org/x/oauth2 v0.28.0 // indirect
+	golang.org/x/oauth2 v0.30.0 // indirect
 	golang.org/x/sync v0.16.0 // indirect
 	golang.org/x/sys v0.34.0 // indirect
 	golang.org/x/term v0.33.0 // indirect
-=======
-	golang.org/x/crypto v0.38.0 // indirect
-	golang.org/x/exp v0.0.0-20240719175910-8a7402abbf56 // indirect
-	golang.org/x/net v0.40.0 // indirect
-	golang.org/x/oauth2 v0.30.0 // indirect
-	golang.org/x/sync v0.16.0 // indirect
-	golang.org/x/sys v0.33.0 // indirect
-	golang.org/x/term v0.32.0 // indirect
->>>>>>> e4195b36
 	golang.org/x/time v0.5.0 // indirect
 	google.golang.org/api v0.186.0 // indirect
 	google.golang.org/genproto v0.0.0-20240701130421-f6361c86f094 // indirect
