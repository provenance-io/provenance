--- conflicted
+++ resolved
@@ -40,17 +40,10 @@
 	github.com/spf13/viper v1.19.0
 	github.com/stretchr/testify v1.10.0
 	golang.org/x/exp v0.0.0-20240719175910-8a7402abbf56
-<<<<<<< HEAD
 	golang.org/x/text v0.23.0
-	google.golang.org/genproto/googleapis/api v0.0.0-20241202173237-19429a94021a
-	google.golang.org/grpc v1.70.0
-	google.golang.org/protobuf v1.36.4
-=======
-	golang.org/x/text v0.21.0
 	google.golang.org/genproto/googleapis/api v0.0.0-20250106144421-5f5ef82da422
 	google.golang.org/grpc v1.71.0
 	google.golang.org/protobuf v1.36.5
->>>>>>> d41c67d2
 	sigs.k8s.io/yaml v1.4.0
 )
 
@@ -203,13 +196,8 @@
 	golang.org/x/arch v0.3.0 // indirect
 	golang.org/x/crypto v0.32.0 // indirect
 	golang.org/x/net v0.34.0 // indirect
-<<<<<<< HEAD
-	golang.org/x/oauth2 v0.24.0 // indirect
+	golang.org/x/oauth2 v0.25.0 // indirect
 	golang.org/x/sync v0.12.0 // indirect
-=======
-	golang.org/x/oauth2 v0.25.0 // indirect
-	golang.org/x/sync v0.10.0 // indirect
->>>>>>> d41c67d2
 	golang.org/x/sys v0.29.0 // indirect
 	golang.org/x/term v0.28.0 // indirect
 	golang.org/x/time v0.5.0 // indirect
