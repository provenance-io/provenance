module github.com/provenance-io/provenance

go 1.18

require (
	cosmossdk.io/errors v1.0.0-beta.7
	cosmossdk.io/math v1.0.0-beta.6
	github.com/CosmWasm/wasmd v0.29.0
	github.com/armon/go-metrics v0.4.1
	github.com/btcsuite/btcd v0.22.3
	github.com/cosmos/cosmos-proto v1.0.0-beta.1
	github.com/cosmos/cosmos-sdk v0.46.7
	github.com/cosmos/go-bip39 v1.0.0
	github.com/cosmos/ibc-go/v6 v6.1.0
	github.com/gogo/protobuf v1.3.3
	github.com/golang/protobuf v1.5.2
	github.com/google/uuid v1.3.0
	github.com/gorilla/mux v1.8.0
	github.com/grpc-ecosystem/grpc-gateway v1.16.0
	github.com/otiai10/copy v1.9.0
	github.com/pkg/errors v0.9.1
	github.com/rakyll/statik v0.1.7
	github.com/regen-network/cosmos-proto v0.3.1
	github.com/rs/zerolog v1.29.0
	github.com/spf13/cast v1.5.0
	github.com/spf13/cobra v1.6.1
	github.com/spf13/pflag v1.0.5
	github.com/spf13/viper v1.15.0
	github.com/stretchr/testify v1.8.1
	github.com/tendermint/tendermint v0.34.26
	github.com/tendermint/tm-db v0.6.7
	golang.org/x/exp v0.0.0-20221205204356-47842c84f3db
	golang.org/x/text v0.7.0
	google.golang.org/genproto v0.0.0-20230110181048-76db0878b65f
	google.golang.org/grpc v1.53.0
	google.golang.org/protobuf v1.28.2-0.20220831092852-f930b1dc76e8
	gopkg.in/yaml.v2 v2.4.0

)

require (
	cloud.google.com/go v0.107.0 // indirect
	cloud.google.com/go/compute v1.15.1 // indirect
	cloud.google.com/go/compute/metadata v0.2.3 // indirect
	cloud.google.com/go/iam v0.8.0 // indirect
	cloud.google.com/go/storage v1.27.0 // indirect
	filippo.io/edwards25519 v1.0.0-rc.1 // indirect
	github.com/99designs/go-keychain v0.0.0-20191008050251-8e49817e8af4 // indirect
	github.com/99designs/keyring v1.2.1 // indirect
	github.com/ChainSafe/go-schnorrkel v0.0.0-20200405005733-88cbf1b4c40d // indirect
	github.com/CosmWasm/wasmvm v1.1.1 // indirect
	github.com/Workiva/go-datastructures v1.0.53 // indirect
	github.com/aws/aws-sdk-go v1.40.45 // indirect
	github.com/beorn7/perks v1.0.1 // indirect
	github.com/bgentry/go-netrc v0.0.0-20140422174119-9fd32a8b3d3d // indirect
	github.com/bgentry/speakeasy v0.1.1-0.20220910012023-760eaf8b6816 // indirect
	github.com/btcsuite/btcd/btcec/v2 v2.3.2 // indirect
	github.com/cenkalti/backoff/v4 v4.1.3 // indirect
	github.com/cespare/xxhash v1.1.0 // indirect
	github.com/cespare/xxhash/v2 v2.2.0 // indirect
	github.com/chzyer/readline v0.0.0-20180603132655-2972be24d48e // indirect
	github.com/cockroachdb/apd/v2 v2.0.2 // indirect
	github.com/coinbase/rosetta-sdk-go v0.7.9 // indirect
	github.com/confio/ics23/go v0.9.0 // indirect
	github.com/cosmos/btcutil v1.0.5 // indirect
	github.com/cosmos/gogoproto v1.4.2 // indirect
	github.com/cosmos/gorocksdb v1.2.0 // indirect
	github.com/cosmos/iavl v0.19.5 // indirect
	github.com/cosmos/ledger-cosmos-go v0.12.2 // indirect
	github.com/creachadair/taskgroup v0.3.2 // indirect
	github.com/danieljoos/wincred v1.1.2 // indirect
	github.com/davecgh/go-spew v1.1.1 // indirect
	github.com/decred/dcrd/dcrec/secp256k1/v4 v4.0.1 // indirect
	github.com/desertbit/timer v0.0.0-20180107155436-c41aec40b27f // indirect
	github.com/dgraph-io/badger/v2 v2.2007.4 // indirect
	github.com/dgraph-io/ristretto v0.1.0 // indirect
	github.com/dgryski/go-farm v0.0.0-20200201041132-a6ae2369ad13 // indirect
	github.com/docker/distribution v2.8.1+incompatible // indirect
	github.com/dustin/go-humanize v1.0.0 // indirect
	github.com/dvsekhvalnov/jose2go v1.5.0 // indirect
	github.com/fatih/color v1.13.0 // indirect
	github.com/felixge/httpsnoop v1.0.1 // indirect
	github.com/fsnotify/fsnotify v1.6.0 // indirect
	github.com/ghodss/yaml v1.0.0 // indirect
	github.com/go-kit/kit v0.12.0 // indirect
	github.com/go-kit/log v0.2.1 // indirect
	github.com/go-logfmt/logfmt v0.5.1 // indirect
	github.com/godbus/dbus v0.0.0-20190726142602-4481cbc300e2 // indirect
	github.com/gogo/gateway v1.1.0 // indirect
	github.com/golang/glog v1.0.0 // indirect
	github.com/golang/groupcache v0.0.0-20210331224755-41bb18bfe9da // indirect
	github.com/golang/snappy v0.0.4 // indirect
	github.com/google/btree v1.1.2 // indirect
	github.com/google/go-cmp v0.5.9 // indirect
	github.com/google/gofuzz v1.2.0 // indirect
	github.com/google/orderedcode v0.0.1 // indirect
	github.com/googleapis/enterprise-certificate-proxy v0.2.1 // indirect
	github.com/googleapis/gax-go/v2 v2.7.0 // indirect
	github.com/gorilla/handlers v1.5.1 // indirect
	github.com/gorilla/websocket v1.5.0 // indirect
	github.com/grpc-ecosystem/go-grpc-middleware v1.3.0 // indirect
	github.com/gsterjov/go-libsecret v0.0.0-20161001094733-a6f4afe4910c // indirect
	github.com/gtank/merlin v0.1.1 // indirect
	github.com/gtank/ristretto255 v0.1.2 // indirect
	github.com/hashicorp/go-cleanhttp v0.5.2 // indirect
	github.com/hashicorp/go-getter v1.6.1 // indirect
	github.com/hashicorp/go-hclog v1.2.0 // indirect
	github.com/hashicorp/go-immutable-radix v1.3.1 // indirect
	github.com/hashicorp/go-plugin v1.4.8 // indirect
	github.com/hashicorp/go-safetemp v1.0.0 // indirect
	github.com/hashicorp/go-version v1.6.0 // indirect
	github.com/hashicorp/golang-lru v0.5.5-0.20210104140557-80c98217689d // indirect
	github.com/hashicorp/hcl v1.0.0 // indirect
	github.com/hashicorp/yamux v0.0.0-20180604194846-3520598351bb // indirect
	github.com/hdevalence/ed25519consensus v0.0.0-20220222234857-c00d1f31bab3 // indirect
	github.com/improbable-eng/grpc-web v0.15.0 // indirect
	github.com/inconshreveable/mousetrap v1.0.1 // indirect
	github.com/jmespath/go-jmespath v0.4.0 // indirect
	github.com/jmhodges/levigo v1.0.0 // indirect
	github.com/klauspost/compress v1.15.11 // indirect
	github.com/lib/pq v1.10.6 // indirect
	github.com/libp2p/go-buffer-pool v0.1.0 // indirect
	github.com/magiconair/properties v1.8.7 // indirect
	github.com/manifoldco/promptui v0.9.0 // indirect
	github.com/mattn/go-colorable v0.1.13 // indirect
	github.com/mattn/go-isatty v0.0.16 // indirect
	github.com/matttproud/golang_protobuf_extensions v1.0.2-0.20181231171920-c182affec369 // indirect
	github.com/mimoo/StrobeGo v0.0.0-20210601165009-122bf33a46e0 // indirect
	github.com/minio/highwayhash v1.0.2 // indirect
	github.com/mitchellh/go-homedir v1.1.0 // indirect
	github.com/mitchellh/go-testing-interface v1.0.0 // indirect
	github.com/mitchellh/mapstructure v1.5.0 // indirect
	github.com/mtibben/percent v0.2.1 // indirect
	github.com/oklog/run v1.0.0 // indirect
	github.com/opencontainers/go-digest v1.0.0 // indirect
	github.com/pelletier/go-toml/v2 v2.0.6 // indirect
	github.com/petermattis/goid v0.0.0-20180202154549-b0b1615b78e5 // indirect
	github.com/pmezard/go-difflib v1.0.0 // indirect
	github.com/prometheus/client_golang v1.14.0 // indirect
	github.com/prometheus/client_model v0.3.0 // indirect
	github.com/prometheus/common v0.37.0 // indirect
	github.com/prometheus/procfs v0.8.0 // indirect
	github.com/rcrowley/go-metrics v0.0.0-20201227073835-cf1acfcdf475 // indirect
	github.com/rs/cors v1.8.2 // indirect
	github.com/sasha-s/go-deadlock v0.3.1 // indirect
	github.com/spf13/afero v1.9.3 // indirect
	github.com/spf13/jwalterweatherman v1.1.0 // indirect
	github.com/subosito/gotenv v1.4.2 // indirect
	github.com/syndtr/goleveldb v1.0.1-0.20210819022825-2ae1ddf74ef7 // indirect
	github.com/tendermint/go-amino v0.16.0 // indirect
	github.com/tidwall/btree v1.5.0 // indirect
	github.com/ulikunitz/xz v0.5.8 // indirect
	github.com/zondax/hid v0.9.1 // indirect
	github.com/zondax/ledger-go v0.14.1 // indirect
	go.etcd.io/bbolt v1.3.6 // indirect
	go.opencensus.io v0.24.0 // indirect
<<<<<<< HEAD
	golang.org/x/crypto v0.5.0 // indirect
	golang.org/x/net v0.5.0 // indirect
	golang.org/x/oauth2 v0.0.0-20221014153046-6fdb5e3db783 // indirect
=======
	golang.org/x/crypto v0.4.0 // indirect
	golang.org/x/net v0.5.0 // indirect
	golang.org/x/oauth2 v0.4.0 // indirect
>>>>>>> 3256a226
	golang.org/x/sys v0.4.0 // indirect
	golang.org/x/term v0.4.0 // indirect
	golang.org/x/xerrors v0.0.0-20220907171357-04be3eba64a2 // indirect
	google.golang.org/api v0.107.0 // indirect
	google.golang.org/appengine v1.6.7 // indirect
	gopkg.in/ini.v1 v1.67.0 // indirect
	gopkg.in/yaml.v3 v3.0.1 // indirect
	nhooyr.io/websocket v1.8.6 // indirect
	sigs.k8s.io/yaml v1.3.0 // indirect
)

replace github.com/gogo/protobuf => github.com/regen-network/protobuf v1.3.3-alpha.regen.1

// replace github.com/cosmos/cosmos-sdk => github.com/provenance-io/cosmos-sdk v0.46.8-pio-3
replace github.com/cosmos/cosmos-sdk => ../prov-cosmos-sdk

// use informal system fork of tendermint in the interim until comet is ready. This matches what the SDK is using.
replace github.com/tendermint/tendermint => github.com/informalsystems/tendermint v0.34.26

replace github.com/99designs/keyring => github.com/cosmos/keyring v1.2.0

replace github.com/tecbot/gorocksdb => github.com/cosmos/gorocksdb v1.1.1

// Fix upstream GHSA-h395-qcrw-5vmq vulnerability.
// TODO Remove it: https://github.com/cosmos/cosmos-sdk/issues/10409
replace github.com/gin-gonic/gin => github.com/gin-gonic/gin v1.7.0

// TODO: Required for v1.13.x: Remove this and update the require line above to have the new version once it's out. https://github.com/provenance-io/provenance/issues/1015
replace github.com/CosmWasm/wasmd => github.com/provenance-io/wasmd v0.30.0-pio-1-rc3

// TODO: Required for IBC Transfer Module. Remove this when they patch it to include our changes. https://github.com/provenance-io/provenance/issues/1100
replace github.com/cosmos/ibc-go/v6 => github.com/provenance-io/ibc-go/v6 v6.1.0-pio-1<|MERGE_RESOLUTION|>--- conflicted
+++ resolved
@@ -154,15 +154,9 @@
 	github.com/zondax/ledger-go v0.14.1 // indirect
 	go.etcd.io/bbolt v1.3.6 // indirect
 	go.opencensus.io v0.24.0 // indirect
-<<<<<<< HEAD
 	golang.org/x/crypto v0.5.0 // indirect
 	golang.org/x/net v0.5.0 // indirect
-	golang.org/x/oauth2 v0.0.0-20221014153046-6fdb5e3db783 // indirect
-=======
-	golang.org/x/crypto v0.4.0 // indirect
-	golang.org/x/net v0.5.0 // indirect
 	golang.org/x/oauth2 v0.4.0 // indirect
->>>>>>> 3256a226
 	golang.org/x/sys v0.4.0 // indirect
 	golang.org/x/term v0.4.0 // indirect
 	golang.org/x/xerrors v0.0.0-20220907171357-04be3eba64a2 // indirect
