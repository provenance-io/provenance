--- conflicted
+++ resolved
@@ -42,16 +42,9 @@
 	github.com/spf13/pflag v1.0.6
 	github.com/spf13/viper v1.19.0
 	github.com/stretchr/testify v1.10.0
-<<<<<<< HEAD
-	golang.org/x/text v0.23.0
-	google.golang.org/genproto/googleapis/api v0.0.0-20250106144421-5f5ef82da422
-	google.golang.org/grpc v1.71.0
-=======
-	golang.org/x/exp v0.0.0-20240719175910-8a7402abbf56
 	golang.org/x/text v0.25.0
 	google.golang.org/genproto/googleapis/api v0.0.0-20250218202821-56aae31c358a
 	google.golang.org/grpc v1.72.2
->>>>>>> cb254784
 	google.golang.org/protobuf v1.36.6
 	sigs.k8s.io/yaml v1.4.0
 )
@@ -202,24 +195,14 @@
 	go.opentelemetry.io/otel/metric v1.34.0 // indirect
 	go.opentelemetry.io/otel/trace v1.34.0 // indirect
 	go.uber.org/multierr v1.11.0 // indirect
-<<<<<<< HEAD
-	golang.org/x/arch v0.3.0 // indirect
-	golang.org/x/crypto v0.35.0 // indirect
-	golang.org/x/exp v0.0.0-20240719175910-8a7402abbf56 // indirect
-	golang.org/x/net v0.36.0 // indirect
-	golang.org/x/oauth2 v0.25.0 // indirect
-	golang.org/x/sync v0.12.0 // indirect
-	golang.org/x/sys v0.30.0 // indirect
-	golang.org/x/term v0.29.0 // indirect
-=======
 	golang.org/x/arch v0.15.0 // indirect
 	golang.org/x/crypto v0.36.0 // indirect
+	golang.org/x/exp v0.0.0-20240719175910-8a7402abbf56 // indirect
 	golang.org/x/net v0.38.0 // indirect
 	golang.org/x/oauth2 v0.26.0 // indirect
 	golang.org/x/sync v0.14.0 // indirect
 	golang.org/x/sys v0.31.0 // indirect
 	golang.org/x/term v0.30.0 // indirect
->>>>>>> cb254784
 	golang.org/x/time v0.5.0 // indirect
 	google.golang.org/api v0.186.0 // indirect
 	google.golang.org/genproto v0.0.0-20240701130421-f6361c86f094 // indirect
