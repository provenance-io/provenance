--- conflicted
+++ resolved
@@ -138,16 +138,13 @@
 // Fixes chain panic.  Should be removed once cosmwasm has fixed their release
 // Dockerfile also needs a reference that will need removing
 // TODO Remove it: https://github.com/CosmWasm/cosmwasm/pull/1223
-<<<<<<< HEAD
 //replace github.com/CosmWasm/wasmvm => github.com/CosmWasm/wasmvm v1.0.0-beta6
 
+// Fixes address length issue to support contract address of length 20 (pre v1.8.0) with current length 22
+// Allows M1 support through wasmer 2.2.0 upgrade
+// TODO Remove it when fixed upstream
 replace github.com/CosmWasm/wasmd => github.com/provenance-io/wasmd v0.22.0-m1support
 
-replace github.com/CosmWasm/wasmvm => github.com/provenance-io/wasmvm v1.0.0-betaprov
-=======
-replace github.com/CosmWasm/wasmvm => github.com/CosmWasm/wasmvm v1.0.0-beta6
-
-// Fixes address length issue to support contract address of length 20 (pre v1.8.0) with current length 22
+// Allows M1 support through wasmer 2.2.0 upgrade
 // TODO Remove it when fixed upstream
-replace github.com/CosmWasm/wasmd => github.com/provenance-io/wasmd v0.22.0-pio-address-fix
->>>>>>> 1f96775d
+replace github.com/CosmWasm/wasmvm => github.com/provenance-io/wasmvm v1.0.0-betaprov