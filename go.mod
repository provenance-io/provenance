--- conflicted
+++ resolved
@@ -32,8 +32,6 @@
 
 )
 
-<<<<<<< HEAD
-=======
 require (
 	filippo.io/edwards25519 v1.0.0-beta.2 // indirect
 	github.com/99designs/keyring v1.1.6 // indirect
@@ -125,7 +123,6 @@
 	nhooyr.io/websocket v1.8.6 // indirect
 )
 
->>>>>>> 545033b0
 replace google.golang.org/grpc => google.golang.org/grpc v1.33.2
 
 replace github.com/gogo/protobuf => github.com/regen-network/protobuf v1.3.3-alpha.regen.1
