module github.com/provenance-io/provenance

go 1.23.1

toolchain go1.23.5

require (
	cosmossdk.io/api v0.7.6
	cosmossdk.io/client/v2 v2.0.0-beta.8
	cosmossdk.io/collections v0.4.0
	cosmossdk.io/core v0.11.2
	cosmossdk.io/errors v1.0.1
	cosmossdk.io/log v1.6.0
	cosmossdk.io/math v1.4.0
	cosmossdk.io/store v1.1.1
	cosmossdk.io/x/circuit v0.1.1
	cosmossdk.io/x/evidence v0.1.1
	cosmossdk.io/x/feegrant v0.1.1
	cosmossdk.io/x/tx v0.13.8
	cosmossdk.io/x/upgrade v0.1.4
	github.com/CosmWasm/wasmd v0.52.0
	github.com/CosmWasm/wasmvm/v2 v2.2.4
	github.com/cometbft/cometbft v0.38.17
	github.com/cometbft/cometbft-db v0.15.0
	github.com/cosmos/cosmos-db v1.1.3
	github.com/cosmos/cosmos-proto v1.0.0-beta.5
	github.com/cosmos/cosmos-sdk v0.50.10
	github.com/cosmos/go-bip39 v1.0.0
	github.com/cosmos/gogoproto v1.7.0
	github.com/cosmos/ibc-apps/modules/async-icq/v8 v8.0.0
	github.com/cosmos/ibc-go/modules/capability v1.0.1
	github.com/cosmos/ibc-go/v8 v8.6.1
	github.com/ghodss/yaml v1.0.0
	github.com/golang/protobuf v1.5.4
	github.com/google/uuid v1.6.0
	github.com/gorilla/mux v1.8.1
	github.com/grpc-ecosystem/grpc-gateway v1.16.0
	github.com/hashicorp/go-metrics v0.5.4
	github.com/rs/zerolog v1.34.0
	github.com/spf13/cast v1.9.2
	github.com/spf13/cobra v1.9.1
	github.com/spf13/pflag v1.0.6
	github.com/spf13/viper v1.19.0
	github.com/stretchr/testify v1.10.0
	golang.org/x/exp v0.0.0-20240719175910-8a7402abbf56
<<<<<<< HEAD
	golang.org/x/text v0.26.0
	google.golang.org/genproto/googleapis/api v0.0.0-20250218202821-56aae31c358a
	google.golang.org/grpc v1.72.2
=======
	golang.org/x/text v0.25.0
	google.golang.org/genproto/googleapis/api v0.0.0-20250324211829-b45e905df463
	google.golang.org/grpc v1.73.0
>>>>>>> eae6eac5
	google.golang.org/protobuf v1.36.6
	sigs.k8s.io/yaml v1.4.0
)

require (
	cloud.google.com/go v0.115.0 // indirect
	cloud.google.com/go/auth v0.6.0 // indirect
	cloud.google.com/go/auth/oauth2adapt v0.2.2 // indirect
	cloud.google.com/go/compute/metadata v0.6.0 // indirect
	cloud.google.com/go/iam v1.1.9 // indirect
	cloud.google.com/go/storage v1.41.0 // indirect
	cosmossdk.io/depinject v1.1.0 // indirect
	filippo.io/edwards25519 v1.1.0 // indirect
	github.com/99designs/go-keychain v0.0.0-20191008050251-8e49817e8af4 // indirect
	github.com/99designs/keyring v1.2.2 // indirect
	github.com/DataDog/datadog-go v3.2.0+incompatible // indirect
	github.com/DataDog/zstd v1.5.5 // indirect
	github.com/aws/aws-sdk-go v1.44.224 // indirect
	github.com/beorn7/perks v1.0.1 // indirect
	github.com/bgentry/go-netrc v0.0.0-20140422174119-9fd32a8b3d3d // indirect
	github.com/bgentry/speakeasy v0.1.1-0.20220910012023-760eaf8b6816 // indirect
	github.com/bits-and-blooms/bitset v1.8.0 // indirect
	github.com/bytedance/sonic v1.13.1 // indirect
	github.com/bytedance/sonic/loader v0.2.4 // indirect
	github.com/cenkalti/backoff/v4 v4.2.1 // indirect
	github.com/cespare/xxhash/v2 v2.3.0 // indirect
	github.com/chzyer/readline v1.5.1 // indirect
	github.com/cloudwego/base64x v0.1.5 // indirect
	github.com/cockroachdb/apd/v2 v2.0.2 // indirect
	github.com/cockroachdb/errors v1.11.3 // indirect
	github.com/cockroachdb/fifo v0.0.0-20240606204812-0bbfbd93a7ce // indirect
	github.com/cockroachdb/logtags v0.0.0-20230118201751-21c54148d20b // indirect
	github.com/cockroachdb/pebble v1.1.5 // indirect
	github.com/cockroachdb/redact v1.1.5 // indirect
	github.com/cockroachdb/tokenbucket v0.0.0-20230807174530-cc333fc44b06 // indirect
	github.com/cosmos/btcutil v1.0.5 // indirect
	github.com/cosmos/gogogateway v1.2.0 // indirect
	github.com/cosmos/iavl v1.2.2 // indirect
	github.com/cosmos/ics23/go v0.11.0 // indirect
	github.com/cosmos/ledger-cosmos-go v0.14.0 // indirect
	github.com/cpuguy83/go-md2man/v2 v2.0.6 // indirect
	github.com/danieljoos/wincred v1.2.0 // indirect
	github.com/davecgh/go-spew v1.1.2-0.20180830191138-d8f796af33cc // indirect
	github.com/decred/dcrd/dcrec/secp256k1/v4 v4.3.0 // indirect
	github.com/desertbit/timer v0.0.0-20180107155436-c41aec40b27f // indirect
	github.com/dgraph-io/badger/v4 v4.3.0 // indirect
	github.com/dgraph-io/ristretto v0.1.2-0.20240116140435-c67e07994f91 // indirect
	github.com/distribution/reference v0.5.0 // indirect
	github.com/dustin/go-humanize v1.0.1 // indirect
	github.com/dvsekhvalnov/jose2go v1.6.0 // indirect
	github.com/emicklei/dot v1.6.2 // indirect
	github.com/fatih/color v1.16.0 // indirect
	github.com/felixge/httpsnoop v1.0.4 // indirect
	github.com/fsnotify/fsnotify v1.7.0 // indirect
	github.com/getsentry/sentry-go v0.27.0 // indirect
	github.com/go-kit/kit v0.13.0 // indirect
	github.com/go-kit/log v0.2.1 // indirect
	github.com/go-logfmt/logfmt v0.6.0 // indirect
	github.com/go-logr/logr v1.4.2 // indirect
	github.com/go-logr/stdr v1.2.2 // indirect
	github.com/godbus/dbus v0.0.0-20190726142602-4481cbc300e2 // indirect
	github.com/gogo/googleapis v1.4.1 // indirect
	github.com/gogo/protobuf v1.3.2 // indirect
	github.com/golang/groupcache v0.0.0-20210331224755-41bb18bfe9da // indirect
	github.com/golang/mock v1.6.0 // indirect
	github.com/golang/snappy v0.0.4 // indirect
	github.com/google/btree v1.1.3 // indirect
	github.com/google/flatbuffers v1.12.1 // indirect
	github.com/google/go-cmp v0.7.0 // indirect
	github.com/google/gofuzz v1.2.0 // indirect
	github.com/google/orderedcode v0.0.1 // indirect
	github.com/google/s2a-go v0.1.7 // indirect
	github.com/googleapis/enterprise-certificate-proxy v0.3.2 // indirect
	github.com/googleapis/gax-go/v2 v2.12.5 // indirect
	github.com/gorilla/handlers v1.5.2 // indirect
	github.com/gorilla/websocket v1.5.3 // indirect
	github.com/grpc-ecosystem/go-grpc-middleware v1.4.0 // indirect
	github.com/gsterjov/go-libsecret v0.0.0-20161001094733-a6f4afe4910c // indirect
	github.com/hashicorp/go-cleanhttp v0.5.2 // indirect
	github.com/hashicorp/go-getter v1.7.5 // indirect
	github.com/hashicorp/go-hclog v1.5.0 // indirect
	github.com/hashicorp/go-immutable-radix v1.3.1 // indirect
	github.com/hashicorp/go-plugin v1.6.0 // indirect
	github.com/hashicorp/go-safetemp v1.0.0 // indirect
	github.com/hashicorp/go-version v1.6.0 // indirect
	github.com/hashicorp/golang-lru v1.0.2 // indirect
	github.com/hashicorp/golang-lru/v2 v2.0.7 // indirect
	github.com/hashicorp/hcl v1.0.0 // indirect
	github.com/hashicorp/yamux v0.1.1 // indirect
	github.com/hdevalence/ed25519consensus v0.1.0 // indirect
	github.com/huandu/skiplist v1.2.0 // indirect
	github.com/iancoleman/strcase v0.3.0 // indirect
	github.com/improbable-eng/grpc-web v0.15.0 // indirect
	github.com/inconshreveable/mousetrap v1.1.0 // indirect
	github.com/jmespath/go-jmespath v0.4.0 // indirect
	github.com/jmhodges/levigo v1.0.0 // indirect
	github.com/klauspost/compress v1.17.9 // indirect
	github.com/klauspost/cpuid/v2 v2.2.10 // indirect
	github.com/kr/pretty v0.3.1 // indirect
	github.com/kr/text v0.2.0 // indirect
	github.com/lib/pq v1.10.9 // indirect
	github.com/linxGnu/grocksdb v1.9.3 // indirect
	github.com/magiconair/properties v1.8.7 // indirect
	github.com/manifoldco/promptui v0.9.0 // indirect
	github.com/mattn/go-colorable v0.1.14 // indirect
	github.com/mattn/go-isatty v0.0.20 // indirect
	github.com/minio/highwayhash v1.0.3 // indirect
	github.com/mitchellh/go-homedir v1.1.0 // indirect
	github.com/mitchellh/go-testing-interface v1.14.1 // indirect
	github.com/mitchellh/mapstructure v1.5.0 // indirect
	github.com/mtibben/percent v0.2.1 // indirect
	github.com/munnerz/goautoneg v0.0.0-20191010083416-a7dc8b61c822 // indirect
	github.com/oasisprotocol/curve25519-voi v0.0.0-20230904125328-1f23a7beb09a // indirect
	github.com/oklog/run v1.1.0 // indirect
	github.com/opencontainers/go-digest v1.0.0 // indirect
	github.com/pelletier/go-toml/v2 v2.2.2 // indirect
	github.com/petermattis/goid v0.0.0-20240813172612-4fcff4a6cae7 // indirect
	github.com/pkg/errors v0.9.1 // indirect
	github.com/pmezard/go-difflib v1.0.1-0.20181226105442-5d4384ee4fb2 // indirect
	github.com/prometheus/client_golang v1.20.5 // indirect
	github.com/prometheus/client_model v0.6.1 // indirect
	github.com/prometheus/common v0.62.0 // indirect
	github.com/prometheus/procfs v0.15.1 // indirect
	github.com/rcrowley/go-metrics v0.0.0-20201227073835-cf1acfcdf475 // indirect
	github.com/rogpeppe/go-internal v1.13.1 // indirect
	github.com/rs/cors v1.11.1 // indirect
	github.com/russross/blackfriday/v2 v2.1.0 // indirect
	github.com/sagikazarmark/locafero v0.4.0 // indirect
	github.com/sagikazarmark/slog-shim v0.1.0 // indirect
	github.com/sasha-s/go-deadlock v0.3.5 // indirect
	github.com/shamaton/msgpack/v2 v2.2.0 // indirect
	github.com/sourcegraph/conc v0.3.0 // indirect
	github.com/spf13/afero v1.11.0 // indirect
	github.com/subosito/gotenv v1.6.0 // indirect
	github.com/syndtr/goleveldb v1.0.1-0.20220721030215-126854af5e6d // indirect
	github.com/tendermint/go-amino v0.16.0 // indirect
	github.com/tidwall/btree v1.7.0 // indirect
	github.com/twitchyliquid64/golang-asm v0.15.1 // indirect
	github.com/ulikunitz/xz v0.5.11 // indirect
	github.com/zondax/hid v0.9.2 // indirect
	github.com/zondax/ledger-go v0.14.3 // indirect
	go.etcd.io/bbolt v1.4.0-alpha.0.0.20240404170359-43604f3112c5 // indirect
	go.opencensus.io v0.24.0 // indirect
	go.opentelemetry.io/auto/sdk v1.1.0 // indirect
	go.opentelemetry.io/contrib/instrumentation/google.golang.org/grpc/otelgrpc v0.49.0 // indirect
	go.opentelemetry.io/contrib/instrumentation/net/http/otelhttp v0.49.0 // indirect
	go.opentelemetry.io/otel v1.35.0 // indirect
	go.opentelemetry.io/otel/metric v1.35.0 // indirect
	go.opentelemetry.io/otel/trace v1.35.0 // indirect
	go.uber.org/multierr v1.11.0 // indirect
	golang.org/x/arch v0.15.0 // indirect
	golang.org/x/crypto v0.36.0 // indirect
	golang.org/x/net v0.38.0 // indirect
<<<<<<< HEAD
	golang.org/x/oauth2 v0.26.0 // indirect
	golang.org/x/sync v0.15.0 // indirect
=======
	golang.org/x/oauth2 v0.28.0 // indirect
	golang.org/x/sync v0.14.0 // indirect
>>>>>>> eae6eac5
	golang.org/x/sys v0.31.0 // indirect
	golang.org/x/term v0.30.0 // indirect
	golang.org/x/time v0.5.0 // indirect
	google.golang.org/api v0.186.0 // indirect
	google.golang.org/genproto v0.0.0-20240701130421-f6361c86f094 // indirect
	google.golang.org/genproto/googleapis/rpc v0.0.0-20250324211829-b45e905df463 // indirect
	gopkg.in/ini.v1 v1.67.0 // indirect
	gopkg.in/yaml.v2 v2.4.0 // indirect
	gopkg.in/yaml.v3 v3.0.1 // indirect
	gotest.tools/v3 v3.5.1 // indirect
	nhooyr.io/websocket v1.8.10 // indirect
	pgregory.net/rapid v1.1.0 // indirect
)

replace (
	// Use cosmos fork of keyring (because the SDK does).
	github.com/99designs/keyring => github.com/cosmos/keyring v1.2.0

	// This is required for https://github.com/provenance-io/provenance/issues/1414
	github.com/CosmWasm/wasmd => github.com/provenance-io/wasmd v0.52.0-pio-1

	github.com/cosmos/cosmos-sdk => github.com/provenance-io/cosmos-sdk v0.50.13-pio-1

	// Replace iavl to fix the node stop/start app hash problem. This can be removed once upstream is off v1.1.2
	github.com/cosmos/iavl => github.com/cosmos/iavl v1.2.0

	// TODO: Update once async-icq creates tag with our changes https://github.com/cosmos/ibc-apps/pull/168
	github.com/cosmos/ibc-apps/modules/async-icq/v8 => github.com/provenance-io/ibc-apps/modules/async-icq/v8 v8.0.0-prov-1

	// TODO: Update or change once a tag is made containing a fix for https://github.com/cosmos/ibc-go/issues/6375
	github.com/cosmos/ibc-go/v8 => github.com/provenance-io/ibc-go/v8 v8.6.1-pio-1

	// dgrijalva/jwt-go is deprecated and doesn't receive security updates.
	// TODO: remove it: https://github.com/cosmos/cosmos-sdk/issues/13134
	github.com/dgrijalva/jwt-go => github.com/golang-jwt/jwt/v4 v4.4.2
	// Fix upstream GHSA-h395-qcrw-5vmq and GHSA-3vp4-m3rf-835h vulnerabilities.
	// TODO Remove it: https://github.com/cosmos/cosmos-sdk/issues/10409
	github.com/gin-gonic/gin => github.com/gin-gonic/gin v1.9.1

	// replace broken goleveldb
	github.com/syndtr/goleveldb => github.com/syndtr/goleveldb v1.0.1-0.20210819022825-2ae1ddf74ef7
)<|MERGE_RESOLUTION|>--- conflicted
+++ resolved
@@ -43,15 +43,9 @@
 	github.com/spf13/viper v1.19.0
 	github.com/stretchr/testify v1.10.0
 	golang.org/x/exp v0.0.0-20240719175910-8a7402abbf56
-<<<<<<< HEAD
 	golang.org/x/text v0.26.0
-	google.golang.org/genproto/googleapis/api v0.0.0-20250218202821-56aae31c358a
-	google.golang.org/grpc v1.72.2
-=======
-	golang.org/x/text v0.25.0
 	google.golang.org/genproto/googleapis/api v0.0.0-20250324211829-b45e905df463
 	google.golang.org/grpc v1.73.0
->>>>>>> eae6eac5
 	google.golang.org/protobuf v1.36.6
 	sigs.k8s.io/yaml v1.4.0
 )
@@ -205,13 +199,8 @@
 	golang.org/x/arch v0.15.0 // indirect
 	golang.org/x/crypto v0.36.0 // indirect
 	golang.org/x/net v0.38.0 // indirect
-<<<<<<< HEAD
-	golang.org/x/oauth2 v0.26.0 // indirect
+	golang.org/x/oauth2 v0.28.0 // indirect
 	golang.org/x/sync v0.15.0 // indirect
-=======
-	golang.org/x/oauth2 v0.28.0 // indirect
-	golang.org/x/sync v0.14.0 // indirect
->>>>>>> eae6eac5
 	golang.org/x/sys v0.31.0 // indirect
 	golang.org/x/term v0.30.0 // indirect
 	golang.org/x/time v0.5.0 // indirect
