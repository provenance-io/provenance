--- conflicted
+++ resolved
@@ -3,10 +3,7 @@
 go 1.21
 
 require (
-<<<<<<< HEAD
 	cosmossdk.io/collections v0.4.0
-=======
->>>>>>> 588165be
 	cosmossdk.io/core v0.11.0
 	cosmossdk.io/errors v1.0.1
 	cosmossdk.io/log v1.3.1
@@ -60,10 +57,6 @@
 	cloud.google.com/go/storage v1.36.0 // indirect
 	cosmossdk.io/api v0.7.3 // indirect
 	cosmossdk.io/client/v2 v2.0.0-beta.1 // indirect
-<<<<<<< HEAD
-=======
-	cosmossdk.io/collections v0.4.0 // indirect
->>>>>>> 588165be
 	cosmossdk.io/depinject v1.0.0-alpha.4 // indirect
 	cosmossdk.io/x/circuit v0.1.0 // indirect
 	cosmossdk.io/x/nft v0.1.0 // indirect
