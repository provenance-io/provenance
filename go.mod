module github.com/provenance-io/provenance

<<<<<<< HEAD
go 1.23
=======
go 1.23.1

toolchain go1.23.5

>>>>>>> d1a2242a
require (
	cosmossdk.io/api v0.7.6
	cosmossdk.io/client/v2 v2.0.0-beta.8
	cosmossdk.io/collections v0.4.0
	cosmossdk.io/core v0.11.2
	cosmossdk.io/errors v1.0.1
	cosmossdk.io/log v1.5.0
	cosmossdk.io/math v1.4.0
	cosmossdk.io/store v1.1.1
	cosmossdk.io/x/circuit v0.1.1
	cosmossdk.io/x/evidence v0.1.1
	cosmossdk.io/x/feegrant v0.1.1
	cosmossdk.io/x/tx v0.13.8
	cosmossdk.io/x/upgrade v0.1.3
	github.com/CosmWasm/wasmd v0.52.0
	github.com/CosmWasm/wasmvm/v2 v2.2.3
	github.com/cometbft/cometbft v0.38.17
	github.com/cometbft/cometbft-db v0.15.0
	github.com/cosmos/cosmos-db v1.1.1
	github.com/cosmos/cosmos-proto v1.0.0-beta.5
	github.com/cosmos/cosmos-sdk v0.50.10
	github.com/cosmos/go-bip39 v1.0.0
	github.com/cosmos/gogoproto v1.7.0
	github.com/cosmos/ibc-apps/modules/async-icq/v8 v8.0.0
	github.com/cosmos/ibc-go/modules/capability v1.0.1
	github.com/cosmos/ibc-go/v8 v8.3.2
	github.com/ghodss/yaml v1.0.0
	github.com/golang/protobuf v1.5.4
	github.com/google/uuid v1.6.0
	github.com/gorilla/mux v1.8.1
	github.com/grpc-ecosystem/grpc-gateway v1.16.0
	github.com/hashicorp/go-metrics v0.5.4
	github.com/rs/zerolog v1.33.0
	github.com/spf13/cast v1.7.1
	github.com/spf13/cobra v1.9.1
	github.com/spf13/pflag v1.0.6
	github.com/spf13/viper v1.19.0
	github.com/stretchr/testify v1.10.0
	golang.org/x/exp v0.0.0-20240719175910-8a7402abbf56
	golang.org/x/text v0.23.0
	google.golang.org/genproto/googleapis/api v0.0.0-20250106144421-5f5ef82da422
	google.golang.org/grpc v1.71.0
	google.golang.org/protobuf v1.36.5
	sigs.k8s.io/yaml v1.4.0
)

require (
	cloud.google.com/go v0.112.1 // indirect
	cloud.google.com/go/compute/metadata v0.6.0 // indirect
	cloud.google.com/go/iam v1.1.6 // indirect
	cloud.google.com/go/storage v1.38.0 // indirect
	cosmossdk.io/depinject v1.1.0 // indirect
	filippo.io/edwards25519 v1.0.0 // indirect
	github.com/99designs/go-keychain v0.0.0-20191008050251-8e49817e8af4 // indirect
	github.com/99designs/keyring v1.2.2 // indirect
	github.com/DataDog/datadog-go v3.2.0+incompatible // indirect
	github.com/DataDog/zstd v1.5.5 // indirect
	github.com/aws/aws-sdk-go v1.44.224 // indirect
	github.com/beorn7/perks v1.0.1 // indirect
	github.com/bgentry/go-netrc v0.0.0-20140422174119-9fd32a8b3d3d // indirect
	github.com/bgentry/speakeasy v0.1.1-0.20220910012023-760eaf8b6816 // indirect
	github.com/bits-and-blooms/bitset v1.8.0 // indirect
	github.com/bytedance/sonic v1.12.3 // indirect
	github.com/bytedance/sonic/loader v0.2.0 // indirect
	github.com/cenkalti/backoff/v4 v4.2.1 // indirect
	github.com/cespare/xxhash/v2 v2.3.0 // indirect
	github.com/chzyer/readline v1.5.1 // indirect
	github.com/cloudwego/base64x v0.1.4 // indirect
	github.com/cloudwego/iasm v0.2.0 // indirect
	github.com/cockroachdb/apd/v2 v2.0.2 // indirect
	github.com/cockroachdb/errors v1.11.3 // indirect
	github.com/cockroachdb/fifo v0.0.0-20240606204812-0bbfbd93a7ce // indirect
	github.com/cockroachdb/logtags v0.0.0-20230118201751-21c54148d20b // indirect
	github.com/cockroachdb/pebble v1.1.2 // indirect
	github.com/cockroachdb/redact v1.1.5 // indirect
	github.com/cockroachdb/tokenbucket v0.0.0-20230807174530-cc333fc44b06 // indirect
	github.com/cosmos/btcutil v1.0.5 // indirect
	github.com/cosmos/gogogateway v1.2.0 // indirect
	github.com/cosmos/iavl v1.2.2 // indirect
	github.com/cosmos/ics23/go v0.11.0 // indirect
	github.com/cosmos/ledger-cosmos-go v0.14.0 // indirect
	github.com/cpuguy83/go-md2man/v2 v2.0.6 // indirect
	github.com/danieljoos/wincred v1.2.0 // indirect
	github.com/davecgh/go-spew v1.1.2-0.20180830191138-d8f796af33cc // indirect
	github.com/decred/dcrd/dcrec/secp256k1/v4 v4.3.0 // indirect
	github.com/desertbit/timer v0.0.0-20180107155436-c41aec40b27f // indirect
	github.com/dgraph-io/badger/v4 v4.3.0 // indirect
	github.com/dgraph-io/ristretto v0.1.2-0.20240116140435-c67e07994f91 // indirect
	github.com/distribution/reference v0.5.0 // indirect
	github.com/dustin/go-humanize v1.0.1 // indirect
	github.com/dvsekhvalnov/jose2go v1.6.0 // indirect
	github.com/emicklei/dot v1.6.2 // indirect
	github.com/fatih/color v1.16.0 // indirect
	github.com/felixge/httpsnoop v1.0.4 // indirect
	github.com/fsnotify/fsnotify v1.7.0 // indirect
	github.com/getsentry/sentry-go v0.27.0 // indirect
	github.com/go-kit/kit v0.13.0 // indirect
	github.com/go-kit/log v0.2.1 // indirect
	github.com/go-logfmt/logfmt v0.6.0 // indirect
	github.com/go-logr/logr v1.4.2 // indirect
	github.com/go-logr/stdr v1.2.2 // indirect
	github.com/godbus/dbus v0.0.0-20190726142602-4481cbc300e2 // indirect
	github.com/gogo/googleapis v1.4.1 // indirect
	github.com/gogo/protobuf v1.3.2 // indirect
	github.com/golang/groupcache v0.0.0-20210331224755-41bb18bfe9da // indirect
	github.com/golang/mock v1.6.0 // indirect
	github.com/golang/snappy v0.0.4 // indirect
	github.com/google/btree v1.1.3 // indirect
	github.com/google/flatbuffers v1.12.1 // indirect
	github.com/google/go-cmp v0.6.0 // indirect
	github.com/google/gofuzz v1.2.0 // indirect
	github.com/google/orderedcode v0.0.1 // indirect
	github.com/google/s2a-go v0.1.7 // indirect
	github.com/googleapis/enterprise-certificate-proxy v0.3.2 // indirect
	github.com/googleapis/gax-go/v2 v2.12.3 // indirect
	github.com/gorilla/handlers v1.5.2 // indirect
	github.com/gorilla/websocket v1.5.3 // indirect
	github.com/grpc-ecosystem/go-grpc-middleware v1.4.0 // indirect
	github.com/gsterjov/go-libsecret v0.0.0-20161001094733-a6f4afe4910c // indirect
	github.com/hashicorp/go-cleanhttp v0.5.2 // indirect
	github.com/hashicorp/go-getter v1.7.5 // indirect
	github.com/hashicorp/go-hclog v1.5.0 // indirect
	github.com/hashicorp/go-immutable-radix v1.3.1 // indirect
	github.com/hashicorp/go-plugin v1.6.0 // indirect
	github.com/hashicorp/go-safetemp v1.0.0 // indirect
	github.com/hashicorp/go-version v1.6.0 // indirect
	github.com/hashicorp/golang-lru v1.0.2 // indirect
	github.com/hashicorp/golang-lru/v2 v2.0.7 // indirect
	github.com/hashicorp/hcl v1.0.0 // indirect
	github.com/hashicorp/yamux v0.1.1 // indirect
	github.com/hdevalence/ed25519consensus v0.1.0 // indirect
	github.com/huandu/skiplist v1.2.0 // indirect
	github.com/iancoleman/strcase v0.3.0 // indirect
	github.com/improbable-eng/grpc-web v0.15.0 // indirect
	github.com/inconshreveable/mousetrap v1.1.0 // indirect
	github.com/jmespath/go-jmespath v0.4.0 // indirect
	github.com/jmhodges/levigo v1.0.0 // indirect
	github.com/klauspost/compress v1.17.9 // indirect
	github.com/klauspost/cpuid/v2 v2.2.4 // indirect
	github.com/kr/pretty v0.3.1 // indirect
	github.com/kr/text v0.2.0 // indirect
	github.com/lib/pq v1.10.9 // indirect
	github.com/linxGnu/grocksdb v1.9.3 // indirect
	github.com/magiconair/properties v1.8.7 // indirect
	github.com/manifoldco/promptui v0.9.0 // indirect
	github.com/mattn/go-colorable v0.1.13 // indirect
	github.com/mattn/go-isatty v0.0.20 // indirect
	github.com/minio/highwayhash v1.0.3 // indirect
	github.com/mitchellh/go-homedir v1.1.0 // indirect
	github.com/mitchellh/go-testing-interface v1.14.1 // indirect
	github.com/mitchellh/mapstructure v1.5.0 // indirect
	github.com/mtibben/percent v0.2.1 // indirect
	github.com/munnerz/goautoneg v0.0.0-20191010083416-a7dc8b61c822 // indirect
	github.com/oasisprotocol/curve25519-voi v0.0.0-20230904125328-1f23a7beb09a // indirect
	github.com/oklog/run v1.1.0 // indirect
	github.com/opencontainers/go-digest v1.0.0 // indirect
	github.com/pelletier/go-toml/v2 v2.2.2 // indirect
	github.com/petermattis/goid v0.0.0-20240813172612-4fcff4a6cae7 // indirect
	github.com/pkg/errors v0.9.1 // indirect
	github.com/pmezard/go-difflib v1.0.1-0.20181226105442-5d4384ee4fb2 // indirect
	github.com/prometheus/client_golang v1.20.5 // indirect
	github.com/prometheus/client_model v0.6.1 // indirect
	github.com/prometheus/common v0.62.0 // indirect
	github.com/prometheus/procfs v0.15.1 // indirect
	github.com/rcrowley/go-metrics v0.0.0-20201227073835-cf1acfcdf475 // indirect
	github.com/rogpeppe/go-internal v1.13.1 // indirect
	github.com/rs/cors v1.11.1 // indirect
	github.com/russross/blackfriday/v2 v2.1.0 // indirect
	github.com/sagikazarmark/locafero v0.4.0 // indirect
	github.com/sagikazarmark/slog-shim v0.1.0 // indirect
	github.com/sasha-s/go-deadlock v0.3.5 // indirect
	github.com/shamaton/msgpack/v2 v2.2.0 // indirect
	github.com/sourcegraph/conc v0.3.0 // indirect
	github.com/spf13/afero v1.11.0 // indirect
	github.com/subosito/gotenv v1.6.0 // indirect
	github.com/syndtr/goleveldb v1.0.1-0.20220721030215-126854af5e6d // indirect
	github.com/tendermint/go-amino v0.16.0 // indirect
	github.com/tidwall/btree v1.7.0 // indirect
	github.com/twitchyliquid64/golang-asm v0.15.1 // indirect
	github.com/ulikunitz/xz v0.5.11 // indirect
	github.com/zondax/hid v0.9.2 // indirect
	github.com/zondax/ledger-go v0.14.3 // indirect
	go.etcd.io/bbolt v1.4.0-alpha.0.0.20240404170359-43604f3112c5 // indirect
	go.opencensus.io v0.24.0 // indirect
	go.opentelemetry.io/auto/sdk v1.1.0 // indirect
	go.opentelemetry.io/contrib/instrumentation/google.golang.org/grpc/otelgrpc v0.49.0 // indirect
	go.opentelemetry.io/contrib/instrumentation/net/http/otelhttp v0.49.0 // indirect
	go.opentelemetry.io/otel v1.34.0 // indirect
	go.opentelemetry.io/otel/metric v1.34.0 // indirect
	go.opentelemetry.io/otel/trace v1.34.0 // indirect
	go.uber.org/multierr v1.11.0 // indirect
	golang.org/x/arch v0.3.0 // indirect
	golang.org/x/crypto v0.32.0 // indirect
	golang.org/x/net v0.34.0 // indirect
	golang.org/x/oauth2 v0.25.0 // indirect
	golang.org/x/sync v0.12.0 // indirect
	golang.org/x/sys v0.29.0 // indirect
	golang.org/x/term v0.28.0 // indirect
	golang.org/x/time v0.5.0 // indirect
	google.golang.org/api v0.171.0 // indirect
	google.golang.org/genproto v0.0.0-20240227224415-6ceb2ff114de // indirect
	google.golang.org/genproto/googleapis/rpc v0.0.0-20250115164207-1a7da9e5054f // indirect
	gopkg.in/ini.v1 v1.67.0 // indirect
	gopkg.in/yaml.v2 v2.4.0 // indirect
	gopkg.in/yaml.v3 v3.0.1 // indirect
	gotest.tools/v3 v3.5.1 // indirect
	nhooyr.io/websocket v1.8.10 // indirect
	pgregory.net/rapid v1.1.0 // indirect
)

replace (
	// Use cosmos fork of keyring (because the SDK does).
	github.com/99designs/keyring => github.com/cosmos/keyring v1.2.0

	// This is required for https://github.com/provenance-io/provenance/issues/1414
	github.com/CosmWasm/wasmd => github.com/provenance-io/wasmd v0.52.0-pio-1

	github.com/cosmos/cosmos-sdk => github.com/provenance-io/cosmos-sdk v0.50.12-pio-1

	// Replace iavl to fix the node stop/start app hash problem. This can be removed once upstream is off v1.1.2
	github.com/cosmos/iavl => github.com/cosmos/iavl v1.2.0

	// TODO: Update once async-icq creates tag with our changes https://github.com/cosmos/ibc-apps/pull/168
	github.com/cosmos/ibc-apps/modules/async-icq/v8 => github.com/provenance-io/ibc-apps/modules/async-icq/v8 v8.0.0-prov-1
	// TODO: Update or change once a tag is made containing a fix for https://github.com/cosmos/ibc-go/issues/6375
	github.com/cosmos/ibc-go/v8 => github.com/provenance-io/ibc-go/v8 v8.3.2-pio-1

	// dgrijalva/jwt-go is deprecated and doesn't receive security updates.
	// TODO: remove it: https://github.com/cosmos/cosmos-sdk/issues/13134
	github.com/dgrijalva/jwt-go => github.com/golang-jwt/jwt/v4 v4.4.2
	// Fix upstream GHSA-h395-qcrw-5vmq and GHSA-3vp4-m3rf-835h vulnerabilities.
	// TODO Remove it: https://github.com/cosmos/cosmos-sdk/issues/10409
	github.com/gin-gonic/gin => github.com/gin-gonic/gin v1.9.1

	// replace broken goleveldb
	github.com/syndtr/goleveldb => github.com/syndtr/goleveldb v1.0.1-0.20210819022825-2ae1ddf74ef7
)<|MERGE_RESOLUTION|>--- conflicted
+++ resolved
@@ -1,13 +1,9 @@
 module github.com/provenance-io/provenance
 
-<<<<<<< HEAD
-go 1.23
-=======
 go 1.23.1
 
 toolchain go1.23.5
 
->>>>>>> d1a2242a
 require (
 	cosmossdk.io/api v0.7.6
 	cosmossdk.io/client/v2 v2.0.0-beta.8
