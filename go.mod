--- conflicted
+++ resolved
@@ -196,23 +196,13 @@
 	go.opentelemetry.io/otel/metric v1.34.0 // indirect
 	go.opentelemetry.io/otel/trace v1.34.0 // indirect
 	go.uber.org/multierr v1.11.0 // indirect
-<<<<<<< HEAD
-	golang.org/x/arch v0.3.0 // indirect
+	golang.org/x/arch v0.15.0 // indirect
 	golang.org/x/crypto v0.36.0 // indirect
 	golang.org/x/net v0.38.0 // indirect
-	golang.org/x/oauth2 v0.25.0 // indirect
-	golang.org/x/sync v0.12.0 // indirect
-	golang.org/x/sys v0.31.0 // indirect
-	golang.org/x/term v0.30.0 // indirect
-=======
-	golang.org/x/arch v0.15.0 // indirect
-	golang.org/x/crypto v0.35.0 // indirect
-	golang.org/x/net v0.36.0 // indirect
 	golang.org/x/oauth2 v0.26.0 // indirect
 	golang.org/x/sync v0.14.0 // indirect
 	golang.org/x/sys v0.31.0 // indirect
-	golang.org/x/term v0.29.0 // indirect
->>>>>>> 8e14be8e
+	golang.org/x/term v0.30.0 // indirect
 	golang.org/x/time v0.5.0 // indirect
 	google.golang.org/api v0.186.0 // indirect
 	google.golang.org/genproto v0.0.0-20240701130421-f6361c86f094 // indirect
