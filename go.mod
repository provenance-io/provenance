--- conflicted
+++ resolved
@@ -192,11 +192,7 @@
 	golang.org/x/oauth2 v0.20.0 // indirect
 	golang.org/x/sync v0.7.0 // indirect
 	golang.org/x/sys v0.22.0 // indirect
-<<<<<<< HEAD
-	golang.org/x/term v0.20.0 // indirect
-=======
 	golang.org/x/term v0.22.0 // indirect
->>>>>>> d2cd3234
 	golang.org/x/time v0.5.0 // indirect
 	google.golang.org/api v0.171.0 // indirect
 	google.golang.org/genproto v0.0.0-20240227224415-6ceb2ff114de // indirect
