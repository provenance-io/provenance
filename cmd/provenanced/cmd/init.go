--- conflicted
+++ resolved
@@ -7,8 +7,6 @@
 	"fmt"
 	"os"
 	"time"
-
-	"github.com/provenance-io/provenance/internal/pioconfig"
 
 	"github.com/pkg/errors"
 	"github.com/spf13/cobra"
@@ -101,17 +99,10 @@
 	if !doOverwrite && tmos.FileExists(genFile) {
 		return fmt.Errorf("genesis file already exists: %v", genFile)
 	}
-	cmd.Printf("custom denom = : %s\n", customDenom)
-	cmd.Printf("min gas price = : %s\n", pioconfig.GetProvenanceConfig().MinGasPrices)
+
 	// Set a few things in the configs.
-<<<<<<< HEAD
 	appConfig.MinGasPrices = pioconfig.GetProvenanceConfig().MinGasPrices
 
-=======
-	if len(appConfig.MinGasPrices) == 0 {
-		appConfig.MinGasPrices = pioconfig.DefaultMinGasPrices
-	}
->>>>>>> 5bacec0a
 	tmConfig.Moniker = moniker
 	if len(chainID) == 0 {
 		chainID = "provenance-chain-" + tmrand.NewRand().Str(6)
@@ -145,7 +136,6 @@
 	if err = createAndExportGenesisFile(cmd, client.GetClientContextFromCmd(cmd).Codec, mbm, isTestnet, chainID, genFile); err != nil {
 		return err
 	}
-	cmd.Printf("Min gas price value = : %s\n", appConfig.MinGasPrices)
 	// Save the configs.
 	provconfig.SaveConfigs(cmd, appConfig, tmConfig, clientConfig, true)
 
@@ -190,11 +180,7 @@
 		cdc.MustUnmarshalJSON(appGenState[moduleName], &mintGenState)
 		mintGenState.Minter.Inflation = sdk.ZeroDec()
 		mintGenState.Minter.AnnualProvisions = sdk.OneDec()
-<<<<<<< HEAD
 		mintGenState.Params.MintDenom = pioconfig.GetProvenanceConfig().BondDenom
-=======
-		mintGenState.Params.MintDenom = pioconfig.DefaultBondDenom
->>>>>>> 5bacec0a
 		mintGenState.Params.InflationMax = sdk.ZeroDec()
 		mintGenState.Params.InflationMin = sdk.ZeroDec()
 		mintGenState.Params.InflationRateChange = sdk.OneDec()
@@ -208,11 +194,7 @@
 		moduleName := stakingtypes.ModuleName
 		var stakeGenState stakingtypes.GenesisState
 		cdc.MustUnmarshalJSON(appGenState[moduleName], &stakeGenState)
-<<<<<<< HEAD
 		stakeGenState.Params.BondDenom = pioconfig.GetProvenanceConfig().BondDenom
-=======
-		stakeGenState.Params.BondDenom = pioconfig.DefaultBondDenom
->>>>>>> 5bacec0a
 		appGenState[moduleName] = cdc.MustMarshalJSON(&stakeGenState)
 	}
 
@@ -221,11 +203,7 @@
 		moduleName := crisistypes.ModuleName
 		var crisisGenState crisistypes.GenesisState
 		cdc.MustUnmarshalJSON(appGenState[moduleName], &crisisGenState)
-<<<<<<< HEAD
 		crisisGenState.ConstantFee.Denom = pioconfig.GetProvenanceConfig().FeeDenom
-=======
-		crisisGenState.ConstantFee.Denom = pioconfig.DefaultBondDenom
->>>>>>> 5bacec0a
 		appGenState[moduleName] = cdc.MustMarshalJSON(&crisisGenState)
 	}
 
@@ -234,11 +212,7 @@
 		moduleName := govtypes.ModuleName
 		var govGenState govtypes.GenesisState
 		cdc.MustUnmarshalJSON(appGenState[moduleName], &govGenState)
-<<<<<<< HEAD
 		govGenState.DepositParams.MinDeposit = sdk.NewCoins(sdk.NewCoin(pioconfig.GetProvenanceConfig().BondDenom, sdk.NewInt(minDeposit)))
-=======
-		govGenState.DepositParams.MinDeposit = sdk.NewCoins(sdk.NewCoin(pioconfig.DefaultBondDenom, sdk.NewInt(minDeposit)))
->>>>>>> 5bacec0a
 		appGenState[moduleName] = cdc.MustMarshalJSON(&govGenState)
 	}
 
