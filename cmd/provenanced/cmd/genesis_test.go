--- conflicted
+++ resolved
@@ -96,18 +96,10 @@
 			expectErrMsg: "",
 		},
 		{
-<<<<<<< HEAD
-			name:            "msg type without leading slash",
-			msgType:         "provenance.name.v1.MsgBindNameRequest",
-			fee:             "1000jackthecat",
-			msgFeeFloorCoin: "0vspn",
-			expectErrMsg:    "",
-=======
 			name:         "valid msg type without slash",
 			msgType:      "provenance.name.v1.MsgBindNameRequest",
 			fee:          "1000jackthecat",
 			expectErrMsg: "",
->>>>>>> a7669f69
 		},
 	}
 
