--- conflicted
+++ resolved
@@ -7,8 +7,6 @@
 	"io"
 	"os"
 	"path/filepath"
-
-	"github.com/provenance-io/provenance/internal/pioconfig"
 
 	serverconfig "github.com/cosmos/cosmos-sdk/server/config"
 
@@ -109,10 +107,7 @@
 	overwriteFlagDefaults(rootCmd, map[string]string{
 		flags.FlagChainID:        ChainID,
 		flags.FlagKeyringBackend: "test",
-<<<<<<< HEAD
-=======
-		server.FlagMinGasPrices:  pioconfig.DefaultMinGasPrices,
->>>>>>> 5bacec0a
+		server.FlagMinGasPrices:  pioconfig.GetProvenanceConfig().MinGasPrices,
 		CoinTypeFlag:             fmt.Sprint(app.CoinTypeMainNet),
 	})
 
@@ -273,36 +268,20 @@
 	// Validate min-gas-price is a single coin.
 	if fee, err := sdk.ParseCoinNormalized(cast.ToString(appOpts.Get(server.FlagMinGasPrices))); err == nil {
 		if int(sdk.GetConfig().GetCoinType()) == app.CoinTypeMainNet {
-<<<<<<< HEAD
 			// require the fee denom to match the bond denom on mainnet(still applies)
 			if fee.Denom != pioconfig.GetProvenanceConfig().FeeDenom {
 				panic(fmt.Errorf("invalid min-gas-price fee denom, must be: %s", pioconfig.GetProvenanceConfig().FeeDenom))
-=======
-			// require the fee denom to match the bond denom on mainnet
-			if fee.Denom != pioconfig.DefaultBondDenom {
-				panic(fmt.Errorf("invalid min-gas-price fee denom, must be: %s", pioconfig.DefaultBondDenom))
-			}
-			// prevent the use of exceptionally small gas amounts that are typical defaults (i.e. 0.0025nhash)
-			if fee.Amount.LTE(sdk.OneInt()) {
-				panic(fmt.Errorf("min-gas-price must be greater than 1%s", pioconfig.DefaultBondDenom))
->>>>>>> 5bacec0a
 			}
 		}
 	} else {
 		// panic if there was a parse error (for example more than one coin was passed in for required fee).
 		if err != nil {
 			panic(fmt.Errorf("invalid min-gas-price value, expected single decimal coin value such as '%s', got '%s';\n\n %w",
-<<<<<<< HEAD
 				pioconfig.GetProvenanceConfig().MinGasPrices,
-=======
-				pioconfig.DefaultMinGasPrices,
->>>>>>> 5bacec0a
 				appOpts.Get(server.FlagMinGasPrices),
 				err))
 		}
 	}
-
-	getCustomDenom(appOpts)
 
 	return app.New(
 		logger, db, traceStore, true, skipUpgradeHeights,
@@ -386,10 +365,4 @@
 		return cast.ToInt(serverconfig.DefaultConfig().IAVLCacheSize)
 	}
 	return iavlCacheSize
-}
-
-func getCustomDenom(options servertypes.AppOptions) string {
-	customDenom := cast.ToString(options.Get("custom-denom"))
-	println(customDenom)
-	return customDenom
 }