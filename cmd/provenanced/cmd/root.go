package cmd

import (
	"context"
	"errors"
	"fmt"
	"io"
	"os"
	"path/filepath"

	serverconfig "github.com/cosmos/cosmos-sdk/server/config"

	"github.com/cosmos/cosmos-sdk/baseapp"
	"github.com/cosmos/cosmos-sdk/codec"
	"github.com/cosmos/cosmos-sdk/snapshots"
	snapshottypes "github.com/cosmos/cosmos-sdk/snapshots/types"

	"github.com/provenance-io/provenance/app"
	"github.com/provenance-io/provenance/app/params"
	"github.com/provenance-io/provenance/cmd/provenanced/config"
	"github.com/provenance-io/provenance/internal/pioconfig"

	"github.com/rs/zerolog"
	"github.com/spf13/cast"
	"github.com/spf13/cobra"
	"github.com/spf13/pflag"
	tmcfg "github.com/tendermint/tendermint/config"
	tmcli "github.com/tendermint/tendermint/libs/cli"
	"github.com/tendermint/tendermint/libs/log"
	dbm "github.com/tendermint/tm-db"

	"github.com/cosmos/cosmos-sdk/client"
	"github.com/cosmos/cosmos-sdk/client/debug"
	"github.com/cosmos/cosmos-sdk/client/flags"
	"github.com/cosmos/cosmos-sdk/client/keys"
	"github.com/cosmos/cosmos-sdk/client/rpc"
	"github.com/cosmos/cosmos-sdk/server"
	servertypes "github.com/cosmos/cosmos-sdk/server/types"
	"github.com/cosmos/cosmos-sdk/store"
	sdk "github.com/cosmos/cosmos-sdk/types"
	authcmd "github.com/cosmos/cosmos-sdk/x/auth/client/cli"
	"github.com/cosmos/cosmos-sdk/x/auth/types"
	banktypes "github.com/cosmos/cosmos-sdk/x/bank/types"
	"github.com/cosmos/cosmos-sdk/x/crisis"
	genutilcli "github.com/cosmos/cosmos-sdk/x/genutil/client/cli"
)

const (
	// EnvTypeFlag is a flag for indicating a testnet
	EnvTypeFlag = "testnet"
	// Flag used to indicate coin type.
	CoinTypeFlag    = "coin-type"
	CustomDenomFlag = "custom-denom"
)

// ChainID is the id of the running chain
var ChainID string

// DefaultDenom for fee and staking
var DefaultDenom string

// NewRootCmd creates a new root command for simd. It is called once in the
// main function.
func NewRootCmd() (*cobra.Command, params.EncodingConfig) {
	encodingConfig := app.MakeEncodingConfig()
	initClientCtx := client.Context{}.
		WithCodec(encodingConfig.Marshaler).
		WithInterfaceRegistry(encodingConfig.InterfaceRegistry).
		WithTxConfig(encodingConfig.TxConfig).
		WithLegacyAmino(encodingConfig.Amino).
		WithInput(os.Stdin).
		WithAccountRetriever(types.AccountRetriever{}).
		WithBroadcastMode(flags.BroadcastBlock).
		WithHomeDir(app.DefaultNodeHome).
		WithViper("PIO")
	sdk.SetCoinDenomRegex(app.SdkCoinDenomRegex)
	rootCmd := &cobra.Command{
		Use:   "provenanced",
		Short: "Provenance Blockchain App",
		PersistentPreRunE: func(cmd *cobra.Command, _ []string) error {
			cmd.SetOut(cmd.OutOrStdout())
			cmd.SetErr(cmd.ErrOrStderr())

			if cmd.Flags().Changed(flags.FlagHome) {
				rootDir, _ := cmd.Flags().GetString(flags.FlagHome)
				initClientCtx = initClientCtx.WithHomeDir(rootDir)
			}
			if err := client.SetCmdClientContext(cmd, initClientCtx); err != nil {
				return err
			}
			if err := config.InterceptConfigsPreRunHandler(cmd); err != nil {
				return err
			}

			// set app context based on initialized EnvTypeFlag
			testnet := server.GetServerContextFromCmd(cmd).Viper.GetBool(EnvTypeFlag)
<<<<<<< HEAD
			customDenom := server.GetServerContextFromCmd(cmd).Viper.GetString(CustomDenomFlag)
			app.SetConfig(testnet)
			pioconfig.SetProvenanceConfig(customDenom, 0)
=======
			app.SetConfig(testnet, true)
>>>>>>> 6be4ab2f
			overwriteFlagDefaults(cmd, map[string]string{
				// Override default value for coin-type to match our mainnet or testnet value.
				CoinTypeFlag: fmt.Sprint(app.CoinType),
			})
			return nil
		},
	}
	initRootCmd(rootCmd, encodingConfig)
	overwriteFlagDefaults(rootCmd, map[string]string{
		flags.FlagChainID:        ChainID,
		flags.FlagKeyringBackend: "test",
		server.FlagMinGasPrices:  pioconfig.GetProvenanceConfig().MinGasPrices,
		CoinTypeFlag:             fmt.Sprint(app.CoinTypeMainNet),
	})

	return rootCmd, encodingConfig
}

// Execute executes the root command.
func Execute(rootCmd *cobra.Command) error {
	// Create and set a client.Context on the command's Context. During the pre-run
	// of the root command, a default initialized client.Context is provided to
	// seed child command execution with values such as AccountRetriver, Keyring,
	// and a Tendermint RPC. This requires the use of a pointer reference when
	// getting and setting the client.Context. Ideally, we utilize
	// https://github.com/spf13/cobra/pull/1118.
	ctx := context.Background()
	ctx = context.WithValue(ctx, client.ClientContextKey, &client.Context{})
	ctx = context.WithValue(ctx, server.ServerContextKey, server.NewDefaultContext())

	rootCmd.PersistentFlags().BoolP(EnvTypeFlag, "t", false, "Indicates this command should use the testnet configuration (default: false [mainnet])")
	rootCmd.PersistentFlags().String(flags.FlagLogLevel, zerolog.InfoLevel.String(), "The logging level (trace|debug|info|warn|error|fatal|panic)")
	rootCmd.PersistentFlags().String(flags.FlagLogFormat, tmcfg.LogFormatPlain, "The logging format (json|plain)")
	// Custom denom flag added to root command
	rootCmd.PersistentFlags().String(CustomDenomFlag, "", "Indicates if a custom denom is to be used, and the name of it.")

	executor := tmcli.PrepareBaseCmd(rootCmd, "", app.DefaultNodeHome)
	return executor.ExecuteContext(ctx)
}

func initRootCmd(rootCmd *cobra.Command, encodingConfig params.EncodingConfig) {
	rootCmd.AddCommand(
		InitCmd(app.ModuleBasics),
		genutilcli.CollectGenTxsCmd(banktypes.GenesisBalancesIterator{}, app.DefaultNodeHome),
		genutilcli.GenTxCmd(app.ModuleBasics, encodingConfig.TxConfig, banktypes.GenesisBalancesIterator{}, app.DefaultNodeHome),
		genutilcli.ValidateGenesisCmd(app.ModuleBasics),
		AddGenesisAccountCmd(app.DefaultNodeHome),
		AddRootDomainAccountCmd(app.DefaultNodeHome),
		AddGenesisMarkerCmd(app.DefaultNodeHome),
		AddGenesisMsgFeeCmd(app.DefaultNodeHome, encodingConfig.InterfaceRegistry),
		AddGenesisCustomFloorPriceDenom(app.DefaultNodeHome),
		tmcli.NewCompletionCmd(rootCmd, true),
		testnetCmd(app.ModuleBasics, banktypes.GenesisBalancesIterator{}),
		debug.Cmd(),
		ConfigCmd(),
		AddMetaAddressCmd(),
	)

	server.AddCommands(rootCmd, app.DefaultNodeHome, newApp, createAppAndExport, addModuleInitFlags)

	// add keybase, auxiliary RPC, query, and tx child commands
	rootCmd.AddCommand(
		rpc.StatusCommand(),
		queryCommand(),
		txCommand(),
		keys.Commands(app.DefaultNodeHome),
	)

	// Add Rosetta command
	rootCmd.AddCommand(server.RosettaCommand(encodingConfig.InterfaceRegistry, encodingConfig.Marshaler))

	// Disable usage when the start command returns an error.
	startCmd, _, err := rootCmd.Find([]string{"start"})
	if err != nil {
		panic(fmt.Errorf("start command not found: %w", err))
	}
	startCmd.SilenceUsage = true
}

func addModuleInitFlags(startCmd *cobra.Command) {
	crisis.AddModuleInitFlags(startCmd)
}

func queryCommand() *cobra.Command {
	cmd := &cobra.Command{
		Use:                        "query",
		Aliases:                    []string{"q"},
		Short:                      "Querying subcommands",
		DisableFlagParsing:         true,
		SuggestionsMinimumDistance: 2,
		RunE:                       client.ValidateCmd,
	}

	cmd.AddCommand(
		authcmd.GetAccountCmd(),
		rpc.ValidatorCommand(),
		rpc.BlockCommand(),
		authcmd.QueryTxsByEventsCmd(),
		authcmd.QueryTxCmd(),
	)

	app.ModuleBasics.AddQueryCommands(cmd)
	cmd.PersistentFlags().String(flags.FlagChainID, "", "The network chain ID")

	return cmd
}

func txCommand() *cobra.Command {
	cmd := &cobra.Command{
		Use:                        "tx",
		Short:                      "Transactions subcommands",
		DisableFlagParsing:         true,
		SuggestionsMinimumDistance: 2,
		RunE:                       client.ValidateCmd,
	}

	cmd.AddCommand(
		authcmd.GetSignCommand(),
		authcmd.GetSignBatchCommand(),
		authcmd.GetMultiSignCommand(),
		authcmd.GetValidateSignaturesCommand(),
		flags.LineBreak,
		authcmd.GetBroadcastCommand(),
		authcmd.GetEncodeCommand(),
		authcmd.GetDecodeCommand(),
		GetCmdPioSimulateTx(),
		flags.LineBreak,
	)

	app.ModuleBasics.AddTxCommands(cmd)
	cmd.PersistentFlags().String(flags.FlagChainID, "", "The network chain ID")

	return cmd
}

func newApp(logger log.Logger, db dbm.DB, traceStore io.Writer, appOpts servertypes.AppOptions) servertypes.Application {
	var cache sdk.MultiStorePersistentCache

	if cast.ToBool(appOpts.Get(server.FlagInterBlockCache)) {
		cache = store.NewCommitKVStoreCacheManager()
	}

	skipUpgradeHeights := make(map[int64]bool)
	for _, h := range cast.ToIntSlice(appOpts.Get(server.FlagUnsafeSkipUpgrades)) {
		skipUpgradeHeights[int64(h)] = true
	}

	pruningOpts, err := server.GetPruningOptionsFromFlags(appOpts)
	if err != nil {
		panic(err)
	}

	snapshotDir := filepath.Join(cast.ToString(appOpts.Get(flags.FlagHome)), "data", "snapshots")
	// Create the snapshot dir if not exists
	if _, err = os.Stat(snapshotDir); os.IsNotExist(err) {
		err = os.Mkdir(snapshotDir, 0755)
		if err != nil {
			panic(err)
		}
	}
	snapshotDB, err := dbm.NewDB("metadata", server.GetAppDBBackend(appOpts), snapshotDir)
	if err != nil {
		panic(err)
	}
	snapshotStore, err := snapshots.NewStore(snapshotDB, snapshotDir)
	if err != nil {
		panic(err)
	}

	// Validate min-gas-price is a single coin.
	if fee, err := sdk.ParseCoinNormalized(cast.ToString(appOpts.Get(server.FlagMinGasPrices))); err == nil {
		if int(sdk.GetConfig().GetCoinType()) == app.CoinTypeMainNet {
			// require the fee denom to match the bond denom on mainnet(still applies)
			if fee.Denom != pioconfig.GetProvenanceConfig().FeeDenom {
				panic(fmt.Errorf("invalid min-gas-price fee denom, must be: %s", pioconfig.GetProvenanceConfig().FeeDenom))
			}
		}
	} else {
		// panic if there was a parse error (for example more than one coin was passed in for required fee).
		if err != nil {
			panic(fmt.Errorf("invalid min-gas-price value, expected single decimal coin value such as '%s', got '%s';\n\n %w",
				pioconfig.GetProvenanceConfig().MinGasPrices,
				appOpts.Get(server.FlagMinGasPrices),
				err))
		}
	}

	snapshotOptions := snapshottypes.NewSnapshotOptions(
		cast.ToUint64(appOpts.Get(server.FlagStateSyncSnapshotInterval)),
		cast.ToUint32(appOpts.Get(server.FlagStateSyncSnapshotKeepRecent)),
	)

	return app.New(
		logger, db, traceStore, true, skipUpgradeHeights,
		cast.ToString(appOpts.Get(flags.FlagHome)),
		cast.ToUint(appOpts.Get(server.FlagInvCheckPeriod)),
		app.MakeEncodingConfig(), // Ideally, we would reuse the one created by NewRootCmd.
		appOpts,
		baseapp.SetPruning(pruningOpts),
		baseapp.SetMinGasPrices(cast.ToString(appOpts.Get(server.FlagMinGasPrices))),
		baseapp.SetMinRetainBlocks(cast.ToUint64(appOpts.Get(server.FlagMinRetainBlocks))),
		baseapp.SetHaltHeight(cast.ToUint64(appOpts.Get(server.FlagHaltHeight))),
		baseapp.SetHaltTime(cast.ToUint64(appOpts.Get(server.FlagHaltTime))),
		baseapp.SetInterBlockCache(cache),
		baseapp.SetTrace(cast.ToBool(appOpts.Get(server.FlagTrace))),
		baseapp.SetIndexEvents(cast.ToStringSlice(appOpts.Get(server.FlagIndexEvents))),
		baseapp.SetSnapshot(snapshotStore, snapshotOptions),
		baseapp.SetIAVLCacheSize(getIAVLCacheSize(appOpts)),
	)
}

func createAppAndExport(
	logger log.Logger,
	db dbm.DB,
	traceStore io.Writer,
	height int64,
	forZeroHeight bool,
	jailAllowedAddrs []string,
	appOpts servertypes.AppOptions,
) (servertypes.ExportedApp, error) {
	encCfg := app.MakeEncodingConfig() // Ideally, we would reuse the one created by NewRootCmd.
	encCfg.Marshaler = codec.NewProtoCodec(encCfg.InterfaceRegistry)
	var a *app.App

	homePath, ok := appOpts.Get(flags.FlagHome).(string)
	if !ok || homePath == "" {
		return servertypes.ExportedApp{}, errors.New("application home not set")
	}

	if height != -1 {
		a = app.New(logger, db, traceStore, false, map[int64]bool{}, homePath, cast.ToUint(appOpts.Get(server.FlagInvCheckPeriod)), encCfg, appOpts)

		if err := a.LoadHeight(height); err != nil {
			return servertypes.ExportedApp{}, err
		}
	} else {
		a = app.New(logger, db, traceStore, true, map[int64]bool{}, homePath, cast.ToUint(appOpts.Get(server.FlagInvCheckPeriod)), encCfg, appOpts)
	}

	return a.ExportAppStateAndValidators(forZeroHeight, jailAllowedAddrs)
}

func overwriteFlagDefaults(c *cobra.Command, defaults map[string]string) {
	set := func(s *pflag.FlagSet, key, val string) {
		if f := s.Lookup(key); f != nil {
			if f.Changed {
				return
			}
			f.DefValue = val
			if err := f.Value.Set(val); err != nil {
				panic(err)
			}
		}
	}
	for key, val := range defaults {
		set(c.Flags(), key, val)
		set(c.PersistentFlags(), key, val)
	}
	for _, c := range c.Commands() {
		overwriteFlagDefaults(c, defaults)
	}
}

// getIAVLCacheSize If app.toml has an entry iavl-cache-size = <value>, default is 781250
func getIAVLCacheSize(options servertypes.AppOptions) int {
	iavlCacheSize := cast.ToInt(options.Get("iavl-cache-size"))
	if iavlCacheSize == 0 {
		// going with the DefaultConfig value(which is 781250),
		// the store default value is DefaultIAVLCacheSize = 500000
		return cast.ToInt(serverconfig.DefaultConfig().IAVLCacheSize)
	}
	return iavlCacheSize
}<|MERGE_RESOLUTION|>--- conflicted
+++ resolved
@@ -94,13 +94,9 @@
 
 			// set app context based on initialized EnvTypeFlag
 			testnet := server.GetServerContextFromCmd(cmd).Viper.GetBool(EnvTypeFlag)
-<<<<<<< HEAD
 			customDenom := server.GetServerContextFromCmd(cmd).Viper.GetString(CustomDenomFlag)
-			app.SetConfig(testnet)
+			app.SetConfig(testnet,true)
 			pioconfig.SetProvenanceConfig(customDenom, 0)
-=======
-			app.SetConfig(testnet, true)
->>>>>>> 6be4ab2f
 			overwriteFlagDefaults(cmd, map[string]string{
 				// Override default value for coin-type to match our mainnet or testnet value.
 				CoinTypeFlag: fmt.Sprint(app.CoinType),
