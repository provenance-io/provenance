package cmd

import (
	"bufio"
	"encoding/json"
	"errors"
	"fmt"
	"strings"

	"github.com/spf13/cobra"

	"github.com/cosmos/cosmos-sdk/client"
	"github.com/cosmos/cosmos-sdk/client/flags"
	"github.com/cosmos/cosmos-sdk/codec/types"
	"github.com/cosmos/cosmos-sdk/crypto/keyring"
	"github.com/cosmos/cosmos-sdk/server"
	sdk "github.com/cosmos/cosmos-sdk/types"
	"github.com/cosmos/cosmos-sdk/version"
	authtypes "github.com/cosmos/cosmos-sdk/x/auth/types"
	authvesting "github.com/cosmos/cosmos-sdk/x/auth/vesting/types"
	banktypes "github.com/cosmos/cosmos-sdk/x/bank/types"
	"github.com/cosmos/cosmos-sdk/x/genutil"
	genutiltypes "github.com/cosmos/cosmos-sdk/x/genutil/types"

	markercli "github.com/provenance-io/provenance/x/marker/client/cli"
	markertypes "github.com/provenance-io/provenance/x/marker/types"
	msgfeetypes "github.com/provenance-io/provenance/x/msgfees/types"
	nametypes "github.com/provenance-io/provenance/x/name/types"
)

const (
	flagVestingStart = "vesting-start-time"
	flagVestingEnd   = "vesting-end-time"
	flagVestingAmt   = "vesting-amount"

	flagRestricted = "restrict"

	flagManager  = "manager"
	flagAccess   = "access"
	flagEscrow   = "escrow"
	flagActivate = "activate"
	flagFinalize = "finalize"
)

// AddGenesisAccountCmd returns add-genesis-account cobra Command.
func AddGenesisAccountCmd(defaultNodeHome string) *cobra.Command {
	cmd := &cobra.Command{
		Use:   "add-genesis-account [address_or_key_name] [coin][,[coin]]",
		Short: "Add a genesis account to genesis.json",
		Long: `Add a genesis account to genesis.json. The provided account must specify
the account address or key name and a list of initial coins. If a key name is given,
the address will be looked up in the local Keybase. The list of initial tokens must
contain valid denominations. Accounts may optionally be supplied with vesting parameters.
`,
		Example: fmt.Sprintf(`$ %[1]s add-genesis-account mykey 10000000hash`, version.AppName),
		Args:    cobra.ExactArgs(2),
		RunE: func(cmd *cobra.Command, args []string) error {
			clientCtx := client.GetClientContextFromCmd(cmd)
			cdc := clientCtx.Codec

			serverCtx := server.GetServerContextFromCmd(cmd)
			config := serverCtx.Config

			config.SetRoot(clientCtx.HomeDir)

			addr, parseErr := sdk.AccAddressFromBech32(args[0])
			if parseErr != nil {
				inBuf := bufio.NewReader(cmd.InOrStdin())
				keyringBackend, err := cmd.Flags().GetString(flags.FlagKeyringBackend)
				if err != nil {
					return err
				}

				// attempt to lookup address from Keybase if no address was provided
				kb, err := keyring.New(sdk.KeyringServiceName(), keyringBackend, clientCtx.HomeDir, inBuf, cdc)
				if err != nil {
					return err
				}

				info, err := kb.Key(args[0])
				if err != nil {
					return fmt.Errorf("failed to get address from Keybase: %w, could not use address as bech32 string: %s", err, parseErr.Error())
				}

				addr, err = info.GetAddress()
				if err != nil {
					return fmt.Errorf("failed to keyring get address: %w", err)
				}
			}

			coins, err := sdk.ParseCoinsNormalized(args[1])
			if err != nil {
				return fmt.Errorf("failed to parse coins: %w", err)
			}

			vestingStart, err := cmd.Flags().GetInt64(flagVestingStart)
			if err != nil {
				return err
			}
			vestingEnd, err := cmd.Flags().GetInt64(flagVestingEnd)
			if err != nil {
				return err
			}
			vestingAmtStr, err := cmd.Flags().GetString(flagVestingAmt)
			if err != nil {
				return err
			}

			vestingAmt, err := sdk.ParseCoinsNormalized(vestingAmtStr)
			if err != nil {
				return fmt.Errorf("failed to parse vesting amount: %w", err)
			}

			// create concrete account type based on input parameters
			var genAccount authtypes.GenesisAccount

			balances := banktypes.Balance{Address: addr.String(), Coins: coins.Sort()}
			baseAccount := authtypes.NewBaseAccount(addr, nil, 0, 0)

			if !vestingAmt.IsZero() {
				baseVestingAccount := authvesting.NewBaseVestingAccount(baseAccount, vestingAmt.Sort(), vestingEnd)

				if (balances.Coins.IsZero() && !baseVestingAccount.OriginalVesting.IsZero()) ||
					baseVestingAccount.OriginalVesting.IsAnyGT(balances.Coins) {
					return errors.New("vesting amount cannot be greater than total amount")
				}

				switch {
				case vestingStart != 0 && vestingEnd != 0:
					genAccount = authvesting.NewContinuousVestingAccountRaw(baseVestingAccount, vestingStart)

				case vestingEnd != 0:
					genAccount = authvesting.NewDelayedVestingAccountRaw(baseVestingAccount)

				default:
					return errors.New("invalid vesting parameters; must supply start and end time or end time")
				}
			} else {
				genAccount = baseAccount
			}

			if err = genAccount.Validate(); err != nil {
				return fmt.Errorf("failed to validate new genesis account: %w", err)
			}

			genFile := config.GenesisFile()
			appState, genDoc, err := genutiltypes.GenesisStateFromGenFile(genFile)
			if err != nil {
				return fmt.Errorf("failed to unmarshal genesis state: %w", err)
			}

			authGenState := authtypes.GetGenesisStateFromAppState(cdc, appState)

			accs, err := authtypes.UnpackAccounts(authGenState.Accounts)
			if err != nil {
				return fmt.Errorf("failed to get accounts from any: %w", err)
			}

			if accs.Contains(addr) {
				return fmt.Errorf("cannot add account at existing address %s", addr)
			}

			// Add the new account to the set of genesis accounts and sanitize the
			// accounts afterwards.
			accs = append(accs, genAccount)
			accs = authtypes.SanitizeGenesisAccounts(accs)

			genAccs, err := authtypes.PackAccounts(accs)
			if err != nil {
				return fmt.Errorf("failed to convert accounts into any's: %w", err)
			}
			authGenState.Accounts = genAccs

			authGenStateBz, err := cdc.MarshalJSON(&authGenState)
			if err != nil {
				return fmt.Errorf("failed to marshal auth genesis state: %w", err)
			}

			appState[authtypes.ModuleName] = authGenStateBz

			bankGenState := banktypes.GetGenesisStateFromAppState(cdc, appState)
			bankGenState.Balances = append(bankGenState.Balances, balances)
			bankGenState.Balances = banktypes.SanitizeGenesisBalances(bankGenState.Balances)

			bankGenStateBz, err := cdc.MarshalJSON(bankGenState)
			if err != nil {
				return fmt.Errorf("failed to marshal bank genesis state: %w", err)
			}

			appState[banktypes.ModuleName] = bankGenStateBz

			appStateJSON, err := json.Marshal(appState)
			if err != nil {
				return fmt.Errorf("failed to marshal application genesis state: %w", err)
			}

			genDoc.AppState = appStateJSON
			return genutil.ExportGenesisFile(genDoc, genFile)
		},
	}

	cmd.Flags().String(flags.FlagHome, defaultNodeHome, "The application home directory")
	cmd.Flags().String(flags.FlagKeyringBackend, flags.DefaultKeyringBackend, "Select keyring's backend (os|file|kwallet|pass|test)")
	cmd.Flags().String(flagVestingAmt, "", "amount of coins for vesting accounts")
	cmd.Flags().Int64(flagVestingStart, 0, "schedule start time (unix epoch) for vesting accounts")
	cmd.Flags().Int64(flagVestingEnd, 0, "schedule end time (unix epoch) for vesting accounts")
	flags.AddQueryFlagsToCmd(cmd)

	return cmd
}

// AddRootDomainAccountCmd returns add-genesis-root-name cobra command.
func AddRootDomainAccountCmd(defaultNodeHome string) *cobra.Command {
	cmd := &cobra.Command{
		Use:   "add-genesis-root-name [address_or_key_name] [root-name]",
		Short: "Add a name binding to genesis.json",
		Long: `Add a name binding to genesis.json. The provided account must specify
	the account address or key name and domain-name to bind. If a key name is given,
	the address will be looked up in the local Keybase.  The restricted flag can optionally be
	included to lock or unlock an entry to child names.
	`,
		Example: fmt.Sprintf(`$ %[1]s add-genesis-root-name mykey rootname`, version.AppName),
		Args:    cobra.ExactArgs(2),
		RunE: func(cmd *cobra.Command, args []string) error {
			clientCtx := client.GetClientContextFromCmd(cmd)
			cdc := clientCtx.Codec

			serverCtx := server.GetServerContextFromCmd(cmd)
			config := serverCtx.Config

			config.SetRoot(clientCtx.HomeDir)

			addr, parseErr := sdk.AccAddressFromBech32(args[0])
			if parseErr != nil {
				inBuf := bufio.NewReader(cmd.InOrStdin())
				keyringBackend, err := cmd.Flags().GetString(flags.FlagKeyringBackend)
				if err != nil {
					return err
				}

				// attempt to lookup address from Keybase if no address was provided
				kb, err := keyring.New(sdk.KeyringServiceName(), keyringBackend, clientCtx.HomeDir, inBuf, cdc)
				if err != nil {
					return err
				}

				info, err := kb.Key(args[0])
				if err != nil {
					return fmt.Errorf("failed to get address from Keybase: %w, could use use address as bech32 string: %s", err, parseErr.Error())
				}

				addr, err = info.GetAddress()
				if err != nil {
					return fmt.Errorf("failed to keyring get address: %w", err)
				}
			}

			genFile := config.GenesisFile()
			appState, genDoc, err := genutiltypes.GenesisStateFromGenFile(genFile)
			if err != nil {
				return fmt.Errorf("failed to unmarshal genesis state: %w", err)
			}

			nameGenState := nametypes.GetGenesisStateFromAppState(cdc, appState)

			for _, nr := range nameGenState.Bindings {
				if nr.Name == strings.ToLower(strings.TrimSpace(args[1])) {
					return fmt.Errorf("cannot add name already exists: %s", args[1])
				}
			}

			isRestricted, err := cmd.Flags().GetBool(flagRestricted)
			if err != nil {
				return err
			}
			nameGenState.Bindings = append(nameGenState.Bindings, nametypes.NewNameRecord(args[1], addr, isRestricted))

			nameGenStateBz, err := cdc.MarshalJSON(nameGenState)
			if err != nil {
				return fmt.Errorf("failed to marshal name genesis state: %w", err)
			}

			appState[nametypes.ModuleName] = nameGenStateBz

			appStateJSON, err := json.Marshal(appState)
			if err != nil {
				return fmt.Errorf("failed to marshal application genesis state: %w", err)
			}

			genDoc.AppState = appStateJSON
			return genutil.ExportGenesisFile(genDoc, genFile)
		},
	}

	cmd.Flags().String(flags.FlagKeyringBackend, flags.DefaultKeyringBackend, "Select keyring's backend (os|file|kwallet|pass|test)")
	cmd.Flags().String(flags.FlagHome, defaultNodeHome, "The application home directory")
	cmd.Flags().BoolP(flagRestricted, "r", true, "Whether to make the new name restricted")
	flags.AddQueryFlagsToCmd(cmd)

	return cmd
}

// AddGenesisMarkerCmd configures a marker account and adds it to the list of genesis accounts
func AddGenesisMarkerCmd(defaultNodeHome string) *cobra.Command {
	cmd := &cobra.Command{
		Use:   "add-genesis-marker [coin] --manager [address_or_key_name] --access [grant][,[grant]] --escrow [coin][, [coin]] --finalize --activate --type [COIN] --required-attributes=attr.one,*.attr.two,...",
		Short: "Adds a marker to genesis.json",
		Long: `Adds a marker to genesis.json. The provided parameters must specify
the marker supply and denom as a coin.  A managing account may be added as a key name or address. An accessgrant
may be assigned to the manager address. The escrowed list of initial tokens must contain valid denominations. If
a marker account is activated any unassigned marker supply must be provided as escrow. Finalized markers must have
a manager address assigned that can activate the marker after genesis.  Activated markers will have supply invariants
enforced immediately.  An optional type flag can be provided or the default of COIN will be used.
`,
		Example: fmt.Sprintf(`$ %[1]s add-genesis-marker 1000000000funcoins --manager validator --access withdraw --escrow 100funcoins --finalize --type COIN --required-attributes=attr.one,*.attr.two,...`, version.AppName),
		Args:    cobra.ExactArgs(1),
		RunE: func(cmd *cobra.Command, args []string) error {
			clientCtx := client.GetClientContextFromCmd(cmd)
			cdc := clientCtx.Codec

			serverCtx := server.GetServerContextFromCmd(cmd)
			config := serverCtx.Config

			config.SetRoot(clientCtx.HomeDir)

			// parse coin that represents marker denom and total supply
			markerCoin, err := sdk.ParseCoinNormalized(args[0])
			if err != nil {
				return fmt.Errorf("failed to parse coins: %w", err)
			}

			var managerAddr sdk.AccAddress
			var accessGrants []markertypes.AccessGrant
			markerStatus := markertypes.StatusProposed

			mgr, err := cmd.Flags().GetString(flagManager)
			if err != nil {
				return err
			}
			if len(mgr) > 0 {
				managerAddr, err = sdk.AccAddressFromBech32(mgr)
				if err != nil {
					inBuf := bufio.NewReader(cmd.InOrStdin())
					keyringBackend, keyFlagError := cmd.Flags().GetString(flags.FlagKeyringBackend)
					if keyFlagError != nil {
						return keyFlagError
					}
					// attempt to lookup address from Keybase if no address was provided
					kb, newKeyringError := keyring.New(sdk.KeyringServiceName(), keyringBackend, clientCtx.HomeDir, inBuf, cdc)
					if newKeyringError != nil {
						return newKeyringError
					}
					info, keyErr := kb.Key(mgr)
					if keyErr != nil {
						return fmt.Errorf("failed to get address from Keybase: %w", keyErr)
					}

					managerAddr, err = info.GetAddress()
					if err != nil {
						return fmt.Errorf("failed to keyring get address: %w", err)
					}
				}
			}
			acs, err := cmd.Flags().GetString(flagAccess)
			if err != nil {
				return err
			}
			if len(acs) > 0 {
				if managerAddr.Empty() {
					return fmt.Errorf("manager address must be specified to assign access roles")
				}
				accessGrants = append(accessGrants, *markertypes.NewAccessGrant(managerAddr, markertypes.AccessListByNames(acs)))
			}

			isFinalize, err := cmd.Flags().GetBool(flagFinalize)
			if err != nil {
				return err
			}

			isActivate, err := cmd.Flags().GetBool(flagActivate)
			if err != nil {
				return err
			}

			if isFinalize {
				if managerAddr.Empty() {
					return fmt.Errorf("a finalized marker account must have a manager set")
				}
				if isActivate {
					return fmt.Errorf("only one of --finalize, --activate maybe used")
				}
				markerStatus = markertypes.StatusFinalized
			}

			if isActivate {
				if isFinalize {
					return fmt.Errorf("only one of --finalize, --activate maybe used")
				}
				markerStatus = markertypes.StatusActive
			}

			newMarkerFlags, err := markercli.ParseNewMarkerFlags(cmd)
			if err != nil {
				return err
			}

<<<<<<< HEAD
			if len(markerFlagType) == 0 {
				markerFlagType = "COIN"
			}

			markerType := markertypes.MarkerType_value["MARKER_TYPE_"+strings.ToUpper(markerFlagType)]
			if markerType == int32(markertypes.MarkerType_Unknown) {
				panic(fmt.Sprintf("unknown marker type %s", markerFlagType))
			}

			requiredAttributes, err := cmd.Flags().GetStringSlice(markercli.FlagRequiredAttributes)
			if err != nil {
				return err
			}

=======
>>>>>>> fa0a515d
			genAccount := markertypes.NewMarkerAccount(
				authtypes.NewBaseAccount(markertypes.MustGetMarkerAddress(markerCoin.Denom), nil, 0, 0),
				markerCoin,
				managerAddr,
				accessGrants,
				markerStatus,
<<<<<<< HEAD
				markertypes.MarkerType(markerType),
				true,
				requiredAttributes,
=======
				newMarkerFlags.MarkerType,
				newMarkerFlags.SupplyFixed,
				newMarkerFlags.AllowGovControl,
				newMarkerFlags.AllowForceTransfer,
>>>>>>> fa0a515d
			)

			if err = genAccount.Validate(); err != nil {
				return fmt.Errorf("failed to validate new genesis account: %w", err)
			}

			genFile := config.GenesisFile()
			appState, genDoc, err := genutiltypes.GenesisStateFromGenFile(genFile)
			if err != nil {
				return fmt.Errorf("failed to unmarshal genesis state: %w", err)
			}

			escrow, err := cmd.Flags().GetString(flagEscrow)
			if err != nil {
				return err
			}

			if len(escrow) > 0 {
				escrowCoins, parseCoinErr := sdk.ParseCoinsNormalized(escrow)
				if parseCoinErr != nil {
					return fmt.Errorf("failed to parse escrow coins: %w", parseCoinErr)
				}
				balances := banktypes.Balance{Address: genAccount.Address, Coins: escrowCoins}
				bankGenState := banktypes.GetGenesisStateFromAppState(cdc, appState)
				bankGenState.Balances = append(bankGenState.Balances, balances)
				bankGenState.Balances = banktypes.SanitizeGenesisBalances(bankGenState.Balances)

				bankGenStateBz, bankMarshalError := cdc.MarshalJSON(bankGenState)
				if bankMarshalError != nil {
					return fmt.Errorf("failed to marshal bank genesis state: %w", err)
				}
				appState[banktypes.ModuleName] = bankGenStateBz
			}

			authGenState := authtypes.GetGenesisStateFromAppState(cdc, appState)
			accs, err := authtypes.UnpackAccounts(authGenState.Accounts)
			if err != nil {
				return fmt.Errorf("failed to get accounts from any: %w", err)
			}

			if accs.Contains(genAccount.GetAddress()) {
				return fmt.Errorf("cannot add account at existing address %s", genAccount.Address)
			}

			// Add the new account to the set of genesis accounts and sanitize the
			// accounts afterwards.
			accs = append(accs, genAccount)
			accs = authtypes.SanitizeGenesisAccounts(accs)

			genAccs, err := authtypes.PackAccounts(accs)
			if err != nil {
				return fmt.Errorf("failed to convert accounts into any's: %w", err)
			}
			authGenState.Accounts = genAccs

			authGenStateBz, err := cdc.MarshalJSON(&authGenState)
			if err != nil {
				return fmt.Errorf("failed to marshal auth genesis state: %w", err)
			}

			appState[authtypes.ModuleName] = authGenStateBz

			appStateJSON, err := json.Marshal(appState)
			if err != nil {
				return fmt.Errorf("failed to marshal application genesis state: %w", err)
			}

			genDoc.AppState = appStateJSON
			return genutil.ExportGenesisFile(genDoc, genFile)
		},
	}

	cmd.Flags().String(flags.FlagHome, defaultNodeHome, "The application home directory")
	cmd.Flags().String(flags.FlagKeyringBackend, flags.DefaultKeyringBackend, "Select keyring's backend (os|file|kwallet|pass|test)")

	markercli.AddNewMarkerFlags(cmd)
	cmd.Flags().String(flagManager, "", "a key name or address to assign as the token manager")
	cmd.Flags().String(flagAccess, "", "A comma separated list of access to grant to the manager account. [mint,burn,deposit,withdraw,delete,grant]")
	cmd.Flags().String(flagEscrow, "", "A list of coins held by the marker account instance.  Note: Any supply not allocated to other accounts should be assigned here.")
	cmd.Flags().BoolP(flagFinalize, "f", false, "Set the marker status to finalized.  Requires manager to be specified. (recommended)")
	cmd.Flags().BoolP(flagActivate, "a", false, "Set the marker status to active.  Total supply constraint will be enforced as invariant.")
	cmd.Flags().StringSlice(markercli.FlagRequiredAttributes, []string{}, "comma delimited list of required attributes needed for a restricted marker to have send authority")
	flags.AddQueryFlagsToCmd(cmd)

	return cmd
}

// AddGenesisCustomFloorPriceDenomCmd returns add-genesis-msg-fee cobra command.
func AddGenesisCustomFloorPriceDenomCmd(defaultNodeHome string) *cobra.Command {
	cmd := &cobra.Command{
		Use:   "add-genesis-custom-floor [coin]",
		Short: "Add a floor price denom and amount to genesis.json",
		Long: `Add a floor price denom and amount to genesis.json. This will create a custom floor price denom and amount for calculating additional message costs.
Currently, the denom and price defaults to 1905nhash
		`,
		Example: fmt.Sprintf(`$ %[1]s add-genesis-custom-floor 0vspn`, version.AppName),
		Args:    cobra.ExactArgs(1),
		RunE: func(cmd *cobra.Command, args []string) error {
			clientCtx := client.GetClientContextFromCmd(cmd)
			serverCtx := server.GetServerContextFromCmd(cmd)
			cdc := clientCtx.Codec
			config := serverCtx.Config
			config.SetRoot(clientCtx.HomeDir)
			coin, err := sdk.ParseCoinNormalized(args[0])
			if err != nil {
				return fmt.Errorf("failed to parse coin: %w", err)
			}
			genFile := config.GenesisFile()
			appState, genDoc, err := genutiltypes.GenesisStateFromGenFile(genFile)
			if err != nil {
				return fmt.Errorf("failed to unmarshal genesis state: %w", err)
			}
			msgFeesGenState := msgfeetypes.GetGenesisStateFromAppState(cdc, appState)

			msgFeesGenState.Params.FloorGasPrice = coin

			msgFeesGenStateBz, err := cdc.MarshalJSON(&msgFeesGenState)
			if err != nil {
				return fmt.Errorf("failed to marshal msgfees genesis state: %w", err)
			}

			appState[msgfeetypes.ModuleName] = msgFeesGenStateBz

			appStateJSON, err := json.Marshal(appState)
			if err != nil {
				return fmt.Errorf("failed to marshal application genesis state: %w", err)
			}

			genDoc.AppState = appStateJSON
			return genutil.ExportGenesisFile(genDoc, genFile)
		},
	}
	cmd.Flags().String(flags.FlagHome, defaultNodeHome, "The application home directory")
	flags.AddTxFlagsToCmd(cmd)

	return cmd
}

// AddGenesisMsgFeeCmd returns add-genesis-msg-fee cobra command.
func AddGenesisMsgFeeCmd(defaultNodeHome string, interfaceRegistry types.InterfaceRegistry) *cobra.Command {
	cmd := &cobra.Command{
		Use:   "add-genesis-msg-fee [msg-url] [additional-fee]",
		Short: "Add a msg fee to genesis.json",
		Long: `Add a msg fee to to genesis.json. This will create a msg based fee for an sdk msg type.  The command will validate
		that the msg-url is a valid sdk.msg and that the fee is a valid amount and coin.
	`,
		Example: fmt.Sprintf(`$ %[1]s add-genesis-msg-fee /cosmos.bank.v1beta1.MsgSend 10000000000nhash`, version.AppName),
		Args:    cobra.ExactArgs(2),
		RunE: func(cmd *cobra.Command, args []string) error {
			clientCtx := client.GetClientContextFromCmd(cmd)
			cdc := clientCtx.Codec

			serverCtx := server.GetServerContextFromCmd(cmd)
			config := serverCtx.Config

			config.SetRoot(clientCtx.HomeDir)

			msgType := args[0]

			if msgType[0] != '/' {
				msgType = "/" + msgType
			}

			if err := checkMsgTypeValid(interfaceRegistry, msgType); err != nil {
				return err
			}

			additionalFee, err := sdk.ParseCoinNormalized(args[1])
			if err != nil {
				return fmt.Errorf("failed to parse coin: %w", err)
			}

			genFile := config.GenesisFile()
			appState, genDoc, err := genutiltypes.GenesisStateFromGenFile(genFile)
			if err != nil {
				return fmt.Errorf("failed to unmarshal genesis state: %w", err)
			}

			msgFeesGenState := msgfeetypes.GetGenesisStateFromAppState(cdc, appState)

			found := false
			for _, mf := range msgFeesGenState.MsgFees {
				if strings.EqualFold(mf.MsgTypeUrl, msgType) {
					found = true
					mf.AdditionalFee = additionalFee
				}
			}

			if !found {
				msgFeesGenState.MsgFees = append(msgFeesGenState.MsgFees, msgfeetypes.NewMsgFee(msgType, additionalFee, "", msgfeetypes.DefaultMsgFeeBips))
			}

			msgFeesGenStateBz, err := cdc.MarshalJSON(&msgFeesGenState)
			if err != nil {
				return fmt.Errorf("failed to marshal msgfees genesis state: %w", err)
			}

			appState[msgfeetypes.ModuleName] = msgFeesGenStateBz

			appStateJSON, err := json.Marshal(appState)
			if err != nil {
				return fmt.Errorf("failed to marshal application genesis state: %w", err)
			}

			genDoc.AppState = appStateJSON
			return genutil.ExportGenesisFile(genDoc, genFile)
		},
	}
	cmd.Flags().String(flags.FlagHome, defaultNodeHome, "The application home directory")
	flags.AddQueryFlagsToCmd(cmd)

	return cmd
}

func checkMsgTypeValid(registry types.InterfaceRegistry, msgTypeURL string) error {
	msg, err := registry.Resolve(msgTypeURL)
	if err != nil {
		return err
	}

	_, ok := msg.(sdk.Msg)
	if !ok {
		return fmt.Errorf("message type is not a sdk message: %v", msgTypeURL)
	}
	return err
}<|MERGE_RESOLUTION|>--- conflicted
+++ resolved
@@ -404,39 +404,17 @@
 				return err
 			}
 
-<<<<<<< HEAD
-			if len(markerFlagType) == 0 {
-				markerFlagType = "COIN"
-			}
-
-			markerType := markertypes.MarkerType_value["MARKER_TYPE_"+strings.ToUpper(markerFlagType)]
-			if markerType == int32(markertypes.MarkerType_Unknown) {
-				panic(fmt.Sprintf("unknown marker type %s", markerFlagType))
-			}
-
-			requiredAttributes, err := cmd.Flags().GetStringSlice(markercli.FlagRequiredAttributes)
-			if err != nil {
-				return err
-			}
-
-=======
->>>>>>> fa0a515d
 			genAccount := markertypes.NewMarkerAccount(
 				authtypes.NewBaseAccount(markertypes.MustGetMarkerAddress(markerCoin.Denom), nil, 0, 0),
 				markerCoin,
 				managerAddr,
 				accessGrants,
 				markerStatus,
-<<<<<<< HEAD
-				markertypes.MarkerType(markerType),
-				true,
-				requiredAttributes,
-=======
 				newMarkerFlags.MarkerType,
 				newMarkerFlags.SupplyFixed,
 				newMarkerFlags.AllowGovControl,
 				newMarkerFlags.AllowForceTransfer,
->>>>>>> fa0a515d
+				newMarkerFlags.RequiredAttributes,
 			)
 
 			if err = genAccount.Validate(); err != nil {
@@ -518,7 +496,6 @@
 	cmd.Flags().String(flagEscrow, "", "A list of coins held by the marker account instance.  Note: Any supply not allocated to other accounts should be assigned here.")
 	cmd.Flags().BoolP(flagFinalize, "f", false, "Set the marker status to finalized.  Requires manager to be specified. (recommended)")
 	cmd.Flags().BoolP(flagActivate, "a", false, "Set the marker status to active.  Total supply constraint will be enforced as invariant.")
-	cmd.Flags().StringSlice(markercli.FlagRequiredAttributes, []string{}, "comma delimited list of required attributes needed for a restricted marker to have send authority")
 	flags.AddQueryFlagsToCmd(cmd)
 
 	return cmd
