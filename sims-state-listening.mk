--- conflicted
+++ resolved
@@ -6,59 +6,14 @@
 # This file is an extension for sims.mk
 ################################################
 
-
-test-sim-nondeterminism-state-listening-file:
-	@echo "Disabled: ADR 038 plugin system has been removed"
-#	@echo "Running non-determinism-state-listening-file test..."
-#	go test -mod=readonly $(SIMAPP) -run TestAppStateDeterminismWithStateListening -Enabled=true \
-#		-NumBlocks=50 -BlockSize=100 -Commit=true -Period=0 -v -timeout 24h \
-#		-StateListeningPlugin=file -HaltAppOnDeliveryError=true
-
 test-sim-nondeterminism-state-listening-trace:
-<<<<<<< HEAD
 	@echo "Running non-determinism-state-listening-trace test..."
 	go test -mod=readonly $(SIMAPP) -run TestAppStateDeterminismWithStateListeningTrace -Enabled=true \
 		-NumBlocks=50 -BlockSize=100 -Commit=true -Period=0 -v -test.v -timeout 24h;
-=======
-	@echo "Disabled: ADR 038 plugin system has been removed"
-#	@echo "Running non-determinism-state-listening-trace test..."
-#	go test -mod=readonly $(SIMAPP) -run TestAppStateDeterminismWithStateListening -Enabled=true \
-#		-NumBlocks=50 -BlockSize=100 -Commit=true -Period=0 -v -timeout 24h \
-#		-StateListeningPlugin=trace -HaltAppOnDeliveryError=true
->>>>>>> 77b5e427
-
-SIM_DOCKER_COMPOSE_YML ?= vendor/github.com/cosmos/cosmos-sdk/plugin/plugins/kafka/docker-compose.yml
-
-test-sim-nondeterminism-state-listening-kafka: vendor
-	@echo "Disabled: ADR 038 plugin system has been removed"
-#	# This is done as a single command for the following reasons:
-#	# - I want the exit code to be that of the test and not the stopping of kafka.
-#	# - I want to fail early if kafka can't be started.
-#	# - I want to stop kafka command to run regardless of the exit code of the test.
-#	# - By default make runs each command in a new shell. That makes it impossible to store
-#	#     the exit code of the test command for use after the kafka command if they're not all one command.
-#	# I've left of the @ so that we can see the entire go test command and the docker commands.
-#	# They end up sepparated from where they're executed, but the echos make them identifiable in the output.
-#	echo "Running non-determinism-state-listening-kafka test..."; \
-#		echo "Starting Kafka..."; \
-#		docker-compose -f $(SIM_DOCKER_COMPOSE_YML) up -d zookeeper broker || exit $$?; \
-#		echo "Running test..."; \
-#		go test -mod=readonly $(SIMAPP) -run TestAppStateDeterminismWithStateListening -Enabled=true \
-#			-NumBlocks=50 -BlockSize=100 -Commit=true -Period=0 -v -timeout 24h \
-#			-StateListeningPlugin=kafka -HaltAppOnDeliveryError=false; \
-#		ec=$$?; \
-#		echo "test exited with code '$$ec'"; \
-#		echo "Stopping Kafka..."; \
-#		docker-compose -f $(SIM_DOCKER_COMPOSE_YML) down; \
-#		exit $$ec;
 
 test-sim-nondeterminism-state-listening-all: \
-	test-sim-nondeterminism-state-listening-file \
-	test-sim-nondeterminism-state-listening-trace \
-	test-sim-nondeterminism-state-listening-kafka
+	test-sim-nondeterminism-state-listening-trace
 
 .PHONY: \
 test-sim-nondeterminism-state-listening-all \
-test-sim-nondeterminism-state-listening-file \
-test-sim-nondeterminism-state-listening-trace \
-test-sim-nondeterminism-state-listening-kafka+test-sim-nondeterminism-state-listening-trace