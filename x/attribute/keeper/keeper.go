package keeper

import (
	"bytes"
	"encoding/binary"
	"fmt"
	"strings"
	"time"

	"github.com/tendermint/tendermint/libs/log"

	"github.com/cosmos/cosmos-sdk/codec"
	storetypes "github.com/cosmos/cosmos-sdk/store/types"
	"github.com/cosmos/cosmos-sdk/telemetry"
	sdk "github.com/cosmos/cosmos-sdk/types"
	authtypes "github.com/cosmos/cosmos-sdk/x/auth/types"
	paramtypes "github.com/cosmos/cosmos-sdk/x/params/types"

	"github.com/provenance-io/provenance/x/attribute/types"
)

// Handler is a name record handler function for use with IterateRecords.
type Handler func(record types.Attribute) error

// Keeper defines the attribute module Keeper
type Keeper struct {
	// The reference to the Paramstore to get and set attribute specific params
	paramSpace paramtypes.Subspace

	// Used to ensure accounts exist for addresses.
	authKeeper types.AccountKeeper
	// The keeper used for ensuring names resolve to owners.
	nameKeeper types.NameKeeper

	// Key to access the key-value store from sdk.Context.
	storeKey storetypes.StoreKey

	// The codec for binary encoding/decoding.
	cdc codec.BinaryCodec

	modAddr sdk.AccAddress
}

// NewKeeper returns an attribute keeper. It handles:
// - setting attributes against an account
// - removing attributes
// - scanning for existing attributes on an account
//
// CONTRACT: the parameter Subspace must have the param key table already initialized
func NewKeeper(
	cdc codec.BinaryCodec, key storetypes.StoreKey, paramSpace paramtypes.Subspace,
	authKeeper types.AccountKeeper, nameKeeper types.NameKeeper,
) Keeper {
	if !paramSpace.HasKeyTable() {
		paramSpace = paramSpace.WithKeyTable(types.ParamKeyTable())
	}

	keeper := Keeper{
		storeKey:   key,
		paramSpace: paramSpace,
		authKeeper: authKeeper,
		nameKeeper: nameKeeper,
		cdc:        cdc,
		modAddr:    authtypes.NewModuleAddress(types.ModuleName),
	}
	nameKeeper.SetAttributeKeeper(keeper)
	return keeper
}

// Logger returns a module-specific logger.
func (k Keeper) Logger(ctx sdk.Context) log.Logger {
	return ctx.Logger().With("module", fmt.Sprintf("x/%s", types.ModuleName))
}

// GetAllAttributes gets all attributes for an address.
func (k Keeper) GetAllAttributes(ctx sdk.Context, addr string) ([]types.Attribute, error) {
	defer telemetry.MeasureSince(time.Now(), types.ModuleName, "keeper_method", "get_all")

	pred := func(s string) bool { return true }
	return k.prefixScan(ctx, types.AddrStrAttributesKeyPrefix(addr), pred)
}

// GetAllAttributesAddr gets all attributes for an AccAddress or MetadataAddress.
func (k Keeper) GetAllAttributesAddr(ctx sdk.Context, addr []byte) ([]types.Attribute, error) {
	defer telemetry.MeasureSince(time.Now(), types.ModuleName, "keeper_method", "get_all")

	pred := func(s string) bool { return true }
	return k.prefixScan(ctx, types.AddrAttributesKeyPrefix(addr), pred)
}

// GetAttributes gets all attributes with the given name from an account.
func (k Keeper) GetAttributes(ctx sdk.Context, addr string, name string) ([]types.Attribute, error) {
	defer telemetry.MeasureSince(time.Now(), types.ModuleName, "keeper_method", "get")

	name = strings.ToLower(strings.TrimSpace(name))
	if _, err := k.nameKeeper.GetRecordByName(ctx, name); err != nil { // Ensure name exists (ie was bound to an address)
		return nil, err
	}
	pred := func(s string) bool { return strings.EqualFold(s, name) }
	return k.prefixScan(ctx, types.AddrStrAttributesNameKeyPrefix(addr, name), pred)
}

// IterateRecords iterates over all the stored attribute records and passes them to a callback function.
func (k Keeper) IterateRecords(ctx sdk.Context, prefix []byte, handle Handler) error {
	// Init an attribute record iterator
	store := ctx.KVStore(k.storeKey)
	iterator := sdk.KVStorePrefixIterator(store, prefix)
	defer iterator.Close()
	// Iterate over records, processing callbacks.
	for ; iterator.Valid(); iterator.Next() {
		record := types.Attribute{}
		// get proto objects for legacy prefix with legacy amino codec.
		if bytes.Equal(types.AttributeKeyPrefixAmino, prefix) {
			if err := types.ModuleCdc.Unmarshal(iterator.Value(), &record); err != nil {
				return err
			}
		} else {
			if err := k.cdc.Unmarshal(iterator.Value(), &record); err != nil {
				return err
			}
		}
		if err := handle(record); err != nil {
			return err
		}
	}
	return nil
}

// SetAttribute stores an attribute under the given account. The attribute name must resolve to the given owner address.
func (k Keeper) SetAttribute(
	ctx sdk.Context, attr types.Attribute, owner sdk.AccAddress,
) error {
	defer telemetry.MeasureSince(time.Now(), types.ModuleName, "keeper_method", "set")

	if err := k.ValidateExpirationDate(ctx, attr); err != nil {
		return err
	}

	// Ensure attribute is valid
	if err := attr.ValidateBasic(); err != nil {
		return err
	}

	// Ensure attribute value length does not exceed max length value
	maxLength := k.GetMaxValueLength(ctx)
	if int(maxLength) < len(attr.Value) {
		return fmt.Errorf("attribute value length of %v exceeds max length %v", len(attr.Value), maxLength)
	}

	normalizedName, err := k.nameKeeper.Normalize(ctx, attr.Name)
	if err != nil {
		return fmt.Errorf("unable to normalize attribute name %q: %w", attr.Name, err)
	}
	attr.Name = normalizedName
	// Verify an account exists for the given owner address
	if ownerAcc := k.authKeeper.GetAccount(ctx, owner); ownerAcc == nil {
		return fmt.Errorf("no account found for owner address %q", owner.String())
	}
	// Verify name resolves to owner
	if !k.nameKeeper.ResolvesTo(ctx, attr.Name, owner) {
		return fmt.Errorf("%q does not resolve to address %q", attr.Name, owner.String())
	}
	// Store the sanitized account attribute
	bz, err := k.cdc.Marshal(&attr)
	if err != nil {
		return err
	}

	key := types.AddrAttributeKey(attr.GetAddressBytes(), attr)

	store := ctx.KVStore(k.storeKey)
	store.Set(key, bz)
	k.IncAttrNameAddressLookup(ctx, attr.Name, attr.GetAddressBytes())
	k.addAttributeExpireLookup(store, attr)

	attributeAddEvent := types.NewEventAttributeAdd(attr, owner.String())

	return ctx.EventManager().EmitTypedEvent(attributeAddEvent)
}

// IncAttrNameAddressLookup increments the count of name to address lookups
func (k Keeper) IncAttrNameAddressLookup(ctx sdk.Context, name string, addrBytes []byte) {
	store := ctx.KVStore(k.storeKey)
	key := types.AttributeNameAddrKeyPrefix(name, addrBytes)
	bz := store.Get(key)
	id := uint64(0)
	if bz != nil {
		id = binary.BigEndian.Uint64(bz)
	}
	bz = sdk.Uint64ToBigEndian(id + 1)
	store.Set(key, bz)
}

// DecAttrNameAddressLookup decrements the name to account lookups and removes value if decremented to 0
func (k Keeper) DecAttrNameAddressLookup(ctx sdk.Context, name string, addrBytes []byte) {
	store := ctx.KVStore(k.storeKey)
	key := types.AttributeNameAddrKeyPrefix(name, addrBytes)
	bz := store.Get(key)
	if bz != nil {
		value := binary.BigEndian.Uint64(bz)
		if value <= uint64(1) {
			store.Delete(key)
		} else {
			store.Set(key, sdk.Uint64ToBigEndian(value-1))
		}
	}
}

// UpdateAttribute updates an attribute under the given account. The attribute name must resolve to the given owner address and value must resolve to an existing attribute.
func (k Keeper) UpdateAttribute(ctx sdk.Context, originalAttribute types.Attribute, updateAttribute types.Attribute, owner sdk.AccAddress,
) error {
	defer telemetry.MeasureSince(time.Now(), types.ModuleName, "keeper_method", "update")

	var err error

	if err = originalAttribute.ValidateBasic(); err != nil {
		return err
	}

	if err = updateAttribute.ValidateBasic(); err != nil {
		return err
	}
	maxLength := k.GetMaxValueLength(ctx)
	if int(maxLength) < len(updateAttribute.Value) {
		return fmt.Errorf("update attribute value length of %v exceeds max length %v", len(updateAttribute.Value), maxLength)
	}

	normalizedName, err := k.nameKeeper.Normalize(ctx, updateAttribute.Name)
	if err != nil {
		return fmt.Errorf("unable to normalize attribute name %q: %w", updateAttribute.Name, err)
	}

	normalizedOrigName, err := k.nameKeeper.Normalize(ctx, originalAttribute.Name)
	if err != nil {
		return fmt.Errorf("unable to normalize attribute name %q: %w", originalAttribute.Name, err)
	}

	if normalizedName != normalizedOrigName {
		return fmt.Errorf("update and original names must match %s : %s", normalizedName, normalizedOrigName)
	}

	updateAttribute.Name = normalizedName

	if ownerAcc := k.authKeeper.GetAccount(ctx, owner); ownerAcc == nil {
		return fmt.Errorf("no account found for owner address %q", owner.String())
	}

	if !k.nameKeeper.ResolvesTo(ctx, updateAttribute.Name, owner) {
		return fmt.Errorf("%q does not resolve to address %q", updateAttribute.Name, owner.String())
	}

	addrBz := originalAttribute.GetAddressBytes()

	store := ctx.KVStore(k.storeKey)
	it := sdk.KVStorePrefixIterator(store, types.AddrAttributesNameKeyPrefix(addrBz, normalizedOrigName))
	defer it.Close()
	var found bool
	for ; it.Valid(); it.Next() {
		attr := types.Attribute{}
		if err := k.cdc.Unmarshal(it.Value(), &attr); err != nil {
			return err
		}

		if attr.Name == updateAttribute.Name && bytes.Equal(attr.Value, originalAttribute.Value) && attr.AttributeType == originalAttribute.AttributeType {
			found = true
			store.Delete(it.Key())
			k.DecAttrNameAddressLookup(ctx, attr.Name, attr.GetAddressBytes())
			k.deleteAttributeExpireLookup(store, attr)

			bz, err := k.cdc.Marshal(&updateAttribute)
			if err != nil {
				return err
			}
			updatedKey := types.AddrAttributeKey(addrBz, updateAttribute)
			store.Set(updatedKey, bz)
			k.IncAttrNameAddressLookup(ctx, updateAttribute.Name, updateAttribute.GetAddressBytes())
			k.addAttributeExpireLookup(store, updateAttribute)

			attributeUpdateEvent := types.NewEventAttributeUpdate(originalAttribute, updateAttribute, owner.String())
			if err := ctx.EventManager().EmitTypedEvent(attributeUpdateEvent); err != nil {
				return err
			}
			break
		}
	}
	if !found {
<<<<<<< HEAD
		return fmt.Errorf("no attributes updated with name %q : value %+q : type: %s", originalAttribute.Name, string(originalAttribute.Value), originalAttribute.AttributeType.String())
=======
		errorMessage := "no attributes updated"
		ctx.Logger().Error(errorMessage, "name", originalAttribute.Name, "value", string(originalAttribute.Value))
		return fmt.Errorf("%s with name %q : value %q : type: %s", errorMessage, originalAttribute.Name, string(originalAttribute.Value), originalAttribute.AttributeType.String())
>>>>>>> 04273e1b
	}
	return nil
}

// UpdateAttributeExpiration updates the expiration date on an attribute.
func (k Keeper) UpdateAttributeExpiration(ctx sdk.Context, updateAttribute types.Attribute, owner sdk.AccAddress,
) error {
	defer telemetry.MeasureSince(time.Now(), types.ModuleName, "keeper_method", "update_expiration")

	if err := k.ValidateExpirationDate(ctx, updateAttribute); err != nil {
		return err
	}

	var err error
	normalizedOrigName, err := k.nameKeeper.Normalize(ctx, updateAttribute.Name)
	if err != nil {
		return fmt.Errorf("unable to normalize attribute name %q: %w", updateAttribute.Name, err)
	}
	updateAttribute.Name = normalizedOrigName

	if ownerAcc := k.authKeeper.GetAccount(ctx, owner); ownerAcc == nil {
		return fmt.Errorf("no account found for owner address %q", owner.String())
	}

	if !k.nameKeeper.ResolvesTo(ctx, updateAttribute.Name, owner) {
		return fmt.Errorf("%q does not resolve to address %q", updateAttribute.Name, owner.String())
	}

	store := ctx.KVStore(k.storeKey)
	attrKey := types.AddrAttributeKey(updateAttribute.GetAddressBytes(), updateAttribute)
	currentAttr := store.Get(attrKey)
	if currentAttr != nil {
		attr := types.Attribute{}
		if err := k.cdc.Unmarshal(currentAttr, &attr); err != nil {
			return err
		}

		k.deleteAttributeExpireLookup(store, attr)

		originalExpiration := attr.ExpirationDate
		attr.ExpirationDate = updateAttribute.ExpirationDate
		bz, err := k.cdc.Marshal(&attr)
		if err != nil {
			return err
		}
		store.Set(attrKey, bz)

		k.addAttributeExpireLookup(store, attr)

		attributeExpirationUpdateEvent := types.NewEventAttributeExpirationUpdate(attr, originalExpiration, owner.String())
		if err := ctx.EventManager().EmitTypedEvent(attributeExpirationUpdateEvent); err != nil {
			return err
		}
	} else {
		errorMessage := "no attributes updated"
		ctx.Logger().Error(errorMessage, "name", updateAttribute.Name, "value", string(updateAttribute.Value))
		return fmt.Errorf("%s with name %q : value %q : type: %s", errorMessage, updateAttribute.Name, string(updateAttribute.Value), updateAttribute.AttributeType.String())
	}

	return nil
}

// AccountsByAttribute returns a list of sdk.AccAddress that have attribute name assigned
func (k Keeper) AccountsByAttribute(ctx sdk.Context, name string) (addresses []sdk.AccAddress, err error) {
	store := ctx.KVStore(k.storeKey)
	keyPrefix := types.AttributeNameKeyPrefix(name)
	it := sdk.KVStorePrefixIterator(store, keyPrefix)
	defer it.Close()
	for ; it.Valid(); it.Next() {
		addressBytes, err := types.GetAddressFromKey(it.Key())
		if err != nil {
			return nil, err
		}
		addresses = append(addresses, addressBytes)
	}
	return
}

// DeleteAttribute removes attributes under the given account from the state store.
func (k Keeper) DeleteAttribute(ctx sdk.Context, addr string, name string, value *[]byte, owner sdk.AccAddress) error {
	defer telemetry.MeasureSince(time.Now(), types.ModuleName, "keeper_method", "delete")

	var deleteDistinct bool
	if value != nil {
		deleteDistinct = true
	}

	if ownerAcc := k.authKeeper.GetAccount(ctx, owner); ownerAcc == nil {
		return fmt.Errorf("no account found for owner address %q", owner.String())
	}

	if !k.nameKeeper.ResolvesTo(ctx, name, owner) {
		if k.nameKeeper.NameExists(ctx, name) {
			return fmt.Errorf("%q does not resolve to address %q", name, owner.String())
		}
		// else name does not exist (anymore) so we can't enforce permission check on delete here, proceed.
	}

	store := ctx.KVStore(k.storeKey)
	it := sdk.KVStorePrefixIterator(store, types.AddrStrAttributesNameKeyPrefix(addr, name))
	defer it.Close()
	var count int
	for ; it.Valid(); it.Next() {
		attr := types.Attribute{}
		if err := k.cdc.Unmarshal(it.Value(), &attr); err != nil {
			return err
		}

		if attr.Name == name && (!deleteDistinct || bytes.Equal(*value, attr.Value)) {
			count++
			store.Delete(it.Key())
			k.DecAttrNameAddressLookup(ctx, attr.Name, attr.GetAddressBytes())
			k.deleteAttributeExpireLookup(store, attr)

			if !deleteDistinct {
				deleteEvent := types.NewEventAttributeDelete(name, addr, owner.String())
				if err := ctx.EventManager().EmitTypedEvent(deleteEvent); err != nil {
					return err
				}
			} else {
				deleteEvent := types.NewEventDistinctAttributeDelete(name, string(*value), addr, owner.String())
				if err := ctx.EventManager().EmitTypedEvent(deleteEvent); err != nil {
					return err
				}
			}
		}
	}

	if count == 0 {
		if deleteDistinct {
			return fmt.Errorf("no keys deleted with name %q and value %+q", name, string(*value))
		}
		return fmt.Errorf("no keys deleted with name %q", name)
	}

	return nil
}

// PurgeAttribute removes attributes under the given account from the state store.
func (k Keeper) PurgeAttribute(ctx sdk.Context, name string, owner sdk.AccAddress) error {
	if ownerAcc := k.authKeeper.GetAccount(ctx, owner); ownerAcc == nil {
		return fmt.Errorf("no account found for owner address %q", owner.String())
	}

	if !k.nameKeeper.ResolvesTo(ctx, name, owner) {
		if k.nameKeeper.NameExists(ctx, name) {
			return fmt.Errorf("%q does not resolve to address %q", name, owner.String())
		}
		// else name does not exist (anymore) so we can't enforce permission check on delete here, proceed.
	}

	accts, err := k.AccountsByAttribute(ctx, name)
	if err != nil {
		return err
	}
	for _, acct := range accts {
		store := ctx.KVStore(k.storeKey)
		it := sdk.KVStorePrefixIterator(store, types.AddrAttributesNameKeyPrefix(acct, name))
		for ; it.Valid(); it.Next() {
			store.Delete(it.Key())
			k.DecAttrNameAddressLookup(ctx, name, acct)
		}
		it.Close()
	}
	return nil
}

// A predicate function for matching names
type namePred = func(string) bool

// Scan all attributes that match the given prefix.
func (k Keeper) prefixScan(ctx sdk.Context, prefix []byte, f namePred) (attrs []types.Attribute, err error) {
	store := ctx.KVStore(k.storeKey)
	it := sdk.KVStorePrefixIterator(store, prefix)
	defer it.Close()
	for ; it.Valid(); it.Next() {
		attr := types.Attribute{}
		if err = k.cdc.Unmarshal(it.Value(), &attr); err != nil {
			return
		}
		if f(attr.Name) {
			attrs = append(attrs, attr)
		}
	}
	return
}

// A genesis helper that imports attribute state without owner checks.
func (k Keeper) importAttribute(ctx sdk.Context, attr types.Attribute) error {
	if err := k.ValidateExpirationDate(ctx, attr); err != nil {
		// don't return error, this will ensure this attribute is skipped since it is expired
		return nil
	}

	// Ensure attribute is valid
	err := attr.ValidateBasic()
	if err != nil {
		return err
	}
	// Ensure name is stored in normalized format.
	attrNameOrig := attr.Name
	if attr.Name, err = k.nameKeeper.Normalize(ctx, attr.Name); err != nil {
		return fmt.Errorf("unable to normalize attribute name %q: %w", attrNameOrig, err)
	}
	// Store the sanitized account attribute
	bz, err := k.cdc.Marshal(&attr)
	if err != nil {
		return err
	}
	key := types.AddrAttributeKey(attr.GetAddressBytes(), attr)
	store := ctx.KVStore(k.storeKey)
	store.Set(key, bz)
	k.IncAttrNameAddressLookup(ctx, attr.Name, attr.GetAddressBytes())
	k.addAttributeExpireLookup(store, attr)
	return nil
}

// PopulateAddressAttributeNameTable retrieves all attributes and populates address by attribute name lookup table
// TODO: remove after v1.15.0 upgrade handler is removed
func (k Keeper) PopulateAddressAttributeNameTable(ctx sdk.Context) {
	store := ctx.KVStore(k.storeKey)
	it := sdk.KVStorePrefixIterator(store, types.AttributeKeyPrefix)
	for ; it.Valid(); it.Next() {
		attr := types.Attribute{}
		if err := k.cdc.Unmarshal(it.Value(), &attr); err != nil {
			return
		}
		k.IncAttrNameAddressLookup(ctx, attr.Name, attr.GetAddressBytes())
	}
}

<<<<<<< HEAD
// GetAccountData gets the value of the special accountdata attribute for the given address.
func (k Keeper) GetAccountData(ctx sdk.Context, addr string) (string, error) {
	attrs, err := k.GetAttributes(ctx, addr, types.AccountDataName)
	if err != nil {
		return "", fmt.Errorf("error finding %s for %q: %w", types.AccountDataName, addr, err)
	}
	// There should only ever be 0 or 1 entries. If there's more, just ignore the rest.
	if len(attrs) == 0 {
		return "", nil
	}
	return string(attrs[0].Value), nil
}

// SetAccountData sets/updates/deletes the value of the special accountdata attribute for a given address.
// An error is only returned if the account data cannot be set as requested.
func (k Keeper) SetAccountData(ctx sdk.Context, addr string, value string) error {
	// Delete anything that might already be there.
	existings, err := k.GetAttributes(ctx, addr, types.AccountDataName)
	if err != nil {
		return fmt.Errorf("could not look up existing %s for %q: %w", types.AccountDataName, addr, err)
	}
	if len(existings) > 0 {
		err = k.DeleteAttribute(ctx, addr, types.AccountDataName, nil, k.modAddr)
		if err != nil {
			return fmt.Errorf("could not delete existing %s for %q: %w", types.AccountDataName, addr, err)
		}
	}

	// Just leave it deleted if the new value is an empty string.
	if len(value) > 0 {
		attr := types.Attribute{
			Name:          types.AccountDataName,
			Value:         []byte(value),
			AttributeType: types.AttributeType_String,
			Address:       addr,
		}
		err = k.SetAttribute(ctx, attr, k.modAddr)
		if err != nil {
			return fmt.Errorf("could not set %s for %q: %w", types.AccountDataName, addr, err)
		}
	}

	return ctx.EventManager().EmitTypedEvent(&types.EventAccountDataUpdated{Account: addr})
=======
// DeleteExpiredAttributes find and delete expired attributes returns the total deleted
// limit sets the max amount to delete in a call, 0 for not limit
func (k Keeper) DeleteExpiredAttributes(ctx sdk.Context, limit int) int {
	expirationKeys := [][]byte{}
	store := ctx.KVStore(k.storeKey)

	iterator := store.Iterator(types.AttributeExpirationKeyPrefix, types.GetAttributeExpireTimePrefix(ctx.BlockTime()))
	for ; iterator.Valid(); iterator.Next() {
		expirationKeys = append(expirationKeys, iterator.Key())
	}
	iterator.Close()

	count := 0
	for _, expirationKey := range expirationKeys {
		attrKey := types.GetAddrAttributeKeyFromExpireKey(expirationKey)
		bz := store.Get(attrKey)
		if bz != nil {
			var attribute types.Attribute
			if err := k.cdc.Unmarshal(bz, &attribute); err == nil {
				// delete attribute from store
				store.Delete(attrKey)
				// dec name to address lookup table count
				k.DecAttrNameAddressLookup(ctx, attribute.Name, attribute.GetAddressBytes())

				deleteExpirationEvent := types.NewEventAttributeExpired(attribute)
				if err = ctx.EventManager().EmitTypedEvent(deleteExpirationEvent); err != nil {
					ctx.Logger().Error(fmt.Sprintf("failed to emit typed event %v", err))
				}
				count++
			} else {
				ctx.Logger().Error(fmt.Sprintf("unable to unmarshal attribute to delete key: %v error: %v", attrKey, err))
			}
		}

		// delete the expiration lookup key
		store.Delete(expirationKey)
		if limit != 0 && count >= limit {
			break
		}
	}
	return count
}

// addAttributeExpireLookup safely adds attribute expire key to store, if expire date exists, else no-op
func (k Keeper) addAttributeExpireLookup(store sdk.KVStore, attr types.Attribute) {
	expireKey := types.AttributeExpireKey(attr)
	if expireKey != nil {
		store.Set(expireKey, []byte{})
	}
}

// deleteAttributeExpireLookup safely removes attribute expire key from store if expire date exists, else no-op
func (k Keeper) deleteAttributeExpireLookup(store sdk.KVStore, attr types.Attribute) {
	expireKey := types.AttributeExpireKey(attr)
	if expireKey != nil {
		store.Delete(expireKey)
	}
}

// ValidateExpirationDate returns error if attribute has an expiration date that is in the past of current block time
func (k Keeper) ValidateExpirationDate(ctx sdk.Context, attr types.Attribute) error {
	if attr.ExpirationDate != nil && attr.ExpirationDate.Unix() < ctx.BlockTime().Unix() {
		return fmt.Errorf("attribute expiration date %v is before block time of %v", attr.ExpirationDate.UTC(), ctx.BlockTime().UTC())
	}
	return nil
>>>>>>> 04273e1b
}<|MERGE_RESOLUTION|>--- conflicted
+++ resolved
@@ -284,13 +284,7 @@
 		}
 	}
 	if !found {
-<<<<<<< HEAD
-		return fmt.Errorf("no attributes updated with name %q : value %+q : type: %s", originalAttribute.Name, string(originalAttribute.Value), originalAttribute.AttributeType.String())
-=======
-		errorMessage := "no attributes updated"
-		ctx.Logger().Error(errorMessage, "name", originalAttribute.Name, "value", string(originalAttribute.Value))
-		return fmt.Errorf("%s with name %q : value %q : type: %s", errorMessage, originalAttribute.Name, string(originalAttribute.Value), originalAttribute.AttributeType.String())
->>>>>>> 04273e1b
+		return fmt.Errorf("no attributes updated with name %q : value %q : type: %s", originalAttribute.Name, string(originalAttribute.Value), originalAttribute.AttributeType.String())
 	}
 	return nil
 }
@@ -522,51 +516,6 @@
 	}
 }
 
-<<<<<<< HEAD
-// GetAccountData gets the value of the special accountdata attribute for the given address.
-func (k Keeper) GetAccountData(ctx sdk.Context, addr string) (string, error) {
-	attrs, err := k.GetAttributes(ctx, addr, types.AccountDataName)
-	if err != nil {
-		return "", fmt.Errorf("error finding %s for %q: %w", types.AccountDataName, addr, err)
-	}
-	// There should only ever be 0 or 1 entries. If there's more, just ignore the rest.
-	if len(attrs) == 0 {
-		return "", nil
-	}
-	return string(attrs[0].Value), nil
-}
-
-// SetAccountData sets/updates/deletes the value of the special accountdata attribute for a given address.
-// An error is only returned if the account data cannot be set as requested.
-func (k Keeper) SetAccountData(ctx sdk.Context, addr string, value string) error {
-	// Delete anything that might already be there.
-	existings, err := k.GetAttributes(ctx, addr, types.AccountDataName)
-	if err != nil {
-		return fmt.Errorf("could not look up existing %s for %q: %w", types.AccountDataName, addr, err)
-	}
-	if len(existings) > 0 {
-		err = k.DeleteAttribute(ctx, addr, types.AccountDataName, nil, k.modAddr)
-		if err != nil {
-			return fmt.Errorf("could not delete existing %s for %q: %w", types.AccountDataName, addr, err)
-		}
-	}
-
-	// Just leave it deleted if the new value is an empty string.
-	if len(value) > 0 {
-		attr := types.Attribute{
-			Name:          types.AccountDataName,
-			Value:         []byte(value),
-			AttributeType: types.AttributeType_String,
-			Address:       addr,
-		}
-		err = k.SetAttribute(ctx, attr, k.modAddr)
-		if err != nil {
-			return fmt.Errorf("could not set %s for %q: %w", types.AccountDataName, addr, err)
-		}
-	}
-
-	return ctx.EventManager().EmitTypedEvent(&types.EventAccountDataUpdated{Account: addr})
-=======
 // DeleteExpiredAttributes find and delete expired attributes returns the total deleted
 // limit sets the max amount to delete in a call, 0 for not limit
 func (k Keeper) DeleteExpiredAttributes(ctx sdk.Context, limit int) int {
@@ -632,5 +581,49 @@
 		return fmt.Errorf("attribute expiration date %v is before block time of %v", attr.ExpirationDate.UTC(), ctx.BlockTime().UTC())
 	}
 	return nil
->>>>>>> 04273e1b
+}
+
+// GetAccountData gets the value of the special accountdata attribute for the given address.
+func (k Keeper) GetAccountData(ctx sdk.Context, addr string) (string, error) {
+	attrs, err := k.GetAttributes(ctx, addr, types.AccountDataName)
+	if err != nil {
+		return "", fmt.Errorf("error finding %s for %q: %w", types.AccountDataName, addr, err)
+	}
+	// There should only ever be 0 or 1 entries. If there's more, just ignore the rest.
+	if len(attrs) == 0 {
+		return "", nil
+	}
+	return string(attrs[0].Value), nil
+}
+
+// SetAccountData sets/updates/deletes the value of the special accountdata attribute for a given address.
+// An error is only returned if the account data cannot be set as requested.
+func (k Keeper) SetAccountData(ctx sdk.Context, addr string, value string) error {
+	// Delete anything that might already be there.
+	existings, err := k.GetAttributes(ctx, addr, types.AccountDataName)
+	if err != nil {
+		return fmt.Errorf("could not look up existing %s for %q: %w", types.AccountDataName, addr, err)
+	}
+	if len(existings) > 0 {
+		err = k.DeleteAttribute(ctx, addr, types.AccountDataName, nil, k.modAddr)
+		if err != nil {
+			return fmt.Errorf("could not delete existing %s for %q: %w", types.AccountDataName, addr, err)
+		}
+	}
+
+	// Just leave it deleted if the new value is an empty string.
+	if len(value) > 0 {
+		attr := types.Attribute{
+			Name:          types.AccountDataName,
+			Value:         []byte(value),
+			AttributeType: types.AttributeType_String,
+			Address:       addr,
+		}
+		err = k.SetAttribute(ctx, attr, k.modAddr)
+		if err != nil {
+			return fmt.Errorf("could not set %s for %q: %w", types.AccountDataName, addr, err)
+		}
+	}
+
+	return ctx.EventManager().EmitTypedEvent(&types.EventAccountDataUpdated{Account: addr})
 }