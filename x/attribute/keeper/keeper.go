package keeper

import (
	"bytes"
	"encoding/binary"
	"fmt"
	"strings"
	"time"

	"github.com/tendermint/tendermint/libs/log"

	"github.com/cosmos/cosmos-sdk/codec"
	storetypes "github.com/cosmos/cosmos-sdk/store/types"
	"github.com/cosmos/cosmos-sdk/telemetry"
	sdk "github.com/cosmos/cosmos-sdk/types"
	authtypes "github.com/cosmos/cosmos-sdk/x/auth/types"
	paramtypes "github.com/cosmos/cosmos-sdk/x/params/types"

	"github.com/provenance-io/provenance/x/attribute/types"
)

// Handler is a name record handler function for use with IterateRecords.
type Handler func(record types.Attribute) error

// Keeper defines the attribute module Keeper
type Keeper struct {
	// The reference to the Paramstore to get and set attribute specific params
	paramSpace paramtypes.Subspace

	// Used to ensure accounts exist for addresses.
	authKeeper types.AccountKeeper
	// The keeper used for ensuring names resolve to owners.
	nameKeeper types.NameKeeper

	// Key to access the key-value store from sdk.Context.
	storeKey storetypes.StoreKey

	// The codec for binary encoding/decoding.
	cdc codec.BinaryCodec

	modAddr sdk.AccAddress
}

// NewKeeper returns an attribute keeper. It handles:
// - setting attributes against an account
// - removing attributes
// - scanning for existing attributes on an account
//
// CONTRACT: the parameter Subspace must have the param key table already initialized
func NewKeeper(
	cdc codec.BinaryCodec, key storetypes.StoreKey, paramSpace paramtypes.Subspace,
	authKeeper types.AccountKeeper, nameKeeper types.NameKeeper,
) Keeper {
	if !paramSpace.HasKeyTable() {
		paramSpace = paramSpace.WithKeyTable(types.ParamKeyTable())
	}

	keeper := Keeper{
		storeKey:   key,
		paramSpace: paramSpace,
		authKeeper: authKeeper,
		nameKeeper: nameKeeper,
		cdc:        cdc,
		modAddr:    authtypes.NewModuleAddress(types.ModuleName),
	}
	nameKeeper.SetAttributeKeeper(keeper)
	return keeper
}

// Logger returns a module-specific logger.
func (k Keeper) Logger(ctx sdk.Context) log.Logger {
	return ctx.Logger().With("module", fmt.Sprintf("x/%s", types.ModuleName))
}

// GetAllAttributes gets all attributes for an address.
func (k Keeper) GetAllAttributes(ctx sdk.Context, addr string) ([]types.Attribute, error) {
	defer telemetry.MeasureSince(time.Now(), types.ModuleName, "keeper_method", "get_all")

	pred := func(s string) bool { return true }
	return k.prefixScan(ctx, types.AddrStrAttributesKeyPrefix(addr), pred)
}

// GetAllAttributesAddr gets all attributes for an AccAddress or MetadataAddress.
func (k Keeper) GetAllAttributesAddr(ctx sdk.Context, addr []byte) ([]types.Attribute, error) {
	defer telemetry.MeasureSince(time.Now(), types.ModuleName, "keeper_method", "get_all")

	pred := func(s string) bool { return true }
	return k.prefixScan(ctx, types.AddrAttributesKeyPrefix(addr), pred)
}

// GetAttributes gets all attributes with the given name from an account.
func (k Keeper) GetAttributes(ctx sdk.Context, addr string, name string) ([]types.Attribute, error) {
	defer telemetry.MeasureSince(time.Now(), types.ModuleName, "keeper_method", "get")

	name = strings.ToLower(strings.TrimSpace(name))
	if _, err := k.nameKeeper.GetRecordByName(ctx, name); err != nil { // Ensure name exists (ie was bound to an address)
		return nil, err
	}
	pred := func(s string) bool { return strings.EqualFold(s, name) }
	return k.prefixScan(ctx, types.AddrStrAttributesNameKeyPrefix(addr, name), pred)
}

// IterateRecords iterates over all the stored attribute records and passes them to a callback function.
func (k Keeper) IterateRecords(ctx sdk.Context, prefix []byte, handle Handler) error {
	// Init an attribute record iterator
	store := ctx.KVStore(k.storeKey)
	iterator := sdk.KVStorePrefixIterator(store, prefix)
	defer iterator.Close()
	// Iterate over records, processing callbacks.
	for ; iterator.Valid(); iterator.Next() {
		record := types.Attribute{}
		// get proto objects for legacy prefix with legacy amino codec.
		if bytes.Equal(types.AttributeKeyPrefixAmino, prefix) {
			if err := types.ModuleCdc.Unmarshal(iterator.Value(), &record); err != nil {
				return err
			}
		} else {
			if err := k.cdc.Unmarshal(iterator.Value(), &record); err != nil {
				return err
			}
		}
		if err := handle(record); err != nil {
			return err
		}
	}
	return nil
}

// SetAttribute stores an attribute under the given account. The attribute name must resolve to the given owner address.
func (k Keeper) SetAttribute(
	ctx sdk.Context, attr types.Attribute, owner sdk.AccAddress,
) error {
	defer telemetry.MeasureSince(time.Now(), types.ModuleName, "keeper_method", "set")

	if err := k.ValidateExpirationDate(ctx, attr); err != nil {
		return err
	}

	// Ensure attribute is valid
	if err := attr.ValidateBasic(); err != nil {
		return err
	}

	// Ensure attribute value length does not exceed max length value
	maxLength := k.GetMaxValueLength(ctx)
	if int(maxLength) < len(attr.Value) {
		return fmt.Errorf("attribute value length of %v exceeds max length %v", len(attr.Value), maxLength)
	}

	normalizedName, err := k.nameKeeper.Normalize(ctx, attr.Name)
	if err != nil {
		return fmt.Errorf("unable to normalize attribute name %q: %w", attr.Name, err)
	}
	attr.Name = normalizedName
	// Verify an account exists for the given owner address
	if ownerAcc := k.authKeeper.GetAccount(ctx, owner); ownerAcc == nil {
		return fmt.Errorf("no account found for owner address %q", owner.String())
	}
	// Verify name resolves to owner
	if !k.nameKeeper.ResolvesTo(ctx, attr.Name, owner) {
		return fmt.Errorf("%q does not resolve to address %q", attr.Name, owner.String())
	}
	// Store the sanitized account attribute
	bz, err := k.cdc.Marshal(&attr)
	if err != nil {
		return err
	}

	key := types.AddrAttributeKey(attr.GetAddressBytes(), attr)

	store := ctx.KVStore(k.storeKey)
	store.Set(key, bz)
	k.IncAttrNameAddressLookup(ctx, attr.Name, attr.GetAddressBytes())
	k.addAttributeExpireLookup(store, attr)

	attributeAddEvent := types.NewEventAttributeAdd(attr, owner.String())

	return ctx.EventManager().EmitTypedEvent(attributeAddEvent)
}

// IncAttrNameAddressLookup increments the count of name to address lookups
func (k Keeper) IncAttrNameAddressLookup(ctx sdk.Context, name string, addrBytes []byte) {
	store := ctx.KVStore(k.storeKey)
	key := types.AttributeNameAddrKeyPrefix(name, addrBytes)
	bz := store.Get(key)
	id := uint64(0)
	if bz != nil {
		id = binary.BigEndian.Uint64(bz)
	}
	bz = sdk.Uint64ToBigEndian(id + 1)
	store.Set(key, bz)
}

// DecAttrNameAddressLookup decrements the name to account lookups and removes value if decremented to 0
func (k Keeper) DecAttrNameAddressLookup(ctx sdk.Context, name string, addrBytes []byte) {
	store := ctx.KVStore(k.storeKey)
	key := types.AttributeNameAddrKeyPrefix(name, addrBytes)
	bz := store.Get(key)
	if bz != nil {
		value := binary.BigEndian.Uint64(bz)
		if value <= uint64(1) {
			store.Delete(key)
		} else {
			store.Set(key, sdk.Uint64ToBigEndian(value-1))
		}
	}
}

// UpdateAttribute updates an attribute under the given account. The attribute name must resolve to the given owner address and value must resolve to an existing attribute.
func (k Keeper) UpdateAttribute(ctx sdk.Context, originalAttribute types.Attribute, updateAttribute types.Attribute, owner sdk.AccAddress,
) error {
	defer telemetry.MeasureSince(time.Now(), types.ModuleName, "keeper_method", "update")

	var err error

	if err = originalAttribute.ValidateBasic(); err != nil {
		return err
	}

	if err = updateAttribute.ValidateBasic(); err != nil {
		return err
	}
	maxLength := k.GetMaxValueLength(ctx)
	if int(maxLength) < len(updateAttribute.Value) {
		return fmt.Errorf("update attribute value length of %v exceeds max length %v", len(updateAttribute.Value), maxLength)
	}

	normalizedName, err := k.nameKeeper.Normalize(ctx, updateAttribute.Name)
	if err != nil {
		return fmt.Errorf("unable to normalize attribute name %q: %w", updateAttribute.Name, err)
	}

	normalizedOrigName, err := k.nameKeeper.Normalize(ctx, originalAttribute.Name)
	if err != nil {
		return fmt.Errorf("unable to normalize attribute name %q: %w", originalAttribute.Name, err)
	}

	if normalizedName != normalizedOrigName {
		return fmt.Errorf("update and original names must match %s : %s", normalizedName, normalizedOrigName)
	}

	updateAttribute.Name = normalizedName

	if ownerAcc := k.authKeeper.GetAccount(ctx, owner); ownerAcc == nil {
		return fmt.Errorf("no account found for owner address %q", owner.String())
	}

	if !k.nameKeeper.ResolvesTo(ctx, updateAttribute.Name, owner) {
		return fmt.Errorf("%q does not resolve to address %q", updateAttribute.Name, owner.String())
	}

	store := ctx.KVStore(k.storeKey)
	addrBz := originalAttribute.GetAddressBytes()
	attrKey := types.AddrAttributeKey(addrBz, originalAttribute)
	currentAttr := store.Get(attrKey)

	var found bool
	if currentAttr != nil {
		attr := types.Attribute{}
		if err := k.cdc.Unmarshal(currentAttr, &attr); err != nil {
			return err
		}

		if attr.AttributeType == originalAttribute.AttributeType {
			found = true

			store.Delete(attrKey)
			k.DecAttrNameAddressLookup(ctx, attr.Name, addrBz)
			k.deleteAttributeExpireLookup(store, attr)

			bz, err := k.cdc.Marshal(&updateAttribute)
			if err != nil {
				return err
			}
			updatedKey := types.AddrAttributeKey(addrBz, updateAttribute)
			store.Set(updatedKey, bz)
			k.IncAttrNameAddressLookup(ctx, updateAttribute.Name, updateAttribute.GetAddressBytes())
			k.addAttributeExpireLookup(store, updateAttribute)

			attributeUpdateEvent := types.NewEventAttributeUpdate(originalAttribute, updateAttribute, owner.String())
			if err := ctx.EventManager().EmitTypedEvent(attributeUpdateEvent); err != nil {
				return err
			}
		}
	}
	if !found {
		return fmt.Errorf("no attributes updated with name %q : value %q : type: %s", originalAttribute.Name, string(originalAttribute.Value), originalAttribute.AttributeType.String())
	}
	return nil
}

// UpdateAttributeExpiration updates the expiration date on an attribute.
func (k Keeper) UpdateAttributeExpiration(ctx sdk.Context, updateAttribute types.Attribute, owner sdk.AccAddress,
) error {
	defer telemetry.MeasureSince(time.Now(), types.ModuleName, "keeper_method", "update_expiration")

	if err := k.ValidateExpirationDate(ctx, updateAttribute); err != nil {
		return err
	}

	var err error
	normalizedOrigName, err := k.nameKeeper.Normalize(ctx, updateAttribute.Name)
	if err != nil {
		return fmt.Errorf("unable to normalize attribute name %q: %w", updateAttribute.Name, err)
	}
	updateAttribute.Name = normalizedOrigName

	if ownerAcc := k.authKeeper.GetAccount(ctx, owner); ownerAcc == nil {
		return fmt.Errorf("no account found for owner address %q", owner.String())
	}

	if !k.nameKeeper.ResolvesTo(ctx, updateAttribute.Name, owner) {
		return fmt.Errorf("%q does not resolve to address %q", updateAttribute.Name, owner.String())
	}

	store := ctx.KVStore(k.storeKey)
	attrKey := types.AddrAttributeKey(updateAttribute.GetAddressBytes(), updateAttribute)
	currentAttr := store.Get(attrKey)
	if currentAttr != nil {
		attr := types.Attribute{}
		if err := k.cdc.Unmarshal(currentAttr, &attr); err != nil {
			return err
		}

		k.deleteAttributeExpireLookup(store, attr)

		originalExpiration := attr.ExpirationDate
		attr.ExpirationDate = updateAttribute.ExpirationDate
		bz, err := k.cdc.Marshal(&attr)
		if err != nil {
			return err
		}
		store.Set(attrKey, bz)

		k.addAttributeExpireLookup(store, attr)

		attributeExpirationUpdateEvent := types.NewEventAttributeExpirationUpdate(attr, originalExpiration, owner.String())
		if err := ctx.EventManager().EmitTypedEvent(attributeExpirationUpdateEvent); err != nil {
			return err
		}
	} else {
		errorMessage := "no attributes updated"
		ctx.Logger().Error(errorMessage, "name", updateAttribute.Name, "value", string(updateAttribute.Value))
		return fmt.Errorf("%s with name %q : value %q : type: %s", errorMessage, updateAttribute.Name, string(updateAttribute.Value), updateAttribute.AttributeType.String())
	}

	return nil
}

// AccountsByAttribute returns a list of sdk.AccAddress that have attribute name assigned
func (k Keeper) AccountsByAttribute(ctx sdk.Context, name string) (addresses []sdk.AccAddress, err error) {
	store := ctx.KVStore(k.storeKey)
	keyPrefix := types.AttributeNameKeyPrefix(name)
	it := sdk.KVStorePrefixIterator(store, keyPrefix)
	defer it.Close()
	for ; it.Valid(); it.Next() {
		addressBytes, err := types.GetAddressFromKey(it.Key())
		if err != nil {
			return nil, err
		}
		addresses = append(addresses, addressBytes)
	}
	return
}

// DeleteAttribute removes attributes under the given account from the state store.
func (k Keeper) DeleteAttribute(ctx sdk.Context, addr string, name string, value *[]byte, owner sdk.AccAddress) error {
	defer telemetry.MeasureSince(time.Now(), types.ModuleName, "keeper_method", "delete")

	var deleteDistinct bool
	if value != nil {
		deleteDistinct = true
	}

	if ownerAcc := k.authKeeper.GetAccount(ctx, owner); ownerAcc == nil {
		return fmt.Errorf("no account found for owner address %q", owner.String())
	}

	if !k.nameKeeper.ResolvesTo(ctx, name, owner) {
		if k.nameKeeper.NameExists(ctx, name) {
			return fmt.Errorf("%q does not resolve to address %q", name, owner.String())
		}
		// else name does not exist (anymore) so we can't enforce permission check on delete here, proceed.
	}

	store := ctx.KVStore(k.storeKey)
	iter := sdk.KVStorePrefixIterator(store, types.AddrStrAttributesNameKeyPrefix(addr, name))
	defer func() {
		if iter != nil {
			iter.Close()
		}
	}()

	attrToDelete := []types.Attribute{} // do delete logic outside of iterator
	for ; iter.Valid(); iter.Next() {
		attr := types.Attribute{}
		if err := k.cdc.Unmarshal(iter.Value(), &attr); err != nil {
			return err
		}

		if attr.Name == name && (!deleteDistinct || bytes.Equal(*value, attr.Value)) {
			attrToDelete = append(attrToDelete, attr)
		}
	}
	iter.Close()
	iter = nil

	for _, attr := range attrToDelete {
		addrBz := attr.GetAddressBytes()
		store.Delete(types.AddrAttributeKey(addrBz, attr))
		k.DecAttrNameAddressLookup(ctx, attr.Name, addrBz)
		k.deleteAttributeExpireLookup(store, attr)
		if !deleteDistinct {
			deleteEvent := types.NewEventAttributeDelete(name, addr, owner.String())
			if err := ctx.EventManager().EmitTypedEvent(deleteEvent); err != nil {
				return err
			}
		} else {
			deleteEvent := types.NewEventDistinctAttributeDelete(name, string(*value), addr, owner.String())
			if err := ctx.EventManager().EmitTypedEvent(deleteEvent); err != nil {
				return err
			}
		}
	}

<<<<<<< HEAD
	if count == 0 {
		if deleteDistinct {
			return fmt.Errorf("no keys deleted with name %q and value %+q", name, string(*value))
		}
		return fmt.Errorf("no keys deleted with name %q", name)
=======
	errm := "no keys deleted"
	if len(attrToDelete) == 0 && deleteDistinct {
		ctx.Logger().Error(errm, "name", name, "value")
		return fmt.Errorf("%s with name %s value %q", errm, name, string(*value))
	} else if len(attrToDelete) == 0 && !deleteDistinct {
		ctx.Logger().Error(errm, "name", name)
		return fmt.Errorf("%s with name %s", errm, name)
>>>>>>> 4b724a3c
	}

	return nil
}

// PurgeAttribute removes attributes under the given account from the state store.
func (k Keeper) PurgeAttribute(ctx sdk.Context, name string, owner sdk.AccAddress) error {
	if ownerAcc := k.authKeeper.GetAccount(ctx, owner); ownerAcc == nil {
		return fmt.Errorf("no account found for owner address %q", owner.String())
	}

	if !k.nameKeeper.ResolvesTo(ctx, name, owner) {
		if k.nameKeeper.NameExists(ctx, name) {
			return fmt.Errorf("%q does not resolve to address %q", name, owner.String())
		}
		// else name does not exist (anymore) so we can't enforce permission check on delete here, proceed.
	}

	accts, err := k.AccountsByAttribute(ctx, name)
	if err != nil {
		return err
	}
	store := ctx.KVStore(k.storeKey)
	for _, acct := range accts {
		attrToDelete := k.getAddrAttributesKeysByName(store, acct, name)
		for _, key := range attrToDelete {
			store.Delete(key)
			k.DecAttrNameAddressLookup(ctx, name, acct)
		}
	}
	return nil
}

// getAddrAttributesKeysByName returns an list of attribute keys for the an account and attribute name
func (k Keeper) getAddrAttributesKeysByName(store sdk.KVStore, acctAddr sdk.AccAddress, attributeName string) (attributeKeys [][]byte) {
	it := sdk.KVStorePrefixIterator(store, types.AddrAttributesNameKeyPrefix(acctAddr, attributeName))
	defer it.Close()
	for ; it.Valid(); it.Next() {
		attributeKeys = append(attributeKeys, it.Key())
	}
	return
}

// A predicate function for matching names
type namePred = func(string) bool

// Scan all attributes that match the given prefix.
func (k Keeper) prefixScan(ctx sdk.Context, prefix []byte, f namePred) (attrs []types.Attribute, err error) {
	store := ctx.KVStore(k.storeKey)
	it := sdk.KVStorePrefixIterator(store, prefix)
	defer it.Close()
	for ; it.Valid(); it.Next() {
		attr := types.Attribute{}
		if err = k.cdc.Unmarshal(it.Value(), &attr); err != nil {
			return
		}
		if f(attr.Name) {
			attrs = append(attrs, attr)
		}
	}
	return
}

// A genesis helper that imports attribute state without owner checks.
func (k Keeper) importAttribute(ctx sdk.Context, attr types.Attribute) error {
	if err := k.ValidateExpirationDate(ctx, attr); err != nil {
		// don't return error, this will ensure this attribute is skipped since it is expired
		return nil
	}

	// Ensure attribute is valid
	err := attr.ValidateBasic()
	if err != nil {
		return err
	}
	// Ensure name is stored in normalized format.
	attrNameOrig := attr.Name
	if attr.Name, err = k.nameKeeper.Normalize(ctx, attr.Name); err != nil {
		return fmt.Errorf("unable to normalize attribute name %q: %w", attrNameOrig, err)
	}
	// Store the sanitized account attribute
	bz, err := k.cdc.Marshal(&attr)
	if err != nil {
		return err
	}
	key := types.AddrAttributeKey(attr.GetAddressBytes(), attr)
	store := ctx.KVStore(k.storeKey)
	store.Set(key, bz)
	k.IncAttrNameAddressLookup(ctx, attr.Name, attr.GetAddressBytes())
	k.addAttributeExpireLookup(store, attr)
	return nil
}

// PopulateAddressAttributeNameTable retrieves all attributes and populates address by attribute name lookup table
// TODO: remove after v1.15.0 upgrade handler is removed
func (k Keeper) PopulateAddressAttributeNameTable(ctx sdk.Context) {
	store := ctx.KVStore(k.storeKey)
	it := sdk.KVStorePrefixIterator(store, types.AttributeKeyPrefix)
	for ; it.Valid(); it.Next() {
		attr := types.Attribute{}
		if err := k.cdc.Unmarshal(it.Value(), &attr); err != nil {
			return
		}
		k.IncAttrNameAddressLookup(ctx, attr.Name, attr.GetAddressBytes())
	}
}

// DeleteExpiredAttributes find and delete expired attributes returns the total deleted
// limit sets the max amount to delete in a call, 0 for not limit
func (k Keeper) DeleteExpiredAttributes(ctx sdk.Context, limit int) int {
	expirationKeys := [][]byte{}
	store := ctx.KVStore(k.storeKey)

	iterator := store.Iterator(types.AttributeExpirationKeyPrefix, types.GetAttributeExpireTimePrefix(ctx.BlockTime()))
	for ; iterator.Valid(); iterator.Next() {
		expirationKeys = append(expirationKeys, iterator.Key())
	}
	iterator.Close()

	count := 0
	for _, expirationKey := range expirationKeys {
		attrKey := types.GetAddrAttributeKeyFromExpireKey(expirationKey)
		bz := store.Get(attrKey)
		if bz != nil {
			var attribute types.Attribute
			if err := k.cdc.Unmarshal(bz, &attribute); err == nil {
				// delete attribute from store
				store.Delete(attrKey)
				// dec name to address lookup table count
				k.DecAttrNameAddressLookup(ctx, attribute.Name, attribute.GetAddressBytes())

				deleteExpirationEvent := types.NewEventAttributeExpired(attribute)
				if err = ctx.EventManager().EmitTypedEvent(deleteExpirationEvent); err != nil {
					ctx.Logger().Error(fmt.Sprintf("failed to emit typed event %v", err))
				}
				count++
			} else {
				ctx.Logger().Error(fmt.Sprintf("unable to unmarshal attribute to delete key: %v error: %v", attrKey, err))
			}
		}

		// delete the expiration lookup key
		store.Delete(expirationKey)
		if limit != 0 && count >= limit {
			break
		}
	}
	return count
}

// addAttributeExpireLookup safely adds attribute expire key to store, if expire date exists, else no-op
func (k Keeper) addAttributeExpireLookup(store sdk.KVStore, attr types.Attribute) {
	expireKey := types.AttributeExpireKey(attr)
	if expireKey != nil {
		store.Set(expireKey, []byte{})
	}
}

// deleteAttributeExpireLookup safely removes attribute expire key from store if expire date exists, else no-op
func (k Keeper) deleteAttributeExpireLookup(store sdk.KVStore, attr types.Attribute) {
	expireKey := types.AttributeExpireKey(attr)
	if expireKey != nil {
		store.Delete(expireKey)
	}
}

// ValidateExpirationDate returns error if attribute has an expiration date that is in the past of current block time
func (k Keeper) ValidateExpirationDate(ctx sdk.Context, attr types.Attribute) error {
	if attr.ExpirationDate != nil && attr.ExpirationDate.Unix() < ctx.BlockTime().Unix() {
		return fmt.Errorf("attribute expiration date %v is before block time of %v", attr.ExpirationDate.UTC(), ctx.BlockTime().UTC())
	}
	return nil
}

// GetAccountData gets the value of the special accountdata attribute for the given address.
func (k Keeper) GetAccountData(ctx sdk.Context, addr string) (string, error) {
	attrs, err := k.GetAttributes(ctx, addr, types.AccountDataName)
	if err != nil {
		return "", fmt.Errorf("error finding %s for %q: %w", types.AccountDataName, addr, err)
	}
	// There should only ever be 0 or 1 entries. If there's more, just ignore the rest.
	if len(attrs) == 0 {
		return "", nil
	}
	return string(attrs[0].Value), nil
}

// SetAccountData sets/updates/deletes the value of the special accountdata attribute for a given address.
// An error is only returned if the account data cannot be set as requested.
func (k Keeper) SetAccountData(ctx sdk.Context, addr string, value string) error {
	// Delete anything that might already be there.
	existings, err := k.GetAttributes(ctx, addr, types.AccountDataName)
	if err != nil {
		return fmt.Errorf("could not look up existing %s for %q: %w", types.AccountDataName, addr, err)
	}
	if len(existings) > 0 {
		err = k.DeleteAttribute(ctx, addr, types.AccountDataName, nil, k.modAddr)
		if err != nil {
			return fmt.Errorf("could not delete existing %s for %q: %w", types.AccountDataName, addr, err)
		}
	}

	// Just leave it deleted if the new value is an empty string.
	if len(value) > 0 {
		attr := types.Attribute{
			Name:          types.AccountDataName,
			Value:         []byte(value),
			AttributeType: types.AttributeType_String,
			Address:       addr,
		}
		err = k.SetAttribute(ctx, attr, k.modAddr)
		if err != nil {
			return fmt.Errorf("could not set %s for %q: %w", types.AccountDataName, addr, err)
		}
	}

	return ctx.EventManager().EmitTypedEvent(&types.EventAccountDataUpdated{Account: addr})
}<|MERGE_RESOLUTION|>--- conflicted
+++ resolved
@@ -423,21 +423,11 @@
 		}
 	}
 
-<<<<<<< HEAD
-	if count == 0 {
+	if len(attrToDelete) == 0 {
 		if deleteDistinct {
-			return fmt.Errorf("no keys deleted with name %q and value %+q", name, string(*value))
+			return fmt.Errorf("no keys deleted with name %q and value %q", name, string(*value))
 		}
 		return fmt.Errorf("no keys deleted with name %q", name)
-=======
-	errm := "no keys deleted"
-	if len(attrToDelete) == 0 && deleteDistinct {
-		ctx.Logger().Error(errm, "name", name, "value")
-		return fmt.Errorf("%s with name %s value %q", errm, name, string(*value))
-	} else if len(attrToDelete) == 0 && !deleteDistinct {
-		ctx.Logger().Error(errm, "name", name)
-		return fmt.Errorf("%s with name %s", errm, name)
->>>>>>> 4b724a3c
 	}
 
 	return nil
