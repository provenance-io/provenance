--- conflicted
+++ resolved
@@ -116,13 +116,8 @@
 ) error {
 	defer telemetry.MeasureSince(time.Now(), types.ModuleName, "keeper_method", "set")
 
-	accountAddress, err := sdk.AccAddressFromBech32(attr.Address)
-	if err != nil {
-		return err
-	}
-
 	// Ensure attribute is valid
-	if err = attr.ValidateBasic(); err != nil {
+	if err := attr.ValidateBasic(); err != nil {
 		return err
 	}
 
@@ -150,15 +145,13 @@
 	if err != nil {
 		return err
 	}
-<<<<<<< HEAD
-	key := types.AccountAttributeKey(accountAddress, attr)
-=======
+
 	addr, err := sdk.AccAddressFromBech32(attr.Address)
 	if err != nil {
 		return err
 	}
 	key := types.AccountAttributeKey(addr, attr)
->>>>>>> 55a98caa
+
 	store := ctx.KVStore(k.storeKey)
 	store.Set(key, bz)
 
