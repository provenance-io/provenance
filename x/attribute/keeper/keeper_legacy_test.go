package keeper_test

import (
	"fmt"
	"strings"
	"testing"

	tmproto "github.com/tendermint/tendermint/proto/tendermint/types"

	"github.com/provenance-io/provenance/app"
	simapp "github.com/provenance-io/provenance/app"

	"github.com/cosmos/cosmos-sdk/crypto/keys/secp256k1"
	cryptotypes "github.com/cosmos/cosmos-sdk/crypto/types"
	sdk "github.com/cosmos/cosmos-sdk/types"
	"github.com/stretchr/testify/suite"

	"github.com/provenance-io/provenance/x/attribute/types"
	nametypes "github.com/provenance-io/provenance/x/name/types"
)

type KeeperLegacyTestSuite struct {
	suite.Suite

	app *app.App
	ctx sdk.Context

	pubkey1   cryptotypes.PubKey
	user1     string
	user1Addr sdk.AccAddress

	pubkey2   cryptotypes.PubKey
	user2     string
	user2Addr sdk.AccAddress

	pubkey3   cryptotypes.PubKey
	user3     string
	user3Addr sdk.AccAddress
}

func TestKeeperLegacyTestSuite(t *testing.T) {
	suite.Run(t, new(KeeperLegacyTestSuite))
}

func (s *KeeperLegacyTestSuite) SetupTest() {
	app := simapp.Setup(false)
	ctx := app.BaseApp.NewContext(false, tmproto.Header{})
	s.app = app
	s.ctx = ctx

	s.pubkey1 = secp256k1.GenPrivKey().PubKey()
	s.user1Addr = sdk.AccAddress(s.pubkey1.Address())
	s.user1 = s.user1Addr.String()

	s.pubkey2 = secp256k1.GenPrivKey().PubKey()
	s.user2Addr = sdk.AccAddress(s.pubkey2.Address())
	s.user2 = s.user2Addr.String()

	s.pubkey3 = secp256k1.GenPrivKey().PubKey()
	s.user3Addr = sdk.AccAddress(s.pubkey3.Address())
	s.user3 = s.user3Addr.String()

	var nameData nametypes.GenesisState
	nameData.Bindings = append(nameData.Bindings, nametypes.NewNameRecord("attribute", s.user1Addr, false))
	nameData.Bindings = append(nameData.Bindings, nametypes.NewNameRecord("old.attribute", s.user1Addr, false))
	nameData.Params.AllowUnrestrictedNames = false
	nameData.Params.MaxNameLevels = 3
	nameData.Params.MinSegmentLength = 3
	nameData.Params.MaxSegmentLength = 12

	app.NameKeeper.InitGenesis(ctx, nameData)

	params := app.AttributeKeeper.GetParams(ctx)
	params.MaxValueLength = 10
	app.AttributeKeeper.SetParams(ctx, params)
	s.app.AccountKeeper.SetAccount(s.ctx, s.app.AccountKeeper.NewAccountWithAddress(s.ctx, s.user1Addr))
	s.app.AccountKeeper.SetAccount(s.ctx, s.app.AccountKeeper.NewAccountWithAddress(s.ctx, s.user3Addr))

	var attributeData types.GenesisState
	attributeData.Attributes = append(attributeData.Attributes, types.Attribute{
		Name:          "old.attribute",
		Value:         []byte("0123456789"),
		Address:       s.user1,
		AttributeType: types.AttributeType_String,
	})

	InitGenesisLegacy(s.ctx, &attributeData, s.app)
	s.app.AttributeKeeper.ConvertLegacyAmino(s.ctx)
}

func (s *KeeperLegacyTestSuite) TestSetAttribute() {

	cases := map[string]struct {
		attr      types.Attribute
		ownerAddr sdk.AccAddress
		wantErr   bool
		errorMsg  string
	}{
		"should successfully add attribute": {
			attr: types.Attribute{
				Name:          "old.attribute",
				Value:         []byte("0123456789"),
				Address:       s.user1,
				AttributeType: types.AttributeType_String,
			},
			ownerAddr: s.user1Addr,
			wantErr:   false,
			errorMsg:  "",
		},
		"should fail due to validate basic error": {
			attr: types.Attribute{
				Name:          "",
				Value:         []byte("01234567891"),
				Address:       s.user1,
				AttributeType: types.AttributeType_String,
			},
			ownerAddr: s.user1Addr,
			wantErr:   true,
			errorMsg:  "invalid name: empty",
		},
		"should fail due to attribute length too long": {
			attr: types.Attribute{
				Name:          "name",
				Value:         []byte("01234567891"),
				Address:       s.user1,
				AttributeType: types.AttributeType_String,
			},
			ownerAddr: s.user1Addr,
			wantErr:   true,
			errorMsg:  "attribute value length of 11 exceeds max length 10",
		},
		"should fail unable to find owner": {
			attr: types.Attribute{
				Name:          "example.attribute",
				Value:         []byte("0123456789"),
				Address:       s.user1,
				AttributeType: types.AttributeType_String,
			},
<<<<<<< HEAD
=======
			accAddr:   s.user1Addr,
>>>>>>> 55a98caa
			ownerAddr: s.user2Addr,
			wantErr:   true,
			errorMsg:  fmt.Sprintf("no account found for owner address \"%s\"", s.user2),
		},
		"should fail with owner does not match": {
			attr: types.Attribute{
				Name:          "old.attribute",
				Value:         []byte("0123456789"),
				Address:       s.user1,
				AttributeType: types.AttributeType_String,
			},
			accAddr:   s.user1Addr,
			ownerAddr: s.user3Addr,
			wantErr:   true,
			errorMsg:  fmt.Sprintf("\"old.attribute\" does not resolve to address \"%s\"", s.user3),
		},
		"should fail unable to normalize segment length too short": {
			attr: types.Attribute{
				Name:          "example.cant.normalize.me",
				Value:         []byte("0123456789"),
				Address:       s.user1,
				AttributeType: types.AttributeType_String,
			},
<<<<<<< HEAD
=======
			accAddr:   s.user1Addr,
>>>>>>> 55a98caa
			ownerAddr: s.user2Addr,
			wantErr:   true,
			errorMsg:  "unable to normalize attribute name \"example.cant.normalize.me\": segment of name is too short",
		},
		"should fail unable to resolve name to user": {
			attr: types.Attribute{
				Name:          "example.not.found",
				Value:         []byte("0123456789"),
				Address:       s.user1,
				AttributeType: types.AttributeType_String,
			},
			ownerAddr: s.user1Addr,
			wantErr:   true,
			errorMsg:  fmt.Sprintf("\"example.not.found\" does not resolve to address \"%s\"", s.user1),
		},
	}
	for n, tc := range cases {
		tc := tc

		s.Run(n, func() {
			err := s.app.AttributeKeeper.SetAttribute(s.ctx, tc.attr, tc.ownerAddr)
			if tc.wantErr {
				s.Error(err)
				s.Equal(tc.errorMsg, err.Error())
			} else {
				s.NoError(err)
			}
		})
	}

}

func (s *KeeperLegacyTestSuite) TestDeleteAttribute() {

	cases := map[string]struct {
		name      string
		accAddr   sdk.AccAddress
		ownerAddr sdk.AccAddress
		wantErr   bool
		errorMsg  string
	}{
		"should fail to delete, invalid owner account": {
			name:      "old.example.attribute",
			accAddr:   s.user1Addr,
			ownerAddr: s.user2Addr,
			wantErr:   true,
			errorMsg:  fmt.Sprintf("no account found for owner address \"%s\"", s.user2Addr),
		},
		"should process request for non-existant name, fail with no records": {
			name:      "dne",
			accAddr:   s.user1Addr,
			ownerAddr: s.user1Addr,
			wantErr:   true,
			errorMsg:  "no keys deleted with name dne",
		},
		"should fail to delete attribute, wrong owner address": {
			name:      "old.attribute",
			accAddr:   s.user1Addr,
			ownerAddr: s.user3Addr,
			wantErr:   true,
			errorMsg:  fmt.Sprintf("\"old.attribute\" does not resolve to address \"%s\"", s.user3Addr),
		},
		"should successfully delete attribute": {
			name:      "old.attribute",
			accAddr:   s.user1Addr,
			ownerAddr: s.user1Addr,
			wantErr:   false,
			errorMsg:  "",
		},
	}
	for n, tc := range cases {
		tc := tc

		s.Run(n, func() {
			err := s.app.AttributeKeeper.DeleteAttribute(s.ctx, tc.accAddr, tc.name, nil, tc.ownerAddr)
			if tc.wantErr {
				s.Error(err)
				s.Equal(tc.errorMsg, err.Error())
			} else {
				s.NoError(err)
			}
		})
	}

}

func (s *KeeperLegacyTestSuite) TestGetAllAttributes() {

	attributes, err := s.app.AttributeKeeper.GetAllAttributes(s.ctx, s.user1Addr)
	s.NoError(err)
	s.Equal(1, len(attributes))

	attr := types.Attribute{
		Name:          "old.attribute",
		Value:         []byte("0123456789"),
		Address:       s.user1,
		AttributeType: types.AttributeType_String,
	}

	attributes, err = s.app.AttributeKeeper.GetAllAttributes(s.ctx, s.user1Addr)
	s.NoError(err)
	s.Equal(attr.Name, attributes[0].Name)
	s.Equal(attr.Address, attributes[0].Address)
	s.Equal(attr.Value, attributes[0].Value)
}

func (s *KeeperLegacyTestSuite) TestGetAttributesByName() {

	attr := types.Attribute{
		Name:          "old.attribute",
		Value:         []byte("0123456789"),
		Address:       s.user1,
		AttributeType: types.AttributeType_String,
	}

	_, err := s.app.AttributeKeeper.GetAttributes(s.ctx, s.user1Addr, "blah")
	s.Error(err)
	s.Equal("no address bound to name", err.Error())
	attributes, err := s.app.AttributeKeeper.GetAttributes(s.ctx, s.user1Addr, "old.attribute")
	s.NoError(err)
	s.Equal(1, len(attributes))
	s.Equal(attr.Name, attributes[0].Name)
	s.Equal(attr.Address, attributes[0].Address)
	s.Equal(attr.Value, attributes[0].Value)
}

func (s *KeeperLegacyTestSuite) TestInitGenesisAddingAttributes() {
	var attributeData types.GenesisState
	attributeData.Attributes = append(attributeData.Attributes, types.Attribute{
		Name:          "example.attribute",
		Value:         []byte("0123456789"),
		Address:       s.user1,
		AttributeType: types.AttributeType_String,
	})
	s.Assert().NotPanics(func() { s.app.AttributeKeeper.InitGenesis(s.ctx, &attributeData) })

	attributeData.Attributes = append(attributeData.Attributes, types.Attribute{
		Name:          "",
		Value:         []byte("0123456789"),
		Address:       s.user1,
		AttributeType: types.AttributeType_String,
	})

	s.Assert().Panics(func() { s.app.AttributeKeeper.InitGenesis(s.ctx, &attributeData) })
}

func (s *KeeperLegacyTestSuite) TestIterateRecord() {
	s.Run("iterate attribute's", func() {
		attr := types.Attribute{
			Name:          "example.attribute",
			Value:         []byte("0123456789"),
			Address:       s.user1,
			AttributeType: types.AttributeType_String,
		}
		s.app.AttributeKeeper.SetAttribute(s.ctx, attr, s.user1Addr)

		records := []types.Attribute{}
		// Callback func that adds records to genesis state.
		appendToRecords := func(record types.Attribute) error {
			records = append(records, record)
			return nil
		}
		// Collect and return genesis state.
		err := s.app.AttributeKeeper.IterateRecords(s.ctx, types.AttributeKeyPrefixAmino, appendToRecords)
		s.Require().NoError(err)
		s.Require().Equal(1, len(records))
	})

}

// InitGenesisLegacy creates the initial genesis state for the attribute module. ONLY FOR TESTING.
func InitGenesisLegacy(ctx sdk.Context, data *types.GenesisState, app *app.App) {
	if err := data.ValidateBasic(); err != nil {
		panic(err)
	}
	for _, attr := range data.Attributes {
		if err := importAttributeLegacy(ctx, attr, app); err != nil {
			panic(err)
		}
	}
}

// A genesis helper that imports attribute state without owner checks.ONLY FOR TESTING.
func importAttributeLegacy(ctx sdk.Context, attr types.Attribute, app *app.App) error {
	// Ensure attribute is valid
	if err := attr.ValidateBasic(); err != nil {
		return err
	}
	// Attribute must have a valid, non-empty address to import
	if strings.TrimSpace(attr.Address) == "" {
		return fmt.Errorf("unable to import attribute with empty address")
	}
	acc, err := sdk.AccAddressFromBech32(attr.Address)
	if err != nil {
		return err
	}
	// Ensure name is stored in normalized format.
	if attr.Name, err = app.NameKeeper.Normalize(ctx, attr.Name); err != nil {
		return fmt.Errorf("unable to normalize attribute name \"%s\": %w", attr.Name, err)
	}
	// Store the sanitized account attribute
	bz, err := types.ModuleCdc.MarshalBinaryBare(&attr)
	if err != nil {
		return err
	}
	key := accountAttributeKeyLegacy(acc, attr)
	store := ctx.KVStore(app.GetKey(types.ModuleName))
	store.Set(key, bz)
	return nil
}

// ONLY FOR TESTING.
func accountAttributeKeyLegacy(acc sdk.AccAddress, attr types.Attribute) []byte {
	key := append(types.AttributeKeyPrefixAmino, acc.Bytes()...)
	key = append(key, types.GetNameKeyBytes(attr.Name)...)
	return append(key, attr.Hash()...)
}<|MERGE_RESOLUTION|>--- conflicted
+++ resolved
@@ -136,10 +136,6 @@
 				Address:       s.user1,
 				AttributeType: types.AttributeType_String,
 			},
-<<<<<<< HEAD
-=======
-			accAddr:   s.user1Addr,
->>>>>>> 55a98caa
 			ownerAddr: s.user2Addr,
 			wantErr:   true,
 			errorMsg:  fmt.Sprintf("no account found for owner address \"%s\"", s.user2),
@@ -163,10 +159,6 @@
 				Address:       s.user1,
 				AttributeType: types.AttributeType_String,
 			},
-<<<<<<< HEAD
-=======
-			accAddr:   s.user1Addr,
->>>>>>> 55a98caa
 			ownerAddr: s.user2Addr,
 			wantErr:   true,
 			errorMsg:  "unable to normalize attribute name \"example.cant.normalize.me\": segment of name is too short",
