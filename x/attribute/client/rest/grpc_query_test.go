--- conflicted
+++ resolved
@@ -79,19 +79,15 @@
 			"example.attribute",
 			s.accountStr,
 			attributetypes.AttributeType_String,
-<<<<<<< HEAD
-			[]byte("example attribute value string")),
+			[]byte("example attribute value string"),
+			nil),
 		attributetypes.NewAttribute(
 			attributetypes.AccountDataName,
 			s.accountStr,
 			attributetypes.AttributeType_String,
-			[]byte("example accountdata value string")),
+			[]byte("example accountdata value string"),
+			nil),
 	)
-=======
-			[]byte("example attribute value string"),
-			nil,
-		))
->>>>>>> 04273e1b
 	accountData.Params.MaxValueLength = 32
 	accountDataBz, err := cfg.Codec.MarshalJSON(&accountData)
 	s.Require().NoError(err)
@@ -146,18 +142,14 @@
 					attributetypes.NewAttribute("example.attribute",
 						s.accountStr,
 						attributetypes.AttributeType_String,
-<<<<<<< HEAD
-						[]byte("example attribute value string")),
+						[]byte("example attribute value string"),
+						nil),
 					attributetypes.NewAttribute(
 						attributetypes.AccountDataName,
 						s.accountStr,
 						attributetypes.AttributeType_String,
-						[]byte("example accountdata value string")),
-=======
-						[]byte("example attribute value string"),
-						nil,
-					),
->>>>>>> 04273e1b
+						[]byte("example accountdata value string"),
+						nil),
 				},
 				Pagination: &query.PageResponse{NextKey: nil, Total: 2},
 			},
