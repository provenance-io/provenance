package keeper

import (
	"github.com/cosmos/cosmos-sdk/codec"
	sdk "github.com/cosmos/cosmos-sdk/types"
	paramtypes "github.com/cosmos/cosmos-sdk/x/params/types"
	"github.com/provenance-io/provenance/x/msgfees/types"
	"github.com/tendermint/tendermint/libs/log"
)

// StoreKey is the store key string for authz
const StoreKey = types.ModuleName

// MsgBasedFeeKeeperI Fee keeper calculates the additional fees to be charged
type MsgBasedFeeKeeperI interface {
	GetFeeRate(ctx sdk.Context) (feeRate sdk.Dec)
}

// Keeper of the Additional fee store
type Keeper struct {
	storeKey         sdk.StoreKey
	cdc              codec.BinaryCodec
	paramSpace       paramtypes.Subspace
	feeCollectorName string // name of the FeeCollector ModuleAccount
}

// NewKeeper returns a AdditionalFeeKeeper. It handles:
// CONTRACT: the parameter Subspace must have the param key table already initialized
func NewKeeper(
	cdc codec.BinaryCodec,
	key sdk.StoreKey,
	paramSpace paramtypes.Subspace,
	feeCollectorName string,
) Keeper {
	if !paramSpace.HasKeyTable() {
		paramSpace = paramSpace.WithKeyTable(types.ParamKeyTable())
	}

	return Keeper{
		storeKey:         key,
		cdc:              cdc,
		paramSpace:       paramSpace,
		feeCollectorName: feeCollectorName,
	}
}

// Logger returns a module-specific logger.
func (k Keeper) Logger(ctx sdk.Context) log.Logger {
	return ctx.Logger().With("module", "x/"+types.ModuleName)
}

// SetMsgBasedFee sets the additional fee schedule for a Msg
func (k Keeper) SetMsgBasedFee(ctx sdk.Context, msgBasedFees types.MsgBasedFee) {
	store := ctx.KVStore(k.storeKey)
	bz := k.cdc.MustMarshal(&msgBasedFees)
	store.Set(types.GetMsgBasedFeeKey(msgBasedFees.MsgTypeUrl), bz)
}

<<<<<<< HEAD
// GetMsgBasedFee returns a MsgBasedFee for the msg type if it exists nil if it does not
=======
>>>>>>> f1d1fba3
func (k Keeper) GetMsgBasedFee(ctx sdk.Context, msgType string) (*types.MsgBasedFee, error) {
	store := ctx.KVStore(k.storeKey)
	key := types.GetMsgBasedFeeKey(msgType)
	bz := store.Get(key)
	if len(bz) == 0 {
		return nil, nil
	}

	var msgBasedFee types.MsgBasedFee
	if err := k.cdc.Unmarshal(bz, &msgBasedFee); err != nil {
		return nil, err
	}

	return &msgBasedFee, nil
}

// RemoveMsgBasedFee removes MsgBasedFee or returns an error if it does not exist
func (k Keeper) RemoveMsgBasedFee(ctx sdk.Context, msgType string) error {
	store := ctx.KVStore(k.storeKey)
	key := types.GetMsgBasedFeeKey(msgType)
	bz := store.Get(key)
	if len(bz) == 0 {
		return types.ErrMsgFeeDoesNotExist
	}

	store.Delete(key)

	return nil
}

type Handler func(record types.MsgBasedFee) (stop bool)

<<<<<<< HEAD
// IterateMsgBasedFee  iterates all msg fees with the given handler function.
func (k Keeper) IterateMsgBasedFee(ctx sdk.Context, handle func(msgFees types.MsgBasedFee) (stop bool)) error {
=======
// IterateMsgFees  iterates all msg fees with the given handler function.
func (k Keeper) IterateMsgFees(ctx sdk.Context, handle func(msgFees types.MsgBasedFee) (stop bool)) error {
>>>>>>> f1d1fba3
	store := ctx.KVStore(k.storeKey)
	iterator := sdk.KVStorePrefixIterator(store, types.MsgBasedFeeKeyPrefix)

	defer iterator.Close()
	for ; iterator.Valid(); iterator.Next() {
		record := types.MsgBasedFee{}
		if err := k.cdc.Unmarshal(iterator.Value(), &record); err != nil {
			return err
		}
		if handle(record) {
			break
		}
	}
	return nil
}

// ExportGenesis returns a GenesisState for a given context.
func (k Keeper) ExportGenesis(ctx sdk.Context) *types.GenesisState {
	//TODO Implement me
	return nil
}

// InitGenesis new msgfees genesis
func (k Keeper) InitGenesis(ctx sdk.Context, data *types.GenesisState) {
	//TODO Implement me
}<|MERGE_RESOLUTION|>--- conflicted
+++ resolved
@@ -56,10 +56,7 @@
 	store.Set(types.GetMsgBasedFeeKey(msgBasedFees.MsgTypeUrl), bz)
 }
 
-<<<<<<< HEAD
 // GetMsgBasedFee returns a MsgBasedFee for the msg type if it exists nil if it does not
-=======
->>>>>>> f1d1fba3
 func (k Keeper) GetMsgBasedFee(ctx sdk.Context, msgType string) (*types.MsgBasedFee, error) {
 	store := ctx.KVStore(k.storeKey)
 	key := types.GetMsgBasedFeeKey(msgType)
@@ -92,13 +89,8 @@
 
 type Handler func(record types.MsgBasedFee) (stop bool)
 
-<<<<<<< HEAD
-// IterateMsgBasedFee  iterates all msg fees with the given handler function.
-func (k Keeper) IterateMsgBasedFee(ctx sdk.Context, handle func(msgFees types.MsgBasedFee) (stop bool)) error {
-=======
-// IterateMsgFees  iterates all msg fees with the given handler function.
-func (k Keeper) IterateMsgFees(ctx sdk.Context, handle func(msgFees types.MsgBasedFee) (stop bool)) error {
->>>>>>> f1d1fba3
+// IterateMsgBasedFees  iterates all msg fees with the given handler function.
+func (k Keeper) IterateMsgBasedFees(ctx sdk.Context, handle func(msgFees types.MsgBasedFee) (stop bool)) error {
 	store := ctx.KVStore(k.storeKey)
 	iterator := sdk.KVStorePrefixIterator(store, types.MsgBasedFeeKeyPrefix)
 
