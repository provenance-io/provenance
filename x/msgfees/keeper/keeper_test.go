--- conflicted
+++ resolved
@@ -3,10 +3,6 @@
 import (
 	"testing"
 
-<<<<<<< HEAD
-	"github.com/stretchr/testify/assert"
-=======
->>>>>>> 86900d5b
 	"github.com/stretchr/testify/suite"
 
 	"github.com/cosmos/cosmos-sdk/baseapp"
@@ -47,7 +43,7 @@
 	s.app = app
 	s.ctx = ctx
 	s.queryClient = queryClient
-	s.addrs = simapp.AddTestAddrsIncremental(app, ctx, 4, sdk.NewInt(30000000))
+	s.addrs = simapp.AddTestAddrsIncremental(app, ctx, 3, sdk.NewInt(30000000))
 }
 
 func (s *TestSuite) TestKeeper() {
@@ -176,138 +172,4 @@
 
 func TestTestSuite(t *testing.T) {
 	suite.Run(t, new(TestSuite))
-}
-
-func (s *TestSuite) TestCalculateAdditionalFeesToBePaid() {
-	// nhashCoins = a shorter way to create sdk.Coins with a single entry for nhash in the given amount.
-	nhashCoins := func(amount int64) sdk.Coins {
-		return sdk.NewCoins(sdk.NewInt64Coin(types.NhashDenom, amount))
-	}
-	// nhashCoin = a shorter way to create sdk.Coin for nhash in the given amount.
-	nhashCoin := func(amount int64) sdk.Coin {
-		return sdk.NewInt64Coin(types.NhashDenom, amount)
-	}
-	someAddress := s.addrs[3]
-	sendTypeURL := sdk.MsgTypeURL(&banktypes.MsgSend{})
-	assessFeeTypeURL := sdk.MsgTypeURL(&types.MsgAssessCustomMsgFeeRequest{})
-	oneHash := nhashCoin(1_000_000_000)
-
-	msgSend := banktypes.NewMsgSend(someAddress, someAddress, nhashCoins(1_234_567_890))
-	s.Require().NoError(s.app.MsgFeesKeeper.SetMsgFee(s.ctx, types.NewMsgFee(sendTypeURL, oneHash)), "setting MsgSend fee")
-
-	assertEqualDist := func(t *testing.T, expected, actual types.MsgFeesDistribution) bool {
-		t.Helper()
-		failed := false
-		failed = assert.Equal(t, expected.TotalAdditionalFees, actual.TotalAdditionalFees, "TotalAdditionalFees") || failed
-		failed = assert.Equal(t, expected.AdditionalModuleFees, actual.AdditionalModuleFees, "AdditionalModuleFees") || failed
-		failed = assert.Equal(t, expected.RecipientDistributions, actual.RecipientDistributions, "RecipientDistributions") || failed
-		return failed
-	}
-
-	s.Run("single send", func() {
-		expected := types.MsgFeesDistribution{
-			TotalAdditionalFees:    nhashCoins(1_000_000_000),
-			AdditionalModuleFees:   nhashCoins(1_000_000_000),
-			RecipientDistributions: map[string]sdk.Coins{},
-		}
-		actual, err := s.app.MsgFeesKeeper.CalculateAdditionalFeesToBePaid(s.ctx, msgSend)
-		s.Require().NoError(err)
-		assertEqualDist(s.T(), expected, actual)
-	})
-
-	s.Run("double send", func() {
-		expected := types.MsgFeesDistribution{
-			TotalAdditionalFees:    nhashCoins(2_000_000_000),
-			AdditionalModuleFees:   nhashCoins(2_000_000_000),
-			RecipientDistributions: map[string]sdk.Coins{},
-		}
-		actual, err := s.app.MsgFeesKeeper.CalculateAdditionalFeesToBePaid(s.ctx, msgSend, msgSend)
-		s.Require().NoError(err)
-		assertEqualDist(s.T(), expected, actual)
-	})
-
-	s.Run("send and custom with recipient", func() {
-		expected := types.MsgFeesDistribution{
-			TotalAdditionalFees:  nhashCoins(2_000_000_000),
-			AdditionalModuleFees: nhashCoins(1_500_000_000),
-			RecipientDistributions: map[string]sdk.Coins{
-				"recipient1": nhashCoins(500_000_000),
-			},
-		}
-		assessFee := types.NewMsgAssessCustomMsgFeeRequest("", oneHash, "recipient1", someAddress.String())
-		actual, err := s.app.MsgFeesKeeper.CalculateAdditionalFeesToBePaid(s.ctx, msgSend, &assessFee)
-		s.Require().NoError(err)
-		assertEqualDist(s.T(), expected, actual)
-	})
-
-	s.Run("send and custom without recipient", func() {
-		expected := types.MsgFeesDistribution{
-			TotalAdditionalFees:    nhashCoins(2_000_000_000),
-			AdditionalModuleFees:   nhashCoins(2_000_000_000),
-			RecipientDistributions: map[string]sdk.Coins{},
-		}
-		assessFee := types.NewMsgAssessCustomMsgFeeRequest("", oneHash, "", someAddress.String())
-		actual, err := s.app.MsgFeesKeeper.CalculateAdditionalFeesToBePaid(s.ctx, msgSend, &assessFee)
-		s.Require().NoError(err)
-		assertEqualDist(s.T(), expected, actual)
-	})
-
-	s.Run("send and two customs with different recipients", func() {
-		expected := types.MsgFeesDistribution{
-			TotalAdditionalFees:  nhashCoins(2_500_000_000),
-			AdditionalModuleFees: nhashCoins(1_750_000_000),
-			RecipientDistributions: map[string]sdk.Coins{
-				"recipient1": nhashCoins(500_000_000),
-				"recipient2": nhashCoins(250_000_000),
-			},
-		}
-		assessFee1 := types.NewMsgAssessCustomMsgFeeRequest("", oneHash, "recipient1", someAddress.String())
-		assessFee2 := types.NewMsgAssessCustomMsgFeeRequest("", nhashCoin(500_000_000), "recipient2", someAddress.String())
-		actual, err := s.app.MsgFeesKeeper.CalculateAdditionalFeesToBePaid(s.ctx, msgSend, &assessFee1, &assessFee2)
-		s.Require().NoError(err)
-		assertEqualDist(s.T(), expected, actual)
-	})
-
-	s.Run("send and two customs with same recipient", func() {
-		expected := types.MsgFeesDistribution{
-			TotalAdditionalFees:  nhashCoins(2_500_000_000),
-			AdditionalModuleFees: nhashCoins(1_750_000_000),
-			RecipientDistributions: map[string]sdk.Coins{
-				"recipient1": nhashCoins(750_000_000),
-			},
-		}
-		assessFee1 := types.NewMsgAssessCustomMsgFeeRequest("", oneHash, "recipient1", someAddress.String())
-		assessFee2 := types.NewMsgAssessCustomMsgFeeRequest("", nhashCoin(500_000_000), "recipient1", someAddress.String())
-		actual, err := s.app.MsgFeesKeeper.CalculateAdditionalFeesToBePaid(s.ctx, msgSend, &assessFee1, &assessFee2)
-		s.Require().NoError(err)
-		assertEqualDist(s.T(), expected, actual)
-	})
-
-	s.Require().NoError(s.app.MsgFeesKeeper.SetMsgFee(s.ctx, types.NewMsgFee(assessFeeTypeURL, oneHash)), "setting MsgAssessCustomMsgFeeRequest fee")
-
-	s.Run("with fee on custom asses too do send and custom with no recipient", func() {
-		expected := types.MsgFeesDistribution{
-			TotalAdditionalFees:    nhashCoins(3_000_000_000),
-			AdditionalModuleFees:   nhashCoins(3_000_000_000),
-			RecipientDistributions: map[string]sdk.Coins{},
-		}
-		assessFee := types.NewMsgAssessCustomMsgFeeRequest("", oneHash, "", someAddress.String())
-		actual, err := s.app.MsgFeesKeeper.CalculateAdditionalFeesToBePaid(s.ctx, msgSend, &assessFee)
-		s.Require().NoError(err)
-		assertEqualDist(s.T(), expected, actual)
-	})
-
-	s.Run("with fee on custom asses too do send and custom with recipient", func() {
-		expected := types.MsgFeesDistribution{
-			TotalAdditionalFees:  nhashCoins(3_000_000_000),
-			AdditionalModuleFees: nhashCoins(2_500_000_000),
-			RecipientDistributions: map[string]sdk.Coins{
-				"recipient1": nhashCoins(500_000_000),
-			},
-		}
-		assessFee := types.NewMsgAssessCustomMsgFeeRequest("", oneHash, "recipient1", someAddress.String())
-		actual, err := s.app.MsgFeesKeeper.CalculateAdditionalFeesToBePaid(s.ctx, msgSend, &assessFee)
-		s.Require().NoError(err)
-		assertEqualDist(s.T(), expected, actual)
-	})
 }