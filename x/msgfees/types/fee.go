package types

import (
	sdk "github.com/cosmos/cosmos-sdk/types"
)

const (
	UsdDenom   string = "usd"
	NhashDenom string = "nhash"
)

<<<<<<< HEAD
// SplitAmount returns split of Amount to be used for coin recipient and one for payout of fee, NOTE: this should only be used if a Recipient address exists
func SplitAmount(coin sdk.Coin) (recipientCoin sdk.Coin, feePayoutCoin sdk.Coin) {
	addFeeToPay := coin.Amount.Uint64()
	addFeeToPay /= 2
	feePayoutCoin = sdk.NewCoin(coin.Denom, sdk.NewIntFromUint64(addFeeToPay))
	recipientCoin = coin.Sub(feePayoutCoin)
	return recipientCoin, feePayoutCoin
}

// MsgFeesDistribution holds information on message based fees that should be collected.
type MsgFeesDistribution struct {
	// TotalAdditionalFees is the total of all additional fees.
	TotalAdditionalFees sdk.Coins
	// AdditionalModuleFees is just the additional fees to send to the module.
	AdditionalModuleFees sdk.Coins
	// RecipientDistributions is just the additional specific distribution fees.
	RecipientDistributions map[string]sdk.Coins
=======
// SplitCoinByBips returns split to recipient and fee module based on basis points for recipient
func SplitCoinByBips(coin sdk.Coin, bips uint32) (recipientCoin sdk.Coin, feePayoutCoin sdk.Coin, err error) {
	if bips > 10_000 {
		return recipientCoin, feePayoutCoin, ErrInvalidBipsValue.Wrapf("invalid: %v", bips)
	}
	numerator := sdk.NewDec(int64(bips))
	denominator := sdk.NewDec(10_000)
	decAmount := sdk.NewDec(coin.Amount.Int64())
	percentage := numerator.Quo(denominator)
	bipsAmount := decAmount.Mul(percentage).TruncateInt()
	feePayoutAmount := coin.Amount.Sub(bipsAmount)

	recipientCoin = sdk.NewCoin(coin.Denom, bipsAmount)
	feePayoutCoin = sdk.NewCoin(coin.Denom, feePayoutAmount)
	return recipientCoin, feePayoutCoin, nil
>>>>>>> 62e2e828
}<|MERGE_RESOLUTION|>--- conflicted
+++ resolved
@@ -9,25 +9,6 @@
 	NhashDenom string = "nhash"
 )
 
-<<<<<<< HEAD
-// SplitAmount returns split of Amount to be used for coin recipient and one for payout of fee, NOTE: this should only be used if a Recipient address exists
-func SplitAmount(coin sdk.Coin) (recipientCoin sdk.Coin, feePayoutCoin sdk.Coin) {
-	addFeeToPay := coin.Amount.Uint64()
-	addFeeToPay /= 2
-	feePayoutCoin = sdk.NewCoin(coin.Denom, sdk.NewIntFromUint64(addFeeToPay))
-	recipientCoin = coin.Sub(feePayoutCoin)
-	return recipientCoin, feePayoutCoin
-}
-
-// MsgFeesDistribution holds information on message based fees that should be collected.
-type MsgFeesDistribution struct {
-	// TotalAdditionalFees is the total of all additional fees.
-	TotalAdditionalFees sdk.Coins
-	// AdditionalModuleFees is just the additional fees to send to the module.
-	AdditionalModuleFees sdk.Coins
-	// RecipientDistributions is just the additional specific distribution fees.
-	RecipientDistributions map[string]sdk.Coins
-=======
 // SplitCoinByBips returns split to recipient and fee module based on basis points for recipient
 func SplitCoinByBips(coin sdk.Coin, bips uint32) (recipientCoin sdk.Coin, feePayoutCoin sdk.Coin, err error) {
 	if bips > 10_000 {
@@ -43,5 +24,43 @@
 	recipientCoin = sdk.NewCoin(coin.Denom, bipsAmount)
 	feePayoutCoin = sdk.NewCoin(coin.Denom, feePayoutAmount)
 	return recipientCoin, feePayoutCoin, nil
->>>>>>> 62e2e828
+}
+
+// MsgFeesDistribution holds information on message based fees that should be collected.
+type MsgFeesDistribution struct {
+	// TotalAdditionalFees is the total of all additional fees.
+	TotalAdditionalFees sdk.Coins
+	// AdditionalModuleFees is just the additional fees to send to the module.
+	AdditionalModuleFees sdk.Coins
+	// RecipientDistributions is just the additional specific distribution fees.
+	RecipientDistributions map[string]sdk.Coins
+}
+
+// Increase adds the provided coin to be distributed (as long as it's positive).
+// If there's no recipient, it all goes to the module. Otherwise, it's split using bips between recipient and module.
+func (d *MsgFeesDistribution) Increase(coin sdk.Coin, bips uint32, recipient string) error {
+	if !coin.IsPositive() {
+		return nil
+	}
+
+	d.TotalAdditionalFees = d.TotalAdditionalFees.Add(coin)
+
+	if len(recipient) == 0 {
+		d.AdditionalModuleFees = d.AdditionalModuleFees.Add(coin)
+		return nil
+	}
+
+	recipientCoin, feePayoutCoin, err := SplitCoinByBips(coin, bips)
+	if err != nil {
+		return err
+	}
+
+	if _, exists := d.RecipientDistributions[recipient]; exists {
+		d.RecipientDistributions[recipient] = sdk.NewCoins(recipientCoin)
+	} else {
+		d.RecipientDistributions[recipient] = d.RecipientDistributions[recipient].Add(recipientCoin)
+	}
+	d.AdditionalModuleFees = d.AdditionalModuleFees.Add(feePayoutCoin)
+
+	return nil
 }