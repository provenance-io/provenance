package types

const (
	// ModuleName defines the module name
	ModuleName = "msgfees"

	// StoreKey defines the primary module store key
<<<<<<< HEAD
	StoreKey = ModuleName

	// RouterKey is the message route for slashing
	RouterKey = ModuleName

	// MemStoreKey defines the in-memory store key
	MemStoreKey = "mem_msgfees"

	// CompositeKeyDelimiter is the delimiter of msgTypeUrl and recipient
	CompositeKeyDelimiter = "\n"
)

// GetMsgFeeKey takes in msgType name and returns key
func GetMsgFeeKey(msgType string) []byte {
	msgNameBytes := sha256.Sum256([]byte(msgType))
	return append(MsgFeeKeyPrefix, msgNameBytes[0:16]...)
}

var (
	// MsgFeeKeyPrefix prefix for msgfee entry
	MsgFeeKeyPrefix = []byte{0x00}
	// MsgFeesParamStoreKey key for msgfees module's params
	MsgFeesParamStoreKey = []byte{0x01}
)

func GetCompositeKey(msgType string, recipient string) string {
	if len(recipient) == 0 {
		return msgType
	}
	return fmt.Sprintf("%s%s%s", msgType, CompositeKeyDelimiter, recipient)
}

// SplitCompositeKey splits the composite key into msgType and recipient, if recipient is empty then it is for the fee module
func SplitCompositeKey(key string) (msgType, recipient string) {
	msgAccountPair := strings.Split(key, CompositeKeyDelimiter)
	addressKey := ""
	if len(msgAccountPair) == 2 && len(msgAccountPair[1]) > 0 {
		addressKey = msgAccountPair[1]
	}
	return msgAccountPair[0], addressKey
}
=======
	StoreKey = ModuleName // TODO: Delete this variable with the bouvardia upgrade.
)
>>>>>>> ac50b66c
<|MERGE_RESOLUTION|>--- conflicted
+++ resolved
@@ -5,49 +5,5 @@
 	ModuleName = "msgfees"
 
 	// StoreKey defines the primary module store key
-<<<<<<< HEAD
-	StoreKey = ModuleName
-
-	// RouterKey is the message route for slashing
-	RouterKey = ModuleName
-
-	// MemStoreKey defines the in-memory store key
-	MemStoreKey = "mem_msgfees"
-
-	// CompositeKeyDelimiter is the delimiter of msgTypeUrl and recipient
-	CompositeKeyDelimiter = "\n"
-)
-
-// GetMsgFeeKey takes in msgType name and returns key
-func GetMsgFeeKey(msgType string) []byte {
-	msgNameBytes := sha256.Sum256([]byte(msgType))
-	return append(MsgFeeKeyPrefix, msgNameBytes[0:16]...)
-}
-
-var (
-	// MsgFeeKeyPrefix prefix for msgfee entry
-	MsgFeeKeyPrefix = []byte{0x00}
-	// MsgFeesParamStoreKey key for msgfees module's params
-	MsgFeesParamStoreKey = []byte{0x01}
-)
-
-func GetCompositeKey(msgType string, recipient string) string {
-	if len(recipient) == 0 {
-		return msgType
-	}
-	return fmt.Sprintf("%s%s%s", msgType, CompositeKeyDelimiter, recipient)
-}
-
-// SplitCompositeKey splits the composite key into msgType and recipient, if recipient is empty then it is for the fee module
-func SplitCompositeKey(key string) (msgType, recipient string) {
-	msgAccountPair := strings.Split(key, CompositeKeyDelimiter)
-	addressKey := ""
-	if len(msgAccountPair) == 2 && len(msgAccountPair[1]) > 0 {
-		addressKey = msgAccountPair[1]
-	}
-	return msgAccountPair[0], addressKey
-}
-=======
 	StoreKey = ModuleName // TODO: Delete this variable with the bouvardia upgrade.
-)
->>>>>>> ac50b66c
+)