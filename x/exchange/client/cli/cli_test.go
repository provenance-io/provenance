--- conflicted
+++ resolved
@@ -9,7 +9,6 @@
 	"testing"
 	"time"
 
-	"github.com/cosmos/gogoproto/proto"
 	"github.com/spf13/cobra"
 	"github.com/stretchr/testify/assert"
 	"github.com/stretchr/testify/require"
@@ -32,6 +31,7 @@
 	bankcli "github.com/cosmos/cosmos-sdk/x/bank/client/cli"
 	banktypes "github.com/cosmos/cosmos-sdk/x/bank/types"
 	govv1 "github.com/cosmos/cosmos-sdk/x/gov/types/v1"
+	"github.com/cosmos/gogoproto/proto"
 
 	"github.com/provenance-io/provenance/app"
 	"github.com/provenance-io/provenance/internal/antewrapper"
@@ -571,15 +571,9 @@
 
 	args := append(tc.args, extraArgs...)
 	args = append(args,
-<<<<<<< HEAD
-		"--"+flags.FlagGas, "250000",
-		"--"+flags.FlagFees, s.bondCoins(10).String(),
-		"--"+flags.FlagBroadcastMode, flags.BroadcastSync, // TODO[1760]: broadcast
-=======
 		"--"+flags.FlagGas, gas,
 		"--"+flags.FlagFees, fees.String(),
-		"--"+flags.FlagBroadcastMode, flags.BroadcastBlock,
->>>>>>> 97e71a02
+		"--"+flags.FlagBroadcastMode, flags.BroadcastSync, // TODO[1760]: broadcast
 		"--"+flags.FlagSkipConfirmation,
 	)
 
@@ -1106,7 +1100,7 @@
 
 	args = append(args,
 		"--"+flags.FlagFees, s.bondCoins(10).String(),
-		"--"+flags.FlagBroadcastMode, flags.BroadcastBlock,
+		"--"+flags.FlagBroadcastMode, flags.BroadcastSync, // TODO[1760]: broadcast
 		"--"+flags.FlagSkipConfirmation,
 	)
 
@@ -1152,7 +1146,7 @@
 	fees := s.bondCoins(10).Add(s.feeCoin(exchange.DefaultFeeCreatePaymentFlatAmount))
 	args = append(args,
 		"--"+flags.FlagFees, fees.String(),
-		"--"+flags.FlagBroadcastMode, flags.BroadcastBlock,
+		"--"+flags.FlagBroadcastMode, flags.BroadcastSync, // TODO[1760]: broadcast
 		"--"+flags.FlagSkipConfirmation,
 	)
 
@@ -1197,17 +1191,21 @@
 
 // queryBankSpendableBalances executes a bank query to get an account's spendable balances.
 func (s *CmdTestSuite) queryBankSpendableBalances(addr string) sdk.Coins {
-	clientCtx := s.getClientCtx()
-	cmd := bankcli.GetSpendableBalancesCmd()
-	args := []string{addr, "--output", "json"}
-	outBW, err := clitestutil.ExecTestCLICmd(clientCtx, cmd, args)
-	s.Require().NoError(err, "ExecTestCLICmd %s %q", cmd.Name(), args)
-	outBz := outBW.Bytes()
-
-	var resp banktypes.QuerySpendableBalancesResponse
-	err = clientCtx.Codec.UnmarshalJSON(outBz, &resp)
-	s.Require().NoError(err, "UnmarshalJSON(%q, %T)", string(outBz), &resp)
-	return resp.Balances
+	// TODO[1760]: bank: Put this back once we know how to query spendable balances again.
+	/*
+		clientCtx := s.getClientCtx()
+		cmd := bankcli.GetSpendableBalancesCmd()
+		args := []string{addr, "--output", "json"}
+		outBW, err := clitestutil.ExecTestCLICmd(clientCtx, cmd, args)
+		s.Require().NoError(err, "ExecTestCLICmd %s %q", cmd.Name(), args)
+		outBz := outBW.Bytes()
+
+		var resp banktypes.QuerySpendableBalancesResponse
+		err = clientCtx.Codec.UnmarshalJSON(outBz, &resp)
+		s.Require().NoError(err, "UnmarshalJSON(%q, %T)", string(outBz), &resp)
+		return resp.Balances
+	*/
+	return nil
 }
 
 // execBankSend executes a bank send command.
