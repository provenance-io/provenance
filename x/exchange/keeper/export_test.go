--- conflicted
+++ resolved
@@ -1,12 +1,9 @@
 package keeper
 
 import (
-<<<<<<< HEAD
 	storetypes "cosmossdk.io/store/types"
 
-=======
 	"github.com/cosmos/cosmos-sdk/codec"
->>>>>>> 97e71a02
 	sdk "github.com/cosmos/cosmos-sdk/types"
 
 	"github.com/provenance-io/provenance/x/exchange"
@@ -66,7 +63,7 @@
 }
 
 // SetPaymentInStore is a test-only exposure of setPaymentInStore.
-func (k Keeper) SetPaymentInStore(store sdk.KVStore, payment *exchange.Payment) error {
+func (k Keeper) SetPaymentInStore(store storetypes.KVStore, payment *exchange.Payment) error {
 	return k.setPaymentInStore(store, payment)
 }
 
