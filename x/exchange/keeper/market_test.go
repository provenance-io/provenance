package keeper_test

import (
	"fmt"
	"strings"

	sdk "github.com/cosmos/cosmos-sdk/types"
	authtypes "github.com/cosmos/cosmos-sdk/x/auth/types"

	"github.com/provenance-io/provenance/x/exchange"
	"github.com/provenance-io/provenance/x/exchange/keeper"
)

func (s *TestSuite) TestKeeper_IterateKnownMarketIDs() {
	var marketIDs []uint32
	stopAfter := func(n int) func(marketID uint32) bool {
		return func(marketID uint32) bool {
			marketIDs = append(marketIDs, marketID)
			return len(marketIDs) >= n
		}
	}
	getAll := func() func(marketID uint32) bool {
		return func(marketID uint32) bool {
			marketIDs = append(marketIDs, marketID)
			return false
		}
	}

	tests := []struct {
		name         string
		setup        func()
		cb           func(marketID uint32) bool
		expMarketIDs []uint32
	}{
		{
			name:         "no known market ids",
			setup:        nil,
			cb:           getAll(),
			expMarketIDs: nil,
		},
		{
			name: "one known market id",
			setup: func() {
				keeper.SetMarketKnown(s.getStore(), 88)
			},
			cb:           getAll(),
			expMarketIDs: []uint32{88},
		},
		{
			name: "three market ids: get all",
			setup: func() {
				store := s.getStore()
				keeper.SetMarketKnown(store, 88)
				keeper.SetMarketKnown(store, 3)
				keeper.SetMarketKnown(store, 50)
			},
			cb:           getAll(),
			expMarketIDs: []uint32{3, 50, 88},
		},
		{
			name: "three market ids: get one",
			setup: func() {
				store := s.getStore()
				keeper.SetMarketKnown(store, 88)
				keeper.SetMarketKnown(store, 3)
				keeper.SetMarketKnown(store, 50)
			},
			cb:           stopAfter(1),
			expMarketIDs: []uint32{3},
		},
		{
			name: "three market ids: get two",
			setup: func() {
				store := s.getStore()
				keeper.SetMarketKnown(store, 88)
				keeper.SetMarketKnown(store, 3)
				keeper.SetMarketKnown(store, 50)
			},
			cb:           stopAfter(2),
			expMarketIDs: []uint32{3, 50},
		},
	}

	for _, tc := range tests {
		s.Run(tc.name, func() {
			s.clearExchangeState()
			if tc.setup != nil {
				tc.setup()
			}

			marketIDs = nil
			testFunc := func() {
				s.k.IterateKnownMarketIDs(s.ctx, tc.cb)
			}
			s.Require().NotPanics(testFunc, "IterateKnownMarketIDs")
			assertEqualSlice(s, tc.expMarketIDs, marketIDs, func(marketID uint32) string {
				return fmt.Sprintf("%d", marketID)
			}, "IterateKnownMarketIDs market ids")
		})
	}
}

func (s *TestSuite) TestKeeper_GetCreateAskFlatFees() {
	setter := keeper.SetCreateAskFlatFees
	tests := []struct {
		name     string
		setup    func()
		marketID uint32
		expected []sdk.Coin
	}{
		{
			name:     "no entries at all",
			setup:    nil,
			marketID: 1,
			expected: nil,
		},
		{
			name: "no entries for market",
			setup: func() {
				store := s.getStore()
				setter(store, 1, []sdk.Coin{s.coin("8acorn")})
				setter(store, 3, []sdk.Coin{s.coin("3apple")})
			},
			marketID: 2,
			expected: nil,
		},
		{
			name: "market with one entry",
			setup: func() {
				store := s.getStore()
				setter(store, 1, []sdk.Coin{s.coin("8acorn")})
				setter(store, 2, []sdk.Coin{s.coin("5avocado")})
				setter(store, 3, []sdk.Coin{s.coin("3apple")})
			},
			marketID: 2,
			expected: []sdk.Coin{s.coin("5avocado")},
		},
		{
			name: "market with two coins",
			setup: func() {
				store := s.getStore()
				setter(store, 1, []sdk.Coin{s.coin("1acorn")})
				setter(store, 2, []sdk.Coin{s.coin("8plum"), s.coin("2apple")})
				setter(store, 3, []sdk.Coin{s.coin("3acorn")})
			},
			marketID: 2,
			expected: []sdk.Coin{s.coin("2apple"), s.coin("8plum")},
		},
	}

	for _, tc := range tests {
		s.Run(tc.name, func() {
			s.clearExchangeState()
			if tc.setup != nil {
				tc.setup()
			}

			var actual []sdk.Coin
			testFunc := func() {
				actual = s.k.GetCreateAskFlatFees(s.ctx, tc.marketID)
			}
			s.Require().NotPanics(testFunc, "GetCreateAskFlatFees(%d)", tc.marketID)
			s.Assert().Equal(s.coinsString(tc.expected), s.coinsString(actual),
				"GetCreateAskFlatFees(%d)", tc.marketID)
		})
	}
}

func (s *TestSuite) TestKeeper_GetCreateBidFlatFees() {
	setter := keeper.SetCreateBidFlatFees
	tests := []struct {
		name     string
		setup    func()
		marketID uint32
		expected []sdk.Coin
	}{
		{
			name:     "no entries at all",
			setup:    nil,
			marketID: 1,
			expected: nil,
		},
		{
			name: "no entries for market",
			setup: func() {
				store := s.getStore()
				setter(store, 1, []sdk.Coin{s.coin("8acorn")})
				setter(store, 3, []sdk.Coin{s.coin("3apple")})
			},
			marketID: 2,
			expected: nil,
		},
		{
			name: "market with one entry",
			setup: func() {
				store := s.getStore()
				setter(store, 1, []sdk.Coin{s.coin("8acorn")})
				setter(store, 2, []sdk.Coin{s.coin("5avocado")})
				setter(store, 3, []sdk.Coin{s.coin("3apple")})
			},
			marketID: 2,
			expected: []sdk.Coin{s.coin("5avocado")},
		},
		{
			name: "market with two coins",
			setup: func() {
				store := s.getStore()
				setter(store, 1, []sdk.Coin{s.coin("1acorn")})
				setter(store, 2, []sdk.Coin{s.coin("8plum"), s.coin("2apple")})
				setter(store, 3, []sdk.Coin{s.coin("3acorn")})
			},
			marketID: 2,
			expected: []sdk.Coin{s.coin("2apple"), s.coin("8plum")},
		},
	}

	for _, tc := range tests {
		s.Run(tc.name, func() {
			s.clearExchangeState()
			if tc.setup != nil {
				tc.setup()
			}

			var actual []sdk.Coin
			testFunc := func() {
				actual = s.k.GetCreateBidFlatFees(s.ctx, tc.marketID)
			}
			s.Require().NotPanics(testFunc, "GetCreateBidFlatFees(%d)", tc.marketID)
			s.Assert().Equal(s.coinsString(tc.expected), s.coinsString(actual),
				"GetCreateBidFlatFees(%d)", tc.marketID)
		})
	}
}

func (s *TestSuite) TestKeeper_GetCreateCommitmentFlatFees() {
	setter := keeper.SetCreateCommitmentFlatFees
	tests := []struct {
		name     string
		setup    func()
		marketID uint32
		expected []sdk.Coin
	}{
		{
			name:     "no entries at all",
			setup:    nil,
			marketID: 1,
			expected: nil,
		},
		{
			name: "no entries for market",
			setup: func() {
				store := s.getStore()
				setter(store, 1, []sdk.Coin{s.coin("8acorn")})
				setter(store, 3, []sdk.Coin{s.coin("3apple")})
			},
			marketID: 2,
			expected: nil,
		},
		{
			name: "market with one entry",
			setup: func() {
				store := s.getStore()
				setter(store, 1, []sdk.Coin{s.coin("8acorn")})
				setter(store, 2, []sdk.Coin{s.coin("5avocado")})
				setter(store, 3, []sdk.Coin{s.coin("3apple")})
			},
			marketID: 2,
			expected: []sdk.Coin{s.coin("5avocado")},
		},
		{
			name: "market with two coins",
			setup: func() {
				store := s.getStore()
				setter(store, 1, []sdk.Coin{s.coin("1acorn")})
				setter(store, 2, []sdk.Coin{s.coin("8plum"), s.coin("2apple")})
				setter(store, 3, []sdk.Coin{s.coin("3acorn")})
			},
			marketID: 2,
			expected: []sdk.Coin{s.coin("2apple"), s.coin("8plum")},
		},
	}

	for _, tc := range tests {
		s.Run(tc.name, func() {
			s.clearExchangeState()
			if tc.setup != nil {
				tc.setup()
			}

			var actual []sdk.Coin
			testFunc := func() {
				actual = s.k.GetCreateCommitmentFlatFees(s.ctx, tc.marketID)
			}
			s.Require().NotPanics(testFunc, "GetCreateCommitmentFlatFees(%d)", tc.marketID)
			s.Assert().Equal(s.coinsString(tc.expected), s.coinsString(actual),
				"GetCreateCommitmentFlatFees(%d)", tc.marketID)
		})
	}
}

func (s *TestSuite) TestKeeper_GetSellerSettlementFlatFees() {
	setter := keeper.SetSellerSettlementFlatFees
	tests := []struct {
		name     string
		setup    func()
		marketID uint32
		expected []sdk.Coin
	}{
		{
			name:     "no entries at all",
			setup:    nil,
			marketID: 1,
			expected: nil,
		},
		{
			name: "no entries for market",
			setup: func() {
				store := s.getStore()
				setter(store, 1, []sdk.Coin{s.coin("8acorn")})
				setter(store, 3, []sdk.Coin{s.coin("3apple")})
			},
			marketID: 2,
			expected: nil,
		},
		{
			name: "market with one entry",
			setup: func() {
				store := s.getStore()
				setter(store, 1, []sdk.Coin{s.coin("8acorn")})
				setter(store, 2, []sdk.Coin{s.coin("5avocado")})
				setter(store, 3, []sdk.Coin{s.coin("3apple")})
			},
			marketID: 2,
			expected: []sdk.Coin{s.coin("5avocado")},
		},
		{
			name: "market with two coins",
			setup: func() {
				store := s.getStore()
				setter(store, 1, []sdk.Coin{s.coin("1acorn")})
				setter(store, 2, []sdk.Coin{s.coin("8plum"), s.coin("2apple")})
				setter(store, 3, []sdk.Coin{s.coin("3acorn")})
			},
			marketID: 2,
			expected: []sdk.Coin{s.coin("2apple"), s.coin("8plum")},
		},
	}

	for _, tc := range tests {
		s.Run(tc.name, func() {
			s.clearExchangeState()
			if tc.setup != nil {
				tc.setup()
			}

			var actual []sdk.Coin
			testFunc := func() {
				actual = s.k.GetSellerSettlementFlatFees(s.ctx, tc.marketID)
			}
			s.Require().NotPanics(testFunc, "GetSellerSettlementFlatFees(%d)", tc.marketID)
			s.Assert().Equal(s.coinsString(tc.expected), s.coinsString(actual),
				"GetSellerSettlementFlatFees(%d)", tc.marketID)
		})
	}
}

func (s *TestSuite) TestKeeper_GetSellerSettlementRatios() {
	setter := keeper.SetSellerSettlementRatios
	tests := []struct {
		name     string
		setup    func()
		marketID uint32
		expected []exchange.FeeRatio
	}{
		{
			name:     "no entries at all",
			setup:    nil,
			marketID: 1,
			expected: nil,
		},
		{
			name: "no entries for market",
			setup: func() {
				store := s.getStore()
				setter(store, 1, []exchange.FeeRatio{s.ratio("8peach:1fig")})
				setter(store, 3, []exchange.FeeRatio{s.ratio("10plum:1fig")})
			},
			marketID: 2,
			expected: nil,
		},
		{
			name: "market with one entry",
			setup: func() {
				store := s.getStore()
				setter(store, 1, []exchange.FeeRatio{s.ratio("8peach:1fig")})
				setter(store, 2, []exchange.FeeRatio{s.ratio("50pear:3fig")})
				setter(store, 3, []exchange.FeeRatio{s.ratio("10plum:1fig")})
			},
			marketID: 2,
			expected: []exchange.FeeRatio{s.ratio("50pear:3fig")},
		},
		{
			name: "market with two coins",
			setup: func() {
				store := s.getStore()
				setter(store, 1, []exchange.FeeRatio{s.ratio("8peach:1fig")})
				setter(store, 2, []exchange.FeeRatio{
					s.ratio("50pear:3fig"),
					s.ratio("100apple:7grape"),
				})
				setter(store, 3, []exchange.FeeRatio{s.ratio("10plum:1fig")})
			},
			marketID: 2,
			expected: []exchange.FeeRatio{
				s.ratio("100apple:7grape"),
				s.ratio("50pear:3fig"),
			},
		},
	}

	for _, tc := range tests {
		s.Run(tc.name, func() {
			s.clearExchangeState()
			if tc.setup != nil {
				tc.setup()
			}

			var actual []exchange.FeeRatio
			testFunc := func() {
				actual = s.k.GetSellerSettlementRatios(s.ctx, tc.marketID)
			}
			s.Require().NotPanics(testFunc, "GetSellerSettlementRatios(%d)", tc.marketID)
			s.Assert().Equal(s.ratiosStrings(tc.expected), s.ratiosStrings(actual),
				"GetSellerSettlementRatios(%d)", tc.marketID)
		})
	}
}

func (s *TestSuite) TestKeeper_GetBuyerSettlementFlatFees() {
	setter := keeper.SetBuyerSettlementFlatFees
	tests := []struct {
		name     string
		setup    func()
		marketID uint32
		expected []sdk.Coin
	}{
		{
			name:     "no entries at all",
			setup:    nil,
			marketID: 1,
			expected: nil,
		},
		{
			name: "no entries for market",
			setup: func() {
				store := s.getStore()
				setter(store, 1, []sdk.Coin{s.coin("8acorn")})
				setter(store, 3, []sdk.Coin{s.coin("3apple")})
			},
			marketID: 2,
			expected: nil,
		},
		{
			name: "market with one entry",
			setup: func() {
				store := s.getStore()
				setter(store, 1, []sdk.Coin{s.coin("8acorn")})
				setter(store, 2, []sdk.Coin{s.coin("5avocado")})
				setter(store, 3, []sdk.Coin{s.coin("3apple")})
			},
			marketID: 2,
			expected: []sdk.Coin{s.coin("5avocado")},
		},
		{
			name: "market with two coins",
			setup: func() {
				store := s.getStore()
				setter(store, 1, []sdk.Coin{s.coin("1acorn")})
				setter(store, 2, []sdk.Coin{s.coin("8plum"), s.coin("2apple")})
				setter(store, 3, []sdk.Coin{s.coin("3acorn")})
			},
			marketID: 2,
			expected: []sdk.Coin{s.coin("2apple"), s.coin("8plum")},
		},
	}

	for _, tc := range tests {
		s.Run(tc.name, func() {
			s.clearExchangeState()
			if tc.setup != nil {
				tc.setup()
			}

			var actual []sdk.Coin
			testFunc := func() {
				actual = s.k.GetBuyerSettlementFlatFees(s.ctx, tc.marketID)
			}
			s.Require().NotPanics(testFunc, "GetBuyerSettlementFlatFees(%d)", tc.marketID)
			s.Assert().Equal(s.coinsString(tc.expected), s.coinsString(actual),
				"GetBuyerSettlementFlatFees(%d)", tc.marketID)
		})
	}
}

func (s *TestSuite) TestKeeper_GetBuyerSettlementRatios() {
	setter := keeper.SetBuyerSettlementRatios
	tests := []struct {
		name     string
		setup    func()
		marketID uint32
		expected []exchange.FeeRatio
	}{
		{
			name:     "no entries at all",
			setup:    nil,
			marketID: 1,
			expected: nil,
		},
		{
			name: "no entries for market",
			setup: func() {
				store := s.getStore()
				setter(store, 1, []exchange.FeeRatio{s.ratio("8peach:1fig")})
				setter(store, 3, []exchange.FeeRatio{s.ratio("10plum:1fig")})
			},
			marketID: 2,
			expected: nil,
		},
		{
			name: "market with one entry",
			setup: func() {
				store := s.getStore()
				setter(store, 1, []exchange.FeeRatio{s.ratio("8peach:1fig")})
				setter(store, 2, []exchange.FeeRatio{s.ratio("50pear:3fig")})
				setter(store, 3, []exchange.FeeRatio{s.ratio("10plum:1fig")})
			},
			marketID: 2,
			expected: []exchange.FeeRatio{s.ratio("50pear:3fig")},
		},
		{
			name: "market with two coins",
			setup: func() {
				store := s.getStore()
				setter(store, 1, []exchange.FeeRatio{s.ratio("8peach:1fig")})
				setter(store, 2, []exchange.FeeRatio{
					s.ratio("50pear:3fig"),
					s.ratio("100apple:7grape"),
				})
				setter(store, 3, []exchange.FeeRatio{s.ratio("10plum:1fig")})
			},
			marketID: 2,
			expected: []exchange.FeeRatio{
				s.ratio("100apple:7grape"),
				s.ratio("50pear:3fig"),
			},
		},
	}

	for _, tc := range tests {
		s.Run(tc.name, func() {
			s.clearExchangeState()
			if tc.setup != nil {
				tc.setup()
			}

			var actual []exchange.FeeRatio
			testFunc := func() {
				actual = s.k.GetBuyerSettlementRatios(s.ctx, tc.marketID)
			}
			s.Require().NotPanics(testFunc, "GetBuyerSettlementRatios(%d)", tc.marketID)
			s.Assert().Equal(s.ratiosStrings(tc.expected), s.ratiosStrings(actual),
				"GetBuyerSettlementRatios(%d)", tc.marketID)
		})
	}
}

func (s *TestSuite) TestKeeper_GetCommitmentSettlementBips() {
	setter := keeper.SetCommitmentSettlementBips
	tests := []struct {
		name     string
		setup    func()
		marketID uint32
		expected uint32
	}{
		{
			name:     "no entries at all",
			setup:    nil,
			marketID: 1,
			expected: 0,
		},
		{
			name: "no entry for market",
			setup: func() {
				store := s.getStore()
				setter(store, 1, 10)
				setter(store, 3, 30)
			},
			marketID: 2,
			expected: 0,
		},
		{
			name: "market has entry",
			setup: func() {
				store := s.getStore()
				setter(store, 1, 10)
				setter(store, 2, 20)
				setter(store, 3, 30)
			},
			marketID: 2,
			expected: 20,
		},
	}

	for _, tc := range tests {
		s.Run(tc.name, func() {
			s.clearExchangeState()
			if tc.setup != nil {
				tc.setup()
			}

			var actual uint32
			testFunc := func() {
				actual = s.k.GetCommitmentSettlementBips(s.ctx, tc.marketID)
			}
			s.Require().NotPanics(testFunc, "GetCommitmentSettlementBips(%d)", tc.marketID)
			s.Assert().Equal(int(tc.expected), int(actual), "GetCommitmentSettlementBips(%d)", tc.marketID)
		})
	}
}

func (s *TestSuite) TestKeeper_GetIntermediaryDenom() {
	setter := keeper.SetIntermediaryDenom
	tests := []struct {
		name     string
		setup    func()
		marketID uint32
		expected string
	}{
		{
			name:     "no entries at all",
			setup:    nil,
			marketID: 1,
			expected: "",
		},
		{
			name: "no entry for market",
			setup: func() {
				store := s.getStore()
				setter(store, 1, "one")
				setter(store, 3, "three")
			},
			marketID: 2,
			expected: "",
		},
		{
			name: "market has entry",
			setup: func() {
				store := s.getStore()
				setter(store, 1, "one")
				setter(store, 2, "two")
				setter(store, 3, "three")
			},
			marketID: 2,
			expected: "two",
		},
	}

	for _, tc := range tests {
		s.Run(tc.name, func() {
			s.clearExchangeState()
			if tc.setup != nil {
				tc.setup()
			}

			var actual string
			testFunc := func() {
				actual = s.k.GetIntermediaryDenom(s.ctx, tc.marketID)
			}
			s.Require().NotPanics(testFunc, "GetIntermediaryDenom(%d)", tc.marketID)
			s.Assert().Equal(tc.expected, actual, "GetIntermediaryDenom(%d)", tc.marketID)
		})
	}
}

func (s *TestSuite) TestKeeper_CalculateSellerSettlementRatioFee() {
	setter := keeper.SetSellerSettlementRatios
	tests := []struct {
		name     string
		setup    func()
		marketID uint32
		price    sdk.Coin
		expFee   *sdk.Coin
		expErr   string
	}{
		{
			name:     "no ratios in store",
			setup:    nil,
			marketID: 1,
			price:    s.coin("100plum"),
			expFee:   nil,
			expErr:   "",
		},
		{
			name: "no ratios for market",
			setup: func() {
				store := s.getStore()
				setter(store, 1, []exchange.FeeRatio{s.ratio("8peach:1peach")})
				setter(store, 3, []exchange.FeeRatio{s.ratio("10plum:1plum")})
			},
			marketID: 2,
			price:    s.coin("100plum"),
			expFee:   nil,
			expErr:   "",
		},
		{
			name: "no ratio for price denom",
			setup: func() {
				store := s.getStore()
				setter(store, 1, []exchange.FeeRatio{s.ratio("8peach:1peach")})
				setter(store, 2, []exchange.FeeRatio{
					s.ratio("10prune:1prune"),
					s.ratio("50pear:3pear"),
				})
				setter(store, 3, []exchange.FeeRatio{s.ratio("10plum:1plum")})
			},
			marketID: 2,
			price:    s.coin("100pears"),
			expErr:   "no seller settlement fee ratio found for denom \"pears\"",
		},
		{
			name: "ratio evenly applicable",
			setup: func() {
				store := s.getStore()
				setter(store, 1, []exchange.FeeRatio{s.ratio("8peach:1peach")})
				setter(store, 2, []exchange.FeeRatio{s.ratio("50pear:3pear")})
				setter(store, 3, []exchange.FeeRatio{s.ratio("10plum:1plum")})
			},
			marketID: 2,
			price:    s.coin("350pear"),
			expFee:   s.coinP("21pear"),
		},
		{
			name: "ratio not evenly applicable",
			setup: func() {
				store := s.getStore()
				setter(store, 1, []exchange.FeeRatio{s.ratio("8peach:1peach")})
				setter(store, 2, []exchange.FeeRatio{s.ratio("50pear:3pear")})
				setter(store, 3, []exchange.FeeRatio{s.ratio("10plum:1plum")})
			},
			marketID: 2,
			price:    s.coin("442pear"),
			expFee:   s.coinP("27pear"),
		},
		{
			name: "error applying ratio",
			setup: func() {
				setter(s.getStore(), 1, []exchange.FeeRatio{s.ratio("0peach:1peach")})
			},
			marketID: 1,
			price:    s.coin("100peach"),
			expErr:   "invalid seller settlement fees: cannot apply ratio 0peach:1peach to price 100peach: division by zero",
		},
		{
			name: "three ratios: first",
			setup: func() {
				setter(s.getStore(), 8, []exchange.FeeRatio{
					s.ratio("10plum:1plum"),
					s.ratio("25prune:2prune"),
					s.ratio("50pear:3pear"),
				})
			},
			marketID: 8,
			price:    s.coin("500plum"),
			expFee:   s.coinP("50plum"), // 500 * 1 = 500, 500 / 10 = 50 => 50.
		},
		{
			name: "three ratios: second",
			setup: func() {
				setter(s.getStore(), 777, []exchange.FeeRatio{
					s.ratio("10plum:1plum"),
					s.ratio("25prune:2prune"),
					s.ratio("50pear:3pear"),
				})
			},
			marketID: 777,
			price:    s.coin("732prune"),
			expFee:   s.coinP("59prune"), // 732 * 2 = 1464, 1464 / 25 = 58.56 => 59.
		},
		{
			name: "three ratios: third",
			setup: func() {
				setter(s.getStore(), 41, []exchange.FeeRatio{
					s.ratio("10plum:1plum"),
					s.ratio("25prune:2prune"),
					s.ratio("50pear:3pear"),
				})
			},
			marketID: 41,
			price:    s.coin("123456pear"),
			expFee:   s.coinP("7408pear"), // 123456 * 3 = 370368, 370368 / 50 = 7407.36 => 7408.
		},
	}

	for _, tc := range tests {
		s.Run(tc.name, func() {
			s.clearExchangeState()
			if tc.setup != nil {
				tc.setup()
			}

			var fee *sdk.Coin
			var err error
			testFunc := func() {
				fee, err = s.k.CalculateSellerSettlementRatioFee(s.ctx, tc.marketID, tc.price)
			}
			s.Require().NotPanics(testFunc, "CalculateSellerSettlementRatioFee(%d, %q)", tc.marketID, tc.price)
			s.assertErrorValue(err, tc.expErr, "CalculateSellerSettlementRatioFee(%d, %q)", tc.marketID, tc.price)
			s.Assert().Equal(s.coinPString(tc.expFee), s.coinPString(fee),
				"CalculateSellerSettlementRatioFee(%d, %q)", tc.marketID, tc.price)
		})
	}
}

func (s *TestSuite) TestKeeper_CalculateBuyerSettlementRatioFeeOptions() {
	setter := keeper.SetBuyerSettlementRatios

	tests := []struct {
		name     string
		setup    func()
		marketID uint32
		price    sdk.Coin
		expOpts  []sdk.Coin
		expErr   string
	}{
		{
			name:     "no ratios in state",
			setup:    nil,
			marketID: 6,
			price:    s.coin("100peach"),
			expOpts:  nil,
			expErr:   "",
		},
		{
			name: "no ratios for market",
			setup: func() {
				store := s.getStore()
				setter(store, 1, []exchange.FeeRatio{s.ratio("11plum:1fig")})
				setter(store, 3, []exchange.FeeRatio{s.ratio("33prune:2grape")})
			},
			marketID: 2,
			price:    s.coin("100peach"),
			expOpts:  nil,
			expErr:   "",
		},
		{
			name: "no ratios for price denom: fee denom",
			setup: func() {
				store := s.getStore()
				setter(store, 1, []exchange.FeeRatio{s.ratio("11plum:1fig")})
				setter(store, 2, []exchange.FeeRatio{
					s.ratio("21pineapple:1fig"),
					s.ratio("22pear:3fig"),
					s.ratio("23peach:4fig"),
				})
				setter(store, 3, []exchange.FeeRatio{s.ratio("33prune:2grape")})
			},
			marketID: 2,
			price:    s.coin("100fig"),
			expErr:   "no buyer settlement fee ratios found for denom \"fig\"",
		},
		{
			name: "no ratios for price denom: other market's denom",
			setup: func() {
				store := s.getStore()
				setter(store, 1, []exchange.FeeRatio{s.ratio("11plum:1fig")})
				setter(store, 2, []exchange.FeeRatio{
					s.ratio("21pineapple:1fig"),
					s.ratio("22pear:3fig"),
					s.ratio("23peach:4fig"),
				})
				setter(store, 3, []exchange.FeeRatio{s.ratio("33prune:2grape")})
			},
			marketID: 2,
			price:    s.coin("100prune"),
			expErr:   "no buyer settlement fee ratios found for denom \"prune\"",
		},
		{
			name: "one ratio: evenly divisible",
			setup: func() {
				setter(s.getStore(), 15, []exchange.FeeRatio{s.ratio("500pineapple:1fig")})
			},
			marketID: 15,
			price:    s.coin("7500pineapple"),
			expOpts:  []sdk.Coin{s.coin("15fig")},
		},
		{
			name: "one ratio: not evenly divisible",
			setup: func() {
				setter(s.getStore(), 15, []exchange.FeeRatio{s.ratio("500pineapple:1fig")})
			},
			marketID: 15,
			price:    s.coin("7503pineapple"),
			// 7503pineapple * 1fig/500pineapple = 15.006 => 16fig
			expOpts: s.coins("16fig"),
		},
		{
			name: "three ratios for denom: none divisible",
			setup: func() {
				setter(s.getStore(), 21, []exchange.FeeRatio{
					s.ratio("123plum:1fig"),
					s.ratio("234plum:5grape"),
					s.ratio("345plum:7honeydew"),
					s.ratio("100peach:3fig"),
					s.ratio("200peach:11grape"),
					s.ratio("300peach:13honeydew"),
				})
			},
			marketID: 21,
			price:    s.coin("3000plum"),
			// 3000plum * 1fig/123plum = 24.39 => 25fig
			// 3000plum * 5grape/234plum = 64.10 => 65grape
			// 3000plum * 7honeydew/345plum = 60.86 => 61honeydew
			expOpts: s.coins("25fig,65grape,61honeydew"),
		},
		{
			name: "three ratios for denom: first not divisible",
			setup: func() {
				setter(s.getStore(), 1, []exchange.FeeRatio{
					s.ratio("123plum:1fig"),
					s.ratio("234plum:5grape"),
					s.ratio("345plum:7honeydew"),
					s.ratio("100peach:3fig"),
					s.ratio("200peach:11grape"),
					s.ratio("300peach:13honeydew"),
				})
			},
			marketID: 1,
			price:    s.coin("26910plum"),
			// 26910plum * 1fig/123plum = 218.78 => 219fig
			// 26910plum * 5grape/234plum = 575grape
			// 26910plum * 7honeydew/345plum = 546honeydew
			expOpts: []sdk.Coin{s.coin("219fig"), s.coin("575grape"), s.coin("546honeydew")},
		},
		{
			name: "three ratios for denom: second not divisible",
			setup: func() {
				setter(s.getStore(), 1, []exchange.FeeRatio{
					s.ratio("123plum:1fig"),
					s.ratio("234plum:5grape"),
					s.ratio("345plum:7honeydew"),
					s.ratio("100peach:3fig"),
					s.ratio("200peach:11grape"),
					s.ratio("300peach:13honeydew"),
				})
			},
			marketID: 1,
			price:    s.coin("50100peach"),
			// 50100peach * 3fig/100peach = 1503fig
			// 50100peach * 11grape/200peach = 2755.5 => 2756grape
			// 50100peach * 13honeydew/300peach = 2171honeydew
			expOpts: []sdk.Coin{s.coin("1503fig"), s.coin("2756grape"), s.coin("2171honeydew")},
		},
		{
			name: "three ratios for denom: third not divisible",
			setup: func() {
				setter(s.getStore(), 1, []exchange.FeeRatio{
					s.ratio("123plum:1fig"),
					s.ratio("234plum:5grape"),
					s.ratio("345plum:7honeydew"),
					s.ratio("100peach:3fig"),
					s.ratio("200peach:11grape"),
					s.ratio("300peach:13honeydew"),
				})
			},
			marketID: 1,
			price:    s.coin("50200peach"),
			// 50200peach * 3fig/100peach = 1506fig
			// 50200peach * 11grape/200peach = 2761grape
			// 50200peach * 13honeydew/300peach = 2175.33 => 2176honeydew
			expOpts: []sdk.Coin{s.coin("1506fig"), s.coin("2761grape"), s.coin("2176honeydew")},
		},
		{
			name: "three ratios for denom: all divisible",
			setup: func() {
				setter(s.getStore(), 5, []exchange.FeeRatio{
					s.ratio("123plum:1fig"),
					s.ratio("234plum:5grape"),
					s.ratio("345plum:7honeydew"),
					s.ratio("100peach:3fig"),
					s.ratio("200peach:11grape"),
					s.ratio("300peach:13honeydew"),
				})
			},
			marketID: 5,
			price:    s.coin("6000peach"),
			expOpts:  []sdk.Coin{s.coin("180fig"), s.coin("330grape"), s.coin("260honeydew")},
		},
	}

	for _, tc := range tests {
		s.Run(tc.name, func() {
			s.clearExchangeState()
			if tc.setup != nil {
				tc.setup()
			}

			var opts []sdk.Coin
			var err error
			testFunc := func() {
				opts, err = s.k.CalculateBuyerSettlementRatioFeeOptions(s.ctx, tc.marketID, tc.price)
			}
			s.Require().NotPanics(testFunc, "CalculateBuyerSettlementRatioFeeOptions(%d, %q)", tc.marketID, tc.price)
			s.assertErrorValue(err, tc.expErr, "CalculateBuyerSettlementRatioFeeOptions(%d, %q)", tc.marketID, tc.price)
			s.Assert().Equal(s.coinsString(tc.expOpts), s.coinsString(opts),
				"CalculateBuyerSettlementRatioFeeOptions(%d, %q)", tc.marketID, tc.price)
		})
	}
}

func (s *TestSuite) TestKeeper_ValidateCreateAskFlatFee() {
	setter := keeper.SetCreateAskFlatFees
	name := "ask order creation"
	nilFeeErr := func(opts string) string {
		return fmt.Sprintf("no %s fee provided, must be one of: %s", name, opts)
	}
	noFeeErr := func(fee string, opts string) string {
		return fmt.Sprintf("invalid %s fee %q, must be one of: %s", name, fee, opts)
	}
	lowFeeErr := func(fee string, opts string) string {
		return fmt.Sprintf("insufficient %s fee: %q is less than required amount %q", name, fee, opts)
	}

	tests := []struct {
		name     string
		setup    func()
		marketID uint32
		fee      *sdk.Coin
		expErr   string
	}{
		{
			name:     "no fees in store: nil",
			setup:    nil,
			marketID: 1,
			fee:      nil,
			expErr:   "",
		},
		{
			name:     "no fees in store: not nil",
			setup:    nil,
			marketID: 1,
			fee:      s.coinP("8fig"),
			expErr:   "",
		},
		{
			name: "no fees for market: nil",
			setup: func() {
				store := s.getStore()
				setter(store, 5, []sdk.Coin{s.coin("10fig"), s.coin("3grape")})
				setter(store, 7, []sdk.Coin{s.coin("12fig"), s.coin("2grape")})
			},
			marketID: 6,
			fee:      nil,
			expErr:   "",
		},
		{
			name: "no fees for market: not nil",
			setup: func() {
				store := s.getStore()
				setter(store, 5, []sdk.Coin{s.coin("10fig"), s.coin("3grape")})
				setter(store, 7, []sdk.Coin{s.coin("12fig"), s.coin("2grape")})
			},
			marketID: 6,
			fee:      s.coinP("30fig"),
			expErr:   "",
		},
		{
			name: "one fee option: nil",
			setup: func() {
				store := s.getStore()
				setter(store, 5, []sdk.Coin{s.coin("10fig"), s.coin("3grape")})
				setter(store, 6, []sdk.Coin{s.coin("11fig")})
				setter(store, 7, []sdk.Coin{s.coin("12fig"), s.coin("1grape")})
			},
			marketID: 6,
			fee:      nil,
			expErr:   nilFeeErr("11fig"),
		},
		{
			name: "one fee option: diff denom",
			setup: func() {
				store := s.getStore()
				setter(store, 5, []sdk.Coin{s.coin("10fig"), s.coin("3grape")})
				setter(store, 6, []sdk.Coin{s.coin("11fig")})
				setter(store, 7, []sdk.Coin{s.coin("12fig"), s.coin("1grape")})
			},
			marketID: 6,
			fee:      s.coinP("5grape"),
			expErr:   noFeeErr("5grape", "11fig"),
		},
		{
			name: "one fee option: insufficient",
			setup: func() {
				store := s.getStore()
				setter(store, 5, []sdk.Coin{s.coin("10fig"), s.coin("3grape")})
				setter(store, 6, []sdk.Coin{s.coin("11fig")})
				setter(store, 7, []sdk.Coin{s.coin("12fig"), s.coin("1grape")})
			},
			marketID: 6,
			fee:      s.coinP("10fig"),
			expErr:   lowFeeErr("10fig", "11fig"),
		},
		{
			name: "one fee option: same",
			setup: func() {
				store := s.getStore()
				setter(store, 5, []sdk.Coin{s.coin("10fig"), s.coin("3grape")})
				setter(store, 6, []sdk.Coin{s.coin("11fig")})
				setter(store, 7, []sdk.Coin{s.coin("12fig"), s.coin("1grape")})
			},
			marketID: 6,
			fee:      s.coinP("11fig"),
			expErr:   "",
		},
		{
			name: "one fee option: more",
			setup: func() {
				store := s.getStore()
				setter(store, 5, []sdk.Coin{s.coin("10fig"), s.coin("3grape")})
				setter(store, 6, []sdk.Coin{s.coin("11fig")})
				setter(store, 7, []sdk.Coin{s.coin("12fig"), s.coin("1grape")})
			},
			marketID: 6,
			fee:      s.coinP("12fig"),
			expErr:   "",
		},
		{
			name: "three fee options: nil",
			setup: func() {
				setter(s.getStore(), 8, []sdk.Coin{s.coin("10fig"), s.coin("3grape"), s.coin("7honeydew")})
			},
			marketID: 8,
			fee:      nil,
			expErr:   nilFeeErr("10fig,3grape,7honeydew"),
		},
		{
			name: "three fee options: wrong denom",
			setup: func() {
				setter(s.getStore(), 8, []sdk.Coin{s.coin("10fig"), s.coin("3grape"), s.coin("7honeydew")})
			},
			marketID: 8,
			fee:      s.coinP("80apple"),
			expErr:   noFeeErr("80apple", "10fig,3grape,7honeydew"),
		},
		{
			name: "three fee options: first, low",
			setup: func() {
				setter(s.getStore(), 8, []sdk.Coin{s.coin("10fig"), s.coin("3grape"), s.coin("7honeydew")})
			},
			marketID: 8,
			fee:      s.coinP("9fig"),
			expErr:   lowFeeErr("9fig", "10fig"),
		},
		{
			name: "three fee options: first, ok",
			setup: func() {
				setter(s.getStore(), 8, []sdk.Coin{s.coin("10fig"), s.coin("3grape"), s.coin("7honeydew")})
			},
			marketID: 8,
			fee:      s.coinP("10fig"),
			expErr:   "",
		},
		{
			name: "three fee options: second, low",
			setup: func() {
				setter(s.getStore(), 8, []sdk.Coin{s.coin("10fig"), s.coin("3grape"), s.coin("7honeydew")})
			},
			marketID: 8,
			fee:      s.coinP("2grape"),
			expErr:   lowFeeErr("2grape", "3grape"),
		},
		{
			name: "three fee options: second, ok",
			setup: func() {
				setter(s.getStore(), 8, []sdk.Coin{s.coin("10fig"), s.coin("3grape"), s.coin("7honeydew")})
			},
			marketID: 8,
			fee:      s.coinP("3grape"),
			expErr:   "",
		},
		{
			name: "three fee options: third, low",
			setup: func() {
				setter(s.getStore(), 8, []sdk.Coin{s.coin("10fig"), s.coin("3grape"), s.coin("7honeydew")})
			},
			marketID: 8,
			fee:      s.coinP("6honeydew"),
			expErr:   lowFeeErr("6honeydew", "7honeydew"),
		},
		{
			name: "three fee options: third, ok",
			setup: func() {
				setter(s.getStore(), 8, []sdk.Coin{s.coin("10fig"), s.coin("3grape"), s.coin("7honeydew")})
			},
			marketID: 8,
			fee:      s.coinP("7honeydew"),
			expErr:   "",
		},
	}

	for _, tc := range tests {
		s.Run(tc.name, func() {
			s.clearExchangeState()
			if tc.setup != nil {
				tc.setup()
			}

			var err error
			testFunc := func() {
				err = s.k.ValidateCreateAskFlatFee(s.ctx, tc.marketID, tc.fee)
			}
			s.Require().NotPanics(testFunc, "ValidateCreateAskFlatFee(%d, %s)", tc.marketID, s.coinPString(tc.fee))
			s.assertErrorValue(err, tc.expErr, "ValidateCreateAskFlatFee(%d, %s) error", tc.marketID, s.coinPString(tc.fee))
		})
	}
}

func (s *TestSuite) TestKeeper_ValidateCreateBidFlatFee() {
	setter := keeper.SetCreateBidFlatFees
	name := "bid order creation"
	nilFeeErr := func(opts string) string {
		return fmt.Sprintf("no %s fee provided, must be one of: %s", name, opts)
	}
	noFeeErr := func(fee string, opts string) string {
		return fmt.Sprintf("invalid %s fee %q, must be one of: %s", name, fee, opts)
	}
	lowFeeErr := func(fee string, opts string) string {
		return fmt.Sprintf("insufficient %s fee: %q is less than required amount %q", name, fee, opts)
	}

	tests := []struct {
		name     string
		setup    func()
		marketID uint32
		fee      *sdk.Coin
		expErr   string
	}{
		{
			name:     "no fees in store: nil",
			setup:    nil,
			marketID: 1,
			fee:      nil,
			expErr:   "",
		},
		{
			name:     "no fees in store: not nil",
			setup:    nil,
			marketID: 1,
			fee:      s.coinP("8fig"),
			expErr:   "",
		},
		{
			name: "no fees for market: nil",
			setup: func() {
				store := s.getStore()
				setter(store, 5, []sdk.Coin{s.coin("10fig"), s.coin("3grape")})
				setter(store, 7, []sdk.Coin{s.coin("12fig"), s.coin("2grape")})
			},
			marketID: 6,
			fee:      nil,
			expErr:   "",
		},
		{
			name: "no fees for market: not nil",
			setup: func() {
				store := s.getStore()
				setter(store, 5, []sdk.Coin{s.coin("10fig"), s.coin("3grape")})
				setter(store, 7, []sdk.Coin{s.coin("12fig"), s.coin("2grape")})
			},
			marketID: 6,
			fee:      s.coinP("30fig"),
			expErr:   "",
		},
		{
			name: "one fee option: nil",
			setup: func() {
				store := s.getStore()
				setter(store, 5, []sdk.Coin{s.coin("10fig"), s.coin("3grape")})
				setter(store, 6, []sdk.Coin{s.coin("11fig")})
				setter(store, 7, []sdk.Coin{s.coin("12fig"), s.coin("1grape")})
			},
			marketID: 6,
			fee:      nil,
			expErr:   nilFeeErr("11fig"),
		},
		{
			name: "one fee option: diff denom",
			setup: func() {
				store := s.getStore()
				setter(store, 5, []sdk.Coin{s.coin("10fig"), s.coin("3grape")})
				setter(store, 6, []sdk.Coin{s.coin("11fig")})
				setter(store, 7, []sdk.Coin{s.coin("12fig"), s.coin("1grape")})
			},
			marketID: 6,
			fee:      s.coinP("5grape"),
			expErr:   noFeeErr("5grape", "11fig"),
		},
		{
			name: "one fee option: insufficient",
			setup: func() {
				store := s.getStore()
				setter(store, 5, []sdk.Coin{s.coin("10fig"), s.coin("3grape")})
				setter(store, 6, []sdk.Coin{s.coin("11fig")})
				setter(store, 7, []sdk.Coin{s.coin("12fig"), s.coin("1grape")})
			},
			marketID: 6,
			fee:      s.coinP("10fig"),
			expErr:   lowFeeErr("10fig", "11fig"),
		},
		{
			name: "one fee option: same",
			setup: func() {
				store := s.getStore()
				setter(store, 5, []sdk.Coin{s.coin("10fig"), s.coin("3grape")})
				setter(store, 6, []sdk.Coin{s.coin("11fig")})
				setter(store, 7, []sdk.Coin{s.coin("12fig"), s.coin("1grape")})
			},
			marketID: 6,
			fee:      s.coinP("11fig"),
			expErr:   "",
		},
		{
			name: "one fee option: more",
			setup: func() {
				store := s.getStore()
				setter(store, 5, []sdk.Coin{s.coin("10fig"), s.coin("3grape")})
				setter(store, 6, []sdk.Coin{s.coin("11fig")})
				setter(store, 7, []sdk.Coin{s.coin("12fig"), s.coin("1grape")})
			},
			marketID: 6,
			fee:      s.coinP("12fig"),
			expErr:   "",
		},
		{
			name: "three fee options: nil",
			setup: func() {
				setter(s.getStore(), 8, []sdk.Coin{s.coin("10fig"), s.coin("3grape"), s.coin("7honeydew")})
			},
			marketID: 8,
			fee:      nil,
			expErr:   nilFeeErr("10fig,3grape,7honeydew"),
		},
		{
			name: "three fee options: wrong denom",
			setup: func() {
				setter(s.getStore(), 8, []sdk.Coin{s.coin("10fig"), s.coin("3grape"), s.coin("7honeydew")})
			},
			marketID: 8,
			fee:      s.coinP("80apple"),
			expErr:   noFeeErr("80apple", "10fig,3grape,7honeydew"),
		},
		{
			name: "three fee options: first, low",
			setup: func() {
				setter(s.getStore(), 8, []sdk.Coin{s.coin("10fig"), s.coin("3grape"), s.coin("7honeydew")})
			},
			marketID: 8,
			fee:      s.coinP("9fig"),
			expErr:   lowFeeErr("9fig", "10fig"),
		},
		{
			name: "three fee options: first, ok",
			setup: func() {
				setter(s.getStore(), 8, []sdk.Coin{s.coin("10fig"), s.coin("3grape"), s.coin("7honeydew")})
			},
			marketID: 8,
			fee:      s.coinP("10fig"),
			expErr:   "",
		},
		{
			name: "three fee options: second, low",
			setup: func() {
				setter(s.getStore(), 8, []sdk.Coin{s.coin("10fig"), s.coin("3grape"), s.coin("7honeydew")})
			},
			marketID: 8,
			fee:      s.coinP("2grape"),
			expErr:   lowFeeErr("2grape", "3grape"),
		},
		{
			name: "three fee options: second, ok",
			setup: func() {
				setter(s.getStore(), 8, []sdk.Coin{s.coin("10fig"), s.coin("3grape"), s.coin("7honeydew")})
			},
			marketID: 8,
			fee:      s.coinP("3grape"),
			expErr:   "",
		},
		{
			name: "three fee options: third, low",
			setup: func() {
				setter(s.getStore(), 8, []sdk.Coin{s.coin("10fig"), s.coin("3grape"), s.coin("7honeydew")})
			},
			marketID: 8,
			fee:      s.coinP("6honeydew"),
			expErr:   lowFeeErr("6honeydew", "7honeydew"),
		},
		{
			name: "three fee options: third, ok",
			setup: func() {
				setter(s.getStore(), 8, []sdk.Coin{s.coin("10fig"), s.coin("3grape"), s.coin("7honeydew")})
			},
			marketID: 8,
			fee:      s.coinP("7honeydew"),
			expErr:   "",
		},
	}

	for _, tc := range tests {
		s.Run(tc.name, func() {
			s.clearExchangeState()
			if tc.setup != nil {
				tc.setup()
			}

			var err error
			testFunc := func() {
				err = s.k.ValidateCreateBidFlatFee(s.ctx, tc.marketID, tc.fee)
			}
			s.Require().NotPanics(testFunc, "ValidateCreateBidFlatFee(%d, %s)", tc.marketID, s.coinPString(tc.fee))
			s.assertErrorValue(err, tc.expErr, "ValidateCreateBidFlatFee(%d, %s) error", tc.marketID, s.coinPString(tc.fee))
		})
	}
}

func (s *TestSuite) TestKeeper_ValidateCreateCommitmentFlatFee() {
	setter := keeper.SetCreateCommitmentFlatFees
	name := "commitment creation"
	nilFeeErr := func(opts string) string {
		return fmt.Sprintf("no %s fee provided, must be one of: %s", name, opts)
	}
	noFeeErr := func(fee string, opts string) string {
		return fmt.Sprintf("invalid %s fee %q, must be one of: %s", name, fee, opts)
	}
	lowFeeErr := func(fee string, opts string) string {
		return fmt.Sprintf("insufficient %s fee: %q is less than required amount %q", name, fee, opts)
	}

	tests := []struct {
		name     string
		setup    func()
		marketID uint32
		fee      *sdk.Coin
		expErr   string
	}{
		{
			name:     "no fees in store: nil",
			setup:    nil,
			marketID: 1,
			fee:      nil,
			expErr:   "",
		},
		{
			name:     "no fees in store: not nil",
			setup:    nil,
			marketID: 1,
			fee:      s.coinP("8fig"),
			expErr:   "",
		},
		{
			name: "no fees for market: nil",
			setup: func() {
				store := s.getStore()
				setter(store, 5, []sdk.Coin{s.coin("10fig"), s.coin("3grape")})
				setter(store, 7, []sdk.Coin{s.coin("12fig"), s.coin("2grape")})
			},
			marketID: 6,
			fee:      nil,
			expErr:   "",
		},
		{
			name: "no fees for market: not nil",
			setup: func() {
				store := s.getStore()
				setter(store, 5, []sdk.Coin{s.coin("10fig"), s.coin("3grape")})
				setter(store, 7, []sdk.Coin{s.coin("12fig"), s.coin("2grape")})
			},
			marketID: 6,
			fee:      s.coinP("30fig"),
			expErr:   "",
		},
		{
			name: "one fee option: nil",
			setup: func() {
				store := s.getStore()
				setter(store, 5, []sdk.Coin{s.coin("10fig"), s.coin("3grape")})
				setter(store, 6, []sdk.Coin{s.coin("11fig")})
				setter(store, 7, []sdk.Coin{s.coin("12fig"), s.coin("1grape")})
			},
			marketID: 6,
			fee:      nil,
			expErr:   nilFeeErr("11fig"),
		},
		{
			name: "one fee option: diff denom",
			setup: func() {
				store := s.getStore()
				setter(store, 5, []sdk.Coin{s.coin("10fig"), s.coin("3grape")})
				setter(store, 6, []sdk.Coin{s.coin("11fig")})
				setter(store, 7, []sdk.Coin{s.coin("12fig"), s.coin("1grape")})
			},
			marketID: 6,
			fee:      s.coinP("5grape"),
			expErr:   noFeeErr("5grape", "11fig"),
		},
		{
			name: "one fee option: insufficient",
			setup: func() {
				store := s.getStore()
				setter(store, 5, []sdk.Coin{s.coin("10fig"), s.coin("3grape")})
				setter(store, 6, []sdk.Coin{s.coin("11fig")})
				setter(store, 7, []sdk.Coin{s.coin("12fig"), s.coin("1grape")})
			},
			marketID: 6,
			fee:      s.coinP("10fig"),
			expErr:   lowFeeErr("10fig", "11fig"),
		},
		{
			name: "one fee option: same",
			setup: func() {
				store := s.getStore()
				setter(store, 5, []sdk.Coin{s.coin("10fig"), s.coin("3grape")})
				setter(store, 6, []sdk.Coin{s.coin("11fig")})
				setter(store, 7, []sdk.Coin{s.coin("12fig"), s.coin("1grape")})
			},
			marketID: 6,
			fee:      s.coinP("11fig"),
			expErr:   "",
		},
		{
			name: "one fee option: more",
			setup: func() {
				store := s.getStore()
				setter(store, 5, []sdk.Coin{s.coin("10fig"), s.coin("3grape")})
				setter(store, 6, []sdk.Coin{s.coin("11fig")})
				setter(store, 7, []sdk.Coin{s.coin("12fig"), s.coin("1grape")})
			},
			marketID: 6,
			fee:      s.coinP("12fig"),
			expErr:   "",
		},
		{
			name: "three fee options: nil",
			setup: func() {
				setter(s.getStore(), 8, []sdk.Coin{s.coin("10fig"), s.coin("3grape"), s.coin("7honeydew")})
			},
			marketID: 8,
			fee:      nil,
			expErr:   nilFeeErr("10fig,3grape,7honeydew"),
		},
		{
			name: "three fee options: wrong denom",
			setup: func() {
				setter(s.getStore(), 8, []sdk.Coin{s.coin("10fig"), s.coin("3grape"), s.coin("7honeydew")})
			},
			marketID: 8,
			fee:      s.coinP("80apple"),
			expErr:   noFeeErr("80apple", "10fig,3grape,7honeydew"),
		},
		{
			name: "three fee options: first, low",
			setup: func() {
				setter(s.getStore(), 8, []sdk.Coin{s.coin("10fig"), s.coin("3grape"), s.coin("7honeydew")})
			},
			marketID: 8,
			fee:      s.coinP("9fig"),
			expErr:   lowFeeErr("9fig", "10fig"),
		},
		{
			name: "three fee options: first, ok",
			setup: func() {
				setter(s.getStore(), 8, []sdk.Coin{s.coin("10fig"), s.coin("3grape"), s.coin("7honeydew")})
			},
			marketID: 8,
			fee:      s.coinP("10fig"),
			expErr:   "",
		},
		{
			name: "three fee options: second, low",
			setup: func() {
				setter(s.getStore(), 8, []sdk.Coin{s.coin("10fig"), s.coin("3grape"), s.coin("7honeydew")})
			},
			marketID: 8,
			fee:      s.coinP("2grape"),
			expErr:   lowFeeErr("2grape", "3grape"),
		},
		{
			name: "three fee options: second, ok",
			setup: func() {
				setter(s.getStore(), 8, []sdk.Coin{s.coin("10fig"), s.coin("3grape"), s.coin("7honeydew")})
			},
			marketID: 8,
			fee:      s.coinP("3grape"),
			expErr:   "",
		},
		{
			name: "three fee options: third, low",
			setup: func() {
				setter(s.getStore(), 8, []sdk.Coin{s.coin("10fig"), s.coin("3grape"), s.coin("7honeydew")})
			},
			marketID: 8,
			fee:      s.coinP("6honeydew"),
			expErr:   lowFeeErr("6honeydew", "7honeydew"),
		},
		{
			name: "three fee options: third, ok",
			setup: func() {
				setter(s.getStore(), 8, []sdk.Coin{s.coin("10fig"), s.coin("3grape"), s.coin("7honeydew")})
			},
			marketID: 8,
			fee:      s.coinP("7honeydew"),
			expErr:   "",
		},
	}

	for _, tc := range tests {
		s.Run(tc.name, func() {
			s.clearExchangeState()
			if tc.setup != nil {
				tc.setup()
			}

			var err error
			testFunc := func() {
				err = s.k.ValidateCreateCommitmentFlatFee(s.ctx, tc.marketID, tc.fee)
			}
			s.Require().NotPanics(testFunc, "ValidateCreateCommitmentFlatFee(%d, %s)", tc.marketID, s.coinPString(tc.fee))
			s.assertErrorValue(err, tc.expErr, "ValidateCreateCommitmentFlatFee(%d, %s) error", tc.marketID, s.coinPString(tc.fee))
		})
	}
}

func (s *TestSuite) TestKeeper_ValidateSellerSettlementFlatFee() {
	setter := keeper.SetSellerSettlementFlatFees
	name := "seller settlement flat"
	nilFeeErr := func(opts string) string {
		return fmt.Sprintf("no %s fee provided, must be one of: %s", name, opts)
	}
	noFeeErr := func(fee string, opts string) string {
		return fmt.Sprintf("invalid %s fee %q, must be one of: %s", name, fee, opts)
	}
	lowFeeErr := func(fee string, opts string) string {
		return fmt.Sprintf("insufficient %s fee: %q is less than required amount %q", name, fee, opts)
	}

	tests := []struct {
		name     string
		setup    func()
		marketID uint32
		fee      *sdk.Coin
		expErr   string
	}{
		{
			name:     "no fees in store: nil",
			setup:    nil,
			marketID: 1,
			fee:      nil,
			expErr:   "",
		},
		{
			name:     "no fees in store: not nil",
			setup:    nil,
			marketID: 1,
			fee:      s.coinP("8fig"),
			expErr:   "",
		},
		{
			name: "no fees for market: nil",
			setup: func() {
				store := s.getStore()
				setter(store, 5, []sdk.Coin{s.coin("10fig"), s.coin("3grape")})
				setter(store, 7, []sdk.Coin{s.coin("12fig"), s.coin("2grape")})
			},
			marketID: 6,
			fee:      nil,
			expErr:   "",
		},
		{
			name: "no fees for market: not nil",
			setup: func() {
				store := s.getStore()
				setter(store, 5, []sdk.Coin{s.coin("10fig"), s.coin("3grape")})
				setter(store, 7, []sdk.Coin{s.coin("12fig"), s.coin("2grape")})
			},
			marketID: 6,
			fee:      s.coinP("30fig"),
			expErr:   "",
		},
		{
			name: "one fee option: nil",
			setup: func() {
				store := s.getStore()
				setter(store, 5, []sdk.Coin{s.coin("10fig"), s.coin("3grape")})
				setter(store, 6, []sdk.Coin{s.coin("11fig")})
				setter(store, 7, []sdk.Coin{s.coin("12fig"), s.coin("1grape")})
			},
			marketID: 6,
			fee:      nil,
			expErr:   nilFeeErr("11fig"),
		},
		{
			name: "one fee option: diff denom",
			setup: func() {
				store := s.getStore()
				setter(store, 5, []sdk.Coin{s.coin("10fig"), s.coin("3grape")})
				setter(store, 6, []sdk.Coin{s.coin("11fig")})
				setter(store, 7, []sdk.Coin{s.coin("12fig"), s.coin("1grape")})
			},
			marketID: 6,
			fee:      s.coinP("5grape"),
			expErr:   noFeeErr("5grape", "11fig"),
		},
		{
			name: "one fee option: insufficient",
			setup: func() {
				store := s.getStore()
				setter(store, 5, []sdk.Coin{s.coin("10fig"), s.coin("3grape")})
				setter(store, 6, []sdk.Coin{s.coin("11fig")})
				setter(store, 7, []sdk.Coin{s.coin("12fig"), s.coin("1grape")})
			},
			marketID: 6,
			fee:      s.coinP("10fig"),
			expErr:   lowFeeErr("10fig", "11fig"),
		},
		{
			name: "one fee option: same",
			setup: func() {
				store := s.getStore()
				setter(store, 5, []sdk.Coin{s.coin("10fig"), s.coin("3grape")})
				setter(store, 6, []sdk.Coin{s.coin("11fig")})
				setter(store, 7, []sdk.Coin{s.coin("12fig"), s.coin("1grape")})
			},
			marketID: 6,
			fee:      s.coinP("11fig"),
			expErr:   "",
		},
		{
			name: "one fee option: more",
			setup: func() {
				store := s.getStore()
				setter(store, 5, []sdk.Coin{s.coin("10fig"), s.coin("3grape")})
				setter(store, 6, []sdk.Coin{s.coin("11fig")})
				setter(store, 7, []sdk.Coin{s.coin("12fig"), s.coin("1grape")})
			},
			marketID: 6,
			fee:      s.coinP("12fig"),
			expErr:   "",
		},
		{
			name: "three fee options: nil",
			setup: func() {
				setter(s.getStore(), 8, []sdk.Coin{s.coin("10fig"), s.coin("3grape"), s.coin("7honeydew")})
			},
			marketID: 8,
			fee:      nil,
			expErr:   nilFeeErr("10fig,3grape,7honeydew"),
		},
		{
			name: "three fee options: wrong denom",
			setup: func() {
				setter(s.getStore(), 8, []sdk.Coin{s.coin("10fig"), s.coin("3grape"), s.coin("7honeydew")})
			},
			marketID: 8,
			fee:      s.coinP("80apple"),
			expErr:   noFeeErr("80apple", "10fig,3grape,7honeydew"),
		},
		{
			name: "three fee options: first, low",
			setup: func() {
				setter(s.getStore(), 8, []sdk.Coin{s.coin("10fig"), s.coin("3grape"), s.coin("7honeydew")})
			},
			marketID: 8,
			fee:      s.coinP("9fig"),
			expErr:   lowFeeErr("9fig", "10fig"),
		},
		{
			name: "three fee options: first, ok",
			setup: func() {
				setter(s.getStore(), 8, []sdk.Coin{s.coin("10fig"), s.coin("3grape"), s.coin("7honeydew")})
			},
			marketID: 8,
			fee:      s.coinP("10fig"),
			expErr:   "",
		},
		{
			name: "three fee options: second, low",
			setup: func() {
				setter(s.getStore(), 8, []sdk.Coin{s.coin("10fig"), s.coin("3grape"), s.coin("7honeydew")})
			},
			marketID: 8,
			fee:      s.coinP("2grape"),
			expErr:   lowFeeErr("2grape", "3grape"),
		},
		{
			name: "three fee options: second, ok",
			setup: func() {
				setter(s.getStore(), 8, []sdk.Coin{s.coin("10fig"), s.coin("3grape"), s.coin("7honeydew")})
			},
			marketID: 8,
			fee:      s.coinP("3grape"),
			expErr:   "",
		},
		{
			name: "three fee options: third, low",
			setup: func() {
				setter(s.getStore(), 8, []sdk.Coin{s.coin("10fig"), s.coin("3grape"), s.coin("7honeydew")})
			},
			marketID: 8,
			fee:      s.coinP("6honeydew"),
			expErr:   lowFeeErr("6honeydew", "7honeydew"),
		},
		{
			name: "three fee options: third, ok",
			setup: func() {
				setter(s.getStore(), 8, []sdk.Coin{s.coin("10fig"), s.coin("3grape"), s.coin("7honeydew")})
			},
			marketID: 8,
			fee:      s.coinP("7honeydew"),
			expErr:   "",
		},
	}

	for _, tc := range tests {
		s.Run(tc.name, func() {
			s.clearExchangeState()
			if tc.setup != nil {
				tc.setup()
			}

			var err error
			testFunc := func() {
				err = s.k.ValidateSellerSettlementFlatFee(s.ctx, tc.marketID, tc.fee)
			}
			s.Require().NotPanics(testFunc, "ValidateSellerSettlementFlatFee(%d, %s)", tc.marketID, s.coinPString(tc.fee))
			s.assertErrorValue(err, tc.expErr, "ValidateSellerSettlementFlatFee(%d, %s) error", tc.marketID, s.coinPString(tc.fee))
		})
	}
}

func (s *TestSuite) TestKeeper_ValidateAskPrice() {
	tests := []struct {
		name              string
		setup             func()
		marketID          uint32
		price             sdk.Coin
		settlementFlatFee *sdk.Coin
		expErr            string
	}{
		{
			name:              "no ratios in store",
			setup:             nil,
			marketID:          1,
			price:             s.coin("1plum"),
			settlementFlatFee: nil,
			expErr:            "",
		},
		{
			name: "no ratios in market: no flat",
			setup: func() {
				store := s.getStore()
				keeper.SetSellerSettlementRatios(store, 1, []exchange.FeeRatio{s.ratio("10plum:1plum")})
				keeper.SetSellerSettlementRatios(store, 3, []exchange.FeeRatio{s.ratio("11plum:1plum")})
			},
			marketID:          2,
			price:             s.coin("1plum"),
			settlementFlatFee: nil,
			expErr:            "",
		},
		{
			name: "no ratios in market: price less than flat",
			setup: func() {
				store := s.getStore()
				keeper.SetSellerSettlementRatios(store, 1, []exchange.FeeRatio{s.ratio("10plum:1plum")})
				keeper.SetSellerSettlementRatios(store, 3, []exchange.FeeRatio{s.ratio("11plum:1plum")})
			},
			marketID:          2,
			price:             s.coin("1plum"),
			settlementFlatFee: s.coinP("2plum"),
			expErr:            "price 1plum is not more than seller settlement flat fee 2plum",
		},
		{
			name: "no ratios in market: price equals flat",
			setup: func() {
				store := s.getStore()
				keeper.SetSellerSettlementRatios(store, 1, []exchange.FeeRatio{s.ratio("10plum:1plum")})
				keeper.SetSellerSettlementRatios(store, 3, []exchange.FeeRatio{s.ratio("11plum:1plum")})
			},
			marketID:          2,
			price:             s.coin("2plum"),
			settlementFlatFee: s.coinP("2plum"),
			expErr:            "price 2plum is not more than seller settlement flat fee 2plum",
		},
		{
			name: "no ratios in market: price more than flat",
			setup: func() {
				store := s.getStore()
				keeper.SetSellerSettlementRatios(store, 1, []exchange.FeeRatio{s.ratio("10plum:1plum")})
				keeper.SetSellerSettlementRatios(store, 3, []exchange.FeeRatio{s.ratio("11plum:1plum")})
			},
			marketID:          2,
			price:             s.coin("3plum"),
			settlementFlatFee: s.coinP("2plum"),
			expErr:            "",
		},
		{
			name: "no ratios in market: fee diff denom with larger amount",
			setup: func() {
				store := s.getStore()
				keeper.SetSellerSettlementRatios(store, 1, []exchange.FeeRatio{s.ratio("10plum:1plum")})
				keeper.SetSellerSettlementRatios(store, 3, []exchange.FeeRatio{s.ratio("11plum:1plum")})
			},
			marketID:          2,
			price:             s.coin("2plum"),
			settlementFlatFee: s.coinP("3fig"),
			expErr:            "",
		},
		{
			name: "one ratio: wrong denom",
			setup: func() {
				store := s.getStore()
				keeper.SetSellerSettlementRatios(store, 1, []exchange.FeeRatio{s.ratio("10plum:1plum")})
				keeper.SetSellerSettlementRatios(store, 2, []exchange.FeeRatio{s.ratio("12plum:1plum")})
				keeper.SetSellerSettlementRatios(store, 3, []exchange.FeeRatio{s.ratio("15plum:1plum")})
			},
			marketID:          2,
			price:             s.coin("500peach"),
			settlementFlatFee: nil,
			expErr:            "no seller settlement fee ratio found for denom \"peach\"",
		},
		{
			name: "one ratio: no flat: price less than ratio",
			setup: func() {
				store := s.getStore()
				keeper.SetSellerSettlementRatios(store, 1, []exchange.FeeRatio{s.ratio("10plum:1plum")})
				keeper.SetSellerSettlementRatios(store, 2, []exchange.FeeRatio{s.ratio("12plum:13plum")})
				keeper.SetSellerSettlementRatios(store, 3, []exchange.FeeRatio{s.ratio("15plum:1plum")})
			},
			marketID:          2,
			price:             s.coin("12plum"),
			settlementFlatFee: nil,
			expErr:            "price 12plum is not more than seller settlement ratio fee 13plum",
		},
		{
			name: "one ratio: no flat: price equals ratio",
			setup: func() {
				store := s.getStore()
				keeper.SetSellerSettlementRatios(store, 1, []exchange.FeeRatio{s.ratio("10plum:1plum")})
				keeper.SetSellerSettlementRatios(store, 2, []exchange.FeeRatio{s.ratio("12plum:11plum")})
				keeper.SetSellerSettlementRatios(store, 3, []exchange.FeeRatio{s.ratio("15plum:1plum")})
			},
			marketID:          2,
			price:             s.coin("11plum"),
			settlementFlatFee: nil,
			expErr:            "price 11plum is not more than seller settlement ratio fee 11plum",
		},
		{
			name: "one ratio: no flat: price more than ratio",
			setup: func() {
				store := s.getStore()
				keeper.SetSellerSettlementRatios(store, 1, []exchange.FeeRatio{s.ratio("10plum:1plum")})
				keeper.SetSellerSettlementRatios(store, 2, []exchange.FeeRatio{s.ratio("12plum:11plum")})
				keeper.SetSellerSettlementRatios(store, 3, []exchange.FeeRatio{s.ratio("15plum:1plum")})
			},
			marketID:          2,
			price:             s.coin("13plum"),
			settlementFlatFee: nil,
			expErr:            "",
		},
		{
			name: "one ratio: diff flat: price less than ratio",
			setup: func() {
				store := s.getStore()
				keeper.SetSellerSettlementRatios(store, 1, []exchange.FeeRatio{s.ratio("10plum:1plum")})
				keeper.SetSellerSettlementRatios(store, 2, []exchange.FeeRatio{s.ratio("12plum:13plum")})
				keeper.SetSellerSettlementRatios(store, 3, []exchange.FeeRatio{s.ratio("15plum:1plum")})
			},
			marketID:          2,
			price:             s.coin("12plum"),
			settlementFlatFee: s.coinP("20peach"),
			expErr:            "price 12plum is not more than seller settlement ratio fee 13plum",
		},
		{
			name: "one ratio: diff flat: price equals ratio",
			setup: func() {
				store := s.getStore()
				keeper.SetSellerSettlementRatios(store, 1, []exchange.FeeRatio{s.ratio("10plum:1plum")})
				keeper.SetSellerSettlementRatios(store, 2, []exchange.FeeRatio{s.ratio("12plum:11plum")})
				keeper.SetSellerSettlementRatios(store, 3, []exchange.FeeRatio{s.ratio("15plum:1plum")})
			},
			marketID:          2,
			price:             s.coin("11plum"),
			settlementFlatFee: s.coinP("20peach"),
			expErr:            "price 11plum is not more than seller settlement ratio fee 11plum",
		},
		{
			name: "one ratio: diff flat: price more than ratio",
			setup: func() {
				store := s.getStore()
				keeper.SetSellerSettlementRatios(store, 1, []exchange.FeeRatio{s.ratio("10plum:1plum")})
				keeper.SetSellerSettlementRatios(store, 2, []exchange.FeeRatio{s.ratio("12plum:11plum")})
				keeper.SetSellerSettlementRatios(store, 3, []exchange.FeeRatio{s.ratio("15plum:1plum")})
			},
			marketID:          2,
			price:             s.coin("12plum"),
			settlementFlatFee: s.coinP("20peach"),
			expErr:            "",
		},
		{
			name: "one ratio: price more than flat, more than ratio, less than total",
			setup: func() {
				store := s.getStore()
				keeper.SetSellerSettlementRatios(store, 1, []exchange.FeeRatio{s.ratio("10plum:1plum")})
				keeper.SetSellerSettlementRatios(store, 2, []exchange.FeeRatio{s.ratio("12plum:11plum")})
				keeper.SetSellerSettlementRatios(store, 3, []exchange.FeeRatio{s.ratio("15plum:1plum")})
			},
			marketID:          2,
			price:             s.coin("12plum"),
			settlementFlatFee: s.coinP("2plum"),
			expErr:            "price 12plum is not more than total required seller settlement fee 13plum = 2plum flat + 11plum ratio",
		},
		{
			name: "one ratio: price equals total",
			setup: func() {
				store := s.getStore()
				keeper.SetSellerSettlementRatios(store, 1, []exchange.FeeRatio{s.ratio("10plum:1plum")})
				keeper.SetSellerSettlementRatios(store, 2, []exchange.FeeRatio{s.ratio("12plum:7plum")})
				keeper.SetSellerSettlementRatios(store, 3, []exchange.FeeRatio{s.ratio("15plum:1plum")})
			},
			marketID:          2,
			price:             s.coin("12plum"),
			settlementFlatFee: s.coinP("5plum"),
			expErr:            "price 12plum is not more than total required seller settlement fee 12plum = 5plum flat + 7plum ratio",
		},
		{
			name: "one ratio: price more than total",
			setup: func() {
				store := s.getStore()
				keeper.SetSellerSettlementRatios(store, 1, []exchange.FeeRatio{s.ratio("10plum:1plum")})
				keeper.SetSellerSettlementRatios(store, 2, []exchange.FeeRatio{s.ratio("12plum:7plum")})
				keeper.SetSellerSettlementRatios(store, 3, []exchange.FeeRatio{s.ratio("15plum:1plum")})
			},
			marketID:          2,
			price:             s.coin("12plum"),
			settlementFlatFee: s.coinP("4plum"),
			expErr:            "",
		},
		{
			name: "ratio cannot be evenly applied to price, but is enough",
			setup: func() {
				store := s.getStore()
				keeper.SetSellerSettlementRatios(store, 1, []exchange.FeeRatio{s.ratio("10plum:1plum")})
				keeper.SetSellerSettlementRatios(store, 2, []exchange.FeeRatio{s.ratio("12plum:7plum")})
				keeper.SetSellerSettlementRatios(store, 3, []exchange.FeeRatio{s.ratio("15plum:1plum")})
			},
			marketID:          2,
			price:             s.coin("123plum"),
			settlementFlatFee: nil,
			expErr:            "",
		},
		{
			name: "error applying ratio",
			setup: func() {
				keeper.SetSellerSettlementRatios(s.getStore(), 1, []exchange.FeeRatio{s.ratio("0plum:1plum")})
			},
			marketID:          1,
			price:             s.coin("100plum"),
			settlementFlatFee: nil,
			expErr:            "cannot apply ratio 0plum:1plum to price 100plum: division by zero",
		},
		{
			name: "three ratios: wrong denom",
			setup: func() {
				keeper.SetSellerSettlementRatios(s.getStore(), 1, []exchange.FeeRatio{
					s.ratio("100peach:1peach"),
					s.ratio("200pear:3pear"),
					s.ratio("300plum:7plum"),
				})
			},
			marketID:          1,
			price:             s.coin("5000prune"),
			settlementFlatFee: nil,
			expErr:            "no seller settlement fee ratio found for denom \"prune\"",
		},
		{
			name: "three ratios: price less than total",
			setup: func() {
				keeper.SetSellerSettlementRatios(s.getStore(), 1, []exchange.FeeRatio{
					s.ratio("5000peach:1peach"),
					s.ratio("200pear:199pear"),
					s.ratio("5000plum:7plum"),
				})
			},
			marketID:          1,
			price:             s.coin("20pear"),
			settlementFlatFee: s.coinP("1pear"),
			expErr:            "price 20pear is not more than total required seller settlement fee 21pear = 1pear flat + 20pear ratio",
		},
		{
			name: "three ratios: price more",
			setup: func() {
				keeper.SetSellerSettlementRatios(s.getStore(), 1, []exchange.FeeRatio{
					s.ratio("100peach:1peach"),
					s.ratio("200pear:3pear"),
					s.ratio("300plum:7plum"),
				})
			},
			marketID:          1,
			price:             s.coin("5000pear"),
			settlementFlatFee: nil,
			expErr:            "",
		},
	}

	for _, tc := range tests {
		s.Run(tc.name, func() {
			s.clearExchangeState()
			if tc.setup != nil {
				tc.setup()
			}

			var err error
			testFunc := func() {
				err = s.k.ValidateAskPrice(s.ctx, tc.marketID, tc.price, tc.settlementFlatFee)
			}
			s.Require().NotPanics(testFunc, "ValidateAskPrice(%d, %q, %s)",
				tc.marketID, tc.price, s.coinPString(tc.settlementFlatFee))
			s.assertErrorValue(err, tc.expErr, "ValidateAskPrice(%d, %q, %s)",
				tc.marketID, tc.price, s.coinPString(tc.settlementFlatFee))
		})
	}
}

func (s *TestSuite) TestKeeper_ValidateBuyerSettlementFee() {
	noFeeErr := "insufficient buyer settlement fee: no fee provided"
	flatErr := func(opts string) string {
		return "required flat fee not satisfied, valid options: " + opts
	}
	ratioErr := func(opts string) string {
		return "required ratio fee not satisfied, valid ratios: " + opts
	}
	insufficientErr := func(fee string) string {
		return "insufficient buyer settlement fee " + fee
	}

	tests := []struct {
		name     string
		setup    func()
		marketID uint32
		price    sdk.Coin
		fee      sdk.Coins
		expErr   string
	}{
		{
			name:     "empty state: no fee",
			setup:    nil,
			marketID: 8,
			price:    s.coin("50peach"),
			fee:      nil,
			expErr:   "",
		},
		{
			name:     "empty state: with fee",
			setup:    nil,
			marketID: 8,
			price:    s.coin("100peach"),
			fee:      s.coins("120peach"), // This is okay because it's added to the price.
			expErr:   "",
		},
		{
			name: "no flat no ratio: no fee",
			setup: func() {
				store := s.getStore()
				keeper.SetBuyerSettlementFlatFees(store, 1, s.coins("10peach,12plum"))
				keeper.SetBuyerSettlementRatios(store, 1, []exchange.FeeRatio{s.ratio("100peach:3fig")})
				keeper.SetBuyerSettlementFlatFees(store, 3, s.coins("14peach,8plum"))
				keeper.SetBuyerSettlementRatios(store, 3, []exchange.FeeRatio{s.ratio("100peach:1grape")})
			},
			marketID: 2,
			price:    s.coin("5000peach"),
			fee:      nil,
			expErr:   "",
		},
		{
			name: "no flat no ratio: with fee",
			setup: func() {
				store := s.getStore()
				keeper.SetBuyerSettlementFlatFees(store, 1, s.coins("10peach,12plum"))
				keeper.SetBuyerSettlementRatios(store, 1, []exchange.FeeRatio{s.ratio("100peach:3fig")})
				keeper.SetBuyerSettlementFlatFees(store, 3, s.coins("14peach,8plum"))
				keeper.SetBuyerSettlementRatios(store, 3, []exchange.FeeRatio{s.ratio("100peach:1grape")})
			},
			marketID: 2,
			price:    s.coin("5000peach"),
			fee:      s.coins("5001peach"), // This is okay because it's added to the price.
			expErr:   "",
		},
		{
			name: "only flat: no fee",
			setup: func() {
				keeper.SetBuyerSettlementFlatFees(s.getStore(), 2, s.coins("11peach,9plum"))
			},
			marketID: 2,
			price:    s.coin("54pear"),
			fee:      nil,
			expErr: s.joinErrs(
				flatErr("11peach,9plum"),
				noFeeErr,
			),
		},
		{
			name: "only flat: wrong denom",
			setup: func() {
				keeper.SetBuyerSettlementFlatFees(s.getStore(), 2, s.coins("11peach,9plum"))
			},
			marketID: 2,
			price:    s.coin("54pear"),
			fee:      s.coins("3pear"),
			expErr: s.joinErrs(
				"no flat fee options available for denom pear",
				flatErr("11peach,9plum"),
				insufficientErr("3pear"),
			),
		},
		{
			name: "only flat: less than req",
			setup: func() {
				keeper.SetBuyerSettlementFlatFees(s.getStore(), 2, s.coins("11peach,9plum"))
			},
			marketID: 2,
			price:    s.coin("54pear"),
			fee:      s.coins("10peach"),
			expErr: s.joinErrs(
				"10peach is less than required flat fee 11peach",
				flatErr("11peach,9plum"),
				insufficientErr("10peach"),
			),
		},
		{
			name: "only flat: equals req",
			setup: func() {
				keeper.SetBuyerSettlementFlatFees(s.getStore(), 2, s.coins("11peach,9plum"))
			},
			marketID: 2,
			price:    s.coin("54pear"),
			fee:      s.coins("11peach"),
			expErr:   "",
		},
		{
			name: "only flat: more than req",
			setup: func() {
				keeper.SetBuyerSettlementFlatFees(s.getStore(), 2, s.coins("11peach,9plum"))
			},
			marketID: 2,
			price:    s.coin("54pear"),
			fee:      s.coins("10peach,10plum"),
			expErr:   "",
		},
		{
			name: "only ratio: nofee",
			setup: func() {
				keeper.SetBuyerSettlementRatios(s.getStore(), 2, []exchange.FeeRatio{
					s.ratio("100peach:3fig"), s.ratio("100peach:1grape"),
				})
			},
			marketID: 2,
			price:    s.coin("54pear"),
			fee:      nil,
			expErr: s.joinErrs(
				ratioErr("100peach:3fig,100peach:1grape"),
				noFeeErr,
			),
		},
		{
			name: "only ratio: wrong price denom",
			setup: func() {
				keeper.SetBuyerSettlementRatios(s.getStore(), 2, []exchange.FeeRatio{
					s.ratio("100peach:3fig"), s.ratio("100peach:1grape"),
				})
			},
			marketID: 2,
			price:    s.coin("500pear"),
			fee:      s.coins("5grape"),
			expErr: s.joinErrs(
				"no ratio from price denom pear to fee denom grape",
				ratioErr("100peach:3fig,100peach:1grape"),
				insufficientErr("5grape"),
			),
		},
		{
			name: "only ratio: wrong fee denom",
			setup: func() {
				keeper.SetBuyerSettlementRatios(s.getStore(), 2, []exchange.FeeRatio{
					s.ratio("100peach:3fig"), s.ratio("100peach:1grape"),
				})
			},
			marketID: 2,
			price:    s.coin("500peach"),
			fee:      s.coins("20honeydew"),
			expErr: s.joinErrs(
				"no ratio from price denom peach to fee denom honeydew",
				ratioErr("100peach:3fig,100peach:1grape"),
				insufficientErr("20honeydew"),
			),
		},
		{
			name: "only ratio: less than req",
			setup: func() {
				keeper.SetBuyerSettlementRatios(s.getStore(), 2, []exchange.FeeRatio{
					s.ratio("100peach:3fig"), s.ratio("100peach:1grape"),
				})
			},
			marketID: 2,
			price:    s.coin("500peach"),
			fee:      s.coins("14fig,4grape"),
			expErr: s.joinErrs(
				"14fig is less than required ratio fee 15fig (based on price 500peach and ratio 100peach:3fig)",
				"4grape is less than required ratio fee 5grape (based on price 500peach and ratio 100peach:1grape)",
				ratioErr("100peach:3fig,100peach:1grape"),
				insufficientErr("14fig,4grape"),
			),
		},
		{
			name: "only ratio: equals req",
			setup: func() {
				keeper.SetBuyerSettlementRatios(s.getStore(), 2, []exchange.FeeRatio{
					s.ratio("100peach:3fig"), s.ratio("100peach:1grape"),
				})
			},
			marketID: 2,
			price:    s.coin("500peach"),
			fee:      s.coins("5grape"),
			expErr:   "",
		},
		{
			name: "only ratio: more than req",
			setup: func() {
				keeper.SetBuyerSettlementRatios(s.getStore(), 2, []exchange.FeeRatio{
					s.ratio("100peach:3fig"), s.ratio("100peach:1grape"),
				})
			},
			marketID: 2,
			price:    s.coin("500peach"),
			fee:      s.coins("16fig"),
			expErr:   "",
		},
		{
			name: "both: no fee",
			setup: func() {
				keeper.SetBuyerSettlementFlatFees(s.getStore(), 2, s.coins("10fig,2honeydew"))
				keeper.SetBuyerSettlementRatios(s.getStore(), 2, []exchange.FeeRatio{
					s.ratio("100peach:3fig"), s.ratio("100peach:1grape"),
				})
			},
			marketID: 2,
			price:    s.coin("500peach"),
			fee:      nil,
			expErr: s.joinErrs(
				flatErr("10fig,2honeydew"),
				ratioErr("100peach:3fig,100peach:1grape"),
				noFeeErr,
			),
		},
		{
			name: "both: no flat denom",
			setup: func() {
				keeper.SetBuyerSettlementFlatFees(s.getStore(), 2, s.coins("10fig,2honeydew"))
				keeper.SetBuyerSettlementRatios(s.getStore(), 2, []exchange.FeeRatio{
					s.ratio("100peach:3fig"), s.ratio("100peach:1grape"),
				})
			},
			marketID: 2,
			price:    s.coin("500peach"),
			fee:      s.coins("5grape"),
			expErr: s.joinErrs(
				"no flat fee options available for denom grape",
				flatErr("10fig,2honeydew"),
				insufficientErr("5grape"),
			),
		},
		{
			name: "both: no ratio denom",
			setup: func() {
				keeper.SetBuyerSettlementFlatFees(s.getStore(), 2, s.coins("10fig,2honeydew"))
				keeper.SetBuyerSettlementRatios(s.getStore(), 2, []exchange.FeeRatio{
					s.ratio("100peach:3fig"), s.ratio("100peach:1grape"),
				})
			},
			marketID: 2,
			price:    s.coin("500peach"),
			fee:      s.coins("2honeydew"),
			expErr: s.joinErrs(
				"no ratio from price denom peach to fee denom honeydew",
				ratioErr("100peach:3fig,100peach:1grape"),
				insufficientErr("2honeydew"),
			),
		},
		{
			name: "both: neither flat nor ratio denom",
			setup: func() {
				keeper.SetBuyerSettlementFlatFees(s.getStore(), 2, s.coins("10fig,2honeydew"))
				keeper.SetBuyerSettlementRatios(s.getStore(), 2, []exchange.FeeRatio{
					s.ratio("100peach:3fig"), s.ratio("100peach:1grape"),
				})
			},
			marketID: 2,
			price:    s.coin("500peach"),
			fee:      s.coins("33apple,44banana"),
			expErr: s.joinErrs(
				"no flat fee options available for denom apple",
				"no flat fee options available for denom banana",
				flatErr("10fig,2honeydew"),
				"no ratio from price denom peach to fee denom apple",
				"no ratio from price denom peach to fee denom banana",
				ratioErr("100peach:3fig,100peach:1grape"),
				insufficientErr("33apple,44banana"),
			),
		},
		{
			name: "both: one denom: less than either",
			setup: func() {
				keeper.SetBuyerSettlementFlatFees(s.getStore(), 2, s.coins("10fig,2honeydew"))
				keeper.SetBuyerSettlementRatios(s.getStore(), 2, []exchange.FeeRatio{
					s.ratio("100peach:3fig"), s.ratio("100peach:1grape"),
				})
			},
			marketID: 2,
			price:    s.coin("500peach"),
			fee:      s.coins("9fig"),
			expErr: s.joinErrs(
				"9fig is less than required flat fee 10fig",
				flatErr("10fig,2honeydew"),
				"9fig is less than required ratio fee 15fig (based on price 500peach and ratio 100peach:3fig)",
				ratioErr("100peach:3fig,100peach:1grape"),
				insufficientErr("9fig"),
			),
		},
		{
			name: "both: one denom: less than ratio, more than flat",
			setup: func() {
				keeper.SetBuyerSettlementFlatFees(s.getStore(), 2, s.coins("10fig,2honeydew"))
				keeper.SetBuyerSettlementRatios(s.getStore(), 2, []exchange.FeeRatio{
					s.ratio("100peach:3fig"), s.ratio("100peach:1grape"),
				})
			},
			marketID: 2,
			price:    s.coin("500peach"),
			fee:      s.coins("14fig"),
			expErr: s.joinErrs(
				"14fig is less than required ratio fee 15fig (based on price 500peach and ratio 100peach:3fig)",
				ratioErr("100peach:3fig,100peach:1grape"),
				insufficientErr("14fig"),
			),
		},
		{
			name: "both: one denom: less than flat, more than ratio",
			setup: func() {
				keeper.SetBuyerSettlementFlatFees(s.getStore(), 2, s.coins("10fig,2honeydew"))
				keeper.SetBuyerSettlementRatios(s.getStore(), 2, []exchange.FeeRatio{
					s.ratio("100peach:3fig"), s.ratio("100peach:1grape"),
				})
			},
			marketID: 2,
			price:    s.coin("300peach"),
			fee:      s.coins("9fig"),
			expErr: s.joinErrs(
				"9fig is less than required flat fee 10fig",
				flatErr("10fig,2honeydew"),
				insufficientErr("9fig"),
			),
		},
		{
			name: "both: one denom: more than either, less than total req",
			setup: func() {
				keeper.SetBuyerSettlementFlatFees(s.getStore(), 2, s.coins("10fig,2honeydew"))
				keeper.SetBuyerSettlementRatios(s.getStore(), 2, []exchange.FeeRatio{
					s.ratio("100peach:3fig"), s.ratio("100peach:1grape"),
				})
			},
			marketID: 2,
			price:    s.coin("500peach"),
			fee:      s.coins("24fig"),
			expErr: s.joinErrs(
				"24fig is less than combined fee 25fig = 10fig (flat) + 15fig (ratio based on price 500peach)",
				insufficientErr("24fig"),
			),
		},
		{
			name: "both: one denom: fee equals total req",
			setup: func() {
				keeper.SetBuyerSettlementFlatFees(s.getStore(), 2, s.coins("10fig,2honeydew"))
				keeper.SetBuyerSettlementRatios(s.getStore(), 2, []exchange.FeeRatio{
					s.ratio("100peach:3fig"), s.ratio("100peach:1grape"),
				})
			},
			marketID: 2,
			price:    s.coin("500peach"),
			fee:      s.coins("25fig"),
			expErr:   "",
		},
		{
			name: "both: one denom: fee more than total req",
			setup: func() {
				keeper.SetBuyerSettlementFlatFees(s.getStore(), 2, s.coins("10fig,2honeydew"))
				keeper.SetBuyerSettlementRatios(s.getStore(), 2, []exchange.FeeRatio{
					s.ratio("100peach:3fig"), s.ratio("100peach:1grape"),
				})
			},
			marketID: 2,
			price:    s.coin("500peach"),
			fee:      s.coins("26fig"),
			expErr:   "",
		},
		{
			name: "both: diff denoms: all less than req",
			setup: func() {
				keeper.SetBuyerSettlementFlatFees(s.getStore(), 2, s.coins("10fig,6grape"))
				keeper.SetBuyerSettlementRatios(s.getStore(), 2, []exchange.FeeRatio{
					s.ratio("100peach:3fig"), s.ratio("100peach:1grape"),
				})
			},
			marketID: 2,
			price:    s.coin("500peach"),
			fee:      s.coins("9fig,4grape,80honeydew"),
			expErr: s.joinErrs(
				"9fig is less than required flat fee 10fig",
				"4grape is less than required flat fee 6grape",
				"no flat fee options available for denom honeydew",
				flatErr("10fig,6grape"),
				"9fig is less than required ratio fee 15fig (based on price 500peach and ratio 100peach:3fig)",
				"4grape is less than required ratio fee 5grape (based on price 500peach and ratio 100peach:1grape)",
				"no ratio from price denom peach to fee denom honeydew",
				ratioErr("100peach:3fig,100peach:1grape"),
				insufficientErr("9fig,4grape,80honeydew"),
			),
		},
		{
			name: "both: diff denoms: flat okay, ratio not",
			setup: func() {
				keeper.SetBuyerSettlementFlatFees(s.getStore(), 2, s.coins("10fig,4grape"))
				keeper.SetBuyerSettlementRatios(s.getStore(), 2, []exchange.FeeRatio{
					s.ratio("100peach:3fig"), s.ratio("100peach:1grape"),
				})
			},
			marketID: 2,
			price:    s.coin("500peach"),
			fee:      s.coins("10fig,4grape,80honeydew"),
			expErr: s.joinErrs(
				"10fig is less than required ratio fee 15fig (based on price 500peach and ratio 100peach:3fig)",
				"4grape is less than required ratio fee 5grape (based on price 500peach and ratio 100peach:1grape)",
				"no ratio from price denom peach to fee denom honeydew",
				ratioErr("100peach:3fig,100peach:1grape"),
				insufficientErr("10fig,4grape,80honeydew"),
			),
		},
		{
			name: "both: diff denoms: ratio okay, flat not",
			setup: func() {
				keeper.SetBuyerSettlementFlatFees(s.getStore(), 2, s.coins("16fig,6grape"))
				keeper.SetBuyerSettlementRatios(s.getStore(), 2, []exchange.FeeRatio{
					s.ratio("100peach:3fig"), s.ratio("100peach:1grape"),
				})
			},
			marketID: 2,
			price:    s.coin("500peach"),
			fee:      s.coins("15fig,5grape,80honeydew"),
			expErr: s.joinErrs(
				"15fig is less than required flat fee 16fig",
				"5grape is less than required flat fee 6grape",
				"no flat fee options available for denom honeydew",
				flatErr("16fig,6grape"),
				insufficientErr("15fig,5grape,80honeydew"),
			),
		},
		{
			name: "both: diff denoms: either enough for one fee type, flat first",
			setup: func() {
				keeper.SetBuyerSettlementFlatFees(s.getStore(), 2, s.coins("14fig,6grape"))
				keeper.SetBuyerSettlementRatios(s.getStore(), 2, []exchange.FeeRatio{
					s.ratio("100peach:3fig"), s.ratio("100peach:1grape"),
				})
			},
			marketID: 2,
			price:    s.coin("500peach"),
			fee:      s.coins("14fig,5grape"),
			expErr:   "",
		},
		{
			name: "both: diff denoms: either enough for one fee type, ratio first",
			setup: func() {
				keeper.SetBuyerSettlementFlatFees(s.getStore(), 2, s.coins("16fig,4grape"))
				keeper.SetBuyerSettlementRatios(s.getStore(), 2, []exchange.FeeRatio{
					s.ratio("100peach:3fig"), s.ratio("100peach:1grape"),
				})
			},
			marketID: 2,
			price:    s.coin("500peach"),
			fee:      s.coins("15fig,4grape"),
			expErr:   "",
		},
		{
			name: "both: two denoms: first is more than either, less than total, second less than either",
			setup: func() {
				keeper.SetBuyerSettlementFlatFees(s.getStore(), 2, s.coins("10fig,4grape"))
				keeper.SetBuyerSettlementRatios(s.getStore(), 2, []exchange.FeeRatio{
					s.ratio("100peach:3fig"), s.ratio("100peach:1grape"),
				})
			},
			marketID: 2,
			price:    s.coin("500peach"),
			fee:      s.coins("24fig,3grape"),
			expErr: s.joinErrs(
				"3grape is less than required flat fee 4grape",
				"3grape is less than required ratio fee 5grape (based on price 500peach and ratio 100peach:1grape)",
				"24fig is less than combined fee 25fig = 10fig (flat) + 15fig (ratio based on price 500peach)",
				insufficientErr("24fig,3grape"),
			),
		},
		{
			name: "both: two denoms: first is more than either, less than total, second covers flat",
			setup: func() {
				keeper.SetBuyerSettlementFlatFees(s.getStore(), 2, s.coins("10fig,4grape"))
				keeper.SetBuyerSettlementRatios(s.getStore(), 2, []exchange.FeeRatio{
					s.ratio("100peach:3fig"), s.ratio("100peach:1grape"),
				})
			},
			marketID: 2,
			price:    s.coin("500peach"),
			fee:      s.coins("24fig,4grape"),
			expErr:   "",
		},
		{
			name: "both: two denoms: first is more than either, less than total, second covers ratio",
			setup: func() {
				keeper.SetBuyerSettlementFlatFees(s.getStore(), 2, s.coins("10fig,6grape"))
				keeper.SetBuyerSettlementRatios(s.getStore(), 2, []exchange.FeeRatio{
					s.ratio("100peach:3fig"), s.ratio("100peach:1grape"),
				})
			},
			marketID: 2,
			price:    s.coin("500peach"),
			fee:      s.coins("24fig,5grape"),
			expErr:   "",
		},
		{
			name: "both: two denoms: first less than either, second more than either, less than total",
			setup: func() {
				keeper.SetBuyerSettlementFlatFees(s.getStore(), 2, s.coins("10fig,6grape"))
				keeper.SetBuyerSettlementRatios(s.getStore(), 2, []exchange.FeeRatio{
					s.ratio("100peach:3fig"), s.ratio("100peach:1grape"),
				})
			},
			marketID: 2,
			price:    s.coin("500peach"),
			fee:      s.coins("9fig,10grape"),
			expErr: s.joinErrs(
				"9fig is less than required flat fee 10fig",
				"9fig is less than required ratio fee 15fig (based on price 500peach and ratio 100peach:3fig)",
				"10grape is less than combined fee 11grape = 6grape (flat) + 5grape (ratio based on price 500peach)",
				insufficientErr("9fig,10grape"),
			),
		},
		{
			name: "both: two denoms: first covers flat, second more than either, less than total",
			setup: func() {
				keeper.SetBuyerSettlementFlatFees(s.getStore(), 2, s.coins("10fig,6grape"))
				keeper.SetBuyerSettlementRatios(s.getStore(), 2, []exchange.FeeRatio{
					s.ratio("100peach:3fig"), s.ratio("100peach:1grape"),
				})
			},
			marketID: 2,
			price:    s.coin("500peach"),
			fee:      s.coins("10fig,10grape"),
			expErr:   "",
		},
		{
			name: "both: two denoms: first covers ratio, second more than either, less than total",
			setup: func() {
				keeper.SetBuyerSettlementFlatFees(s.getStore(), 2, s.coins("16fig,6grape"))
				keeper.SetBuyerSettlementRatios(s.getStore(), 2, []exchange.FeeRatio{
					s.ratio("100peach:3fig"), s.ratio("100peach:1grape"),
				})
			},
			marketID: 2,
			price:    s.coin("500peach"),
			fee:      s.coins("15fig,10grape"),
			expErr:   "",
		},
	}

	for _, tc := range tests {
		s.Run(tc.name, func() {
			s.clearExchangeState()
			if tc.setup != nil {
				tc.setup()
			}

			var err error
			testFunc := func() {
				err = s.k.ValidateBuyerSettlementFee(s.ctx, tc.marketID, tc.price, tc.fee)
			}
			s.Require().NotPanics(testFunc, "ValidateBuyerSettlementFee(%d, %q, %q)", tc.marketID, tc.price, tc.fee)
			s.assertErrorValue(err, tc.expErr, "ValidateBuyerSettlementFee(%d, %q, %q)", tc.marketID, tc.price, tc.fee)
		})
	}
}

func (s *TestSuite) TestKeeper_UpdateFees() {
	type marketFees struct {
		marketID    uint32
		createAsk   string
		createBid   string
		createCom   string
		sellerFlat  string
		sellerRatio string
		buyerFlat   string
		buyerRatio  string
		comBips     string
	}
	getMarketFees := func(marketID uint32) marketFees {
		rv := marketFees{
			marketID:    marketID,
			createAsk:   sdk.Coins(s.k.GetCreateAskFlatFees(s.ctx, marketID)).String(),
			createBid:   sdk.Coins(s.k.GetCreateBidFlatFees(s.ctx, marketID)).String(),
			createCom:   sdk.Coins(s.k.GetCreateCommitmentFlatFees(s.ctx, marketID)).String(),
			sellerFlat:  sdk.Coins(s.k.GetSellerSettlementFlatFees(s.ctx, marketID)).String(),
			sellerRatio: exchange.FeeRatiosString(s.k.GetSellerSettlementRatios(s.ctx, marketID)),
			buyerFlat:   sdk.Coins(s.k.GetBuyerSettlementFlatFees(s.ctx, marketID)).String(),
			buyerRatio:  exchange.FeeRatiosString(s.k.GetBuyerSettlementRatios(s.ctx, marketID)),
		}
		bips := s.k.GetCommitmentSettlementBips(s.ctx, marketID)
		if bips != 0 {
			rv.comBips = fmt.Sprintf("%d", bips)
		}
		return rv
	}

	tests := []struct {
		name        string
		setup       func()
		msg         *exchange.MsgGovManageFeesRequest
		expFees     marketFees
		expNoChange []uint32
		expPanic    string
	}{
		{
			name:     "nil msg",
			msg:      nil,
			expPanic: "runtime error: invalid memory address or nil pointer dereference",
		},

		// Only create-ask flat fee changes.
		{
			name: "create ask: add one",
			setup: func() {
				keeper.SetCreateAskFlatFees(s.getStore(), 3, s.coins("10fig"))
			},
			msg:         &exchange.MsgGovManageFeesRequest{MarketId: 5, AddFeeCreateAskFlat: s.coins("10fig")},
			expFees:     marketFees{marketID: 5, createAsk: "10fig"},
			expNoChange: []uint32{3},
		},
		{
			name: "create ask: remove one, exists",
			setup: func() {
				store := s.getStore()
				keeper.SetCreateAskFlatFees(store, 3, s.coins("10fig"))
				keeper.SetCreateAskFlatFees(store, 5, s.coins("10fig,8grape"))
			},
			msg:         &exchange.MsgGovManageFeesRequest{MarketId: 5, RemoveFeeCreateAskFlat: s.coins("10fig")},
			expFees:     marketFees{marketID: 5, createAsk: "8grape"},
			expNoChange: []uint32{3},
		},
		{
			name: "create ask: remove one, unknown denom",
			setup: func() {
				store := s.getStore()
				keeper.SetCreateAskFlatFees(store, 3, s.coins("10grape"))
				keeper.SetCreateAskFlatFees(store, 5, s.coins("10fig"))
			},
			msg:         &exchange.MsgGovManageFeesRequest{MarketId: 5, RemoveFeeCreateAskFlat: s.coins("10grape")},
			expFees:     marketFees{marketID: 5, createAsk: "10fig"},
			expNoChange: []uint32{3},
		},
		{
			name: "create ask: remove one, known denom, wrong amount",
			setup: func() {
				store := s.getStore()
				keeper.SetCreateAskFlatFees(store, 4, s.coins("10grape"))
				keeper.SetCreateAskFlatFees(store, 2, s.coins("10fig,8grape"))
			},
			msg:         &exchange.MsgGovManageFeesRequest{MarketId: 2, RemoveFeeCreateAskFlat: s.coins("8fig")},
			expFees:     marketFees{marketID: 2, createAsk: "8grape"},
			expNoChange: []uint32{4},
		},
		{
			name: "create ask: add+remove with different denoms",
			setup: func() {
				store := s.getStore()
				keeper.SetCreateAskFlatFees(store, 18, s.coins("10grape"))
				keeper.SetCreateAskFlatFees(store, 8, s.coins("10fig,8grape"))
			},
			msg: &exchange.MsgGovManageFeesRequest{
				MarketId:               8,
				RemoveFeeCreateAskFlat: s.coins("8grape"),
				AddFeeCreateAskFlat:    s.coins("2honeydew"),
			},
			expFees:     marketFees{marketID: 8, createAsk: "10fig,2honeydew"},
			expNoChange: []uint32{18},
		},
		{
			name: "create ask: add+remove with same denoms",
			setup: func() {
				store := s.getStore()
				keeper.SetCreateAskFlatFees(store, 18, s.coins("10grape"))
				keeper.SetCreateAskFlatFees(store, 1, s.coins("10fig,8grape"))
			},
			msg: &exchange.MsgGovManageFeesRequest{
				MarketId:               1,
				RemoveFeeCreateAskFlat: s.coins("10fig"),
				AddFeeCreateAskFlat:    s.coins("7fig"),
			},
			expFees:     marketFees{marketID: 1, createAsk: "7fig,8grape"},
			expNoChange: []uint32{18},
		},
		{
			name: "create ask: complex",
			// Remove one with wrong amount and don't replace it (10fig)
			// Remove one with correct amount and replace it with another amount (7honeydew -> 5honeydew).
			// Add one with a denom that already has a different amount (3cactus stomping on 7cactus)
			// Add a brand new one (99plum).
			// Leave one unchanged (2grape).
			setup: func() {
				store := s.getStore()
				keeper.SetCreateAskFlatFees(store, 1, s.coins("10fig,4grape,2honeydew,5apple"))
				keeper.SetCreateAskFlatFees(store, 2, s.coins("9fig,3grape,1honeydew,6banana"))
				keeper.SetCreateAskFlatFees(store, 3, s.coins("12fig,2grape,7honeydew,7cactus"))
				keeper.SetCreateAskFlatFees(store, 4, s.coins("25fig,1grape,3honeydew,8durian"))
			},
			msg: &exchange.MsgGovManageFeesRequest{
				MarketId:               3,
				RemoveFeeCreateAskFlat: s.coins("10fig,7honeydew"),
				AddFeeCreateAskFlat:    s.coins("5honeydew,3cactus,99plum"),
			},
			expFees:     marketFees{marketID: 3, createAsk: "3cactus,2grape,5honeydew,99plum"},
			expNoChange: []uint32{1, 2, 4},
		},

		// Only create-bid flat fee changes.
		{
			name: "create bid: add one",
			setup: func() {
				keeper.SetCreateBidFlatFees(s.getStore(), 3, s.coins("10fig"))
			},
			msg:         &exchange.MsgGovManageFeesRequest{MarketId: 5, AddFeeCreateBidFlat: s.coins("10fig")},
			expFees:     marketFees{marketID: 5, createBid: "10fig"},
			expNoChange: []uint32{3},
		},
		{
			name: "create bid: remove one, exists",
			setup: func() {
				store := s.getStore()
				keeper.SetCreateBidFlatFees(store, 3, s.coins("10fig"))
				keeper.SetCreateBidFlatFees(store, 5, s.coins("10fig,8grape"))
			},
			msg:         &exchange.MsgGovManageFeesRequest{MarketId: 5, RemoveFeeCreateBidFlat: s.coins("10fig")},
			expFees:     marketFees{marketID: 5, createBid: "8grape"},
			expNoChange: []uint32{3},
		},
		{
			name: "create bid: remove one, unknown denom",
			setup: func() {
				store := s.getStore()
				keeper.SetCreateBidFlatFees(store, 3, s.coins("10grape"))
				keeper.SetCreateBidFlatFees(store, 5, s.coins("10fig"))
			},
			msg:         &exchange.MsgGovManageFeesRequest{MarketId: 5, RemoveFeeCreateBidFlat: s.coins("10grape")},
			expFees:     marketFees{marketID: 5, createBid: "10fig"},
			expNoChange: []uint32{3},
		},
		{
			name: "create bid: remove one, known denom, wrong amount",
			setup: func() {
				store := s.getStore()
				keeper.SetCreateBidFlatFees(store, 4, s.coins("10grape"))
				keeper.SetCreateBidFlatFees(store, 2, s.coins("10fig,8grape"))
			},
			msg:         &exchange.MsgGovManageFeesRequest{MarketId: 2, RemoveFeeCreateBidFlat: s.coins("8fig")},
			expFees:     marketFees{marketID: 2, createBid: "8grape"},
			expNoChange: []uint32{4},
		},
		{
			name: "create bid: add+remove with different denoms",
			setup: func() {
				store := s.getStore()
				keeper.SetCreateBidFlatFees(store, 18, s.coins("10grape"))
				keeper.SetCreateBidFlatFees(store, 8, s.coins("10fig,8grape"))
			},
			msg: &exchange.MsgGovManageFeesRequest{
				MarketId:               8,
				RemoveFeeCreateBidFlat: s.coins("8grape"),
				AddFeeCreateBidFlat:    s.coins("2honeydew"),
			},
			expFees:     marketFees{marketID: 8, createBid: "10fig,2honeydew"},
			expNoChange: []uint32{18},
		},
		{
			name: "create bid: add+remove with same denoms",
			setup: func() {
				store := s.getStore()
				keeper.SetCreateBidFlatFees(store, 18, s.coins("10grape"))
				keeper.SetCreateBidFlatFees(store, 1, s.coins("10fig,8grape"))
			},
			msg: &exchange.MsgGovManageFeesRequest{
				MarketId:               1,
				RemoveFeeCreateBidFlat: s.coins("10fig"),
				AddFeeCreateBidFlat:    s.coins("7fig"),
			},
			expFees:     marketFees{marketID: 1, createBid: "7fig,8grape"},
			expNoChange: []uint32{18},
		},
		{
			name: "create bid: complex",
			// Remove one with wrong amount and don't replace it (10fig)
			// Remove one with correct amount and replace it with another amount (7honeydew -> 5honeydew).
			// Add one with a denom that already has a different amount (3cactus stomping on 7cactus)
			// Add a brand new one (99plum).
			// Leave one unchanged (2grape).
			setup: func() {
				store := s.getStore()
				keeper.SetCreateBidFlatFees(store, 1, s.coins("10fig,4grape,2honeydew,5apple"))
				keeper.SetCreateBidFlatFees(store, 2, s.coins("9fig,3grape,1honeydew,6banana"))
				keeper.SetCreateBidFlatFees(store, 3, s.coins("12fig,2grape,7honeydew,7cactus"))
				keeper.SetCreateBidFlatFees(store, 4, s.coins("25fig,1grape,3honeydew,8durian"))
			},
			msg: &exchange.MsgGovManageFeesRequest{
				MarketId:               3,
				RemoveFeeCreateBidFlat: s.coins("10fig,7honeydew"),
				AddFeeCreateBidFlat:    s.coins("5honeydew,3cactus,99plum"),
			},
			expFees:     marketFees{marketID: 3, createBid: "3cactus,2grape,5honeydew,99plum"},
			expNoChange: []uint32{1, 2, 4},
		},

		// Only create-commitment flat fee changes.
		{
			name: "create commitment: add one",
			setup: func() {
				keeper.SetCreateCommitmentFlatFees(s.getStore(), 3, s.coins("10fig"))
			},
			msg:         &exchange.MsgGovManageFeesRequest{MarketId: 5, AddFeeCreateCommitmentFlat: s.coins("10fig")},
			expFees:     marketFees{marketID: 5, createCom: "10fig"},
			expNoChange: []uint32{3},
		},
		{
			name: "create commitment: remove one, exists",
			setup: func() {
				store := s.getStore()
				keeper.SetCreateCommitmentFlatFees(store, 3, s.coins("10fig"))
				keeper.SetCreateCommitmentFlatFees(store, 5, s.coins("10fig,8grape"))
			},
			msg:         &exchange.MsgGovManageFeesRequest{MarketId: 5, RemoveFeeCreateCommitmentFlat: s.coins("10fig")},
			expFees:     marketFees{marketID: 5, createCom: "8grape"},
			expNoChange: []uint32{3},
		},
		{
			name: "create commitment: remove one, unknown denom",
			setup: func() {
				store := s.getStore()
				keeper.SetCreateCommitmentFlatFees(store, 3, s.coins("10grape"))
				keeper.SetCreateCommitmentFlatFees(store, 5, s.coins("10fig"))
			},
			msg:         &exchange.MsgGovManageFeesRequest{MarketId: 5, RemoveFeeCreateCommitmentFlat: s.coins("10grape")},
			expFees:     marketFees{marketID: 5, createCom: "10fig"},
			expNoChange: []uint32{3},
		},
		{
			name: "create commitment: remove one, known denom, wrong amount",
			setup: func() {
				store := s.getStore()
				keeper.SetCreateCommitmentFlatFees(store, 4, s.coins("10grape"))
				keeper.SetCreateCommitmentFlatFees(store, 2, s.coins("10fig,8grape"))
			},
			msg:         &exchange.MsgGovManageFeesRequest{MarketId: 2, RemoveFeeCreateCommitmentFlat: s.coins("8fig")},
			expFees:     marketFees{marketID: 2, createCom: "8grape"},
			expNoChange: []uint32{4},
		},
		{
			name: "create commitment: add+remove with different denoms",
			setup: func() {
				store := s.getStore()
				keeper.SetCreateCommitmentFlatFees(store, 18, s.coins("10grape"))
				keeper.SetCreateCommitmentFlatFees(store, 8, s.coins("10fig,8grape"))
			},
			msg: &exchange.MsgGovManageFeesRequest{
				MarketId:                      8,
				RemoveFeeCreateCommitmentFlat: s.coins("8grape"),
				AddFeeCreateCommitmentFlat:    s.coins("2honeydew"),
			},
			expFees:     marketFees{marketID: 8, createCom: "10fig,2honeydew"},
			expNoChange: []uint32{18},
		},
		{
			name: "create commitment: add+remove with same denoms",
			setup: func() {
				store := s.getStore()
				keeper.SetCreateCommitmentFlatFees(store, 18, s.coins("10grape"))
				keeper.SetCreateCommitmentFlatFees(store, 1, s.coins("10fig,8grape"))
			},
			msg: &exchange.MsgGovManageFeesRequest{
				MarketId:                      1,
				RemoveFeeCreateCommitmentFlat: s.coins("10fig"),
				AddFeeCreateCommitmentFlat:    s.coins("7fig"),
			},
			expFees:     marketFees{marketID: 1, createCom: "7fig,8grape"},
			expNoChange: []uint32{18},
		},
		{
			name: "create commitment: complex",
			// Remove one with wrong amount and don't replace it (10fig)
			// Remove one with correct amount and replace it with another amount (7honeydew -> 5honeydew).
			// Add one with a denom that already has a different amount (3cactus stomping on 7cactus)
			// Add a brand new one (99plum).
			// Leave one unchanged (2grape).
			setup: func() {
				store := s.getStore()
				keeper.SetCreateCommitmentFlatFees(store, 1, s.coins("10fig,4grape,2honeydew,5apple"))
				keeper.SetCreateCommitmentFlatFees(store, 2, s.coins("9fig,3grape,1honeydew,6banana"))
				keeper.SetCreateCommitmentFlatFees(store, 3, s.coins("12fig,2grape,7honeydew,7cactus"))
				keeper.SetCreateCommitmentFlatFees(store, 4, s.coins("25fig,1grape,3honeydew,8durian"))
			},
			msg: &exchange.MsgGovManageFeesRequest{
				MarketId:                      3,
				RemoveFeeCreateCommitmentFlat: s.coins("10fig,7honeydew"),
				AddFeeCreateCommitmentFlat:    s.coins("5honeydew,3cactus,99plum"),
			},
			expFees:     marketFees{marketID: 3, createCom: "3cactus,2grape,5honeydew,99plum"},
			expNoChange: []uint32{1, 2, 4},
		},

		// Only seller settlement flat fee changes.
		{
			name: "seller flat: add one",
			setup: func() {
				keeper.SetSellerSettlementFlatFees(s.getStore(), 3, s.coins("10fig"))
			},
			msg:         &exchange.MsgGovManageFeesRequest{MarketId: 5, AddFeeSellerSettlementFlat: s.coins("10fig")},
			expFees:     marketFees{marketID: 5, sellerFlat: "10fig"},
			expNoChange: []uint32{3},
		},
		{
			name: "seller flat: remove one, exists",
			setup: func() {
				store := s.getStore()
				keeper.SetSellerSettlementFlatFees(store, 3, s.coins("10fig"))
				keeper.SetSellerSettlementFlatFees(store, 5, s.coins("10fig,8grape"))
			},
			msg:         &exchange.MsgGovManageFeesRequest{MarketId: 5, RemoveFeeSellerSettlementFlat: s.coins("10fig")},
			expFees:     marketFees{marketID: 5, sellerFlat: "8grape"},
			expNoChange: []uint32{3},
		},
		{
			name: "seller flat: remove one, unknown denom",
			setup: func() {
				store := s.getStore()
				keeper.SetSellerSettlementFlatFees(store, 3, s.coins("10grape"))
				keeper.SetSellerSettlementFlatFees(store, 5, s.coins("10fig"))
			},
			msg:         &exchange.MsgGovManageFeesRequest{MarketId: 5, RemoveFeeSellerSettlementFlat: s.coins("10grape")},
			expFees:     marketFees{marketID: 5, sellerFlat: "10fig"},
			expNoChange: []uint32{3},
		},
		{
			name: "seller flat: remove one, known denom, wrong amount",
			setup: func() {
				store := s.getStore()
				keeper.SetSellerSettlementFlatFees(store, 4, s.coins("10grape"))
				keeper.SetSellerSettlementFlatFees(store, 2, s.coins("10fig,8grape"))
			},
			msg:         &exchange.MsgGovManageFeesRequest{MarketId: 2, RemoveFeeSellerSettlementFlat: s.coins("8fig")},
			expFees:     marketFees{marketID: 2, sellerFlat: "8grape"},
			expNoChange: []uint32{4},
		},
		{
			name: "seller flat: add+remove with different denoms",
			setup: func() {
				store := s.getStore()
				keeper.SetSellerSettlementFlatFees(store, 18, s.coins("10grape"))
				keeper.SetSellerSettlementFlatFees(store, 8, s.coins("10fig,8grape"))
			},
			msg: &exchange.MsgGovManageFeesRequest{
				MarketId:                      8,
				RemoveFeeSellerSettlementFlat: s.coins("8grape"),
				AddFeeSellerSettlementFlat:    s.coins("2honeydew"),
			},
			expFees:     marketFees{marketID: 8, sellerFlat: "10fig,2honeydew"},
			expNoChange: []uint32{18},
		},
		{
			name: "seller flat: add+remove with same denoms",
			setup: func() {
				store := s.getStore()
				keeper.SetSellerSettlementFlatFees(store, 18, s.coins("10grape"))
				keeper.SetSellerSettlementFlatFees(store, 1, s.coins("10fig,8grape"))
			},
			msg: &exchange.MsgGovManageFeesRequest{
				MarketId:                      1,
				RemoveFeeSellerSettlementFlat: s.coins("10fig"),
				AddFeeSellerSettlementFlat:    s.coins("7fig"),
			},
			expFees:     marketFees{marketID: 1, sellerFlat: "7fig,8grape"},
			expNoChange: []uint32{18},
		},
		{
			name: "seller flat: complex",
			// Remove one with wrong amount and don't replace it (10fig)
			// Remove one with correct amount and replace it with another amount (7honeydew -> 5honeydew).
			// Add one with a denom that already has a different amount (3cactus stomping on 7cactus)
			// Add a brand new one (99plum).
			// Leave one unchanged (2grape).
			setup: func() {
				store := s.getStore()
				keeper.SetSellerSettlementFlatFees(store, 1, s.coins("10fig,4grape,2honeydew,5apple"))
				keeper.SetSellerSettlementFlatFees(store, 2, s.coins("9fig,3grape,1honeydew,6banana"))
				keeper.SetSellerSettlementFlatFees(store, 3, s.coins("12fig,2grape,7honeydew,7cactus"))
				keeper.SetSellerSettlementFlatFees(store, 4, s.coins("25fig,1grape,3honeydew,8durian"))
			},
			msg: &exchange.MsgGovManageFeesRequest{
				MarketId:                      3,
				RemoveFeeSellerSettlementFlat: s.coins("10fig,7honeydew"),
				AddFeeSellerSettlementFlat:    s.coins("5honeydew,3cactus,99plum"),
			},
			expFees:     marketFees{marketID: 3, sellerFlat: "3cactus,2grape,5honeydew,99plum"},
			expNoChange: []uint32{1, 2, 4},
		},

		// Only buyer settlement flat fee changes.
		{
			name: "buyer flat: add one",
			setup: func() {
				keeper.SetBuyerSettlementFlatFees(s.getStore(), 3, s.coins("10fig"))
			},
			msg:         &exchange.MsgGovManageFeesRequest{MarketId: 5, AddFeeBuyerSettlementFlat: s.coins("10fig")},
			expFees:     marketFees{marketID: 5, buyerFlat: "10fig"},
			expNoChange: []uint32{3},
		},
		{
			name: "buyer flat: remove one, exists",
			setup: func() {
				store := s.getStore()
				keeper.SetBuyerSettlementFlatFees(store, 3, s.coins("10fig"))
				keeper.SetBuyerSettlementFlatFees(store, 5, s.coins("10fig,8grape"))
			},
			msg:         &exchange.MsgGovManageFeesRequest{MarketId: 5, RemoveFeeBuyerSettlementFlat: s.coins("10fig")},
			expFees:     marketFees{marketID: 5, buyerFlat: "8grape"},
			expNoChange: []uint32{3},
		},
		{
			name: "buyer flat: remove one, unknown denom",
			setup: func() {
				store := s.getStore()
				keeper.SetBuyerSettlementFlatFees(store, 3, s.coins("10grape"))
				keeper.SetBuyerSettlementFlatFees(store, 5, s.coins("10fig"))
			},
			msg:         &exchange.MsgGovManageFeesRequest{MarketId: 5, RemoveFeeBuyerSettlementFlat: s.coins("10grape")},
			expFees:     marketFees{marketID: 5, buyerFlat: "10fig"},
			expNoChange: []uint32{3},
		},
		{
			name: "buyer flat: remove one, known denom, wrong amount",
			setup: func() {
				store := s.getStore()
				keeper.SetBuyerSettlementFlatFees(store, 4, s.coins("10grape"))
				keeper.SetBuyerSettlementFlatFees(store, 2, s.coins("10fig,8grape"))
			},
			msg:         &exchange.MsgGovManageFeesRequest{MarketId: 2, RemoveFeeBuyerSettlementFlat: s.coins("8fig")},
			expFees:     marketFees{marketID: 2, buyerFlat: "8grape"},
			expNoChange: []uint32{4},
		},
		{
			name: "buyer flat: add+remove with different denoms",
			setup: func() {
				keeper.SetBuyerSettlementFlatFees(s.getStore(), 18, s.coins("10grape"))
				keeper.SetBuyerSettlementFlatFees(s.getStore(), 8, s.coins("10fig,8grape"))
			},
			msg: &exchange.MsgGovManageFeesRequest{
				MarketId:                     8,
				RemoveFeeBuyerSettlementFlat: s.coins("8grape"),
				AddFeeBuyerSettlementFlat:    s.coins("2honeydew"),
			},
			expFees:     marketFees{marketID: 8, buyerFlat: "10fig,2honeydew"},
			expNoChange: []uint32{18},
		},
		{
			name: "buyer flat: add+remove with same denoms",
			setup: func() {
				store := s.getStore()
				keeper.SetBuyerSettlementFlatFees(store, 18, s.coins("10grape"))
				keeper.SetBuyerSettlementFlatFees(store, 1, s.coins("10fig,8grape"))
			},
			msg: &exchange.MsgGovManageFeesRequest{
				MarketId:                     1,
				RemoveFeeBuyerSettlementFlat: s.coins("10fig"),
				AddFeeBuyerSettlementFlat:    s.coins("7fig"),
			},
			expFees:     marketFees{marketID: 1, buyerFlat: "7fig,8grape"},
			expNoChange: []uint32{18},
		},
		{
			name: "buyer flat: complex",
			// Remove one with wrong amount and don't replace it (10fig)
			// Remove one with correct amount and replace it with another amount (7honeydew -> 5honeydew).
			// Add one with a denom that already has a different amount (3cactus stomping on 7cactus)
			// Add a brand new one (99plum).
			// Leave one unchanged (2grape).
			setup: func() {
				store := s.getStore()
				keeper.SetBuyerSettlementFlatFees(store, 1, s.coins("10fig,4grape,2honeydew,5apple"))
				keeper.SetBuyerSettlementFlatFees(store, 2, s.coins("9fig,3grape,1honeydew,6banana"))
				keeper.SetBuyerSettlementFlatFees(store, 3, s.coins("12fig,2grape,7honeydew,7cactus"))
				keeper.SetBuyerSettlementFlatFees(store, 4, s.coins("25fig,1grape,3honeydew,8durian"))
			},
			msg: &exchange.MsgGovManageFeesRequest{
				MarketId:                     3,
				RemoveFeeBuyerSettlementFlat: s.coins("10fig,7honeydew"),
				AddFeeBuyerSettlementFlat:    s.coins("5honeydew,3cactus,99plum"),
			},
			expFees:     marketFees{marketID: 3, buyerFlat: "3cactus,2grape,5honeydew,99plum"},
			expNoChange: []uint32{1, 2, 4},
		},

		// Only seller settlement ratio fee changes.
		{
			name: "seller ratio: add one",
			setup: func() {
				keeper.SetSellerSettlementRatios(s.getStore(), 3, s.ratios("100peach:3fig"))
			},
			msg:         &exchange.MsgGovManageFeesRequest{MarketId: 5, AddFeeSellerSettlementRatios: s.ratios("50plum:1grape")},
			expFees:     marketFees{marketID: 5, sellerRatio: "50plum:1grape"},
			expNoChange: []uint32{3},
		},
		{
			name: "seller ratio: remove one, exists",
			setup: func() {
				store := s.getStore()
				keeper.SetSellerSettlementRatios(store, 3, s.ratios("100peach:3fig"))
				keeper.SetSellerSettlementRatios(store, 5, s.ratios("90peach:2fig"))
			},
			msg:         &exchange.MsgGovManageFeesRequest{MarketId: 5, RemoveFeeSellerSettlementRatios: s.ratios("90peach:2fig")},
			expFees:     marketFees{marketID: 5},
			expNoChange: []uint32{3},
		},
		{
			name: "seller ratio: remove one, unknown denoms",
			setup: func() {
				store := s.getStore()
				keeper.SetSellerSettlementRatios(store, 3, s.ratios("100peach:3fig"))
				keeper.SetSellerSettlementRatios(store, 5, s.ratios("90peach:2fig"))
			},
			msg:         &exchange.MsgGovManageFeesRequest{MarketId: 5, RemoveFeeSellerSettlementRatios: s.ratios("90plum:2grape")},
			expFees:     marketFees{marketID: 5, sellerRatio: "90peach:2fig"},
			expNoChange: []uint32{3},
		},
		{
			name: "seller ratio: remove one, known price denom",
			setup: func() {
				store := s.getStore()
				keeper.SetSellerSettlementRatios(store, 3, s.ratios("100peach:3fig"))
				keeper.SetSellerSettlementRatios(store, 5, s.ratios("90peach:2fig"))
			},
			msg:         &exchange.MsgGovManageFeesRequest{MarketId: 5, RemoveFeeSellerSettlementRatios: s.ratios("90peach:2grape")},
			expFees:     marketFees{marketID: 5, sellerRatio: "90peach:2fig"},
			expNoChange: []uint32{3},
		},
		{
			name: "seller ratio: remove one, known fee denom",
			setup: func() {
				store := s.getStore()
				keeper.SetSellerSettlementRatios(store, 4, s.ratios("100peach:3fig"))
				keeper.SetSellerSettlementRatios(store, 2, s.ratios("90peach:2fig"))
			},
			msg:         &exchange.MsgGovManageFeesRequest{MarketId: 2, RemoveFeeSellerSettlementRatios: s.ratios("90plum:2fig")},
			expFees:     marketFees{marketID: 2, sellerRatio: "90peach:2fig"},
			expNoChange: []uint32{4},
		},
		{
			name: "seller ratio: remove one, known denoms, wrong amounts",
			setup: func() {
				store := s.getStore()
				keeper.SetSellerSettlementRatios(store, 4, s.ratios("100peach:3fig"))
				keeper.SetSellerSettlementRatios(store, 2, s.ratios("90peach:2fig"))
			},
			msg:         &exchange.MsgGovManageFeesRequest{MarketId: 2, RemoveFeeSellerSettlementRatios: s.ratios("89peach:3fig")},
			expFees:     marketFees{marketID: 2},
			expNoChange: []uint32{4},
		},
		{
			name: "seller ratio: add+remove with different denoms",
			setup: func() {
				store := s.getStore()
				keeper.SetSellerSettlementRatios(store, 7, s.ratios("100peach:3fig,100peach:1grape"))
				keeper.SetSellerSettlementRatios(store, 77, s.ratios("100peach:3fig,100peach:1grape"))
			},
			msg: &exchange.MsgGovManageFeesRequest{
				MarketId:                        7,
				RemoveFeeSellerSettlementRatios: s.ratios("100peach:3fig"),
				AddFeeSellerSettlementRatios:    s.ratios("100plum:3honeydew"),
			},
			expFees:     marketFees{marketID: 7, sellerRatio: "100peach:1grape,100plum:3honeydew"},
			expNoChange: []uint32{77},
		},
		{
			name: "seller ratio: add+remove with different price denom",
			setup: func() {
				store := s.getStore()
				keeper.SetSellerSettlementRatios(store, 7, s.ratios("100peach:3fig,100peach:1grape"))
				keeper.SetSellerSettlementRatios(store, 77, s.ratios("100peach:3fig,100peach:1grape"))
			},
			msg: &exchange.MsgGovManageFeesRequest{
				MarketId:                        77,
				RemoveFeeSellerSettlementRatios: s.ratios("100peach:3fig"),
				AddFeeSellerSettlementRatios:    s.ratios("100plum:3fig"),
			},
			expFees:     marketFees{marketID: 77, sellerRatio: "100peach:1grape,100plum:3fig"},
			expNoChange: []uint32{7},
		},
		{
			name: "seller ratio: add+remove with different fee denom",
			setup: func() {
				keeper.SetSellerSettlementRatios(s.getStore(), 1, s.ratios("100peach:3fig,100peach:1grape"))
			},
			msg: &exchange.MsgGovManageFeesRequest{
				MarketId:                        1,
				RemoveFeeSellerSettlementRatios: s.ratios("100peach:3fig"),
				AddFeeSellerSettlementRatios:    s.ratios("100peach:2honeydew"),
			},
			expFees: marketFees{marketID: 1, sellerRatio: "100peach:1grape,100peach:2honeydew"},
		},
		{
			name: "seller ratio: add+remove with same denoms",
			setup: func() {
				keeper.SetSellerSettlementRatios(s.getStore(), 1, s.ratios("100peach:3fig,100peach:1grape"))
			},
			msg: &exchange.MsgGovManageFeesRequest{
				MarketId:                        1,
				RemoveFeeSellerSettlementRatios: s.ratios("100peach:3fig"),
				AddFeeSellerSettlementRatios:    s.ratios("90peach:2fig"),
			},
			expFees: marketFees{marketID: 1, sellerRatio: "90peach:2fig,100peach:1grape"},
		},
		{
			name: "seller ratio: complex",
			// Remove one with wrong amounts and don't replace it (10plum:3fig)
			// Remove and replace one to change amounts (100peach:3fig -> 90peach:2fig)
			// Add one with existing denoms and different amounts (110peach:2grape stomping on 100peach:1grape)
			// Add one with same price denom (100peach:1honeydew)
			// Add one with same fee denom (100pear:3fig)
			// Add one all new (100papaya:5guava)
			// Leave on untouched (100prune:2fig)
			setup: func() {
				store := s.getStore()
				keeper.SetSellerSettlementRatios(store, 1, s.ratios("100peach:3fig,100peach:1grape"))
				keeper.SetSellerSettlementRatios(store, 11, s.ratios("20plum:2fig,100peach:3fig,100peach:1grape,100prune:2fig"))
				keeper.SetSellerSettlementRatios(store, 111, s.ratios("100peach:3fig,100peach:1grape"))
			},
			msg: &exchange.MsgGovManageFeesRequest{
				MarketId:                        11,
				RemoveFeeSellerSettlementRatios: s.ratios("10plum:3fig,100peach:3fig"),
				AddFeeSellerSettlementRatios:    s.ratios("90peach:2fig,110peach:2grape,100peach:1honeydew,100pear:3fig,100papaya:5guava"),
			},
			expFees: marketFees{
				marketID:    11,
				sellerRatio: "100papaya:5guava,90peach:2fig,110peach:2grape,100peach:1honeydew,100pear:3fig,100prune:2fig",
			},
			expNoChange: nil,
			expPanic:    "",
		},

		// Only buyer settlement ratio fee changes.
		{
			name: "buyer ratio: add one",
			setup: func() {
				keeper.SetBuyerSettlementRatios(s.getStore(), 3, s.ratios("100peach:3fig"))
			},
			msg:         &exchange.MsgGovManageFeesRequest{MarketId: 5, AddFeeBuyerSettlementRatios: s.ratios("50plum:1grape")},
			expFees:     marketFees{marketID: 5, buyerRatio: "50plum:1grape"},
			expNoChange: []uint32{3},
		},
		{
			name: "buyer ratio: remove one, exists",
			setup: func() {
				store := s.getStore()
				keeper.SetBuyerSettlementRatios(store, 3, s.ratios("100peach:3fig"))
				keeper.SetBuyerSettlementRatios(store, 5, s.ratios("90peach:2fig"))
			},
			msg:         &exchange.MsgGovManageFeesRequest{MarketId: 5, RemoveFeeBuyerSettlementRatios: s.ratios("90peach:2fig")},
			expFees:     marketFees{marketID: 5},
			expNoChange: []uint32{3},
		},
		{
			name: "buyer ratio: remove one, unknown denoms",
			setup: func() {
				store := s.getStore()
				keeper.SetBuyerSettlementRatios(store, 3, s.ratios("100peach:3fig"))
				keeper.SetBuyerSettlementRatios(store, 5, s.ratios("90peach:2fig"))
			},
			msg:         &exchange.MsgGovManageFeesRequest{MarketId: 5, RemoveFeeBuyerSettlementRatios: s.ratios("90plum:2grape")},
			expFees:     marketFees{marketID: 5, buyerRatio: "90peach:2fig"},
			expNoChange: []uint32{3},
		},
		{
			name: "buyer ratio: remove one, known price denom",
			setup: func() {
				store := s.getStore()
				keeper.SetBuyerSettlementRatios(store, 3, s.ratios("100peach:3fig"))
				keeper.SetBuyerSettlementRatios(store, 5, s.ratios("90peach:2fig"))
			},
			msg:         &exchange.MsgGovManageFeesRequest{MarketId: 5, RemoveFeeBuyerSettlementRatios: s.ratios("90peach:2grape")},
			expFees:     marketFees{marketID: 5, buyerRatio: "90peach:2fig"},
			expNoChange: []uint32{3},
		},
		{
			name: "buyer ratio: remove one, known fee denom",
			setup: func() {
				store := s.getStore()
				keeper.SetBuyerSettlementRatios(store, 4, s.ratios("100peach:3fig"))
				keeper.SetBuyerSettlementRatios(store, 2, s.ratios("90peach:2fig"))
			},
			msg:         &exchange.MsgGovManageFeesRequest{MarketId: 2, RemoveFeeBuyerSettlementRatios: s.ratios("90plum:2fig")},
			expFees:     marketFees{marketID: 2, buyerRatio: "90peach:2fig"},
			expNoChange: []uint32{4},
		},
		{
			name: "buyer ratio: remove one, known denoms, wrong amounts",
			setup: func() {
				store := s.getStore()
				keeper.SetBuyerSettlementRatios(store, 4, s.ratios("100peach:3fig"))
				keeper.SetBuyerSettlementRatios(store, 2, s.ratios("90peach:2fig"))
			},
			msg:         &exchange.MsgGovManageFeesRequest{MarketId: 2, RemoveFeeBuyerSettlementRatios: s.ratios("89peach:3fig")},
			expFees:     marketFees{marketID: 2},
			expNoChange: []uint32{4},
		},
		{
			name: "buyer ratio: add+remove with different denoms",
			setup: func() {
				store := s.getStore()
				keeper.SetBuyerSettlementRatios(store, 7, s.ratios("100peach:3fig,100peach:1grape"))
				keeper.SetBuyerSettlementRatios(store, 77, s.ratios("100peach:3fig,100peach:1grape"))
			},
			msg: &exchange.MsgGovManageFeesRequest{
				MarketId:                       7,
				RemoveFeeBuyerSettlementRatios: s.ratios("100peach:3fig"),
				AddFeeBuyerSettlementRatios:    s.ratios("100plum:3honeydew"),
			},
			expFees:     marketFees{marketID: 7, buyerRatio: "100peach:1grape,100plum:3honeydew"},
			expNoChange: []uint32{77},
		},
		{
			name: "buyer ratio: add+remove with different price denom",
			setup: func() {
				store := s.getStore()
				keeper.SetBuyerSettlementRatios(store, 7, s.ratios("100peach:3fig,100peach:1grape"))
				keeper.SetBuyerSettlementRatios(store, 77, s.ratios("100peach:3fig,100peach:1grape"))
			},
			msg: &exchange.MsgGovManageFeesRequest{
				MarketId:                       77,
				RemoveFeeBuyerSettlementRatios: s.ratios("100peach:3fig"),
				AddFeeBuyerSettlementRatios:    s.ratios("100plum:3fig"),
			},
			expFees:     marketFees{marketID: 77, buyerRatio: "100peach:1grape,100plum:3fig"},
			expNoChange: []uint32{7},
		},
		{
			name: "buyer ratio: add+remove with different fee denom",
			setup: func() {
				keeper.SetBuyerSettlementRatios(s.getStore(), 1, s.ratios("100peach:3fig,100peach:1grape"))
			},
			msg: &exchange.MsgGovManageFeesRequest{
				MarketId:                       1,
				RemoveFeeBuyerSettlementRatios: s.ratios("100peach:3fig"),
				AddFeeBuyerSettlementRatios:    s.ratios("100peach:2honeydew"),
			},
			expFees: marketFees{marketID: 1, buyerRatio: "100peach:1grape,100peach:2honeydew"},
		},
		{
			name: "buyer ratio: add+remove with same denoms",
			setup: func() {
				keeper.SetBuyerSettlementRatios(s.getStore(), 1, s.ratios("100peach:3fig,100peach:1grape"))
			},
			msg: &exchange.MsgGovManageFeesRequest{
				MarketId:                       1,
				RemoveFeeBuyerSettlementRatios: s.ratios("100peach:3fig"),
				AddFeeBuyerSettlementRatios:    s.ratios("90peach:2fig"),
			},
			expFees: marketFees{marketID: 1, buyerRatio: "90peach:2fig,100peach:1grape"},
		},
		{
			name: "buyer ratio: complex",
			// Remove one with wrong amounts and don't replace it (10plum:3fig)
			// Remove and replace one to change amounts (100peach:3fig -> 90peach:2fig)
			// Add one with existing denoms and different amounts (110peach:2grape stomping on 100peach:1grape)
			// Add one with same price denom (100peach:1honeydew)
			// Add one with same fee denom (100pear:3fig)
			// Add one all new (100papaya:5guava)
			// Leave one untouched (100prune:2fig)
			setup: func() {
				store := s.getStore()
				keeper.SetBuyerSettlementRatios(store, 1, s.ratios("100peach:3fig,100peach:1grape"))
				keeper.SetBuyerSettlementRatios(store, 11, s.ratios("20plum:2fig,100peach:3fig,100peach:1grape,100prune:2fig"))
				keeper.SetBuyerSettlementRatios(store, 111, s.ratios("100peach:3fig,100peach:1grape"))
			},
			msg: &exchange.MsgGovManageFeesRequest{
				MarketId:                       11,
				RemoveFeeBuyerSettlementRatios: s.ratios("10plum:3fig,100peach:3fig"),
				AddFeeBuyerSettlementRatios:    s.ratios("90peach:2fig,110peach:2grape,100peach:1honeydew,100pear:3fig,100papaya:5guava"),
			},
			expFees: marketFees{
				marketID:   11,
				buyerRatio: "100papaya:5guava,90peach:2fig,110peach:2grape,100peach:1honeydew,100pear:3fig,100prune:2fig",
			},
			expNoChange: nil,
			expPanic:    "",
		},

		// only commitment settlement bips
		{
			name: "not set yet: setting",
			setup: func() {
				store := s.getStore()
				keeper.SetCommitmentSettlementBips(store, 1, 100)
				keeper.SetCommitmentSettlementBips(store, 2, 200)
				keeper.SetCommitmentSettlementBips(store, 4, 400)
				keeper.SetCommitmentSettlementBips(store, 5, 500)
			},
			msg: &exchange.MsgGovManageFeesRequest{
				MarketId:                       3,
				SetFeeCommitmentSettlementBips: 25,
			},
			expFees: marketFees{
				marketID: 3,
				comBips:  "25",
			},
			expNoChange: []uint32{1, 2, 4, 5},
		},
		{
			name: "not set yet: unsetting",
			setup: func() {
				store := s.getStore()
				keeper.SetCommitmentSettlementBips(store, 1, 100)
				keeper.SetCommitmentSettlementBips(store, 3, 300)
			},
			msg: &exchange.MsgGovManageFeesRequest{
				MarketId:                         2,
				UnsetFeeCommitmentSettlementBips: true,
			},
			expFees:     marketFees{marketID: 2},
			expNoChange: []uint32{1, 3},
		},
		{
			name: "already set: setting",
			setup: func() {
				store := s.getStore()
				keeper.SetCommitmentSettlementBips(store, 1, 100)
				keeper.SetCommitmentSettlementBips(store, 2, 200)
				keeper.SetCommitmentSettlementBips(store, 3, 300)
			},
			msg: &exchange.MsgGovManageFeesRequest{
				MarketId:                       2,
				SetFeeCommitmentSettlementBips: 25,
			},
			expFees: marketFees{
				marketID: 2,
				comBips:  "25",
			},
			expNoChange: []uint32{1, 3},
		},
		{
			name: "already set: unsetting",
			setup: func() {
				store := s.getStore()
				keeper.SetCommitmentSettlementBips(store, 1, 100)
				keeper.SetCommitmentSettlementBips(store, 2, 200)
				keeper.SetCommitmentSettlementBips(store, 3, 300)
			},
			msg: &exchange.MsgGovManageFeesRequest{
				MarketId:                         2,
				UnsetFeeCommitmentSettlementBips: true,
			},
			expFees:     marketFees{marketID: 2},
			expNoChange: []uint32{1, 3},
		},

		// combo
		{
			name: "a little bit of everything",
			// For each type, add one, replace one, remove one, leave one.
			setup: func() {
				store := s.getStore()
				keeper.SetCreateAskFlatFees(store, 1, s.coins("10grape"))
				keeper.SetCreateBidFlatFees(store, 1, s.coins("11guava"))
				keeper.SetCreateCommitmentFlatFees(store, 1, s.coins("14fig"))
				keeper.SetSellerSettlementFlatFees(store, 1, s.coins("12grapefruit"))
				keeper.SetBuyerSettlementFlatFees(store, 1, s.coins("13gooseberry"))
				keeper.SetSellerSettlementRatios(store, 1, s.ratios("100papaya:3goumi"))
				keeper.SetBuyerSettlementRatios(store, 1, s.ratios("120pineapple:1guarana"))
				keeper.SetCommitmentSettlementBips(store, 1, 100)

				keeper.SetCreateAskFlatFees(store, 2, s.coins("201acai,202apple,203apricot"))
				keeper.SetCreateBidFlatFees(store, 2, s.coins("211banana,212biriba,212blueberry"))
				keeper.SetCreateCommitmentFlatFees(store, 2, s.coins("261raisin,262raspberry,263redcurrent"))
				keeper.SetSellerSettlementFlatFees(store, 2, s.coins("221cactus,222cantaloupe,223cherry"))
				keeper.SetBuyerSettlementFlatFees(store, 2, s.coins("231date,232dewberry,233durian"))
				keeper.SetSellerSettlementRatios(store, 2, s.ratios("241tangerine:1lemon,242tangerine:2lime,243tayberry:3lime"))
				keeper.SetBuyerSettlementRatios(store, 2, s.ratios("251mandarin:4nectarine,252mango:5nectarine,253mango:6nutmeg"))
				keeper.SetCommitmentSettlementBips(store, 2, 200)

				keeper.SetCreateAskFlatFees(store, 3, s.coins("30grape"))
				keeper.SetCreateBidFlatFees(store, 3, s.coins("31guava"))
				keeper.SetCreateCommitmentFlatFees(store, 3, s.coins("31fig"))
				keeper.SetSellerSettlementFlatFees(store, 3, s.coins("32grapefruit"))
				keeper.SetBuyerSettlementFlatFees(store, 3, s.coins("33gooseberry"))
				keeper.SetSellerSettlementRatios(store, 3, s.ratios("300papaya:3goumi"))
				keeper.SetBuyerSettlementRatios(store, 3, s.ratios("320pineapple:1guarana"))
				keeper.SetCommitmentSettlementBips(store, 3, 300)
			},
			msg: &exchange.MsgGovManageFeesRequest{
				MarketId:                        2,
				AddFeeCreateAskFlat:             s.coins("2002apple,204avocado"),
				RemoveFeeCreateAskFlat:          s.coins("202apple,203apricot"),
				AddFeeCreateBidFlat:             s.coins("214barbadine,2102blueberry"),
				RemoveFeeCreateBidFlat:          s.coins("211banana,212blueberry"),
				AddFeeCreateCommitmentFlat:      s.coins("2620raspberry,264rata"),
				RemoveFeeCreateCommitmentFlat:   s.coins("262raspberry,263redcurrent"),
				AddFeeSellerSettlementFlat:      s.coins("224cassaba,2201cactus"),
				RemoveFeeSellerSettlementFlat:   s.coins("221cactus,222cantaloupe"),
				AddFeeBuyerSettlementFlat:       s.coins("2302dewberry,234dragonfruit"),
				RemoveFeeBuyerSettlementFlat:    s.coins("231date,232dewberry"),
				AddFeeSellerSettlementRatios:    s.ratios("2402tangerine:20lime,244tamarillo:4lemon"),
				RemoveFeeSellerSettlementRatios: s.ratios("241tangerine:1lemon,242tangerine:2lime"),
				AddFeeBuyerSettlementRatios:     s.ratios("2502mango:50nectarine,254marula:7neem"),
				RemoveFeeBuyerSettlementRatios:  s.ratios("252mango:5nectarine,253mango:6nutmeg"),
				SetFeeCommitmentSettlementBips:  22,
			},
			expFees: marketFees{
				marketID:    2,
				createAsk:   "201acai,2002apple,204avocado",
				createBid:   "214barbadine,212biriba,2102blueberry",
				createCom:   "261raisin,2620raspberry,264rata",
				sellerFlat:  "2201cactus,224cassaba,223cherry",
				buyerFlat:   "2302dewberry,234dragonfruit,233durian",
				sellerRatio: "244tamarillo:4lemon,2402tangerine:20lime,243tayberry:3lime",
				buyerRatio:  "251mandarin:4nectarine,2502mango:50nectarine,254marula:7neem",
				comBips:     "22",
			},
			expNoChange: []uint32{1, 3},
		},
	}

	for _, tc := range tests {
		s.Run(tc.name, func() {
			s.clearExchangeState()
			if tc.setup != nil {
				tc.setup()
			}

			origMarketFees := make([]marketFees, len(tc.expNoChange))
			for i, marketID := range tc.expNoChange {
				origMarketFees[i] = getMarketFees(marketID)
			}

			var expectedEvents sdk.Events
			if tc.msg != nil {
				event := exchange.NewEventMarketFeesUpdated(tc.msg.MarketId)
				expectedEvents = append(expectedEvents, s.untypeEvent(event))
			}

			em := sdk.NewEventManager()
			ctx := s.ctx.WithEventManager(em)
			testFunc := func() {
				s.k.UpdateFees(ctx, tc.msg)
			}
			s.requirePanicEquals(testFunc, tc.expPanic, "UpdateFees")
			if len(tc.expPanic) > 0 || tc.msg == nil {
				return
			}

			updatedMarketFees := getMarketFees(tc.msg.MarketId)
			s.Assert().Equal(tc.expFees, updatedMarketFees, "fees of updated market %d", tc.msg.MarketId)
			for _, expected := range origMarketFees {
				actual := getMarketFees(expected.marketID)
				s.Assert().Equal(expected, actual, "fees of market %d (that should not have changed)", expected.marketID)
			}

			actualEvents := em.Events()
			s.assertEqualEvents(expectedEvents, actualEvents, "events emitted during UpdateFees")
		})
	}
}

func (s *TestSuite) TestKeeper_UpdateIntermediaryDenom() {
	setter := keeper.SetIntermediaryDenom
	tests := []struct {
		name      string
		setup     func()
		marketID  uint32
		denom     string
		updatedBy string
	}{
		{
			name:      "no entries",
			setup:     nil,
			marketID:  1,
			denom:     "banana",
			updatedBy: "alex",
		},
		{
			name: "no entry for market: new value",
			setup: func() {
				store := s.getStore()
				setter(store, 1, "one")
				setter(store, 3, "three")
			},
			marketID:  2,
			denom:     "two",
			updatedBy: "bailey",
		},
		{
			name: "no entry for market: empty",
			setup: func() {
				store := s.getStore()
				setter(store, 1, "one")
				setter(store, 3, "three")
			},
			marketID:  2,
			denom:     "",
			updatedBy: "charlie",
		},
		{
			name: "market has existing: same",
			setup: func() {
				store := s.getStore()
				setter(store, 1, "one")
				setter(store, 3, "two")
				setter(store, 3, "three")
			},
			marketID:  2,
			denom:     "two",
			updatedBy: "devin",
		},
		{
			name: "market has existing: different",
			setup: func() {
				store := s.getStore()
				setter(store, 1, "one")
				setter(store, 3, "two")
				setter(store, 3, "three")
			},
			marketID:  2,
			denom:     "twenty",
			updatedBy: "emerson",
		},
		{
			name: "market has existing: empty",
			setup: func() {
				store := s.getStore()
				setter(store, 1, "one")
				setter(store, 3, "two")
				setter(store, 3, "three")
			},
			marketID:  2,
			denom:     "",
			updatedBy: "forest",
		},
	}

	for _, tc := range tests {
		s.Run(tc.name, func() {
			expEvents := sdk.Events{
				s.untypeEvent(exchange.NewEventMarketIntermediaryDenomUpdated(tc.marketID, tc.updatedBy)),
			}

			s.clearExchangeState()
			if tc.setup != nil {
				tc.setup()
			}

			em := sdk.NewEventManager()
			ctx := s.ctx.WithEventManager(em)
			testFunc := func() {
				s.k.UpdateIntermediaryDenom(ctx, tc.marketID, tc.denom, tc.updatedBy)
			}
			s.Require().NotPanics(testFunc, "UpdateIntermediaryDenom(%d, %q, %q)", tc.marketID, tc.denom, tc.updatedBy)

			actEvents := em.Events()
			s.assertEqualEvents(expEvents, actEvents, "events emitted during UpdateIntermediaryDenom(%d, %q, %q)",
				tc.marketID, tc.denom, tc.updatedBy)

			actDenom := s.k.GetIntermediaryDenom(s.ctx, tc.marketID)
			s.Assert().Equal(tc.denom, actDenom, "denom after UpdateIntermediaryDenom(%d, %q, %q)", tc.marketID, tc.denom, tc.updatedBy)
		})
	}
}

func (s *TestSuite) TestKeeper_IsMarketKnown() {
	tests := []struct {
		name     string
		setup    func()
		marketID uint32
		expected bool
	}{
		{
			name:     "empty state",
			setup:    nil,
			marketID: 1,
			expected: false,
		},
		{
			name: "unknown market id",
			setup: func() {
				store := s.getStore()
				keeper.SetMarketKnown(store, 1)
				keeper.SetMarketKnown(store, 3)
			},
			marketID: 2,
			expected: false,
		},
		{
			name: "market known",
			setup: func() {
				store := s.getStore()
				keeper.SetMarketKnown(store, 1)
				keeper.SetMarketKnown(store, 2)
				keeper.SetMarketKnown(store, 3)
			},
			marketID: 2,
			expected: true,
		},
	}

	for _, tc := range tests {
		s.Run(tc.name, func() {
			s.clearExchangeState()
			if tc.setup != nil {
				tc.setup()
			}

			var actual bool
			testFunc := func() {
				actual = s.k.IsMarketKnown(s.ctx, tc.marketID)
			}
			s.Require().NotPanics(testFunc, "IsMarketKnown(%d)", tc.marketID)
			s.Assert().Equal(tc.expected, actual, "IsMarketKnown(%d) result", tc.marketID)
		})
	}
}

func (s *TestSuite) TestKeeper_IsMarketAcceptingOrders() {
	tests := []struct {
		name     string
		setup    func()
		marketID uint32
		expected bool
	}{
		{
			name:     "empty state",
			setup:    nil,
			marketID: 1,
			expected: false,
		},
		{
			name: "unknown market id",
			setup: func() {
				store := s.getStore()
				keeper.SetMarketAcceptingOrders(store, 1, true)
				keeper.SetMarketAcceptingOrders(store, 3, true)
				keeper.SetMarketKnown(store, 1)
				keeper.SetMarketKnown(store, 3)
			},
			marketID: 2,
			expected: false,
		},
		{
			name: "market not active",
			setup: func() {
				store := s.getStore()
				keeper.SetMarketAcceptingOrders(store, 1, true)
				keeper.SetMarketAcceptingOrders(store, 2, false)
				keeper.SetMarketAcceptingOrders(store, 3, true)
				keeper.SetMarketKnown(store, 1)
				keeper.SetMarketKnown(store, 2)
				keeper.SetMarketKnown(store, 3)
			},
			marketID: 2,
			expected: false,
		},
		{
			name: "market active and known",
			setup: func() {
				store := s.getStore()
				keeper.SetMarketAcceptingOrders(store, 1, true)
				keeper.SetMarketAcceptingOrders(store, 2, true)
				keeper.SetMarketAcceptingOrders(store, 3, true)
				keeper.SetMarketKnown(store, 1)
				keeper.SetMarketKnown(store, 2)
				keeper.SetMarketKnown(store, 3)
			},
			marketID: 2,
			expected: true,
		},
		{
			name: "market inactive but known",
			setup: func() {
				store := s.getStore()
				keeper.SetMarketAcceptingOrders(store, 1, true)
				keeper.SetMarketAcceptingOrders(store, 2, false)
				keeper.SetMarketAcceptingOrders(store, 3, true)
				keeper.SetMarketKnown(store, 1)
				keeper.SetMarketKnown(store, 2)
				keeper.SetMarketKnown(store, 3)
			},
			marketID: 2,
			expected: false,
		},
	}

	for _, tc := range tests {
		s.Run(tc.name, func() {
			s.clearExchangeState()
			if tc.setup != nil {
				tc.setup()
			}

			var actual bool
			testFunc := func() {
				actual = s.k.IsMarketAcceptingOrders(s.ctx, tc.marketID)
			}
			s.Require().NotPanics(testFunc, "IsMarketAcceptingOrders(%d)", tc.marketID)
			s.Assert().Equal(tc.expected, actual, "IsMarketAcceptingOrders(%d) result", tc.marketID)
		})
	}
}

func (s *TestSuite) TestKeeper_UpdateMarketAcceptingOrders() {
	tests := []struct {
		name      string
		setup     func()
		marketID  uint32
		active    bool
		updatedBy string
		expErr    string
	}{
		{
			name:      "empty state to active",
			marketID:  1,
			active:    true,
			updatedBy: "updatedBy___________",
			expErr:    "market 1 already has accepting-orders true",
		},
		{
			name:      "empty state to inactive",
			marketID:  1,
			active:    false,
			updatedBy: "updatedBy___________",
			expErr:    "",
		},
		{
			name: "active to active",
			setup: func() {
				store := s.getStore()
				keeper.SetMarketAcceptingOrders(store, 1, true)
				keeper.SetMarketAcceptingOrders(store, 2, false)
				keeper.SetMarketAcceptingOrders(store, 3, true)
				keeper.SetMarketAcceptingOrders(store, 4, true)
				keeper.SetMarketAcceptingOrders(store, 5, false)
				keeper.SetMarketKnown(store, 1)
				keeper.SetMarketKnown(store, 2)
				keeper.SetMarketKnown(store, 3)
				keeper.SetMarketKnown(store, 4)
				keeper.SetMarketKnown(store, 5)
			},
			marketID:  3,
			active:    true,
			updatedBy: "updatedBy___________",
			expErr:    "market 3 already has accepting-orders true",
		},
		{
			name: "active to inactive",
			setup: func() {
				store := s.getStore()
				keeper.SetMarketAcceptingOrders(store, 1, true)
				keeper.SetMarketAcceptingOrders(store, 2, false)
				keeper.SetMarketAcceptingOrders(store, 3, true)
				keeper.SetMarketAcceptingOrders(store, 4, true)
				keeper.SetMarketAcceptingOrders(store, 5, false)
				keeper.SetMarketKnown(store, 1)
				keeper.SetMarketKnown(store, 2)
				keeper.SetMarketKnown(store, 3)
				keeper.SetMarketKnown(store, 4)
				keeper.SetMarketKnown(store, 5)
			},
			marketID:  3,
			active:    false,
			updatedBy: "updated_by__________",
			expErr:    "",
		},
		{
			name: "inactive to active",
			setup: func() {
				store := s.getStore()
				keeper.SetMarketAcceptingOrders(store, 11, true)
				keeper.SetMarketAcceptingOrders(store, 12, false)
				keeper.SetMarketAcceptingOrders(store, 13, false)
				keeper.SetMarketAcceptingOrders(store, 14, true)
				keeper.SetMarketAcceptingOrders(store, 15, false)
				keeper.SetMarketKnown(store, 11)
				keeper.SetMarketKnown(store, 12)
				keeper.SetMarketKnown(store, 13)
				keeper.SetMarketKnown(store, 14)
				keeper.SetMarketKnown(store, 15)
			},
			marketID:  13,
			active:    true,
			updatedBy: "updated___by________",
			expErr:    "",
		},
		{
			name: "inactive to inactive",
			setup: func() {
				store := s.getStore()
				keeper.SetMarketAcceptingOrders(store, 11, true)
				keeper.SetMarketAcceptingOrders(store, 12, false)
				keeper.SetMarketAcceptingOrders(store, 13, false)
				keeper.SetMarketAcceptingOrders(store, 14, true)
				keeper.SetMarketAcceptingOrders(store, 15, false)
				keeper.SetMarketKnown(store, 11)
				keeper.SetMarketKnown(store, 12)
				keeper.SetMarketKnown(store, 13)
				keeper.SetMarketKnown(store, 14)
				keeper.SetMarketKnown(store, 15)
			},
			marketID:  13,
			active:    false,
			updatedBy: "__updated_____by____",
			expErr:    "market 13 already has accepting-orders false",
		},
	}

	for _, tc := range tests {
		s.Run(tc.name, func() {
			s.clearExchangeState()
			if tc.setup != nil {
				tc.setup()
			}

			var expEvents sdk.Events
			if len(tc.expErr) == 0 {
				event := exchange.NewEventMarketAcceptingOrdersUpdated(tc.marketID, tc.updatedBy, tc.active)
				expEvents = append(expEvents, s.untypeEvent(event))
			}

			em := sdk.NewEventManager()
			ctx := s.ctx.WithEventManager(em)
			var err error
			testFunc := func() {
				err = s.k.UpdateMarketAcceptingOrders(ctx, tc.marketID, tc.active, tc.updatedBy)
			}
<<<<<<< HEAD
			s.Require().NotPanics(testFunc, "UpdateMarketActive(%d, %t, %s)", tc.marketID, tc.active, tc.updatedBy)
			s.assertErrorValue(err, tc.expErr, "UpdateMarketActive(%d, %t, %s)", tc.marketID, tc.active, tc.updatedBy)
=======
			s.Require().NotPanics(testFunc, "UpdateMarketAcceptingOrders(%d, %t, %s)", tc.marketID, tc.active, string(tc.updatedBy))
			s.assertErrorValue(err, tc.expErr, "UpdateMarketAcceptingOrders(%d, %t, %s)", tc.marketID, tc.active, string(tc.updatedBy))
>>>>>>> 97e71a02

			events := em.Events()
			s.assertEqualEvents(expEvents, events, "events after UpdateMarketAcceptingOrders")

			if len(tc.expErr) == 0 {
				isActive := s.k.IsMarketAcceptingOrders(s.ctx, tc.marketID)
				s.Assert().Equal(tc.active, isActive, "IsMarketAcceptingOrders(%d) after UpdateMarketAcceptingOrders(%d, %t, ...)",
					tc.marketID, tc.marketID, tc.active)
			}
		})
	}
}

func (s *TestSuite) TestKeeper_IsUserSettlementAllowed() {
	tests := []struct {
		name     string
		setup    func()
		marketID uint32
		expected bool
	}{
		{
			name:     "empty state",
			marketID: 1,
			expected: false,
		},
		{
			name: "unknown market id",
			setup: func() {
				store := s.getStore()
				keeper.SetUserSettlementAllowed(store, 1, true)
				keeper.SetUserSettlementAllowed(store, 3, true)
			},
			marketID: 2,
			expected: false,
		},
		{
			name: "not allowed",
			setup: func() {
				store := s.getStore()
				keeper.SetUserSettlementAllowed(store, 1, true)
				keeper.SetUserSettlementAllowed(store, 2, false)
				keeper.SetUserSettlementAllowed(store, 3, true)
			},
			marketID: 2,
			expected: false,
		},
		{
			name: "allowed",
			setup: func() {
				store := s.getStore()
				keeper.SetUserSettlementAllowed(store, 1, true)
				keeper.SetUserSettlementAllowed(store, 2, true)
				keeper.SetUserSettlementAllowed(store, 3, true)
			},
			marketID: 2,
			expected: true,
		},
	}

	for _, tc := range tests {
		s.Run(tc.name, func() {
			s.clearExchangeState()
			if tc.setup != nil {
				tc.setup()
			}

			var actual bool
			testFunc := func() {
				actual = s.k.IsUserSettlementAllowed(s.ctx, tc.marketID)
			}
			s.Require().NotPanics(testFunc, "IsUserSettlementAllowed(%d)", tc.marketID)
			s.Assert().Equal(tc.expected, actual, "IsUserSettlementAllowed(%d) result", tc.marketID)
		})
	}
}

func (s *TestSuite) TestKeeper_UpdateUserSettlementAllowed() {
	tests := []struct {
		name      string
		setup     func()
		marketID  uint32
		allow     bool
		updatedBy string
		expErr    string
	}{
		{
			name:      "empty state to allowed",
			marketID:  1,
			allow:     true,
			updatedBy: "updatedBy___________",
			expErr:    "",
		},
		{
			name:      "empty state to not allowed",
			marketID:  1,
			allow:     false,
			updatedBy: "updatedBy___________",
			expErr:    "market 1 already has allow-user-settlement false",
		},
		{
			name: "allowed to allowed",
			setup: func() {
				store := s.getStore()
				keeper.SetUserSettlementAllowed(store, 1, true)
				keeper.SetUserSettlementAllowed(store, 2, false)
				keeper.SetUserSettlementAllowed(store, 3, true)
				keeper.SetUserSettlementAllowed(store, 4, true)
				keeper.SetUserSettlementAllowed(store, 5, false)
			},
			marketID:  3,
			allow:     true,
			updatedBy: "updatedBy___________",
			expErr:    "market 3 already has allow-user-settlement true",
		},
		{
			name: "allowed to not allowed",
			setup: func() {
				store := s.getStore()
				keeper.SetUserSettlementAllowed(store, 1, true)
				keeper.SetUserSettlementAllowed(store, 2, false)
				keeper.SetUserSettlementAllowed(store, 3, true)
				keeper.SetUserSettlementAllowed(store, 4, true)
				keeper.SetUserSettlementAllowed(store, 5, false)
			},
			marketID:  3,
			allow:     false,
			updatedBy: "updated_by__________",
			expErr:    "",
		},
		{
			name: "not allowed to allowed",
			setup: func() {
				store := s.getStore()
				keeper.SetUserSettlementAllowed(store, 11, true)
				keeper.SetUserSettlementAllowed(store, 12, false)
				keeper.SetUserSettlementAllowed(store, 13, false)
				keeper.SetUserSettlementAllowed(store, 14, true)
				keeper.SetUserSettlementAllowed(store, 15, false)
			},
			marketID:  13,
			allow:     true,
			updatedBy: "updated___by________",
			expErr:    "",
		},
		{
			name: "not allowed to not allowed",
			setup: func() {
				store := s.getStore()
				keeper.SetUserSettlementAllowed(store, 11, true)
				keeper.SetUserSettlementAllowed(store, 12, false)
				keeper.SetUserSettlementAllowed(store, 13, false)
				keeper.SetUserSettlementAllowed(store, 14, true)
				keeper.SetUserSettlementAllowed(store, 15, false)
			},
			marketID:  13,
			allow:     false,
			updatedBy: "__updated_____by____",
			expErr:    "market 13 already has allow-user-settlement false",
		},
	}

	for _, tc := range tests {
		s.Run(tc.name, func() {
			s.clearExchangeState()
			if tc.setup != nil {
				tc.setup()
			}

			var expEvents sdk.Events
			if len(tc.expErr) == 0 {
				event := exchange.NewEventMarketUserSettleUpdated(tc.marketID, tc.updatedBy, tc.allow)
				expEvents = append(expEvents, s.untypeEvent(event))
			}

			em := sdk.NewEventManager()
			ctx := s.ctx.WithEventManager(em)
			var err error
			testFunc := func() {
				err = s.k.UpdateUserSettlementAllowed(ctx, tc.marketID, tc.allow, tc.updatedBy)
			}
			s.Require().NotPanics(testFunc, "UpdateUserSettlementAllowed(%d, %t, %s)", tc.marketID, tc.allow, tc.updatedBy)
			s.assertErrorValue(err, tc.expErr, "UpdateUserSettlementAllowed(%d, %t, %s)", tc.marketID, tc.allow, tc.updatedBy)

			events := em.Events()
			s.assertEqualEvents(expEvents, events, "events after UpdateUserSettlementAllowed")

			if len(tc.expErr) == 0 {
				isActive := s.k.IsUserSettlementAllowed(s.ctx, tc.marketID)
				s.Assert().Equal(tc.allow, isActive, "IsUserSettlementAllowed(%d) after UpdateUserSettlementAllowed(%d, %t, ...)",
					tc.marketID, tc.marketID, tc.allow)
			}
		})
	}
}

func (s *TestSuite) TestKeeper_IsMarketAcceptingCommitments() {
	setter := keeper.SetMarketAcceptingCommitments
	tests := []struct {
		name     string
		setup    func()
		marketID uint32
		expected bool
	}{
		{
			name:     "empty state",
			marketID: 1,
			expected: false,
		},
		{
			name: "unknown market id",
			setup: func() {
				store := s.getStore()
				setter(store, 1, true)
				setter(store, 3, true)
			},
			marketID: 2,
			expected: false,
		},
		{
			name: "not allowed",
			setup: func() {
				store := s.getStore()
				setter(store, 1, true)
				setter(store, 2, false)
				setter(store, 3, true)
			},
			marketID: 2,
			expected: false,
		},
		{
			name: "allowed",
			setup: func() {
				store := s.getStore()
				setter(store, 1, true)
				setter(store, 2, true)
				setter(store, 3, true)
			},
			marketID: 2,
			expected: true,
		},
	}

	for _, tc := range tests {
		s.Run(tc.name, func() {
			s.clearExchangeState()
			if tc.setup != nil {
				tc.setup()
			}

			var actual bool
			testFunc := func() {
				actual = s.k.IsMarketAcceptingCommitments(s.ctx, tc.marketID)
			}
			s.Require().NotPanics(testFunc, "IsMarketAcceptingCommitments(%d)", tc.marketID)
			s.Assert().Equal(tc.expected, actual, "IsMarketAcceptingCommitments(%d) result", tc.marketID)
		})
	}
}

func (s *TestSuite) TestKeeper_UpdateMarketAcceptingCommitments() {
	setter := keeper.SetMarketAcceptingCommitments
	tests := []struct {
		name      string
		setup     func()
		marketID  uint32
		allow     bool
		updatedBy string
		expErr    string
	}{
		{
			name:      "empty state to allowed",
			marketID:  1,
			allow:     true,
			updatedBy: "updatedBy___________",
			expErr:    "",
		},
		{
			name:      "empty state to not allowed",
			marketID:  1,
			allow:     false,
			updatedBy: "updatedBy___________",
			expErr:    "market 1 already has accepting-commitments false",
		},
		{
			name: "allowed to allowed",
			setup: func() {
				store := s.getStore()
				setter(store, 1, true)
				setter(store, 2, false)
				setter(store, 3, true)
				setter(store, 4, true)
				setter(store, 5, false)
			},
			marketID:  3,
			allow:     true,
			updatedBy: "updatedBy___________",
			expErr:    "market 3 already has accepting-commitments true",
		},
		{
			name: "allowed to not allowed",
			setup: func() {
				store := s.getStore()
				setter(store, 1, true)
				setter(store, 2, false)
				setter(store, 3, true)
				setter(store, 4, true)
				setter(store, 5, false)
			},
			marketID:  3,
			allow:     false,
			updatedBy: "updated_by__________",
			expErr:    "",
		},
		{
			name: "not allowed to allowed",
			setup: func() {
				store := s.getStore()
				setter(store, 11, true)
				setter(store, 12, false)
				setter(store, 13, false)
				setter(store, 14, true)
				setter(store, 15, false)
			},
			marketID:  13,
			allow:     true,
			updatedBy: "updated___by________",
			expErr:    "",
		},
		{
			name: "not allowed to not allowed",
			setup: func() {
				store := s.getStore()
				setter(store, 11, true)
				setter(store, 12, false)
				setter(store, 13, false)
				setter(store, 14, true)
				setter(store, 15, false)
			},
			marketID:  13,
			allow:     false,
			updatedBy: "__updated_____by____",
			expErr:    "market 13 already has accepting-commitments false",
		},
	}

	for _, tc := range tests {
		s.Run(tc.name, func() {
			s.clearExchangeState()
			if tc.setup != nil {
				tc.setup()
			}

			var expEvents sdk.Events
			if len(tc.expErr) == 0 {
				event := exchange.NewEventMarketAcceptingCommitmentsUpdated(tc.marketID, tc.updatedBy, tc.allow)
				expEvents = append(expEvents, s.untypeEvent(event))
			}

			em := sdk.NewEventManager()
			ctx := s.ctx.WithEventManager(em)
			var err error
			testFunc := func() {
				err = s.k.UpdateMarketAcceptingCommitments(ctx, tc.marketID, tc.allow, tc.updatedBy)
			}
			s.Require().NotPanics(testFunc, "UpdateMarketAcceptingCommitments(%d, %t, %s)", tc.marketID, tc.allow, string(tc.updatedBy))
			s.assertErrorValue(err, tc.expErr, "UpdateMarketAcceptingCommitments(%d, %t, %s)", tc.marketID, tc.allow, string(tc.updatedBy))

			events := em.Events()
			s.assertEqualEvents(expEvents, events, "events after UpdateMarketAcceptingCommitments")

			if len(tc.expErr) == 0 {
				isActive := s.k.IsMarketAcceptingCommitments(s.ctx, tc.marketID)
				s.Assert().Equal(tc.allow, isActive, "IsMarketAcceptingCommitments(%d) after UpdateMarketAcceptingCommitments(%d, %t, ...)",
					tc.marketID, tc.marketID, tc.allow)
			}
		})
	}
}

func (s *TestSuite) TestKeeper_HasPermission() {
	goodAcc := sdk.AccAddress("goodAddr____________")
	goodAddr := goodAcc.String()
	authority := s.k.GetAuthority()
	tests := []struct {
		name       string
		setup      func()
		marketID   uint32
		address    string
		permission exchange.Permission
		expected   bool
	}{
		{
			name:       "empty state, empty address",
			marketID:   1,
			address:    "",
			permission: 1,
			expected:   false,
		},
		{
			name:       "empty state, bad address",
			marketID:   1,
			address:    "bad address",
			permission: 1,
			expected:   false,
		},
		{
			name:       "empty state, not authority",
			marketID:   1,
			address:    goodAddr,
			permission: 1,
			expected:   false,
		},
		{
			name:       "empty state, is authority",
			marketID:   1,
			address:    authority,
			permission: 1,
			expected:   true,
		},
		{
			name: "no market perms, empty address",
			setup: func() {
				store := s.getStore()
				keeper.GrantPermissions(store, 1, goodAcc, exchange.AllPermissions())
				keeper.GrantPermissions(store, 3, goodAcc, exchange.AllPermissions())
			},
			marketID:   2,
			address:    "",
			permission: 1,
			expected:   false,
		},
		{
			name: "no market perms, bad address",
			setup: func() {
				store := s.getStore()
				keeper.GrantPermissions(store, 1, goodAcc, exchange.AllPermissions())
				keeper.GrantPermissions(store, 3, goodAcc, exchange.AllPermissions())
			},
			marketID:   2,
			address:    "bad address",
			permission: 1,
			expected:   false,
		},
		{
			name: "no market perms, not authority",
			setup: func() {
				store := s.getStore()
				keeper.GrantPermissions(store, 1, goodAcc, exchange.AllPermissions())
				keeper.GrantPermissions(store, 3, goodAcc, exchange.AllPermissions())
			},
			marketID:   2,
			address:    goodAddr,
			permission: 1,
			expected:   false,
		},
		{
			name: "no market perms, is authority",
			setup: func() {
				store := s.getStore()
				keeper.GrantPermissions(store, 1, goodAcc, exchange.AllPermissions())
				keeper.GrantPermissions(store, 3, goodAcc, exchange.AllPermissions())
			},
			marketID:   2,
			address:    authority,
			permission: 1,
			expected:   true,
		},
		{
			name: "market with perms, empty address",
			setup: func() {
				store := s.getStore()
				keeper.GrantPermissions(store, 1, goodAcc, exchange.AllPermissions())
				keeper.GrantPermissions(store, 2, goodAcc, exchange.AllPermissions())
				keeper.GrantPermissions(store, 3, goodAcc, exchange.AllPermissions())
			},
			marketID:   2,
			address:    "",
			permission: 1,
			expected:   false,
		},
		{
			name: "market with perms, bad address",
			setup: func() {
				store := s.getStore()
				keeper.GrantPermissions(store, 1, goodAcc, exchange.AllPermissions())
				keeper.GrantPermissions(store, 2, goodAcc, exchange.AllPermissions())
				keeper.GrantPermissions(store, 3, goodAcc, exchange.AllPermissions())
			},
			marketID:   2,
			address:    "bad addr",
			permission: 1,
			expected:   false,
		},
		{
			name: "market with perms, unknown address",
			setup: func() {
				store := s.getStore()
				keeper.GrantPermissions(store, 1, goodAcc, exchange.AllPermissions())
				keeper.GrantPermissions(store, 2, goodAcc, exchange.AllPermissions())
				keeper.GrantPermissions(store, 3, goodAcc, exchange.AllPermissions())
			},
			marketID:   2,
			address:    sdk.AccAddress("other_address_______").String(),
			permission: 1,
			expected:   false,
		},
		{
			name: "market with perms, authority",
			setup: func() {
				store := s.getStore()
				keeper.GrantPermissions(store, 1, goodAcc, exchange.AllPermissions())
				keeper.GrantPermissions(store, 2, goodAcc, exchange.AllPermissions())
				keeper.GrantPermissions(store, 3, goodAcc, exchange.AllPermissions())
			},
			marketID:   2,
			address:    authority,
			permission: 1,
			expected:   true,
		},
		{
			name: "address has other perms on this market",
			setup: func() {
				store := s.getStore()
				keeper.GrantPermissions(store, 1, goodAcc, exchange.AllPermissions())
				keeper.GrantPermissions(store, 2, goodAcc, []exchange.Permission{
					exchange.Permission_settle, exchange.Permission_cancel})
				keeper.GrantPermissions(store, 3, goodAcc, exchange.AllPermissions())
			},
			marketID:   2,
			address:    goodAddr,
			permission: exchange.Permission_set_ids,
			expected:   false,
		},
		{
			name: "address only has just perm on this market",
			setup: func() {
				store := s.getStore()
				keeper.GrantPermissions(store, 1, goodAcc, exchange.AllPermissions())
				keeper.GrantPermissions(store, 2, goodAcc, []exchange.Permission{exchange.Permission_withdraw})
				keeper.GrantPermissions(store, 3, goodAcc, exchange.AllPermissions())
			},
			marketID:   2,
			address:    goodAddr,
			permission: exchange.Permission_withdraw,
			expected:   true,
		},
		{
			name: "address has all perms on market",
			setup: func() {
				store := s.getStore()
				keeper.GrantPermissions(store, 1, goodAcc, exchange.AllPermissions())
				keeper.GrantPermissions(store, 2, goodAcc, exchange.AllPermissions())
				keeper.GrantPermissions(store, 3, goodAcc, exchange.AllPermissions())
			},
			marketID:   2,
			address:    goodAddr,
			permission: exchange.Permission_permissions,
			expected:   true,
		},
	}

	for _, tc := range tests {
		s.Run(tc.name, func() {
			s.clearExchangeState()
			if tc.setup != nil {
				tc.setup()
			}

			var actual bool
			testFunc := func() {
				actual = s.k.HasPermission(s.ctx, tc.marketID, tc.address, tc.permission)
			}
			s.Require().NotPanics(testFunc, "HasPermission(%d, %q, %s)", tc.marketID, tc.address, tc.permission)
			s.Assert().Equal(tc.expected, actual, "HasPermission(%d, %q, %s) result", tc.marketID, tc.address, tc.permission)
		})
	}
}

// permChecker is the function signature of a permission checking function, e.g. CanSettleOrders.
type permChecker func(ctx sdk.Context, marketID uint32, address string) bool

// runPermTest runs a set of tests on a permission checking function, e.g. CanSettleOrders.
func (s *TestSuite) runPermTest(perm exchange.Permission, checker permChecker, name string) {
	allPermsAcc := sdk.AccAddress("allPerms____________")
	justPermAcc := sdk.AccAddress("justPerm____________")
	otherPermsAcc := sdk.AccAddress("otherPerms__________")
	noPermsAcc := sdk.AccAddress("noPerms_____________")
	authority := s.k.GetAuthority()

	allPerms := exchange.AllPermissions()
	otherPerms := make([]exchange.Permission, 0, len(allPermsAcc)-1)
	for _, p := range exchange.AllPermissions() {
		if p != perm {
			otherPerms = append(otherPerms, p)
		}
	}

	defaultSetup := func() {
		store := s.getStore()
		keeper.GrantPermissions(store, 10, allPermsAcc, allPerms)
		keeper.GrantPermissions(store, 10, justPermAcc, allPerms)
		keeper.GrantPermissions(store, 10, otherPermsAcc, allPerms)
		keeper.GrantPermissions(store, 10, noPermsAcc, allPerms)

		keeper.GrantPermissions(store, 11, allPermsAcc, allPerms)
		keeper.GrantPermissions(store, 11, justPermAcc, []exchange.Permission{perm})
		keeper.GrantPermissions(store, 11, otherPermsAcc, otherPerms)

		keeper.GrantPermissions(store, 12, allPermsAcc, allPerms)
		keeper.GrantPermissions(store, 12, justPermAcc, allPerms)
		keeper.GrantPermissions(store, 12, otherPermsAcc, allPerms)
		keeper.GrantPermissions(store, 12, noPermsAcc, allPerms)
	}

	tests := []struct {
		name     string
		setup    func()
		marketID uint32
		admin    string
		expected bool
	}{
		{
			name:     "empty state: empty addr",
			marketID: 1,
			admin:    "",
			expected: false,
		},
		{
			name:     "empty state: authority",
			marketID: 1,
			admin:    authority,
			expected: true,
		},
		{
			name:     "empty state: addr with all perms",
			marketID: 1,
			admin:    allPermsAcc.String(),
			expected: false,
		},
		{
			name:     "empty state: addr with just perm",
			marketID: 1,
			admin:    justPermAcc.String(),
			expected: false,
		},
		{
			name:     "empty state: addr with all other perms",
			marketID: 1,
			admin:    otherPermsAcc.String(),
			expected: false,
		},
		{
			name:     "empty state: addr without any perms",
			marketID: 1,
			admin:    noPermsAcc.String(),
			expected: false,
		},

		{
			name:     "existing market: empty addr",
			setup:    defaultSetup,
			marketID: 11,
			admin:    "",
			expected: false,
		},
		{
			name:     "existing market: authority",
			setup:    defaultSetup,
			marketID: 11,
			admin:    authority,
			expected: true,
		},
		{
			name:     "existing market: addr with all perms",
			setup:    defaultSetup,
			marketID: 11,
			admin:    allPermsAcc.String(),
			expected: true,
		},
		{
			name:     "existing market: addr with just perm",
			setup:    defaultSetup,
			marketID: 11,
			admin:    justPermAcc.String(),
			expected: true,
		},
		{
			name:     "existing market: addr with all other perms",
			setup:    defaultSetup,
			marketID: 11,
			admin:    otherPermsAcc.String(),
			expected: false,
		},
		{
			name:     "existing market: addr without any perms",
			setup:    defaultSetup,
			marketID: 11,
			admin:    noPermsAcc.String(),
			expected: false,
		},
	}

	for _, tc := range tests {
		s.Run(tc.name, func() {
			s.clearExchangeState()
			if tc.setup != nil {
				tc.setup()
			}

			var actual bool
			testFunc := func() {
				actual = checker(s.ctx, tc.marketID, tc.admin)
			}
			s.Require().NotPanics(testFunc, "%s(%d, %q)", name, tc.marketID, tc.admin)
			s.Assert().Equal(tc.expected, actual, "%s(%d, %q) result", name, tc.marketID, tc.admin)
		})
	}
}

func (s *TestSuite) TestKeeper_CanSettleOrders() {
	s.runPermTest(exchange.Permission_settle, s.k.CanSettleOrders, "CanSettleOrders")
}

func (s *TestSuite) TestKeeper_CanSettleCommitments() {
	s.runPermTest(exchange.Permission_settle, s.k.CanSettleCommitments, "CanSettleCommitments")
}

func (s *TestSuite) TestKeeper_CanSetIDs() {
	s.runPermTest(exchange.Permission_set_ids, s.k.CanSetIDs, "CanSetIDs")
}

func (s *TestSuite) TestKeeper_CanCancelOrdersForMarket() {
	s.runPermTest(exchange.Permission_cancel, s.k.CanCancelOrdersForMarket, "CanCancelOrdersForMarket")
}

func (s *TestSuite) TestKeeper_CanReleaseCommitmentsForMarket() {
	s.runPermTest(exchange.Permission_cancel, s.k.CanReleaseCommitmentsForMarket, "CanReleaseCommitmentsForMarket")
}

func (s *TestSuite) TestKeeper_CanWithdrawMarketFunds() {
	s.runPermTest(exchange.Permission_withdraw, s.k.CanWithdrawMarketFunds, "CanWithdrawMarketFunds")
}

func (s *TestSuite) TestKeeper_CanUpdateMarket() {
	s.runPermTest(exchange.Permission_update, s.k.CanUpdateMarket, "CanUpdateMarket")
}

func (s *TestSuite) TestKeeper_CanManagePermissions() {
	s.runPermTest(exchange.Permission_permissions, s.k.CanManagePermissions, "CanManagePermissions")
}

func (s *TestSuite) TestKeeper_CanManageReqAttrs() {
	s.runPermTest(exchange.Permission_attributes, s.k.CanManageReqAttrs, "CanManageReqAttrs")
}

func (s *TestSuite) TestKeeper_GetUserPermissions() {
	addrNone := sdk.AccAddress("address_none________")
	addrOne := sdk.AccAddress("address_one_________")
	addrTwo := sdk.AccAddress("address_two_________")
	addrAll := sdk.AccAddress("address_all_________")
	addrEven := sdk.AccAddress("address_even________")
	addrOdd := sdk.AccAddress("address_odd_________")

	onePerm := []exchange.Permission{exchange.Permission_settle}
	twoPerms := []exchange.Permission{exchange.Permission_cancel, exchange.Permission_attributes}
	allPerms := exchange.AllPermissions()
	evenPerms := make([]exchange.Permission, 0, 1+len(allPerms)/2)
	oddPerms := make([]exchange.Permission, 0, 1+len(allPerms)/2)
	for _, p := range allPerms {
		if p%2 == 0 {
			evenPerms = append(evenPerms, p)
		} else {
			oddPerms = append(oddPerms, p)
		}
	}

	defaultSetup := func() {
		store := s.getStore()
		keeper.GrantPermissions(store, 1, addrNone, allPerms)
		keeper.GrantPermissions(store, 1, addrOne, allPerms)
		keeper.GrantPermissions(store, 1, addrTwo, allPerms)
		keeper.GrantPermissions(store, 1, addrAll, allPerms)
		keeper.GrantPermissions(store, 1, addrEven, allPerms)
		keeper.GrantPermissions(store, 1, addrOdd, allPerms)

		keeper.GrantPermissions(store, 2, addrNone, nil)
		keeper.GrantPermissions(store, 2, addrOne, onePerm)
		keeper.GrantPermissions(store, 2, addrTwo, twoPerms)
		keeper.GrantPermissions(store, 2, addrAll, allPerms)
		keeper.GrantPermissions(store, 2, addrEven, evenPerms)
		keeper.GrantPermissions(store, 2, addrOdd, oddPerms)

		keeper.GrantPermissions(store, 3, addrNone, allPerms)
		keeper.GrantPermissions(store, 3, addrOne, allPerms)
		keeper.GrantPermissions(store, 3, addrTwo, allPerms)
		keeper.GrantPermissions(store, 3, addrAll, allPerms)
		keeper.GrantPermissions(store, 3, addrEven, allPerms)
		keeper.GrantPermissions(store, 3, addrOdd, allPerms)
	}

	tests := []struct {
		name     string
		setup    func()
		marketID uint32
		addr     sdk.AccAddress
		expected []exchange.Permission
		expPanic string
	}{
		{
			name:     "nil addr",
			marketID: 1,
			addr:     nil,
			expPanic: "empty address not allowed",
		},
		{
			name:     "empty addr",
			marketID: 1,
			addr:     sdk.AccAddress{},
			expPanic: "empty address not allowed",
		},
		{
			name:     "empty state",
			marketID: 1,
			addr:     sdk.AccAddress("some_address________"),
			expected: nil,
		},
		{
			name:     "no perms in market",
			setup:    defaultSetup,
			marketID: 2,
			addr:     addrNone,
			expected: nil,
		},
		{
			name:     "one perm in market",
			setup:    defaultSetup,
			marketID: 2,
			addr:     addrOne,
			expected: onePerm,
		},
		{
			name:     "two perms in market",
			setup:    defaultSetup,
			marketID: 2,
			addr:     addrTwo,
			expected: twoPerms,
		},
		{
			name:     "odd perms",
			setup:    defaultSetup,
			marketID: 2,
			addr:     addrOdd,
			expected: oddPerms,
		},
		{
			name:     "even perms",
			setup:    defaultSetup,
			marketID: 2,
			addr:     addrEven,
			expected: evenPerms,
		},
		{
			name:     "all perms",
			setup:    defaultSetup,
			marketID: 2,
			addr:     addrAll,
			expected: allPerms,
		},
	}

	for _, tc := range tests {
		s.Run(tc.name, func() {
			s.clearExchangeState()
			if tc.setup != nil {
				tc.setup()
			}

			var actual []exchange.Permission
			testFunc := func() {
				actual = s.k.GetUserPermissions(s.ctx, tc.marketID, tc.addr)
			}
			s.requirePanicEquals(testFunc, tc.expPanic, "GetUserPermissions(%d, %q)", tc.marketID, string(tc.addr))
			s.Assert().Equal(tc.expected, actual, "GetUserPermissions(%d, %q) result", tc.marketID, string(tc.addr))
		})
	}
}

func (s *TestSuite) TestKeeper_GetAccessGrants() {
	addrNone := sdk.AccAddress("address_none________")
	addrOne := sdk.AccAddress("address_one_________")
	addrTwo := sdk.AccAddress("address_two_________")
	addrAll := sdk.AccAddress("address_all_________")
	addrEven := sdk.AccAddress("address_even________")
	addrOdd := sdk.AccAddress("address_odd_________")

	onePerm := []exchange.Permission{exchange.Permission_settle}
	oneOtherPerm := []exchange.Permission{exchange.Permission_set_ids}
	twoPerms := []exchange.Permission{exchange.Permission_cancel, exchange.Permission_attributes}
	allPerms := exchange.AllPermissions()
	evenPerms := make([]exchange.Permission, 0, 1+len(allPerms)/2)
	oddPerms := make([]exchange.Permission, 0, 1+len(allPerms)/2)
	for _, p := range allPerms {
		if p%2 == 0 {
			evenPerms = append(evenPerms, p)
		} else {
			oddPerms = append(oddPerms, p)
		}
	}

	defaultSetup := func() {
		store := s.getStore()
		keeper.GrantPermissions(store, 1, addrNone, allPerms)
		keeper.GrantPermissions(store, 1, addrOne, allPerms)
		keeper.GrantPermissions(store, 1, addrTwo, allPerms)
		keeper.GrantPermissions(store, 1, addrAll, allPerms)
		keeper.GrantPermissions(store, 1, addrEven, allPerms)
		keeper.GrantPermissions(store, 1, addrOdd, allPerms)

		keeper.GrantPermissions(store, 2, addrOne, oneOtherPerm)

		keeper.GrantPermissions(store, 3, addrNone, nil)
		keeper.GrantPermissions(store, 3, addrOne, onePerm)
		keeper.GrantPermissions(store, 3, addrTwo, twoPerms)
		keeper.GrantPermissions(store, 3, addrAll, allPerms)
		keeper.GrantPermissions(store, 3, addrEven, evenPerms)
		keeper.GrantPermissions(store, 3, addrOdd, oddPerms)

		keeper.GrantPermissions(store, 4, addrNone, allPerms)
		keeper.GrantPermissions(store, 4, addrOne, allPerms)
		keeper.GrantPermissions(store, 4, addrTwo, allPerms)
		keeper.GrantPermissions(store, 4, addrAll, allPerms)
		keeper.GrantPermissions(store, 4, addrEven, allPerms)
		keeper.GrantPermissions(store, 4, addrOdd, allPerms)
	}

	tests := []struct {
		name     string
		setup    func()
		marketID uint32
		expected []exchange.AccessGrant
	}{
		{
			name:     "empty state",
			marketID: 1,
			expected: nil,
		},
		{
			name:     "market without any permissions",
			setup:    defaultSetup,
			marketID: 5,
			expected: nil,
		},
		{
			name:     "market with just one permission",
			setup:    defaultSetup,
			marketID: 2,
			expected: []exchange.AccessGrant{
				{Address: addrOne.String(), Permissions: oneOtherPerm},
			},
		},
		{
			name:     "market with several permissions",
			setup:    defaultSetup,
			marketID: 3,
			expected: []exchange.AccessGrant{
				{Address: addrAll.String(), Permissions: allPerms},
				{Address: addrEven.String(), Permissions: evenPerms},
				{Address: addrOdd.String(), Permissions: oddPerms},
				{Address: addrOne.String(), Permissions: onePerm},
				{Address: addrTwo.String(), Permissions: twoPerms},
			},
		},
	}

	for _, tc := range tests {
		s.Run(tc.name, func() {
			s.clearExchangeState()
			if tc.setup != nil {
				tc.setup()
			}

			var actual []exchange.AccessGrant
			testFunc := func() {
				actual = s.k.GetAccessGrants(s.ctx, tc.marketID)
			}
			s.Require().NotPanics(testFunc, "GetAccessGrants(%d)", tc.marketID)
			s.Assert().Equal(tc.expected, actual, "GetAccessGrants(%d) result", tc.marketID)
		})
	}
}

func (s *TestSuite) TestKeeper_UpdatePermissions() {
	adminAddr := sdk.AccAddress("admin_address_woooo_").String()
	oneAcc := sdk.AccAddress("addr_one____________")
	oneAddr := oneAcc.String()
	twoAcc := sdk.AccAddress("addr_two____________")
	twoAddr := twoAcc.String()

	tests := []struct {
		name      string
		setup     func()
		msg       *exchange.MsgMarketManagePermissionsRequest
		expErr    string
		expPanic  string
		expGrants []exchange.AccessGrant
	}{
		{
			name:     "nil msg",
			msg:      nil,
			expPanic: "runtime error: invalid memory address or nil pointer dereference",
		},
		{
			name: "invalid revoke-all addr",
			msg: &exchange.MsgMarketManagePermissionsRequest{
				Admin:     adminAddr,
				RevokeAll: []string{"invalid"},
			},
			expPanic: "decoding bech32 failed: invalid bech32 string length 7",
		},
		{
			name: "invalid to-revoke addr",
			msg: &exchange.MsgMarketManagePermissionsRequest{
				Admin:    adminAddr,
				ToRevoke: []exchange.AccessGrant{{Address: "invalid"}},
			},
			expPanic: "decoding bech32 failed: invalid bech32 string length 7",
		},
		{
			name: "invalid to-grant addr",
			msg: &exchange.MsgMarketManagePermissionsRequest{
				Admin:   adminAddr,
				ToGrant: []exchange.AccessGrant{{Address: "invalid"}},
			},
			expPanic: "decoding bech32 failed: invalid bech32 string length 7",
		},
		{
			name: "revoke-all addr without any perms",
			setup: func() {
				store := s.getStore()
				keeper.GrantPermissions(store, 1, twoAcc, exchange.AllPermissions())
			},
			msg: &exchange.MsgMarketManagePermissionsRequest{
				Admin:     adminAddr,
				MarketId:  1,
				RevokeAll: []string{oneAddr},
			},
			expErr: "account " + oneAddr + " does not have any permissions for market 1",
		},
		{
			name: "to-revoke perm not granted",
			setup: func() {
				store := s.getStore()
				keeper.GrantPermissions(store, 1, oneAcc, []exchange.Permission{exchange.Permission_update})
				keeper.GrantPermissions(store, 1, twoAcc, exchange.AllPermissions())
			},
			msg: &exchange.MsgMarketManagePermissionsRequest{
				Admin:    adminAddr,
				MarketId: 1,
				ToRevoke: []exchange.AccessGrant{
					{Address: oneAddr, Permissions: []exchange.Permission{exchange.Permission_settle}},
				},
			},
			expErr: "account " + oneAddr + " does not have PERMISSION_SETTLE for market 1",
		},
		{
			name: "to-add perm already granted",
			setup: func() {
				store := s.getStore()
				keeper.GrantPermissions(store, 2, oneAcc, exchange.AllPermissions())
				keeper.GrantPermissions(store, 2, twoAcc, []exchange.Permission{exchange.Permission_update})
			},
			msg: &exchange.MsgMarketManagePermissionsRequest{
				Admin:    adminAddr,
				MarketId: 2,
				ToGrant: []exchange.AccessGrant{
					{Address: twoAddr, Permissions: []exchange.Permission{exchange.Permission_update}},
				},
			},
			expErr: "account " + twoAddr + " already has PERMISSION_UPDATE for market 2",
		},
		{
			name: "multiple errors",
			setup: func() {
				store := s.getStore()
				keeper.GrantPermissions(store, 3, sdk.AccAddress("bbbbbbbbbbbbbbbbbbbbb"), []exchange.Permission{
					exchange.Permission_attributes})
				keeper.GrantPermissions(store, 3, sdk.AccAddress("dddddddddddddddddddd"), []exchange.Permission{
					exchange.Permission_cancel, exchange.Permission_attributes})
				keeper.GrantPermissions(store, 3, sdk.AccAddress("ffffffffffffffffffff"), []exchange.Permission{
					exchange.Permission_permissions, exchange.Permission_withdraw})
				keeper.GrantPermissions(store, 3, sdk.AccAddress("gggggggggggggggggggg"), []exchange.Permission{
					exchange.Permission_withdraw, exchange.Permission_attributes})
				keeper.GrantPermissions(store, 3, sdk.AccAddress("hhhhhhhhhhhhhhhhhhhh"), []exchange.Permission{
					exchange.Permission_withdraw, exchange.Permission_set_ids})
			},
			msg: &exchange.MsgMarketManagePermissionsRequest{
				Admin:    adminAddr,
				MarketId: 3,
				RevokeAll: []string{
					sdk.AccAddress("aaaaaaaaaaaaaaaaaaaaa").String(),
					sdk.AccAddress("bbbbbbbbbbbbbbbbbbbbb").String(),
					sdk.AccAddress("ccccccccccccccccccccc").String(),
				},
				ToRevoke: []exchange.AccessGrant{
					{
						Address:     sdk.AccAddress("dddddddddddddddddddd").String(),
						Permissions: []exchange.Permission{exchange.Permission_update, exchange.Permission_cancel},
					},
					{
						Address:     sdk.AccAddress("eeeeeeeeeeeeeeeeeeee").String(),
						Permissions: []exchange.Permission{exchange.Permission_set_ids, exchange.Permission_withdraw},
					},
					{
						Address:     sdk.AccAddress("ffffffffffffffffffff").String(),
						Permissions: []exchange.Permission{exchange.Permission_permissions, exchange.Permission_settle},
					},
				},
				ToGrant: []exchange.AccessGrant{
					{
						Address:     sdk.AccAddress("gggggggggggggggggggg").String(),
						Permissions: []exchange.Permission{exchange.Permission_withdraw, exchange.Permission_attributes},
					},
					{
						Address:     sdk.AccAddress("hhhhhhhhhhhhhhhhhhhh").String(),
						Permissions: []exchange.Permission{exchange.Permission_cancel, exchange.Permission_set_ids},
					},
					{
						Address:     sdk.AccAddress("iiiiiiiiiiiiiiiiiiii").String(),
						Permissions: []exchange.Permission{exchange.Permission_update, exchange.Permission_settle},
					},
				},
			},
			expErr: s.joinErrs(
				"account "+sdk.AccAddress("aaaaaaaaaaaaaaaaaaaaa").String()+" does not have any permissions for market 3",
				"account "+sdk.AccAddress("ccccccccccccccccccccc").String()+" does not have any permissions for market 3",
				"account "+sdk.AccAddress("dddddddddddddddddddd").String()+" does not have PERMISSION_UPDATE for market 3",
				"account "+sdk.AccAddress("eeeeeeeeeeeeeeeeeeee").String()+" does not have PERMISSION_SET_IDS for market 3",
				"account "+sdk.AccAddress("eeeeeeeeeeeeeeeeeeee").String()+" does not have PERMISSION_WITHDRAW for market 3",
				"account "+sdk.AccAddress("ffffffffffffffffffff").String()+" does not have PERMISSION_SETTLE for market 3",
				"account "+sdk.AccAddress("gggggggggggggggggggg").String()+" already has PERMISSION_WITHDRAW for market 3",
				"account "+sdk.AccAddress("gggggggggggggggggggg").String()+" already has PERMISSION_ATTRIBUTES for market 3",
				"account "+sdk.AccAddress("hhhhhhhhhhhhhhhhhhhh").String()+" already has PERMISSION_SET_IDS for market 3",
			),
		},
		{
			name: "just a revoke all",
			setup: func() {
				keeper.GrantPermissions(s.getStore(), 5, oneAcc, []exchange.Permission{3})
				keeper.GrantPermissions(s.getStore(), 5, twoAcc, []exchange.Permission{4, 2})
				keeper.GrantPermissions(s.getStore(), 6, oneAcc, []exchange.Permission{3})
				keeper.GrantPermissions(s.getStore(), 6, twoAcc, []exchange.Permission{4, 2})
				keeper.GrantPermissions(s.getStore(), 7, oneAcc, []exchange.Permission{3})
				keeper.GrantPermissions(s.getStore(), 7, twoAcc, []exchange.Permission{4, 2})
			},
			msg: &exchange.MsgMarketManagePermissionsRequest{
				Admin:     adminAddr,
				MarketId:  6,
				RevokeAll: []string{twoAddr},
			},
			expGrants: []exchange.AccessGrant{
				{Address: oneAddr, Permissions: []exchange.Permission{3}},
			},
		},
		{
			name: "just a to-revoke",
			setup: func() {
				keeper.GrantPermissions(s.getStore(), 5, oneAcc, []exchange.Permission{3})
				keeper.GrantPermissions(s.getStore(), 5, twoAcc, []exchange.Permission{4, 2})
				keeper.GrantPermissions(s.getStore(), 6, oneAcc, []exchange.Permission{3})
				keeper.GrantPermissions(s.getStore(), 6, twoAcc, []exchange.Permission{4, 2})
				keeper.GrantPermissions(s.getStore(), 7, oneAcc, []exchange.Permission{3})
				keeper.GrantPermissions(s.getStore(), 7, twoAcc, []exchange.Permission{4, 2})
			},
			msg: &exchange.MsgMarketManagePermissionsRequest{
				Admin:    adminAddr,
				MarketId: 6,
				ToRevoke: []exchange.AccessGrant{
					{Address: twoAddr, Permissions: []exchange.Permission{2}},
				},
			},
			expGrants: []exchange.AccessGrant{
				{Address: oneAddr, Permissions: []exchange.Permission{3}},
				{Address: twoAddr, Permissions: []exchange.Permission{4}},
			},
		},
		{
			name: "just a to-grant",
			setup: func() {
				keeper.GrantPermissions(s.getStore(), 5, oneAcc, []exchange.Permission{3})
				keeper.GrantPermissions(s.getStore(), 5, twoAcc, []exchange.Permission{4, 2})
				keeper.GrantPermissions(s.getStore(), 6, oneAcc, []exchange.Permission{3})
				keeper.GrantPermissions(s.getStore(), 6, twoAcc, []exchange.Permission{4, 2})
				keeper.GrantPermissions(s.getStore(), 7, oneAcc, []exchange.Permission{3})
				keeper.GrantPermissions(s.getStore(), 7, twoAcc, []exchange.Permission{4, 2})
			},
			msg: &exchange.MsgMarketManagePermissionsRequest{
				Admin:    adminAddr,
				MarketId: 6,
				ToGrant:  []exchange.AccessGrant{{Address: twoAddr, Permissions: []exchange.Permission{1}}},
			},
			expGrants: []exchange.AccessGrant{
				{Address: oneAddr, Permissions: []exchange.Permission{3}},
				{Address: twoAddr, Permissions: []exchange.Permission{1, 2, 4}},
			},
		},
		{
			name: "revoke all grant one",
			setup: func() {
				store := s.getStore()
				keeper.GrantPermissions(store, 1, oneAcc, exchange.AllPermissions())
				keeper.GrantPermissions(store, 2, oneAcc, exchange.AllPermissions())
				keeper.GrantPermissions(store, 3, oneAcc, exchange.AllPermissions())
			},
			msg: &exchange.MsgMarketManagePermissionsRequest{
				Admin:     adminAddr,
				MarketId:  2,
				RevokeAll: []string{oneAddr},
				ToGrant:   []exchange.AccessGrant{{Address: oneAddr, Permissions: []exchange.Permission{5}}},
			},
			expGrants: []exchange.AccessGrant{{Address: oneAddr, Permissions: []exchange.Permission{5}}},
		},
		{
			name: "revoke one grant different",
			setup: func() {
				store := s.getStore()
				perms := []exchange.Permission{1, 4, 6}
				keeper.GrantPermissions(store, 1, oneAcc, perms)
				keeper.GrantPermissions(store, 2, oneAcc, perms)
				keeper.GrantPermissions(store, 3, oneAcc, perms)
			},
			msg: &exchange.MsgMarketManagePermissionsRequest{
				Admin:    adminAddr,
				MarketId: 2,
				ToRevoke: []exchange.AccessGrant{{Address: oneAddr, Permissions: []exchange.Permission{4}}},
				ToGrant:  []exchange.AccessGrant{{Address: oneAddr, Permissions: []exchange.Permission{5}}},
			},
			expGrants: []exchange.AccessGrant{{Address: oneAddr, Permissions: []exchange.Permission{1, 5, 6}}},
		},
		{
			name: "complex",
			// revoke two from addr with two
			// revoke all from addr with one, regrant all
			// revoke one from addr with all
			// grant two to new addr
			// revoke one from addr with two, replace with another
			setup: func() {
				store := s.getStore()
				keeper.GrantPermissions(store, 33, sdk.AccAddress("aaaaaaaaaaaaaaaaaaaa"), []exchange.Permission{2, 6})
				keeper.GrantPermissions(store, 33, sdk.AccAddress("bbbbbbbbbbbbbbbbbbbb"), []exchange.Permission{1})
				keeper.GrantPermissions(store, 33, sdk.AccAddress("cccccccccccccccccccc"), exchange.AllPermissions())
				keeper.GrantPermissions(store, 33, sdk.AccAddress("eeeeeeeeeeeeeeeeeeee"), []exchange.Permission{7, 3})
			},
			msg: &exchange.MsgMarketManagePermissionsRequest{
				Admin:     adminAddr,
				MarketId:  33,
				RevokeAll: []string{sdk.AccAddress("bbbbbbbbbbbbbbbbbbbb").String()},
				ToRevoke: []exchange.AccessGrant{
					{Address: sdk.AccAddress("aaaaaaaaaaaaaaaaaaaa").String(), Permissions: []exchange.Permission{2, 6}},
					{Address: sdk.AccAddress("cccccccccccccccccccc").String(), Permissions: []exchange.Permission{3}},
					{Address: sdk.AccAddress("eeeeeeeeeeeeeeeeeeee").String(), Permissions: []exchange.Permission{3}},
				},
				ToGrant: []exchange.AccessGrant{
					{Address: sdk.AccAddress("bbbbbbbbbbbbbbbbbbbb").String(), Permissions: exchange.AllPermissions()},
					{Address: sdk.AccAddress("dddddddddddddddddddd").String(), Permissions: []exchange.Permission{5, 4}},
					{Address: sdk.AccAddress("eeeeeeeeeeeeeeeeeeee").String(), Permissions: []exchange.Permission{6}},
				},
			},
			expGrants: []exchange.AccessGrant{
				{Address: sdk.AccAddress("bbbbbbbbbbbbbbbbbbbb").String(), Permissions: exchange.AllPermissions()},
				{Address: sdk.AccAddress("cccccccccccccccccccc").String(), Permissions: []exchange.Permission{1, 2, 4, 5, 6, 7}},
				{Address: sdk.AccAddress("dddddddddddddddddddd").String(), Permissions: []exchange.Permission{4, 5}},
				{Address: sdk.AccAddress("eeeeeeeeeeeeeeeeeeee").String(), Permissions: []exchange.Permission{6, 7}},
			},
		},
	}

	for _, tc := range tests {
		s.Run(tc.name, func() {
			s.clearExchangeState()
			if tc.setup != nil {
				tc.setup()
			}

			var expEvents sdk.Events
			if len(tc.expPanic) == 0 && len(tc.expErr) == 0 {
				event := exchange.NewEventMarketPermissionsUpdated(tc.msg.MarketId, tc.msg.Admin)
				expEvents = append(expEvents, s.untypeEvent(event))
			}

			em := sdk.NewEventManager()
			ctx := s.ctx.WithEventManager(em)
			var err error
			testFunc := func() {
				err = s.k.UpdatePermissions(ctx, tc.msg)
			}
			s.requirePanicEquals(testFunc, tc.expPanic, "UpdatePermissions")
			if len(tc.expPanic) > 0 {
				return
			}

			s.assertErrorValue(err, tc.expErr, "UpdatePermissions error")

			actEvents := em.Events()
			s.assertEqualEvents(expEvents, actEvents, "events emitted during UpdatePermissions")

			if len(tc.expErr) > 0 {
				return
			}

			actGrants := s.k.GetAccessGrants(ctx, tc.msg.MarketId)
			s.Assert().Equal(tc.expGrants, actGrants, "access grants for market %d after UpdatePermissions", tc.msg.MarketId)
		})
	}
}

func (s *TestSuite) TestKeeper_GetReqAttrsAsk() {
	setter := keeper.SetReqAttrsAsk
	tests := []struct {
		name     string
		setup    func()
		marketID uint32
		expected []string
	}{
		{
			name:     "empty state",
			setup:    nil,
			marketID: 1,
			expected: nil,
		},
		{
			name: "market without any",
			setup: func() {
				store := s.getStore()
				setter(store, 1, []string{"bb.aa", "*.cc.bb.aa", "banana"})
				setter(store, 3, []string{"yy.zz", "*.xx.yy.zz", "banana"})
			},
			marketID: 2,
			expected: nil,
		},
		{
			name: "market with one",
			setup: func() {
				store := s.getStore()
				setter(store, 1, []string{"bb.aa", "*.cc.bb.aa", "banana"})
				setter(store, 2, []string{"raspberry"})
				setter(store, 3, []string{"yy.zz", "*.xx.yy.zz", "banana"})
			},
			marketID: 2,
			expected: []string{"raspberry"},
		},
		{
			name: "market with two",
			setup: func() {
				store := s.getStore()
				setter(store, 1, []string{"bb.aa", "*.cc.bb.aa", "banana"})
				setter(store, 2, []string{"raspberry"})
				setter(store, 3, []string{"knee", "elbow"})
				setter(store, 4, []string{"yy.zz", "*.xx.yy.zz", "banana"})
			},
			marketID: 3,
			expected: []string{"knee", "elbow"},
		},
		{
			name: "market with three",
			setup: func() {
				store := s.getStore()
				setter(store, 2, []string{"raspberry"})
				setter(store, 33, []string{"knee", "elbow"})
				setter(store, 444, []string{"head", "shoulders", "toes"})
			},
			marketID: 444,
			expected: []string{"head", "shoulders", "toes"},
		},
	}

	for _, tc := range tests {
		s.Run(tc.name, func() {
			s.clearExchangeState()
			if tc.setup != nil {
				tc.setup()
			}

			var actual []string
			testFunc := func() {
				actual = s.k.GetReqAttrsAsk(s.ctx, tc.marketID)
			}
			s.Require().NotPanics(testFunc, "GetReqAttrsAsk(%d)", tc.marketID)
			s.Assert().Equal(tc.expected, actual, "GetReqAttrsAsk(%d)", tc.marketID)
		})
	}
}

func (s *TestSuite) TestKeeper_GetReqAttrsBid() {
	setter := keeper.SetReqAttrsBid
	tests := []struct {
		name     string
		setup    func()
		marketID uint32
		expected []string
	}{
		{
			name:     "empty state",
			setup:    nil,
			marketID: 1,
			expected: nil,
		},
		{
			name: "market without any",
			setup: func() {
				store := s.getStore()
				setter(store, 1, []string{"bb.aa", "*.cc.bb.aa", "banana"})
				setter(store, 3, []string{"yy.zz", "*.xx.yy.zz", "banana"})
			},
			marketID: 2,
			expected: nil,
		},
		{
			name: "market with one",
			setup: func() {
				store := s.getStore()
				setter(store, 1, []string{"bb.aa", "*.cc.bb.aa", "banana"})
				setter(store, 2, []string{"raspberry"})
				setter(store, 3, []string{"yy.zz", "*.xx.yy.zz", "banana"})
			},
			marketID: 2,
			expected: []string{"raspberry"},
		},
		{
			name: "market with two",
			setup: func() {
				store := s.getStore()
				setter(store, 1, []string{"bb.aa", "*.cc.bb.aa", "banana"})
				setter(store, 2, []string{"raspberry"})
				setter(store, 3, []string{"knee", "elbow"})
				setter(store, 4, []string{"yy.zz", "*.xx.yy.zz", "banana"})
			},
			marketID: 3,
			expected: []string{"knee", "elbow"},
		},
		{
			name: "market with three",
			setup: func() {
				store := s.getStore()
				setter(store, 2, []string{"raspberry"})
				setter(store, 33, []string{"knee", "elbow"})
				setter(store, 444, []string{"head", "shoulders", "toes"})
			},
			marketID: 444,
			expected: []string{"head", "shoulders", "toes"},
		},
	}

	for _, tc := range tests {
		s.Run(tc.name, func() {
			s.clearExchangeState()
			if tc.setup != nil {
				tc.setup()
			}

			var actual []string
			testFunc := func() {
				actual = s.k.GetReqAttrsBid(s.ctx, tc.marketID)
			}
			s.Require().NotPanics(testFunc, "GetReqAttrsBid(%d)", tc.marketID)
			s.Assert().Equal(tc.expected, actual, "GetReqAttrsBid(%d)", tc.marketID)
		})
	}
}

func (s *TestSuite) TestKeeper_GetReqAttrsCommitment() {
	setter := keeper.SetReqAttrsCommitment
	tests := []struct {
		name     string
		setup    func()
		marketID uint32
		expected []string
	}{
		{
			name:     "empty state",
			setup:    nil,
			marketID: 1,
			expected: nil,
		},
		{
			name: "market without any",
			setup: func() {
				store := s.getStore()
				setter(store, 1, []string{"bb.aa", "*.cc.bb.aa", "banana"})
				setter(store, 3, []string{"yy.zz", "*.xx.yy.zz", "banana"})
			},
			marketID: 2,
			expected: nil,
		},
		{
			name: "market with one",
			setup: func() {
				store := s.getStore()
				setter(store, 1, []string{"bb.aa", "*.cc.bb.aa", "banana"})
				setter(store, 2, []string{"raspberry"})
				setter(store, 3, []string{"yy.zz", "*.xx.yy.zz", "banana"})
			},
			marketID: 2,
			expected: []string{"raspberry"},
		},
		{
			name: "market with two",
			setup: func() {
				store := s.getStore()
				setter(store, 1, []string{"bb.aa", "*.cc.bb.aa", "banana"})
				setter(store, 2, []string{"raspberry"})
				setter(store, 3, []string{"knee", "elbow"})
				setter(store, 4, []string{"yy.zz", "*.xx.yy.zz", "banana"})
			},
			marketID: 3,
			expected: []string{"knee", "elbow"},
		},
		{
			name: "market with three",
			setup: func() {
				store := s.getStore()
				setter(store, 2, []string{"raspberry"})
				setter(store, 33, []string{"knee", "elbow"})
				setter(store, 444, []string{"head", "shoulders", "toes"})
			},
			marketID: 444,
			expected: []string{"head", "shoulders", "toes"},
		},
	}

	for _, tc := range tests {
		s.Run(tc.name, func() {
			s.clearExchangeState()
			if tc.setup != nil {
				tc.setup()
			}

			var actual []string
			testFunc := func() {
				actual = s.k.GetReqAttrsCommitment(s.ctx, tc.marketID)
			}
			s.Require().NotPanics(testFunc, "GetReqAttrsCommitment(%d)", tc.marketID)
			s.Assert().Equal(tc.expected, actual, "GetReqAttrsCommitment(%d)", tc.marketID)
		})
	}
}

func (s *TestSuite) TestKeeper_CanCreateAsk() {
	setter := keeper.SetReqAttrsAsk
	addr1 := sdk.AccAddress("addr_one____________")
	addr2 := sdk.AccAddress("addr_two____________")
	addr3 := sdk.AccAddress("addr_three__________")

	tests := []struct {
		name           string
		setup          func()
		attrKeeper     *MockAttributeKeeper
		marketID       uint32
		addr           sdk.AccAddress
		expected       bool
		expGetAttrCall bool
	}{
		{
			name:     "empty state",
			marketID: 1,
			addr:     sdk.AccAddress("empty_state_addr____"),
			expected: true,
		},
		{
			name: "no req attrs, addr without any attributes",
			setup: func() {
				store := s.getStore()
				setter(store, 7, []string{"bb.aa"})
				setter(store, 9, []string{"yy.zz", "*.lm.no"})
			},
			attrKeeper: NewMockAttributeKeeper().
				WithGetAllAttributesAddrResult(addr1, []string{"bb.aa"}, "").
				WithGetAllAttributesAddrResult(addr2, nil, "").
				WithGetAllAttributesAddrResult(addr3, []string{"jk.lm.nl", "yy.zz"}, ""),
			marketID: 8,
			addr:     addr2,
			expected: true,
		},
		{
			name: "no req attrs, addr with some attributes",
			setup: func() {
				store := s.getStore()
				setter(store, 7, []string{"bb.aa"})
				setter(store, 9, []string{"yy.zz", "*.lm.no"})
			},
			attrKeeper: NewMockAttributeKeeper().
				WithGetAllAttributesAddrResult(addr1, []string{"bb.aa"}, "").
				WithGetAllAttributesAddrResult(addr2, []string{"left", "right"}, "").
				WithGetAllAttributesAddrResult(addr3, []string{"jk.lm.nl", "yy.zz"}, ""),
			marketID: 8,
			addr:     addr2,
			expected: true,
		},
		{
			name: "error getting attributes",
			setup: func() {
				setter(s.getStore(), 4, []string{"bb.aa"})
			},
			attrKeeper: NewMockAttributeKeeper().
				WithGetAllAttributesAddrResult(addr1, nil, "injected test error"),
			marketID:       4,
			addr:           addr1,
			expected:       false,
			expGetAttrCall: true,
		},
		{
			name: "one req attr, acc has",
			setup: func() {
				setter(s.getStore(), 88, []string{"bb.aa"})
			},
			attrKeeper: NewMockAttributeKeeper().
				WithGetAllAttributesAddrResult(addr2, []string{"yy.zz", "bb.aa", "lm.no"}, ""),
			marketID:       88,
			addr:           addr2,
			expected:       true,
			expGetAttrCall: true,
		},
		{
			name: "one req attr, acc does not have",
			setup: func() {
				setter(s.getStore(), 88, []string{"bb.aa"})
			},
			attrKeeper: NewMockAttributeKeeper().
				WithGetAllAttributesAddrResult(addr2, []string{"yy.zz", "cc.bb.aa", "lm.no"}, ""),
			marketID:       88,
			addr:           addr2,
			expected:       false,
			expGetAttrCall: true,
		},
		{
			name: "one req attr with wildcard, acc has",
			setup: func() {
				setter(s.getStore(), 42, []string{"*.lm.no"})
			},
			attrKeeper: NewMockAttributeKeeper().
				WithGetAllAttributesAddrResult(addr2, []string{"yy.zz", "cc.bb.aa", "jk.lm.no"}, ""),
			marketID:       42,
			addr:           addr2,
			expected:       true,
			expGetAttrCall: true,
		},
		{
			name: "one req attr with wildcard, acc has two that match",
			setup: func() {
				setter(s.getStore(), 42, []string{"*.lm.no"})
			},
			attrKeeper: NewMockAttributeKeeper().
				WithGetAllAttributesAddrResult(addr2, []string{"yy.zz", "ab.cd.lm.no", "cc.bb.aa", "jk.lm.no"}, ""),
			marketID:       42,
			addr:           addr2,
			expected:       true,
			expGetAttrCall: true,
		},
		{
			name: "one req attr with wildcard, acc does not have",
			setup: func() {
				setter(s.getStore(), 42, []string{"*.lm.no"})
			},
			attrKeeper: NewMockAttributeKeeper().
				WithGetAllAttributesAddrResult(addr2, []string{"yy.zz", "cc.bb.aa", "lm.no"}, ""),
			marketID:       42,
			addr:           addr2,
			expected:       false,
			expGetAttrCall: true,
		},
		{
			name: "two req attr, acc has neither",
			setup: func() {
				setter(s.getStore(), 123, []string{"one.bb.aa", "two.bb.aa"})
			},
			attrKeeper: NewMockAttributeKeeper().
				WithGetAllAttributesAddrResult(addr1, []string{"one.bb.aa", "two.bb.aa"}, "").
				WithGetAllAttributesAddrResult(addr2, []string{"one.yy.zz", "two.yy.zz"}, "").
				WithGetAllAttributesAddrResult(addr3, []string{"one.bb.aa"}, ""),
			marketID:       123,
			addr:           addr2,
			expected:       false,
			expGetAttrCall: true,
		},
		{
			name: "two req attr, acc has just first",
			setup: func() {
				setter(s.getStore(), 123, []string{"one.bb.aa", "two.bb.aa"})
			},
			attrKeeper: NewMockAttributeKeeper().
				WithGetAllAttributesAddrResult(addr1, []string{"one.bb.aa", "two.bb.aa"}, "").
				WithGetAllAttributesAddrResult(addr2, []string{"one.yy.zz", "two.yy.zz"}, "").
				WithGetAllAttributesAddrResult(addr3, []string{"one.bb.aa"}, ""),
			marketID:       123,
			addr:           addr3,
			expected:       false,
			expGetAttrCall: true,
		},
		{
			name: "two req attr, acc has just second",
			setup: func() {
				setter(s.getStore(), 123, []string{"one.bb.aa", "two.bb.aa"})
			},
			attrKeeper: NewMockAttributeKeeper().
				WithGetAllAttributesAddrResult(addr1, []string{"one.bb.aa", "two.bb.aa"}, "").
				WithGetAllAttributesAddrResult(addr2, []string{"one.yy.zz", "two.yy.zz"}, "").
				WithGetAllAttributesAddrResult(addr3, []string{"two.bb.aa"}, ""),
			marketID:       123,
			addr:           addr3,
			expected:       false,
			expGetAttrCall: true,
		},
		{
			name: "two req attr, acc has both, same order",
			setup: func() {
				setter(s.getStore(), 123, []string{"one.bb.aa", "two.bb.aa"})
			},
			attrKeeper: NewMockAttributeKeeper().
				WithGetAllAttributesAddrResult(addr1, []string{"one.bb.aa", "two.bb.aa"}, "").
				WithGetAllAttributesAddrResult(addr2, []string{"one.yy.zz", "two.yy.zz"}, "").
				WithGetAllAttributesAddrResult(addr3, []string{"two.bb.aa"}, ""),
			marketID:       123,
			addr:           addr1,
			expected:       true,
			expGetAttrCall: true,
		},
		{
			name: "two req attr, acc has both, opposite order",
			setup: func() {
				setter(s.getStore(), 123, []string{"one.bb.aa", "two.bb.aa"})
			},
			attrKeeper: NewMockAttributeKeeper().
				WithGetAllAttributesAddrResult(addr1, []string{"two.bb.aa", "one.bb.aa"}, "").
				WithGetAllAttributesAddrResult(addr2, []string{"one.yy.zz", "two.yy.zz"}, "").
				WithGetAllAttributesAddrResult(addr3, []string{"two.bb.aa"}, ""),
			marketID:       123,
			addr:           addr1,
			expected:       true,
			expGetAttrCall: true,
		},
	}

	for _, tc := range tests {
		s.Run(tc.name, func() {
			s.clearExchangeState()
			if tc.setup != nil {
				tc.setup()
			}

			var expCalls AttributeCalls
			if tc.expGetAttrCall {
				expCalls.GetAllAttributesAddr = append(expCalls.GetAllAttributesAddr, tc.addr)
			}

			if tc.attrKeeper == nil {
				tc.attrKeeper = NewMockAttributeKeeper()
			}
			kpr := s.k.WithAttributeKeeper(tc.attrKeeper)

			var actual bool
			testFunc := func() {
				actual = kpr.CanCreateAsk(s.ctx, tc.marketID, tc.addr)
			}
			s.Require().NotPanics(testFunc, "CanCreateAsk(%d, %q)", tc.marketID, string(tc.addr))
			s.Assert().Equal(tc.expected, actual, "CanCreateAsk(%d, %q) result", tc.marketID, string(tc.addr))
			s.assertAttributeKeeperCalls(tc.attrKeeper, expCalls, "CanCreateAsk(%d, %q)", tc.marketID, string(tc.addr))
		})
	}
}

func (s *TestSuite) TestKeeper_CanCreateBid() {
	setter := keeper.SetReqAttrsBid
	addr1 := sdk.AccAddress("addr_one____________")
	addr2 := sdk.AccAddress("addr_two____________")
	addr3 := sdk.AccAddress("addr_three__________")

	tests := []struct {
		name           string
		setup          func()
		attrKeeper     *MockAttributeKeeper
		marketID       uint32
		addr           sdk.AccAddress
		expected       bool
		expGetAttrCall bool
	}{
		{
			name:     "empty state",
			marketID: 1,
			addr:     sdk.AccAddress("empty_state_addr____"),
			expected: true,
		},
		{
			name: "no req attrs, addr without any attributes",
			setup: func() {
				store := s.getStore()
				setter(store, 7, []string{"bb.aa"})
				setter(store, 9, []string{"yy.zz", "*.lm.no"})
			},
			attrKeeper: NewMockAttributeKeeper().
				WithGetAllAttributesAddrResult(addr1, []string{"bb.aa"}, "").
				WithGetAllAttributesAddrResult(addr2, nil, "").
				WithGetAllAttributesAddrResult(addr3, []string{"jk.lm.nl", "yy.zz"}, ""),
			marketID: 8,
			addr:     addr2,
			expected: true,
		},
		{
			name: "no req attrs, addr with some attributes",
			setup: func() {
				store := s.getStore()
				setter(store, 7, []string{"bb.aa"})
				setter(store, 9, []string{"yy.zz", "*.lm.no"})
			},
			attrKeeper: NewMockAttributeKeeper().
				WithGetAllAttributesAddrResult(addr1, []string{"bb.aa"}, "").
				WithGetAllAttributesAddrResult(addr2, []string{"left", "right"}, "").
				WithGetAllAttributesAddrResult(addr3, []string{"jk.lm.nl", "yy.zz"}, ""),
			marketID: 8,
			addr:     addr2,
			expected: true,
		},
		{
			name: "error getting attributes",
			setup: func() {
				setter(s.getStore(), 4, []string{"bb.aa"})
			},
			attrKeeper: NewMockAttributeKeeper().
				WithGetAllAttributesAddrResult(addr1, nil, "injected test error"),
			marketID:       4,
			addr:           addr1,
			expected:       false,
			expGetAttrCall: true,
		},
		{
			name: "one req attr, acc has",
			setup: func() {
				setter(s.getStore(), 88, []string{"bb.aa"})
			},
			attrKeeper: NewMockAttributeKeeper().
				WithGetAllAttributesAddrResult(addr2, []string{"yy.zz", "bb.aa", "lm.no"}, ""),
			marketID:       88,
			addr:           addr2,
			expected:       true,
			expGetAttrCall: true,
		},
		{
			name: "one req attr, acc does not have",
			setup: func() {
				setter(s.getStore(), 88, []string{"bb.aa"})
			},
			attrKeeper: NewMockAttributeKeeper().
				WithGetAllAttributesAddrResult(addr2, []string{"yy.zz", "cc.bb.aa", "lm.no"}, ""),
			marketID:       88,
			addr:           addr2,
			expected:       false,
			expGetAttrCall: true,
		},
		{
			name: "one req attr with wildcard, acc has",
			setup: func() {
				setter(s.getStore(), 42, []string{"*.lm.no"})
			},
			attrKeeper: NewMockAttributeKeeper().
				WithGetAllAttributesAddrResult(addr2, []string{"yy.zz", "cc.bb.aa", "jk.lm.no"}, ""),
			marketID:       42,
			addr:           addr2,
			expected:       true,
			expGetAttrCall: true,
		},
		{
			name: "one req attr with wildcard, acc has two that match",
			setup: func() {
				setter(s.getStore(), 42, []string{"*.lm.no"})
			},
			attrKeeper: NewMockAttributeKeeper().
				WithGetAllAttributesAddrResult(addr2, []string{"yy.zz", "ab.cd.lm.no", "cc.bb.aa", "jk.lm.no"}, ""),
			marketID:       42,
			addr:           addr2,
			expected:       true,
			expGetAttrCall: true,
		},
		{
			name: "one req attr with wildcard, acc does not have",
			setup: func() {
				setter(s.getStore(), 42, []string{"*.lm.no"})
			},
			attrKeeper: NewMockAttributeKeeper().
				WithGetAllAttributesAddrResult(addr2, []string{"yy.zz", "cc.bb.aa", "lm.no"}, ""),
			marketID:       42,
			addr:           addr2,
			expected:       false,
			expGetAttrCall: true,
		},
		{
			name: "two req attr, acc has neither",
			setup: func() {
				setter(s.getStore(), 123, []string{"one.bb.aa", "two.bb.aa"})
			},
			attrKeeper: NewMockAttributeKeeper().
				WithGetAllAttributesAddrResult(addr1, []string{"one.bb.aa", "two.bb.aa"}, "").
				WithGetAllAttributesAddrResult(addr2, []string{"one.yy.zz", "two.yy.zz"}, "").
				WithGetAllAttributesAddrResult(addr3, []string{"one.bb.aa"}, ""),
			marketID:       123,
			addr:           addr2,
			expected:       false,
			expGetAttrCall: true,
		},
		{
			name: "two req attr, acc has just first",
			setup: func() {
				setter(s.getStore(), 123, []string{"one.bb.aa", "two.bb.aa"})
			},
			attrKeeper: NewMockAttributeKeeper().
				WithGetAllAttributesAddrResult(addr1, []string{"one.bb.aa", "two.bb.aa"}, "").
				WithGetAllAttributesAddrResult(addr2, []string{"one.yy.zz", "two.yy.zz"}, "").
				WithGetAllAttributesAddrResult(addr3, []string{"one.bb.aa"}, ""),
			marketID:       123,
			addr:           addr3,
			expected:       false,
			expGetAttrCall: true,
		},
		{
			name: "two req attr, acc has just second",
			setup: func() {
				setter(s.getStore(), 123, []string{"one.bb.aa", "two.bb.aa"})
			},
			attrKeeper: NewMockAttributeKeeper().
				WithGetAllAttributesAddrResult(addr1, []string{"one.bb.aa", "two.bb.aa"}, "").
				WithGetAllAttributesAddrResult(addr2, []string{"one.yy.zz", "two.yy.zz"}, "").
				WithGetAllAttributesAddrResult(addr3, []string{"two.bb.aa"}, ""),
			marketID:       123,
			addr:           addr3,
			expected:       false,
			expGetAttrCall: true,
		},
		{
			name: "two req attr, acc has both, same order",
			setup: func() {
				setter(s.getStore(), 123, []string{"one.bb.aa", "two.bb.aa"})
			},
			attrKeeper: NewMockAttributeKeeper().
				WithGetAllAttributesAddrResult(addr1, []string{"one.bb.aa", "two.bb.aa"}, "").
				WithGetAllAttributesAddrResult(addr2, []string{"one.yy.zz", "two.yy.zz"}, "").
				WithGetAllAttributesAddrResult(addr3, []string{"two.bb.aa"}, ""),
			marketID:       123,
			addr:           addr1,
			expected:       true,
			expGetAttrCall: true,
		},
		{
			name: "two req attr, acc has both, opposite order",
			setup: func() {
				setter(s.getStore(), 123, []string{"one.bb.aa", "two.bb.aa"})
			},
			attrKeeper: NewMockAttributeKeeper().
				WithGetAllAttributesAddrResult(addr1, []string{"two.bb.aa", "one.bb.aa"}, "").
				WithGetAllAttributesAddrResult(addr2, []string{"one.yy.zz", "two.yy.zz"}, "").
				WithGetAllAttributesAddrResult(addr3, []string{"two.bb.aa"}, ""),
			marketID:       123,
			addr:           addr1,
			expected:       true,
			expGetAttrCall: true,
		},
	}

	for _, tc := range tests {
		s.Run(tc.name, func() {
			s.clearExchangeState()
			if tc.setup != nil {
				tc.setup()
			}

			var expCalls AttributeCalls
			if tc.expGetAttrCall {
				expCalls.GetAllAttributesAddr = append(expCalls.GetAllAttributesAddr, tc.addr)
			}

			if tc.attrKeeper == nil {
				tc.attrKeeper = NewMockAttributeKeeper()
			}
			kpr := s.k.WithAttributeKeeper(tc.attrKeeper)

			var actual bool
			testFunc := func() {
				actual = kpr.CanCreateBid(s.ctx, tc.marketID, tc.addr)
			}
			s.Require().NotPanics(testFunc, "CanCreateBid(%d, %q)", tc.marketID, string(tc.addr))
			s.Assert().Equal(tc.expected, actual, "CanCreateBid(%d, %q) result", tc.marketID, string(tc.addr))
			s.assertAttributeKeeperCalls(tc.attrKeeper, expCalls, "CanCreateBid(%d, %q)", tc.marketID, string(tc.addr))
		})
	}
}

func (s *TestSuite) TestKeeper_CanCreateCommitment() {
	setter := keeper.SetReqAttrsCommitment
	addr1 := sdk.AccAddress("addr_one____________")
	addr2 := sdk.AccAddress("addr_two____________")
	addr3 := sdk.AccAddress("addr_three__________")

	tests := []struct {
		name           string
		setup          func()
		attrKeeper     *MockAttributeKeeper
		marketID       uint32
		addr           sdk.AccAddress
		expected       bool
		expGetAttrCall bool
	}{
		{
			name:     "empty state",
			marketID: 1,
			addr:     sdk.AccAddress("empty_state_addr____"),
			expected: true,
		},
		{
			name: "no req attrs, addr without any attributes",
			setup: func() {
				store := s.getStore()
				setter(store, 7, []string{"bb.aa"})
				setter(store, 9, []string{"yy.zz", "*.lm.no"})
			},
			attrKeeper: NewMockAttributeKeeper().
				WithGetAllAttributesAddrResult(addr1, []string{"bb.aa"}, "").
				WithGetAllAttributesAddrResult(addr2, nil, "").
				WithGetAllAttributesAddrResult(addr3, []string{"jk.lm.nl", "yy.zz"}, ""),
			marketID: 8,
			addr:     addr2,
			expected: true,
		},
		{
			name: "no req attrs, addr with some attributes",
			setup: func() {
				store := s.getStore()
				setter(store, 7, []string{"bb.aa"})
				setter(store, 9, []string{"yy.zz", "*.lm.no"})
			},
			attrKeeper: NewMockAttributeKeeper().
				WithGetAllAttributesAddrResult(addr1, []string{"bb.aa"}, "").
				WithGetAllAttributesAddrResult(addr2, []string{"left", "right"}, "").
				WithGetAllAttributesAddrResult(addr3, []string{"jk.lm.nl", "yy.zz"}, ""),
			marketID: 8,
			addr:     addr2,
			expected: true,
		},
		{
			name: "error getting attributes",
			setup: func() {
				setter(s.getStore(), 4, []string{"bb.aa"})
			},
			attrKeeper: NewMockAttributeKeeper().
				WithGetAllAttributesAddrResult(addr1, nil, "injected test error"),
			marketID:       4,
			addr:           addr1,
			expected:       false,
			expGetAttrCall: true,
		},
		{
			name: "one req attr, acc has",
			setup: func() {
				setter(s.getStore(), 88, []string{"bb.aa"})
			},
			attrKeeper: NewMockAttributeKeeper().
				WithGetAllAttributesAddrResult(addr2, []string{"yy.zz", "bb.aa", "lm.no"}, ""),
			marketID:       88,
			addr:           addr2,
			expected:       true,
			expGetAttrCall: true,
		},
		{
			name: "one req attr, acc does not have",
			setup: func() {
				setter(s.getStore(), 88, []string{"bb.aa"})
			},
			attrKeeper: NewMockAttributeKeeper().
				WithGetAllAttributesAddrResult(addr2, []string{"yy.zz", "cc.bb.aa", "lm.no"}, ""),
			marketID:       88,
			addr:           addr2,
			expected:       false,
			expGetAttrCall: true,
		},
		{
			name: "one req attr with wildcard, acc has",
			setup: func() {
				setter(s.getStore(), 42, []string{"*.lm.no"})
			},
			attrKeeper: NewMockAttributeKeeper().
				WithGetAllAttributesAddrResult(addr2, []string{"yy.zz", "cc.bb.aa", "jk.lm.no"}, ""),
			marketID:       42,
			addr:           addr2,
			expected:       true,
			expGetAttrCall: true,
		},
		{
			name: "one req attr with wildcard, acc has two that match",
			setup: func() {
				setter(s.getStore(), 42, []string{"*.lm.no"})
			},
			attrKeeper: NewMockAttributeKeeper().
				WithGetAllAttributesAddrResult(addr2, []string{"yy.zz", "ab.cd.lm.no", "cc.bb.aa", "jk.lm.no"}, ""),
			marketID:       42,
			addr:           addr2,
			expected:       true,
			expGetAttrCall: true,
		},
		{
			name: "one req attr with wildcard, acc does not have",
			setup: func() {
				setter(s.getStore(), 42, []string{"*.lm.no"})
			},
			attrKeeper: NewMockAttributeKeeper().
				WithGetAllAttributesAddrResult(addr2, []string{"yy.zz", "cc.bb.aa", "lm.no"}, ""),
			marketID:       42,
			addr:           addr2,
			expected:       false,
			expGetAttrCall: true,
		},
		{
			name: "two req attr, acc has neither",
			setup: func() {
				setter(s.getStore(), 123, []string{"one.bb.aa", "two.bb.aa"})
			},
			attrKeeper: NewMockAttributeKeeper().
				WithGetAllAttributesAddrResult(addr1, []string{"one.bb.aa", "two.bb.aa"}, "").
				WithGetAllAttributesAddrResult(addr2, []string{"one.yy.zz", "two.yy.zz"}, "").
				WithGetAllAttributesAddrResult(addr3, []string{"one.bb.aa"}, ""),
			marketID:       123,
			addr:           addr2,
			expected:       false,
			expGetAttrCall: true,
		},
		{
			name: "two req attr, acc has just first",
			setup: func() {
				setter(s.getStore(), 123, []string{"one.bb.aa", "two.bb.aa"})
			},
			attrKeeper: NewMockAttributeKeeper().
				WithGetAllAttributesAddrResult(addr1, []string{"one.bb.aa", "two.bb.aa"}, "").
				WithGetAllAttributesAddrResult(addr2, []string{"one.yy.zz", "two.yy.zz"}, "").
				WithGetAllAttributesAddrResult(addr3, []string{"one.bb.aa"}, ""),
			marketID:       123,
			addr:           addr3,
			expected:       false,
			expGetAttrCall: true,
		},
		{
			name: "two req attr, acc has just second",
			setup: func() {
				setter(s.getStore(), 123, []string{"one.bb.aa", "two.bb.aa"})
			},
			attrKeeper: NewMockAttributeKeeper().
				WithGetAllAttributesAddrResult(addr1, []string{"one.bb.aa", "two.bb.aa"}, "").
				WithGetAllAttributesAddrResult(addr2, []string{"one.yy.zz", "two.yy.zz"}, "").
				WithGetAllAttributesAddrResult(addr3, []string{"two.bb.aa"}, ""),
			marketID:       123,
			addr:           addr3,
			expected:       false,
			expGetAttrCall: true,
		},
		{
			name: "two req attr, acc has both, same order",
			setup: func() {
				setter(s.getStore(), 123, []string{"one.bb.aa", "two.bb.aa"})
			},
			attrKeeper: NewMockAttributeKeeper().
				WithGetAllAttributesAddrResult(addr1, []string{"one.bb.aa", "two.bb.aa"}, "").
				WithGetAllAttributesAddrResult(addr2, []string{"one.yy.zz", "two.yy.zz"}, "").
				WithGetAllAttributesAddrResult(addr3, []string{"two.bb.aa"}, ""),
			marketID:       123,
			addr:           addr1,
			expected:       true,
			expGetAttrCall: true,
		},
		{
			name: "two req attr, acc has both, opposite order",
			setup: func() {
				setter(s.getStore(), 123, []string{"one.bb.aa", "two.bb.aa"})
			},
			attrKeeper: NewMockAttributeKeeper().
				WithGetAllAttributesAddrResult(addr1, []string{"two.bb.aa", "one.bb.aa"}, "").
				WithGetAllAttributesAddrResult(addr2, []string{"one.yy.zz", "two.yy.zz"}, "").
				WithGetAllAttributesAddrResult(addr3, []string{"two.bb.aa"}, ""),
			marketID:       123,
			addr:           addr1,
			expected:       true,
			expGetAttrCall: true,
		},
	}

	for _, tc := range tests {
		s.Run(tc.name, func() {
			s.clearExchangeState()
			if tc.setup != nil {
				tc.setup()
			}

			var expCalls AttributeCalls
			if tc.expGetAttrCall {
				expCalls.GetAllAttributesAddr = append(expCalls.GetAllAttributesAddr, tc.addr)
			}

			if tc.attrKeeper == nil {
				tc.attrKeeper = NewMockAttributeKeeper()
			}
			kpr := s.k.WithAttributeKeeper(tc.attrKeeper)

			var actual bool
			testFunc := func() {
				actual = kpr.CanCreateCommitment(s.ctx, tc.marketID, tc.addr)
			}
			s.Require().NotPanics(testFunc, "CanCreateCommitment(%d, %q)", tc.marketID, string(tc.addr))
			s.Assert().Equal(tc.expected, actual, "CanCreateCommitment(%d, %q) result", tc.marketID, string(tc.addr))
			s.assertAttributeKeeperCalls(tc.attrKeeper, expCalls, "CanCreateCommitment(%d, %q)", tc.marketID, string(tc.addr))
		})
	}

}

func (s *TestSuite) TestKeeper_UpdateReqAttrs() {
	tests := []struct {
		name     string
		setup    func()
		msg      *exchange.MsgMarketManageReqAttrsRequest
		expAsk   []string
		expBid   []string
		expCom   []string
		expErr   string
		expPanic string
	}{
		// panics and errors.
		{
			name:     "nil msg",
			setup:    nil,
			msg:      nil,
			expPanic: "runtime error: invalid memory address or nil pointer dereference",
		},
		{
			name: "invalid attrs",
			msg: &exchange.MsgMarketManageReqAttrsRequest{
				Admin:                    "admin_addr_str",
				MarketId:                 1,
				CreateAskToAdd:           []string{"three-dashes-not-allowed", "this.one.is.okay", "bad,punctuation"},
				CreateAskToRemove:        []string{"internal spaces are bad"}, // no error from this.
				CreateBidToAdd:           []string{"twodashes-notallowed-either", "this.one.is.also.okay", "really*bad,punctuation"},
				CreateBidToRemove:        []string{"what&are*you(doing)?"}, // no error from this.
				CreateCommitmentToAdd:    []string{"no&ampersands", "this.one.is.still.okay", "horrible|punctuation"},
				CreateCommitmentToRemove: []string{"[oops>"}, // no error from this.
			},
			expErr: s.joinErrs(
				"invalid attribute \"three-dashes-not-allowed\"",
				"invalid attribute \"bad,punctuation\"",
				"invalid attribute \"twodashes-notallowed-either\"",
				"invalid attribute \"really*bad,punctuation\"",
				"invalid attribute \"no&ampersands\"",
				"invalid attribute \"horrible|punctuation\"",
			),
		},
		{
			name: "remove create-ask that is not required",
			msg: &exchange.MsgMarketManageReqAttrsRequest{
				Admin:             "admin_addr_str",
				MarketId:          1,
				CreateAskToRemove: []string{"not.req"},
			},
			expErr: "cannot remove create-ask required attribute \"not.req\": attribute not currently required",
		},
		{
			name: "remove create-bid that is not required",
			msg: &exchange.MsgMarketManageReqAttrsRequest{
				Admin:             "admin_addr_str",
				MarketId:          1,
				CreateBidToRemove: []string{"not.req"},
			},
			expErr: "cannot remove create-bid required attribute \"not.req\": attribute not currently required",
		},
		{
			name: "remove create-commitment that is not required",
			msg: &exchange.MsgMarketManageReqAttrsRequest{
				Admin:                    "admin_addr_str",
				MarketId:                 1,
				CreateCommitmentToRemove: []string{"not.req"},
			},
			expErr: "cannot remove create-commitment required attribute \"not.req\": attribute not currently required",
		},
		{
			name: "add create-ask that is already required",
			setup: func() {
				keeper.SetReqAttrsAsk(s.getStore(), 7, []string{"already.req"})
			},
			msg: &exchange.MsgMarketManageReqAttrsRequest{
				Admin:          "admin_addr_str",
				MarketId:       7,
				CreateAskToAdd: []string{"already.req"},
			},
			expErr: "cannot add create-ask required attribute \"already.req\": attribute already required",
		},
		{
			name: "add create-bid that is already required",
			setup: func() {
				keeper.SetReqAttrsBid(s.getStore(), 4, []string{"already.req"})
			},
			msg: &exchange.MsgMarketManageReqAttrsRequest{
				Admin:          "admin_addr_str",
				MarketId:       4,
				CreateBidToAdd: []string{"already.req"},
			},
			expErr: "cannot add create-bid required attribute \"already.req\": attribute already required",
		},
		{
			name: "add create-commitment that is already required",
			setup: func() {
				keeper.SetReqAttrsCommitment(s.getStore(), 12, []string{"already.req"})
			},
			msg: &exchange.MsgMarketManageReqAttrsRequest{
				Admin:                 "admin_addr_str",
				MarketId:              12,
				CreateCommitmentToAdd: []string{"already.req"},
			},
			expErr: "cannot add create-commitment required attribute \"already.req\": attribute already required",
		},
		{
			name: "multiple errors",
			setup: func() {
				store := s.getStore()
				keeper.SetReqAttrsAsk(store, 3, []string{"one.ask", "two.ask", "three.ask", "four.ask"})
				keeper.SetReqAttrsBid(store, 3, []string{"one.bid", "two.bid", "three.bid", "four.bid"})
				keeper.SetReqAttrsCommitment(store, 3, []string{"one.com", "two.com", "three.com", "four.com"})
			},
			msg: &exchange.MsgMarketManageReqAttrsRequest{
				Admin:                    "addr_str_of_admin",
				MarketId:                 3,
				CreateAskToAdd:           []string{"two.ask", "three .ask", "five.ask"},
				CreateAskToRemove:        []string{" four .ask", "five.ask", "six . ask"},
				CreateBidToAdd:           []string{"two.bid ", " three.bid", "five.   bid"},
				CreateBidToRemove:        []string{"four. bid ", "five . bid", "six.bid"},
				CreateCommitmentToAdd:    []string{"two. com", "three.com", " five.com "},
				CreateCommitmentToRemove: []string{"four. com ", "five .com", "six. com"},
			},
			expErr: s.joinErrs(
				"cannot remove create-ask required attribute \"five.ask\": attribute not currently required",
				"cannot remove create-ask required attribute \"six.ask\": attribute not currently required",
				"cannot add create-ask required attribute \"two.ask\": attribute already required",
				"cannot add create-ask required attribute \"three.ask\": attribute already required",
				"cannot remove create-bid required attribute \"five.bid\": attribute not currently required",
				"cannot remove create-bid required attribute \"six.bid\": attribute not currently required",
				"cannot add create-bid required attribute \"two.bid\": attribute already required",
				"cannot add create-bid required attribute \"three.bid\": attribute already required",
				"cannot remove create-commitment required attribute \"five.com\": attribute not currently required",
				"cannot remove create-commitment required attribute \"six.com\": attribute not currently required",
				"cannot add create-commitment required attribute \"two.com\": attribute already required",
				"cannot add create-commitment required attribute \"three.com\": attribute already required",
			),
		},

		// just create-ask manipulation.
		{
			name: "remove one create-ask from one",
			setup: func() {
				store := s.getStore()
				keeper.SetReqAttrsAsk(store, 9, []string{"ask.can.create.bananas"})
				keeper.SetReqAttrsBid(store, 9, []string{"bid.can.create.bananas"})
				keeper.SetReqAttrsCommitment(store, 9, []string{"com.can.create.bananas"})
			},
			msg: &exchange.MsgMarketManageReqAttrsRequest{
				Admin:             "admin_addr_str",
				MarketId:          9,
				CreateAskToRemove: []string{"ask.can.create.bananas"},
			},
			expAsk: nil,
			expBid: []string{"bid.can.create.bananas"},
			expCom: []string{"com.can.create.bananas"},
		},
		{
			name: "remove one create-ask from two",
			setup: func() {
				store := s.getStore()
				keeper.SetReqAttrsAsk(store, 9, []string{"ask.can.create.bananas", "also.ask.okay"})
				keeper.SetReqAttrsBid(store, 9, []string{"bid.can.create.bananas"})
				keeper.SetReqAttrsCommitment(store, 9, []string{"com.can.create.bananas"})
			},
			msg: &exchange.MsgMarketManageReqAttrsRequest{
				Admin:             "admin_addr_str",
				MarketId:          9,
				CreateAskToRemove: []string{"also.ask.okay"},
			},
			expAsk: []string{"ask.can.create.bananas"},
			expBid: []string{"bid.can.create.bananas"},
			expCom: []string{"com.can.create.bananas"},
		},
		{
			name: "remove one create-ask with wildcard",
			setup: func() {
				store := s.getStore()
				keeper.SetReqAttrsAsk(store, 9, []string{
					"ask.can.create.bananas", "one.ask.can.create.bananas",
					"*.ask.can.create.bananas", "two.ask.can.create.bananas",
				})
				keeper.SetReqAttrsBid(store, 9, []string{"bid.can.create.bananas"})
				keeper.SetReqAttrsCommitment(store, 9, []string{"com.can.create.bananas"})
			},
			msg: &exchange.MsgMarketManageReqAttrsRequest{
				Admin:             "admin_addr_str",
				MarketId:          9,
				CreateAskToRemove: []string{"*.ask.can.create.bananas"},
			},
			expAsk: []string{"ask.can.create.bananas", "one.ask.can.create.bananas", "two.ask.can.create.bananas"},
			expBid: []string{"bid.can.create.bananas"},
			expCom: []string{"com.can.create.bananas"},
		},
		{
			name: "remove last two create-ask",
			setup: func() {
				store := s.getStore()
				keeper.SetReqAttrsAsk(store, 55, []string{"one.ask.can.create.bananas", "two.ask.can.create.bananas"})
				keeper.SetReqAttrsBid(store, 55, []string{"one.bid.can.create.bananas", "two.bid.can.create.bananas"})
				keeper.SetReqAttrsCommitment(store, 55, []string{"one.com.can.create.bananas", "two.com.can.create.bananas"})
			},
			msg: &exchange.MsgMarketManageReqAttrsRequest{
				Admin:             "admin_addr_str",
				MarketId:          55,
				CreateAskToRemove: []string{"two.ask.can.create.bananas", "one.ask.can.create.bananas"},
			},
			expAsk: nil,
			expBid: []string{"one.bid.can.create.bananas", "two.bid.can.create.bananas"},
			expCom: []string{"one.com.can.create.bananas", "two.com.can.create.bananas"},
		},
		{
			name: "add one create-ask to empty",
			setup: func() {
				store := s.getStore()
				keeper.SetReqAttrsBid(store, 1, []string{"bid.can.create.bananas"})
				keeper.SetReqAttrsCommitment(store, 1, []string{"com.can.create.bananas"})
			},
			msg: &exchange.MsgMarketManageReqAttrsRequest{
				Admin:          "admin_addr_str",
				MarketId:       1,
				CreateAskToAdd: []string{"ask.can.create.bananas"},
			},
			expAsk: []string{"ask.can.create.bananas"},
			expBid: []string{"bid.can.create.bananas"},
			expCom: []string{"com.can.create.bananas"},
		},
		{
			name: "add one create-ask to existing",
			setup: func() {
				store := s.getStore()
				keeper.SetReqAttrsAsk(store, 1, []string{"ask.can.create.bananas"})
				keeper.SetReqAttrsBid(store, 1, []string{"bid.can.create.bananas"})
				keeper.SetReqAttrsCommitment(store, 1, []string{"com.can.create.bananas"})
			},
			msg: &exchange.MsgMarketManageReqAttrsRequest{
				Admin:          "admin_addr_str",
				MarketId:       1,
				CreateAskToAdd: []string{"*.ask.can.create.bananas"},
			},
			expAsk: []string{"ask.can.create.bananas", "*.ask.can.create.bananas"},
			expBid: []string{"bid.can.create.bananas"},
			expCom: []string{"com.can.create.bananas"},
		},
		{
			name: "remove one, add diff create-ask",
			setup: func() {
				store := s.getStore()
				keeper.SetReqAttrsAsk(store, 4, []string{"four.ask.can.create.bananas"})
				keeper.SetReqAttrsBid(store, 4, []string{"four.bid.can.create.bananas"})
				keeper.SetReqAttrsCommitment(store, 4, []string{"four.com.can.create.bananas"})
				keeper.SetReqAttrsAsk(store, 5, []string{"five.ask.can.create.bananas"})
				keeper.SetReqAttrsBid(store, 5, []string{"five.bid.can.create.bananas"})
				keeper.SetReqAttrsCommitment(store, 5, []string{"five.com.can.create.bananas"})
				keeper.SetReqAttrsAsk(store, 6, []string{"six.ask.can.create.bananas"})
				keeper.SetReqAttrsBid(store, 6, []string{"six.bid.can.create.bananas"})
				keeper.SetReqAttrsCommitment(store, 6, []string{"six.com.can.create.bananas"})
			},
			msg: &exchange.MsgMarketManageReqAttrsRequest{
				Admin:             "admin_addr_str",
				MarketId:          5,
				CreateAskToAdd:    []string{"*.ask.can.create.bananas"},
				CreateAskToRemove: []string{"five.ask.can.create.bananas"},
			},
			expAsk: []string{"*.ask.can.create.bananas"},
			expBid: []string{"five.bid.can.create.bananas"},
			expCom: []string{"five.com.can.create.bananas"},
		},

		// just create-bid manipulation.
		{
			name: "remove one create-bid from one",
			setup: func() {
				store := s.getStore()
				keeper.SetReqAttrsAsk(store, 9, []string{"ask.can.create.bananas"})
				keeper.SetReqAttrsBid(store, 9, []string{"bid.can.create.bananas"})
				keeper.SetReqAttrsCommitment(store, 9, []string{"com.can.create.bananas"})
			},
			msg: &exchange.MsgMarketManageReqAttrsRequest{
				Admin:             "admin_addr_str",
				MarketId:          9,
				CreateBidToRemove: []string{"bid.can.create.bananas"},
			},
			expAsk: []string{"ask.can.create.bananas"},
			expBid: nil,
			expCom: []string{"com.can.create.bananas"},
		},
		{
			name: "remove one create-bid from two",
			setup: func() {
				store := s.getStore()
				keeper.SetReqAttrsAsk(store, 9, []string{"ask.can.create.bananas"})
				keeper.SetReqAttrsBid(store, 9, []string{"bid.can.create.bananas", "also.bid.okay"})
				keeper.SetReqAttrsCommitment(store, 9, []string{"com.can.create.bananas"})
			},
			msg: &exchange.MsgMarketManageReqAttrsRequest{
				Admin:             "admin_addr_str",
				MarketId:          9,
				CreateBidToRemove: []string{"also.bid.okay"},
			},
			expAsk: []string{"ask.can.create.bananas"},
			expBid: []string{"bid.can.create.bananas"},
			expCom: []string{"com.can.create.bananas"},
		},
		{
			name: "remove one create-bid with wildcard",
			setup: func() {
				store := s.getStore()
				keeper.SetReqAttrsAsk(store, 9, []string{"ask.can.create.bananas"})
				keeper.SetReqAttrsBid(store, 9, []string{
					"bid.can.create.bananas", "one.bid.can.create.bananas",
					"*.bid.can.create.bananas", "two.bid.can.create.bananas",
				})
				keeper.SetReqAttrsCommitment(store, 9, []string{"com.can.create.bananas"})
			},
			msg: &exchange.MsgMarketManageReqAttrsRequest{
				Admin:             "admin_addr_str",
				MarketId:          9,
				CreateBidToRemove: []string{"*.bid.can.create.bananas"},
			},
			expAsk: []string{"ask.can.create.bananas"},
			expBid: []string{"bid.can.create.bananas", "one.bid.can.create.bananas", "two.bid.can.create.bananas"},
			expCom: []string{"com.can.create.bananas"},
		},
		{
			name: "remove last two create-bid",
			setup: func() {
				store := s.getStore()
				keeper.SetReqAttrsAsk(store, 55, []string{"one.ask.can.create.bananas", "two.ask.can.create.bananas"})
				keeper.SetReqAttrsBid(store, 55, []string{"one.bid.can.create.bananas", "two.bid.can.create.bananas"})
				keeper.SetReqAttrsCommitment(store, 55, []string{"one.com.can.create.bananas", "two.com.can.create.bananas"})
			},
			msg: &exchange.MsgMarketManageReqAttrsRequest{
				Admin:             "admin_addr_str",
				MarketId:          55,
				CreateBidToRemove: []string{"two.bid.can.create.bananas", "one.bid.can.create.bananas"},
			},
			expAsk: []string{"one.ask.can.create.bananas", "two.ask.can.create.bananas"},
			expBid: nil,
			expCom: []string{"one.com.can.create.bananas", "two.com.can.create.bananas"},
		},
		{
			name: "add one create-bid to empty",
			setup: func() {
				store := s.getStore()
				keeper.SetReqAttrsAsk(store, 1, []string{"ask.can.create.bananas"})
				keeper.SetReqAttrsCommitment(store, 1, []string{"com.can.create.bananas"})
			},
			msg: &exchange.MsgMarketManageReqAttrsRequest{
				Admin:          "admin_addr_str",
				MarketId:       1,
				CreateBidToAdd: []string{"bid.can.create.bananas"},
			},
			expAsk: []string{"ask.can.create.bananas"},
			expBid: []string{"bid.can.create.bananas"},
			expCom: []string{"com.can.create.bananas"},
		},
		{
			name: "add one create-bid to existing",
			setup: func() {
				store := s.getStore()
				keeper.SetReqAttrsAsk(store, 1, []string{"ask.can.create.bananas"})
				keeper.SetReqAttrsBid(store, 1, []string{"bid.can.create.bananas"})
				keeper.SetReqAttrsCommitment(store, 1, []string{"com.can.create.bananas"})
			},
			msg: &exchange.MsgMarketManageReqAttrsRequest{
				Admin:          "admin_addr_str",
				MarketId:       1,
				CreateBidToAdd: []string{"*.bid.can.create.bananas"},
			},
			expAsk: []string{"ask.can.create.bananas"},
			expBid: []string{"bid.can.create.bananas", "*.bid.can.create.bananas"},
			expCom: []string{"com.can.create.bananas"},
		},
		{
			name: "remove one, add diff create-bid",
			setup: func() {
				store := s.getStore()
				keeper.SetReqAttrsAsk(store, 4, []string{"four.ask.can.create.bananas"})
				keeper.SetReqAttrsBid(store, 4, []string{"four.bid.can.create.bananas"})
				keeper.SetReqAttrsCommitment(store, 4, []string{"four.com.can.create.bananas"})
				keeper.SetReqAttrsAsk(store, 5, []string{"five.ask.can.create.bananas"})
				keeper.SetReqAttrsBid(store, 5, []string{"five.bid.can.create.bananas"})
				keeper.SetReqAttrsCommitment(store, 5, []string{"five.com.can.create.bananas"})
				keeper.SetReqAttrsAsk(store, 6, []string{"six.ask.can.create.bananas"})
				keeper.SetReqAttrsBid(store, 6, []string{"six.bid.can.create.bananas"})
				keeper.SetReqAttrsCommitment(store, 6, []string{"six.com.can.create.bananas"})
			},
			msg: &exchange.MsgMarketManageReqAttrsRequest{
				Admin:             "admin_addr_str",
				MarketId:          5,
				CreateBidToAdd:    []string{"*.bid.can.create.bananas"},
				CreateBidToRemove: []string{"five.bid.can.create.bananas"},
			},
			expAsk: []string{"five.ask.can.create.bananas"},
			expBid: []string{"*.bid.can.create.bananas"},
			expCom: []string{"five.com.can.create.bananas"},
		},

		// just create-commitment manipulation.
		{
			name: "remove one create-commitment from one",
			setup: func() {
				store := s.getStore()
				keeper.SetReqAttrsAsk(store, 9, []string{"ask.can.create.bananas"})
				keeper.SetReqAttrsBid(store, 9, []string{"bid.can.create.bananas"})
				keeper.SetReqAttrsCommitment(store, 9, []string{"com.can.create.bananas"})
			},
			msg: &exchange.MsgMarketManageReqAttrsRequest{
				Admin:                    "admin_addr_str",
				MarketId:                 9,
				CreateCommitmentToRemove: []string{"com.can.create.bananas"},
			},
			expAsk: []string{"ask.can.create.bananas"},
			expBid: []string{"bid.can.create.bananas"},
			expCom: nil,
		},
		{
			name: "remove one create-commitment from two",
			setup: func() {
				store := s.getStore()
				keeper.SetReqAttrsAsk(store, 9, []string{"ask.can.create.bananas"})
				keeper.SetReqAttrsBid(store, 9, []string{"bid.can.create.bananas"})
				keeper.SetReqAttrsCommitment(store, 9, []string{"com.can.create.bananas", "also.com.okay"})
			},
			msg: &exchange.MsgMarketManageReqAttrsRequest{
				Admin:                    "admin_addr_str",
				MarketId:                 9,
				CreateCommitmentToRemove: []string{"also.com.okay"},
			},
			expAsk: []string{"ask.can.create.bananas"},
			expBid: []string{"bid.can.create.bananas"},
			expCom: []string{"com.can.create.bananas"},
		},
		{
			name: "remove one create-commitment with wildcard",
			setup: func() {
				store := s.getStore()
				keeper.SetReqAttrsAsk(store, 9, []string{"ask.can.create.bananas"})
				keeper.SetReqAttrsBid(store, 9, []string{"bid.can.create.bananas"})
				keeper.SetReqAttrsCommitment(store, 9, []string{
					"com.can.create.bananas", "one.com.can.create.bananas",
					"*.com.can.create.bananas", "two.com.can.create.bananas",
				})
			},
			msg: &exchange.MsgMarketManageReqAttrsRequest{
				Admin:                    "admin_addr_str",
				MarketId:                 9,
				CreateCommitmentToRemove: []string{"*.com.can.create.bananas"},
			},
			expAsk: []string{"ask.can.create.bananas"},
			expBid: []string{"bid.can.create.bananas"},
			expCom: []string{"com.can.create.bananas", "one.com.can.create.bananas", "two.com.can.create.bananas"},
		},
		{
			name: "remove last two create-commitment",
			setup: func() {
				store := s.getStore()
				keeper.SetReqAttrsAsk(store, 55, []string{"one.ask.can.create.bananas", "two.ask.can.create.bananas"})
				keeper.SetReqAttrsBid(store, 55, []string{"one.bid.can.create.bananas", "two.bid.can.create.bananas"})
				keeper.SetReqAttrsCommitment(store, 55, []string{"one.com.can.create.bananas", "two.com.can.create.bananas"})
			},
			msg: &exchange.MsgMarketManageReqAttrsRequest{
				Admin:                    "admin_addr_str",
				MarketId:                 55,
				CreateCommitmentToRemove: []string{"two.com.can.create.bananas", "one.com.can.create.bananas"},
			},
			expAsk: []string{"one.ask.can.create.bananas", "two.ask.can.create.bananas"},
			expBid: []string{"one.bid.can.create.bananas", "two.bid.can.create.bananas"},
			expCom: nil,
		},
		{
			name: "add one create-commitment to empty",
			setup: func() {
				store := s.getStore()
				keeper.SetReqAttrsAsk(store, 1, []string{"ask.can.create.bananas"})
				keeper.SetReqAttrsBid(store, 1, []string{"bid.can.create.bananas"})
			},
			msg: &exchange.MsgMarketManageReqAttrsRequest{
				Admin:                 "admin_addr_str",
				MarketId:              1,
				CreateCommitmentToAdd: []string{"com.can.create.bananas"},
			},
			expAsk: []string{"ask.can.create.bananas"},
			expBid: []string{"bid.can.create.bananas"},
			expCom: []string{"com.can.create.bananas"},
		},
		{
			name: "add one create-commitment to existing",
			setup: func() {
				store := s.getStore()
				keeper.SetReqAttrsAsk(store, 1, []string{"ask.can.create.bananas"})
				keeper.SetReqAttrsBid(store, 1, []string{"bid.can.create.bananas"})
				keeper.SetReqAttrsCommitment(store, 1, []string{"com.can.create.bananas"})
			},
			msg: &exchange.MsgMarketManageReqAttrsRequest{
				Admin:                 "admin_addr_str",
				MarketId:              1,
				CreateCommitmentToAdd: []string{"*.com.can.create.bananas"},
			},
			expAsk: []string{"ask.can.create.bananas"},
			expBid: []string{"bid.can.create.bananas"},
			expCom: []string{"com.can.create.bananas", "*.com.can.create.bananas"},
		},
		{
			name: "remove one, add diff create-commitment",
			setup: func() {
				store := s.getStore()
				keeper.SetReqAttrsAsk(store, 4, []string{"four.ask.can.create.bananas"})
				keeper.SetReqAttrsBid(store, 4, []string{"four.bid.can.create.bananas"})
				keeper.SetReqAttrsCommitment(store, 4, []string{"four.com.can.create.bananas"})
				keeper.SetReqAttrsAsk(store, 5, []string{"five.ask.can.create.bananas"})
				keeper.SetReqAttrsBid(store, 5, []string{"five.bid.can.create.bananas"})
				keeper.SetReqAttrsCommitment(store, 5, []string{"five.com.can.create.bananas"})
				keeper.SetReqAttrsAsk(store, 6, []string{"six.ask.can.create.bananas"})
				keeper.SetReqAttrsBid(store, 6, []string{"six.bid.can.create.bananas"})
				keeper.SetReqAttrsCommitment(store, 6, []string{"six.com.can.create.bananas"})
			},
			msg: &exchange.MsgMarketManageReqAttrsRequest{
				Admin:                    "admin_addr_str",
				MarketId:                 5,
				CreateCommitmentToAdd:    []string{"*.com.can.create.bananas"},
				CreateCommitmentToRemove: []string{"five.com.can.create.bananas"},
			},
			expAsk: []string{"five.ask.can.create.bananas"},
			expBid: []string{"five.bid.can.create.bananas"},
			expCom: []string{"*.com.can.create.bananas"},
		},

		// manipulation of all.
		{
			name: "add and remove two of each",
			setup: func() {
				store := s.getStore()
				keeper.SetReqAttrsAsk(store, 2, []string{"one.ask", "two.ask", "three.ask"})
				keeper.SetReqAttrsBid(store, 2, []string{"one.bid", "two.bid", "three.bid"})
				keeper.SetReqAttrsCommitment(store, 2, []string{"one.com", "two.com", "three.com"})
			},
			msg: &exchange.MsgMarketManageReqAttrsRequest{
				Admin:                    "admin_addr_string",
				MarketId:                 2,
				CreateAskToAdd:           []string{"*.other", "four.ask"},
				CreateAskToRemove:        []string{"one.ask", "three.ask"},
				CreateBidToAdd:           []string{"*.other", "five.bid"},
				CreateBidToRemove:        []string{"three.bid", "two.bid"},
				CreateCommitmentToAdd:    []string{"*.other", "six.com"},
				CreateCommitmentToRemove: []string{"three.com", "two.com"},
			},
			expAsk: []string{"two.ask", "*.other", "four.ask"},
			expBid: []string{"one.bid", "*.other", "five.bid"},
			expCom: []string{"one.com", "*.other", "six.com"},
		},
	}

	for _, tc := range tests {
		s.Run(tc.name, func() {
			s.clearExchangeState()
			if tc.setup != nil {
				tc.setup()
			}

			var expEvents sdk.Events
			if len(tc.expPanic) == 0 && len(tc.expErr) == 0 {
				event := exchange.NewEventMarketReqAttrUpdated(tc.msg.MarketId, tc.msg.Admin)
				expEvents = append(expEvents, s.untypeEvent(event))
			}

			em := sdk.NewEventManager()
			ctx := s.ctx.WithEventManager(em)
			var err error
			testFunc := func() {
				err = s.k.UpdateReqAttrs(ctx, tc.msg)
			}
			s.requirePanicEquals(testFunc, tc.expPanic, "UpdateReqAttrs")
			s.assertErrorValue(err, tc.expErr, "UpdateReqAttrs error")

			actEvents := em.Events()
			s.assertEqualEvents(expEvents, actEvents, "events emitted during UpdateReqAttrs")

			if len(tc.expPanic) > 0 || len(tc.expErr) > 0 {
				return
			}

			reqAttrAsk := s.k.GetReqAttrsAsk(s.ctx, tc.msg.MarketId)
			reqAttrBid := s.k.GetReqAttrsBid(s.ctx, tc.msg.MarketId)
			reqAttrCom := s.k.GetReqAttrsCommitment(s.ctx, tc.msg.MarketId)
			s.Assert().Equal(tc.expAsk, reqAttrAsk, "create-ask req attrs after UpdateReqAttrs")
			s.Assert().Equal(tc.expBid, reqAttrBid, "create-bid req attrs after UpdateReqAttrs")
			s.Assert().Equal(tc.expCom, reqAttrCom, "create-commitment req attrs after UpdateReqAttrs")
		})
	}
}

func (s *TestSuite) TestKeeper_GetMarketAccount() {
	baseAcc := func(marketID uint32) *authtypes.BaseAccount {
		return &authtypes.BaseAccount{
			Address:       exchange.GetMarketAddress(marketID).String(),
			PubKey:        nil,
			AccountNumber: uint64(marketID),
			Sequence:      uint64(marketID) * 2,
		}
	}
	marketAcc := func(marketID uint32) *exchange.MarketAccount {
		return &exchange.MarketAccount{
			BaseAccount: baseAcc(marketID),
			MarketId:    marketID,
			MarketDetails: exchange.MarketDetails{
				Name:        fmt.Sprintf("market %d name", marketID),
				Description: fmt.Sprintf("This is a description of market %d. It's not very helpful.", marketID),
				WebsiteUrl:  fmt.Sprintf("https://example.com/market/%d", marketID),
				IconUri:     fmt.Sprintf("https://icon.example.com/market/%d/small", marketID),
			},
		}
	}

	tests := []struct {
		name      string
		accKeeper *MockAccountKeeper
		marketID  uint32
		expected  *exchange.MarketAccount
	}{
		{
			name: "no account for market",
			accKeeper: NewMockAccountKeeper().
				WithGetAccountResult(exchange.GetMarketAddress(1), marketAcc(1)).
				WithGetAccountResult(exchange.GetMarketAddress(3), marketAcc(3)),
			marketID: 2,
			expected: nil,
		},
		{
			name: "not a market account",
			accKeeper: NewMockAccountKeeper().
				WithGetAccountResult(exchange.GetMarketAddress(1), marketAcc(1)).
				WithGetAccountResult(exchange.GetMarketAddress(2), baseAcc(2)).
				WithGetAccountResult(exchange.GetMarketAddress(3), marketAcc(3)),
			marketID: 2,
			expected: nil,
		},
		{
			name:      "market account 1",
			accKeeper: NewMockAccountKeeper().WithGetAccountResult(exchange.GetMarketAddress(1), marketAcc(1)),
			marketID:  1,
			expected:  marketAcc(1),
		},
		{
			name:      "market account 65,536",
			accKeeper: NewMockAccountKeeper().WithGetAccountResult(exchange.GetMarketAddress(65_536), marketAcc(65_536)),
			marketID:  65_536,
			expected:  marketAcc(65_536),
		},
		{
			name:      "market account max uint32",
			accKeeper: NewMockAccountKeeper().WithGetAccountResult(exchange.GetMarketAddress(4_294_967_295), marketAcc(4_294_967_295)),
			marketID:  4_294_967_295,
			expected:  marketAcc(4_294_967_295),
		},
	}

	for _, tc := range tests {
		s.Run(tc.name, func() {
			expCalls := AccountCalls{GetAccount: []sdk.AccAddress{exchange.GetMarketAddress(tc.marketID)}}

			if tc.accKeeper == nil {
				tc.accKeeper = NewMockAccountKeeper()
			}
			kpr := s.k.WithAccountKeeper(tc.accKeeper)

			var actual *exchange.MarketAccount
			testFunc := func() {
				actual = kpr.GetMarketAccount(s.ctx, tc.marketID)
			}
			s.Require().NotPanics(testFunc, "GetMarketAccount(%d)", tc.marketID)
			s.Assert().Equal(tc.expected, actual, "GetMarketAccount(%d) result", tc.marketID)
			s.assertAccountKeeperCalls(tc.accKeeper, expCalls, "GetMarketAccount(%d)", tc.marketID)
		})
	}
}

func (s *TestSuite) TestKeeper_GetMarketDetails() {
	baseAcc := func(marketID uint32) *authtypes.BaseAccount {
		return &authtypes.BaseAccount{
			Address:       exchange.GetMarketAddress(marketID).String(),
			PubKey:        nil,
			AccountNumber: uint64(marketID),
			Sequence:      uint64(marketID) * 2,
		}
	}
	marketDeets := func(marketID uint32) *exchange.MarketDetails {
		return &exchange.MarketDetails{
			Name:        fmt.Sprintf("market %d name", marketID),
			Description: fmt.Sprintf("This is a description of market %d. It's not very helpful.", marketID),
			WebsiteUrl:  fmt.Sprintf("https://example.com/market/%d", marketID),
			IconUri:     fmt.Sprintf("https://icon.example.com/market/%d/small", marketID),
		}
	}
	marketAcc := func(marketID uint32) *exchange.MarketAccount {
		return &exchange.MarketAccount{
			BaseAccount:   baseAcc(marketID),
			MarketId:      marketID,
			MarketDetails: *marketDeets(marketID),
		}
	}

	tests := []struct {
		name      string
		accKeeper *MockAccountKeeper
		marketID  uint32
		expected  *exchange.MarketDetails
	}{
		{
			name: "no account for market",
			accKeeper: NewMockAccountKeeper().
				WithGetAccountResult(exchange.GetMarketAddress(1), marketAcc(1)).
				WithGetAccountResult(exchange.GetMarketAddress(3), marketAcc(3)),
			marketID: 2,
			expected: nil,
		},
		{
			name: "not a market account",
			accKeeper: NewMockAccountKeeper().
				WithGetAccountResult(exchange.GetMarketAddress(1), marketAcc(1)).
				WithGetAccountResult(exchange.GetMarketAddress(2), baseAcc(2)).
				WithGetAccountResult(exchange.GetMarketAddress(3), marketAcc(3)),
			marketID: 2,
			expected: nil,
		},
		{
			name:      "market account 1",
			accKeeper: NewMockAccountKeeper().WithGetAccountResult(exchange.GetMarketAddress(1), marketAcc(1)),
			marketID:  1,
			expected:  marketDeets(1),
		},
		{
			name:      "market account 65,536",
			accKeeper: NewMockAccountKeeper().WithGetAccountResult(exchange.GetMarketAddress(65_536), marketAcc(65_536)),
			marketID:  65_536,
			expected:  marketDeets(65_536),
		},
		{
			name:      "market account max uint32",
			accKeeper: NewMockAccountKeeper().WithGetAccountResult(exchange.GetMarketAddress(4_294_967_295), marketAcc(4_294_967_295)),
			marketID:  4_294_967_295,
			expected:  marketDeets(4_294_967_295),
		},
	}

	for _, tc := range tests {
		s.Run(tc.name, func() {
			expCalls := AccountCalls{GetAccount: []sdk.AccAddress{exchange.GetMarketAddress(tc.marketID)}}

			if tc.accKeeper == nil {
				tc.accKeeper = NewMockAccountKeeper()
			}
			kpr := s.k.WithAccountKeeper(tc.accKeeper)

			var actual *exchange.MarketDetails
			testFunc := func() {
				actual = kpr.GetMarketDetails(s.ctx, tc.marketID)
			}
			s.Require().NotPanics(testFunc, "GetMarketDetails(%d)", tc.marketID)
			s.Assert().Equal(tc.expected, actual, "GetMarketDetails(%d) result", tc.marketID)
			s.assertAccountKeeperCalls(tc.accKeeper, expCalls, "GetMarketDetails(%d)", tc.marketID)
		})
	}
}

func (s *TestSuite) TestKeeper_UpdateMarketDetails() {
	baseAcc := func(marketID uint32) *authtypes.BaseAccount {
		return &authtypes.BaseAccount{
			Address:       exchange.GetMarketAddress(marketID).String(),
			PubKey:        nil,
			AccountNumber: uint64(marketID),
			Sequence:      uint64(marketID) * 2,
		}
	}
	standardDeets := func(marketID uint32) exchange.MarketDetails {
		return exchange.MarketDetails{
			Name:        fmt.Sprintf("market %d name", marketID),
			Description: fmt.Sprintf("This is a description of market %d. It's not very helpful.", marketID),
			WebsiteUrl:  fmt.Sprintf("https://example.com/market/%d", marketID),
			IconUri:     fmt.Sprintf("https://icon.example.com/market/%d/small", marketID),
		}
	}
	marketAcc := func(marketID uint32, marketDeets exchange.MarketDetails) *exchange.MarketAccount {
		return &exchange.MarketAccount{
			BaseAccount:   baseAcc(marketID),
			MarketId:      marketID,
			MarketDetails: marketDeets,
		}
	}

	tests := []struct {
		name          string
		accKeeper     *MockAccountKeeper
		marketID      uint32
		marketDetails exchange.MarketDetails
		updatedBy     string
		expErr        string
		expGetAccCall bool
		expSetAccCall sdk.AccountI
	}{
		{
			name:          "invalid market details",
			marketID:      1,
			marketDetails: exchange.MarketDetails{Name: strings.Repeat("v", exchange.MaxName+1)},
			updatedBy:     "whatever",
			expErr:        fmt.Sprintf("name length %d exceeds maximum length of %d", exchange.MaxName+1, exchange.MaxName),
		},
		{
			name:          "no market account",
			marketID:      1,
			marketDetails: exchange.MarketDetails{Name: "what"},
			updatedBy:     "whatever",
			expErr:        "market 1 account not found",
			expGetAccCall: true,
		},
		{
			name:          "not a market account",
			accKeeper:     NewMockAccountKeeper().WithGetAccountResult(exchange.GetMarketAddress(3), baseAcc(3)),
			marketID:      3,
			marketDetails: exchange.MarketDetails{Name: "ignored"},
			updatedBy:     "whatever",
			expErr:        "market 3 account not found",
			expGetAccCall: true,
		},
		{
			name:          "no changes",
			accKeeper:     NewMockAccountKeeper().WithGetAccountResult(exchange.GetMarketAddress(3), marketAcc(3, standardDeets(3))),
			marketID:      3,
			marketDetails: standardDeets(3),
			updatedBy:     "whatever",
			expErr:        "no changes",
			expGetAccCall: true,
		},
		{
			name:          "deleting all fields",
			accKeeper:     NewMockAccountKeeper().WithGetAccountResult(exchange.GetMarketAddress(3), marketAcc(3, standardDeets(3))),
			marketID:      3,
			marketDetails: exchange.MarketDetails{},
			updatedBy:     "i_did_this",
			expGetAccCall: true,
			expSetAccCall: marketAcc(3, exchange.MarketDetails{}),
		},
		{
			name:          "setting all fields",
			accKeeper:     NewMockAccountKeeper().WithGetAccountResult(exchange.GetMarketAddress(5), marketAcc(5, exchange.MarketDetails{})),
			marketID:      5,
			marketDetails: standardDeets(5),
			updatedBy:     "changeling",
			expGetAccCall: true,
			expSetAccCall: marketAcc(5, standardDeets(5)),
		},
		{
			name:          "changing all fields",
			accKeeper:     NewMockAccountKeeper().WithGetAccountResult(exchange.GetMarketAddress(1), marketAcc(1, standardDeets(1))),
			marketID:      1,
			marketDetails: standardDeets(12345),
			updatedBy:     "evil_laugh",
			expGetAccCall: true,
			expSetAccCall: marketAcc(1, standardDeets(12345)),
		},
	}

	for _, tc := range tests {
		s.Run(tc.name, func() {
			var expEvents sdk.Events
			var expCalls AccountCalls
			if tc.expGetAccCall {
				expCalls.GetAccount = append(expCalls.GetAccount, exchange.GetMarketAddress(tc.marketID))
			}
			if tc.expSetAccCall != nil {
				expCalls.SetAccount = append(expCalls.SetAccount, tc.expSetAccCall)
				event := exchange.NewEventMarketDetailsUpdated(tc.marketID, tc.updatedBy)
				expEvents = append(expEvents, s.untypeEvent(event))
			}

			if tc.accKeeper == nil {
				tc.accKeeper = NewMockAccountKeeper()
			}
			kpr := s.k.WithAccountKeeper(tc.accKeeper)

			em := sdk.NewEventManager()
			ctx := s.ctx.WithEventManager(em)
			var err error
			testFunc := func() {
				err = kpr.UpdateMarketDetails(ctx, tc.marketID, tc.marketDetails, tc.updatedBy)
			}
			s.Require().NotPanics(testFunc, "UpdateMarketDetails(%d, ...)", tc.marketDetails)
			s.assertErrorValue(err, tc.expErr, "UpdateMarketDetails(%d, ...) error", tc.marketDetails)
			s.assertAccountKeeperCalls(tc.accKeeper, expCalls, "UpdateMarketDetails(%d, ...)", tc.marketDetails)
			actEvents := em.Events()
			s.assertEqualEvents(expEvents, actEvents, "events after UpdateMarketDetails(%d, ...)", tc.marketDetails)
		})
	}
}

func (s *TestSuite) TestKeeper_CreateMarket() {
	setAccNum := func(id uint64) AccountModifier {
		return func(acc sdk.AccountI) sdk.AccountI {
			err := acc.SetAccountNumber(id)
			s.Require().NoError(err, "SetAccountNumber(%d)", id)
			return acc
		}
	}

	tests := []struct {
		name           string
		setup          func()
		accKeeper      *MockAccountKeeper
		newAccModifier AccountModifier
		market         exchange.Market
		expMarketID    uint32
		expErr         string
		expHasAccCall  bool
		expLastAutoID  uint32
	}{
		{
			name: "market has errors",
			market: exchange.Market{
				ReqAttrCreateAsk: []string{"not$money"},
				ReqAttrCreateBid: []string{"no spaces"},
				MarketDetails: exchange.MarketDetails{
					Description: strings.Repeat("w", 1+exchange.MaxDescription),
				},
			},
			expErr: s.joinErrs(
				"invalid attribute \"not$money\"",
				"invalid attribute \"no spaces\"",
				"description length 2001 exceeds maximum length of 2000",
			),
		},
		{
			name:          "market address already exists",
			accKeeper:     NewMockAccountKeeper().WithHasAccountResult(exchange.GetMarketAddress(1), true),
			market:        exchange.Market{MarketId: 1},
			expErr:        "market id 1 account " + exchange.GetMarketAddress(1).String() + " already exists",
			expHasAccCall: true,
		},
		{
			name:           "no market id, empty state",
			setup:          nil,
			newAccModifier: setAccNum(88),
			market:         exchange.Market{MarketDetails: exchange.MarketDetails{Name: "Empty Market"}},
			expMarketID:    1,
			expHasAccCall:  true,
			expLastAutoID:  1,
		},
		{
			name: "no market id, last one was 55",
			setup: func() {
				keeper.SetLastAutoMarketID(s.getStore(), 55)
			},
			newAccModifier: setAccNum(123),
			market:         exchange.Market{MarketDetails: exchange.MarketDetails{Name: "NAME", Description: "DESCRIPTION"}},
			expMarketID:    56,
			expHasAccCall:  true,
			expLastAutoID:  56,
		},
		{
			name: "market id 78, last one was 22",
			setup: func() {
				keeper.SetLastAutoMarketID(s.getStore(), 22)
			},
			newAccModifier: setAccNum(5),
			market:         exchange.Market{MarketId: 78},
			expMarketID:    78,
			expHasAccCall:  true,
			expLastAutoID:  22,
		},
		{
			name: "market id 5, last one was 18",
			setup: func() {
				keeper.SetLastAutoMarketID(s.getStore(), 18)
			},
			newAccModifier: setAccNum(99),
			market:         exchange.Market{MarketId: 5},
			expMarketID:    5,
			expHasAccCall:  true,
			expLastAutoID:  18,
		},
		{
			name:           "fully filled market",
			newAccModifier: setAccNum(324),
			market: exchange.Market{
				MarketId: 3,
				MarketDetails: exchange.MarketDetails{
					Name:        "Market Three",
					Description: "The third market.",
					WebsiteUrl:  "https://example.com/market/3/info",
					IconUri:     "https://icon.example.com/market/3/small",
				},
				FeeCreateAskFlat:        []sdk.Coin{sdk.NewInt64Coin("incaberry", 88)},
				FeeCreateBidFlat:        []sdk.Coin{sdk.NewInt64Coin("fig", 77)},
				FeeSellerSettlementFlat: []sdk.Coin{sdk.NewInt64Coin("grape", 66)},
				FeeSellerSettlementRatios: []exchange.FeeRatio{
					{Price: sdk.NewInt64Coin("plum", 100), Fee: sdk.NewInt64Coin("jackfruit", 3)},
				},
				FeeBuyerSettlementFlat: []sdk.Coin{sdk.NewInt64Coin("honeydew", 55)},
				FeeBuyerSettlementRatios: []exchange.FeeRatio{
					{Price: sdk.NewInt64Coin("peach", 500), Fee: sdk.NewInt64Coin("kiwi", 33)},
				},
				AcceptingOrders:     true,
				AllowUserSettlement: true,
				AccessGrants: []exchange.AccessGrant{
					{
						Address:     sdk.AccAddress("just_some_address___").String(),
						Permissions: exchange.AllPermissions(),
					},
				},
				ReqAttrCreateAsk: []string{"*.ask.whatever"},
				ReqAttrCreateBid: []string{"*.bid.whatever"},

				AcceptingCommitments:     true,
				FeeCreateCommitmentFlat:  []sdk.Coin{sdk.NewInt64Coin("orange", 77)},
				CommitmentSettlementBips: 15,
				IntermediaryDenom:        "cherry",
				ReqAttrCreateCommitment:  []string{"*.com.whatever"},
			},
			expMarketID:   3,
			expHasAccCall: true,
			expLastAutoID: 0,
		},
	}

	for _, tc := range tests {
		s.Run(tc.name, func() {
			s.clearExchangeState()
			if tc.setup != nil {
				tc.setup()
			}

			if tc.accKeeper == nil {
				tc.accKeeper = NewMockAccountKeeper()
			}
			kpr := s.k.WithAccountKeeper(tc.accKeeper)

			origMarket := s.copyMarket(tc.market)
			var expEvents sdk.Events
			var expCalls AccountCalls
			if tc.expHasAccCall {
				id := tc.expMarketID
				if id == 0 {
					id = tc.market.MarketId
				}
				expCalls.HasAccount = append(expCalls.HasAccount, exchange.GetMarketAddress(id))
			}
			if tc.newAccModifier != nil {
				marketAddr := exchange.GetMarketAddress(tc.expMarketID)
				tc.accKeeper.WithNewAccountModifier(marketAddr, tc.newAccModifier)

				expMarketAcc := tc.newAccModifier(&exchange.MarketAccount{
					BaseAccount:   &authtypes.BaseAccount{Address: marketAddr.String()},
					MarketId:      tc.expMarketID,
					MarketDetails: tc.market.MarketDetails,
				})
				// Even though the account number isn't set when the account is provided to NewAccount,
				// It's all passed by reference. So the arg recorded in the NewAccount call gets updated too.
				expCalls.NewAccount = append(expCalls.NewAccount, expMarketAcc)
				expCalls.SetAccount = append(expCalls.SetAccount, expMarketAcc)

				event := exchange.NewEventMarketCreated(tc.expMarketID)
				expEvents = append(expEvents, s.untypeEvent(event))
			}

			em := sdk.NewEventManager()
			ctx := s.ctx.WithEventManager(em)
			var marketID uint32
			var err error
			testFunc := func() {
				marketID, err = kpr.CreateMarket(ctx, tc.market)
			}
			s.Require().NotPanics(testFunc, "CreateMarket")
			s.assertErrorValue(err, tc.expErr, "CreateMarket error")
			s.Assert().Equal(int(tc.expMarketID), int(marketID), "CreateMarket market id")
			s.assertAccountKeeperCalls(tc.accKeeper, expCalls, "CreateMarket")
			actEvents := em.Events()
			s.assertEqualEvents(expEvents, actEvents, "events emitted during CreateMarket")
			s.Assert().Equal(origMarket, tc.market, "market arg after CreateMarket")

			if len(tc.expErr) > 0 || s.T().Failed() {
				return
			}

			expMarket := tc.market
			expMarket.MarketId = marketID
			market := kpr.GetMarket(s.ctx, marketID)
			s.Assert().Equal(&expMarket, market, "market read from state after CreateMarket")

			lastMarketID := keeper.GetLastAutoMarketID(s.getStore())
			s.Assert().Equal(int(tc.expLastAutoID), int(lastMarketID), "last auto-market id after CreateMarket")
		})
	}
}

func (s *TestSuite) TestKeeper_GetMarket() {
	tests := []struct {
		name      string
		accKeeper *MockAccountKeeper
		setup     func() *exchange.Market // Should return the expected market.
		marketID  uint32
	}{
		{
			name:     "unknown market",
			marketID: 5,
		},
		{
			name: "empty market",
			accKeeper: NewMockAccountKeeper().WithGetAccountResult(exchange.GetMarketAddress(55), &exchange.MarketAccount{
				BaseAccount: &authtypes.BaseAccount{
					Address:       exchange.GetMarketAddress(55).String(),
					PubKey:        nil,
					AccountNumber: 71,
					Sequence:      0,
				},
				MarketId:      55,
				MarketDetails: exchange.MarketDetails{},
			}),
			setup: func() *exchange.Market {
				market := exchange.Market{
					MarketId:        55,
					AcceptingOrders: true,
				}
				keeper.StoreMarket(s.getStore(), market)
				return &market
			},
			marketID: 55,
		},
		{
			name: "market without an account",
			setup: func() *exchange.Market {
				market := exchange.Market{
					MarketId:        71,
					AcceptingOrders: true,
					AccessGrants: []exchange.AccessGrant{
						{
							Address:     s.addr4.String(),
							Permissions: exchange.AllPermissions(),
						},
					},
				}
				keeper.StoreMarket(s.getStore(), market)
				return &market
			},
			marketID: 71,
		},
		{
			name: "market with everything",
			accKeeper: NewMockAccountKeeper().WithGetAccountResult(exchange.GetMarketAddress(420), &exchange.MarketAccount{
				BaseAccount: &authtypes.BaseAccount{
					Address:       exchange.GetMarketAddress(420).String(),
					PubKey:        nil,
					AccountNumber: 71,
					Sequence:      0,
				},
				MarketId: 420,
				MarketDetails: exchange.MarketDetails{
					Name:        "Market 420 name",
					Description: "Market 420 description",
					WebsiteUrl:  "Market 420 url",
					IconUri:     "Market 420 icon uri",
				},
			}),
			setup: func() *exchange.Market {
				otherMarket1 := exchange.Market{
					MarketId:            419,
					AllowUserSettlement: true,
				}
				otherMarket2 := exchange.Market{
					MarketId:         421,
					FeeCreateAskFlat: []sdk.Coin{sdk.NewInt64Coin("whatever", 421)},
				}
				expMarket := exchange.Market{
					MarketId: 420,
					MarketDetails: exchange.MarketDetails{
						Name:        "Market 420 name",
						Description: "Market 420 description",
						WebsiteUrl:  "Market 420 url",
						IconUri:     "Market 420 icon uri",
					},
					FeeCreateAskFlat:        []sdk.Coin{sdk.NewInt64Coin("acorn", 6), sdk.NewInt64Coin("apple", 5)},
					FeeCreateBidFlat:        []sdk.Coin{sdk.NewInt64Coin("banana", 3), sdk.NewInt64Coin("blueberry", 3)},
					FeeSellerSettlementFlat: []sdk.Coin{sdk.NewInt64Coin("farkleberry", 30), sdk.NewInt64Coin("fig", 20)},
					FeeSellerSettlementRatios: []exchange.FeeRatio{
						{Price: sdk.NewInt64Coin("pear", 350), Fee: sdk.NewInt64Coin("grape", 7)},
						{Price: sdk.NewInt64Coin("pear", 500), Fee: sdk.NewInt64Coin("grapefruit", 1)},
					},
					FeeBuyerSettlementFlat: []sdk.Coin{sdk.NewInt64Coin("honeycrisp", 12), sdk.NewInt64Coin("honeydew", 2)},
					FeeBuyerSettlementRatios: []exchange.FeeRatio{
						{Price: sdk.NewInt64Coin("plum", 377), Fee: sdk.NewInt64Coin("guava", 3)},
						{Price: sdk.NewInt64Coin("prune", 888), Fee: sdk.NewInt64Coin("guava", 5)},
					},
					AcceptingOrders:     false,
					AllowUserSettlement: true,
					AccessGrants: []exchange.AccessGrant{
						{
							Address: s.addr1.String(),
							Permissions: []exchange.Permission{
								exchange.Permission_settle, exchange.Permission_set_ids, exchange.Permission_cancel,
							},
						},
						{
							Address: s.addr2.String(),
							Permissions: []exchange.Permission{
								exchange.Permission_update, exchange.Permission_permissions, exchange.Permission_attributes,
							},
						},
						{
							Address:     s.addr3.String(),
							Permissions: exchange.AllPermissions(),
						},
						{
							Address:     s.addr4.String(),
							Permissions: []exchange.Permission{exchange.Permission_withdraw},
						},
					},
					ReqAttrCreateAsk: []string{"create-ask.my.market", "*.kyc.someone"},
					ReqAttrCreateBid: []string{"create-bid.my.market", "*.kyc.someone"},

					AcceptingCommitments:     true,
					FeeCreateCommitmentFlat:  []sdk.Coin{sdk.NewInt64Coin("orange", 77)},
					CommitmentSettlementBips: 15,
					IntermediaryDenom:        "cherry",
					ReqAttrCreateCommitment:  []string{"create-com.my.market", "*.kyc.someone"},
				}

				store := s.getStore()
				keeper.StoreMarket(store, otherMarket1)
				keeper.StoreMarket(store, expMarket)
				keeper.StoreMarket(store, otherMarket2)

				return &expMarket
			},
			marketID: 420,
		},
	}

	for _, tc := range tests {
		s.Run(tc.name, func() {
			s.clearExchangeState()
			var expMarket *exchange.Market
			if tc.setup != nil {
				expMarket = tc.setup()
			}

			var expCalls AccountCalls
			if expMarket != nil {
				expCalls.GetAccount = append(expCalls.GetAccount, exchange.GetMarketAddress(tc.marketID))
			}

			if tc.accKeeper == nil {
				tc.accKeeper = NewMockAccountKeeper()
			}
			kpr := s.k.WithAccountKeeper(tc.accKeeper)

			var actMarket *exchange.Market
			testFunc := func() {
				actMarket = kpr.GetMarket(s.ctx, tc.marketID)
			}
			s.Require().NotPanics(testFunc, "GetMarket(%d)", tc.marketID)
			s.Assert().Equal(expMarket, actMarket, "GetMarket(%d) result", tc.marketID)
		})
	}
}

func (s *TestSuite) TestKeeper_IterateMarkets() {
	var markets []*exchange.Market
	stopAfter := func(count int) func(market *exchange.Market) bool {
		return func(market *exchange.Market) bool {
			markets = append(markets, market)
			return len(markets) >= count
		}
	}
	getAll := func(market *exchange.Market) bool {
		markets = append(markets, market)
		return false
	}

	standardDetails := func(marketID uint32) exchange.MarketDetails {
		return exchange.MarketDetails{
			Name:        fmt.Sprintf("Market %d", marketID),
			Description: fmt.Sprintf("Description fo market %d. It's not very informational.", marketID),
			WebsiteUrl:  fmt.Sprintf("http://example.com/market/%d/info", marketID),
			IconUri:     fmt.Sprintf("http://example.com/market/%d/icon/huge", marketID),
		}
	}
	standardMarket := func(marketID uint32) *exchange.Market {
		return &exchange.Market{
			MarketId:                marketID,
			MarketDetails:           standardDetails(marketID),
			FeeCreateAskFlat:        []sdk.Coin{sdk.NewInt64Coin("askflat", int64(marketID))},
			FeeCreateBidFlat:        []sdk.Coin{sdk.NewInt64Coin("bidflat", int64(marketID))},
			FeeSellerSettlementFlat: []sdk.Coin{sdk.NewInt64Coin("sellerflat", int64(marketID))},
			FeeSellerSettlementRatios: []exchange.FeeRatio{
				{Price: sdk.NewInt64Coin("sellerprice", 500+int64(marketID)), Fee: sdk.NewInt64Coin("sellerfee", int64(marketID))},
			},
			FeeBuyerSettlementFlat: []sdk.Coin{sdk.NewInt64Coin("buyerflat", int64(marketID))},
			FeeBuyerSettlementRatios: []exchange.FeeRatio{
				{Price: sdk.NewInt64Coin("buyerprice", 1500+int64(marketID)), Fee: sdk.NewInt64Coin("buyerfee", 100+int64(marketID))},
			},
			AcceptingOrders:     true,
			AllowUserSettlement: false,
			AccessGrants:        []exchange.AccessGrant{{Address: s.addr5.String(), Permissions: exchange.AllPermissions()}},
			ReqAttrCreateAsk:    []string{fmt.Sprintf("%d.ask.create", marketID)},
			ReqAttrCreateBid:    []string{fmt.Sprintf("%d.bid.create", marketID)},
		}
	}
	mustCreateMarket := func(kpr keeper.Keeper, market exchange.Market) {
		_, err := kpr.CreateMarket(s.ctx, market)
		s.Require().NoError(err, "CreateMarket(%d)", market.MarketId)
	}

	tests := []struct {
		name       string
		setup      func() keeper.Keeper
		cb         func(market *exchange.Market) bool
		expMarkets []*exchange.Market
	}{
		{
			name:       "empty state",
			cb:         getAll,
			expMarkets: nil,
		},
		{
			name: "just market 1",
			setup: func() keeper.Keeper {
				kpr := s.k.WithAccountKeeper(NewMockAccountKeeper())
				mustCreateMarket(kpr, *standardMarket(1))
				return kpr
			},
			cb:         getAll,
			expMarkets: []*exchange.Market{standardMarket(1)},
		},
		{
			name: "just market 20",
			setup: func() keeper.Keeper {
				kpr := s.k.WithAccountKeeper(NewMockAccountKeeper())
				mustCreateMarket(kpr, *standardMarket(20))
				return kpr
			},
			cb:         getAll,
			expMarkets: []*exchange.Market{standardMarket(20)},
		},
		{
			name: "markets 1 through 5: get all",
			setup: func() keeper.Keeper {
				kpr := s.k.WithAccountKeeper(NewMockAccountKeeper())
				mustCreateMarket(kpr, *standardMarket(1))
				mustCreateMarket(kpr, *standardMarket(4))
				mustCreateMarket(kpr, *standardMarket(2))
				mustCreateMarket(kpr, *standardMarket(5))
				mustCreateMarket(kpr, *standardMarket(3))
				return kpr
			},
			cb: getAll,
			expMarkets: []*exchange.Market{
				standardMarket(1),
				standardMarket(2),
				standardMarket(3),
				standardMarket(4),
				standardMarket(5),
			},
		},
		{
			name: "markets 1 through 5: get first",
			setup: func() keeper.Keeper {
				kpr := s.k.WithAccountKeeper(NewMockAccountKeeper())
				mustCreateMarket(kpr, *standardMarket(1))
				mustCreateMarket(kpr, *standardMarket(4))
				mustCreateMarket(kpr, *standardMarket(2))
				mustCreateMarket(kpr, *standardMarket(5))
				mustCreateMarket(kpr, *standardMarket(3))
				return kpr
			},
			cb:         stopAfter(1),
			expMarkets: []*exchange.Market{standardMarket(1)},
		},
		{
			name: "markets 1 through 5: get three",
			setup: func() keeper.Keeper {
				kpr := s.k.WithAccountKeeper(NewMockAccountKeeper())
				mustCreateMarket(kpr, *standardMarket(1))
				mustCreateMarket(kpr, *standardMarket(4))
				mustCreateMarket(kpr, *standardMarket(2))
				mustCreateMarket(kpr, *standardMarket(5))
				mustCreateMarket(kpr, *standardMarket(3))
				return kpr
			},
			cb: stopAfter(3),
			expMarkets: []*exchange.Market{
				standardMarket(1),
				standardMarket(2),
				standardMarket(3),
			},
		},
		{
			name: "five randomly numbered markets: get all",
			setup: func() keeper.Keeper {
				kpr := s.k.WithAccountKeeper(NewMockAccountKeeper())
				mustCreateMarket(kpr, *standardMarket(63))
				mustCreateMarket(kpr, *standardMarket(23))
				mustCreateMarket(kpr, *standardMarket(36))
				mustCreateMarket(kpr, *standardMarket(6))
				mustCreateMarket(kpr, *standardMarket(14))
				return kpr
			},
			cb: getAll,
			expMarkets: []*exchange.Market{
				standardMarket(6),
				standardMarket(14),
				standardMarket(23),
				standardMarket(36),
				standardMarket(63),
			},
		},
		{
			name: "five randomly numbered markets: get first",
			setup: func() keeper.Keeper {
				kpr := s.k.WithAccountKeeper(NewMockAccountKeeper())
				mustCreateMarket(kpr, *standardMarket(63))
				mustCreateMarket(kpr, *standardMarket(23))
				mustCreateMarket(kpr, *standardMarket(36))
				mustCreateMarket(kpr, *standardMarket(6))
				mustCreateMarket(kpr, *standardMarket(14))
				return kpr
			},
			cb:         stopAfter(1),
			expMarkets: []*exchange.Market{standardMarket(6)},
		},
		{
			name: "five randomly numbered markets: get three",
			setup: func() keeper.Keeper {
				kpr := s.k.WithAccountKeeper(NewMockAccountKeeper())
				mustCreateMarket(kpr, *standardMarket(63))
				mustCreateMarket(kpr, *standardMarket(23))
				mustCreateMarket(kpr, *standardMarket(36))
				mustCreateMarket(kpr, *standardMarket(6))
				mustCreateMarket(kpr, *standardMarket(14))
				return kpr
			},
			cb: stopAfter(3),
			expMarkets: []*exchange.Market{
				standardMarket(6),
				standardMarket(14),
				standardMarket(23),
			},
		},
	}

	for _, tc := range tests {
		s.Run(tc.name, func() {
			s.clearExchangeState()
			kpr := s.k
			if tc.setup != nil {
				kpr = tc.setup()
			}

			markets = nil
			testFunc := func() {
				kpr.IterateMarkets(s.ctx, tc.cb)
			}
			s.Require().NotPanics(testFunc, "IterateMarkets")
			s.Assert().Equal(tc.expMarkets, markets, "markets iterated")
		})
	}
}

func (s *TestSuite) TestKeeper_GetMarketBrief() {
	tests := []struct {
		name      string
		accKeeper *MockAccountKeeper
		marketID  uint32
		expected  *exchange.MarketBrief
	}{
		{
			name:     "no account",
			marketID: 1,
			expected: nil,
		},
		{
			name: "empty details",
			accKeeper: NewMockAccountKeeper().WithGetAccountResult(s.marketAddr2, &exchange.MarketAccount{
				BaseAccount: &authtypes.BaseAccount{
					Address:       s.marketAddr2.String(),
					AccountNumber: 777,
				},
				MarketId:      2,
				MarketDetails: exchange.MarketDetails{},
			}),
			marketID: 2,
			expected: &exchange.MarketBrief{
				MarketId:      2,
				MarketAddress: s.marketAddr2.String(),
				MarketDetails: exchange.MarketDetails{},
			},
		},
		{
			name: "full details",
			accKeeper: NewMockAccountKeeper().WithGetAccountResult(s.marketAddr3, &exchange.MarketAccount{
				BaseAccount: &authtypes.BaseAccount{
					Address:       s.marketAddr3.String(),
					AccountNumber: 777,
				},
				MarketId: 3,
				MarketDetails: exchange.MarketDetails{
					Name:        "Market Three",
					Description: "Market Three's description is a bit lacking here.",
					WebsiteUrl:  "website three",
					IconUri:     "icon three",
				},
			}),
			marketID: 3,
			expected: &exchange.MarketBrief{
				MarketId:      3,
				MarketAddress: s.marketAddr3.String(),
				MarketDetails: exchange.MarketDetails{
					Name:        "Market Three",
					Description: "Market Three's description is a bit lacking here.",
					WebsiteUrl:  "website three",
					IconUri:     "icon three",
				},
			},
		},
	}

	for _, tc := range tests {
		s.Run(tc.name, func() {
			if tc.accKeeper == nil {
				tc.accKeeper = NewMockAccountKeeper()
			}
			kpr := s.k.WithAccountKeeper(tc.accKeeper)

			var actual *exchange.MarketBrief
			testFunc := func() {
				actual = kpr.GetMarketBrief(s.ctx, tc.marketID)
			}
			s.Require().NotPanics(testFunc, "GetMarketBrief(%d)", tc.marketID)
			s.Assert().Equal(tc.expected, actual, "GetMarketBrief(%d) result", tc.marketID)
		})
	}
}

func (s *TestSuite) TestKeeper_WithdrawMarketFunds() {
	tests := []struct {
		name         string
		bankKeeper   *MockBankKeeper
		marketID     uint32
		toAddr       sdk.AccAddress
		amount       sdk.Coins
		withdrawnBy  string
		expErr       string
		expBlockCall bool
		expSendCall  bool
		expQBypass   bool
	}{
		{
			name:        "invalid admin",
			marketID:    1,
			toAddr:      s.addr1,
			amount:      sdk.NewCoins(sdk.NewInt64Coin("banana", 12)),
			withdrawnBy: "ohno",
			expErr:      "invalid admin \"ohno\": decoding bech32 failed: invalid bech32 string length 4",
		},
		{
			name:         "to blocked address",
			bankKeeper:   NewMockBankKeeper().WithBlockedAddrResults(true),
			marketID:     1,
			toAddr:       s.addr3,
			amount:       sdk.NewCoins(sdk.NewInt64Coin("yay", 4444)),
			withdrawnBy:  s.adminAddr.String(),
			expErr:       s.addr3.String() + " is not allowed to receive funds",
			expBlockCall: true,
		},
		{
			name:         "market 1: error from SendCoins",
			bankKeeper:   NewMockBankKeeper().WithSendCoinsResults("woopsie-daisy: an error story"),
			marketID:     1,
			toAddr:       s.addr1,
			amount:       sdk.NewCoins(sdk.NewInt64Coin("oops", 55)),
			withdrawnBy:  s.adminAddr.String(),
			expErr:       "failed to withdraw 55oops from market 1: woopsie-daisy: an error story",
			expBlockCall: true,
			expSendCall:  true,
			expQBypass:   false,
		},
		{
			name:         "market 8: error from SendCoins",
			bankKeeper:   NewMockBankKeeper().WithSendCoinsResults("ouch-ouch-ouch: a sequel error story"),
			marketID:     8,
			toAddr:       s.addr1,
			amount:       sdk.NewCoins(sdk.NewInt64Coin("awwww", 77), sdk.NewInt64Coin("hurts", 3)),
			withdrawnBy:  s.adminAddr.String(),
			expErr:       "failed to withdraw 77awwww,3hurts from market 8: ouch-ouch-ouch: a sequel error story",
			expBlockCall: true,
			expSendCall:  true,
			expQBypass:   false,
		},
		{
			name:         "market 1: okay to other",
			marketID:     1,
			toAddr:       s.addr3,
			amount:       sdk.NewCoins(sdk.NewInt64Coin("yay", 4444)),
			withdrawnBy:  s.adminAddr.String(),
			expBlockCall: true,
			expSendCall:  true,
			expQBypass:   false,
		},
		{
			name:         "market 8: okay to self",
			marketID:     8,
			toAddr:       s.addr5,
			amount:       sdk.NewCoins(sdk.NewInt64Coin("kaching", 500_000_001)),
			withdrawnBy:  s.addr5.String(),
			expBlockCall: true,
			expSendCall:  true,
			expQBypass:   true,
		},
	}

	for _, tc := range tests {
		s.Run(tc.name, func() {
			expCalls := BankCalls{}
			if tc.expBlockCall {
				expCalls.BlockedAddr = append(expCalls.BlockedAddr, tc.toAddr)
			}
			if tc.expSendCall {
				admin, err := sdk.AccAddressFromBech32(tc.withdrawnBy)
				s.Require().NoError(err, "AccAddressFromBech32(%q)", tc.withdrawnBy)
				expCalls.SendCoins = []*SendCoinsArgs{{
					ctxHasQuarantineBypass: tc.expQBypass,
					ctxTransferAgent:       admin,
					fromAddr:               exchange.GetMarketAddress(tc.marketID),
					toAddr:                 tc.toAddr,
					amt:                    tc.amount,
				}}
			}

			var expEvents sdk.Events
			if len(tc.expErr) == 0 {
				event := exchange.NewEventMarketWithdraw(tc.marketID, tc.amount, tc.toAddr, tc.withdrawnBy)
				expEvents = append(expEvents, s.untypeEvent(event))
			}

			if tc.bankKeeper == nil {
				tc.bankKeeper = NewMockBankKeeper()
			}
			kpr := s.k.WithBankKeeper(tc.bankKeeper)

			em := sdk.NewEventManager()
			ctx := s.ctx.WithEventManager(em)
			var err error
			testFunc := func() {
				err = kpr.WithdrawMarketFunds(ctx, tc.marketID, tc.toAddr, tc.amount, tc.withdrawnBy)
			}
			s.Require().NotPanics(testFunc, "WithdrawMarketFunds(%d, %s, %q, %q)",
				tc.marketID, s.getAddrName(tc.toAddr), tc.amount, tc.withdrawnBy)
			s.assertErrorValue(err, tc.expErr, "WithdrawMarketFunds(%d, %s, %q, %q) error",
				tc.marketID, s.getAddrName(tc.toAddr), tc.amount, tc.withdrawnBy)
			s.assertBankKeeperCalls(tc.bankKeeper, expCalls, "WithdrawMarketFunds(%d, %s, %q, %q)",
				tc.marketID, s.getAddrName(tc.toAddr), tc.amount, tc.withdrawnBy)
			actEvents := em.Events()
			s.assertEqualEvents(expEvents, actEvents, "WithdrawMarketFunds(%d, %s, %q, %q) events",
				tc.marketID, s.getAddrName(tc.toAddr), tc.amount, tc.withdrawnBy)
		})
	}
}

func (s *TestSuite) TestKeeper_ValidateMarket() {
	noBuyerErr := func(denom string) string {
		return "seller settlement fee ratios have price denom \"" + denom + "\" but there are no " +
			"buyer settlement fee ratios with that price denom"
	}
	noSellerErr := func(denom string) string {
		return "buyer settlement fee ratios have price denom \"" + denom + "\" but there is not a " +
			"seller settlement fee ratio with that price denom"
	}

	tests := []struct {
		name     string
		setup    func()
		marketID uint32
		expErr   string
	}{
		{
			name:     "market doesn't exist",
			marketID: 1,
			expErr:   "market 1 does not exist",
		},
		{
			name: "seller price denom not in buyer",
			setup: func() {
				keeper.StoreMarket(s.getStore(), exchange.Market{
					MarketId: 1,
					FeeSellerSettlementRatios: []exchange.FeeRatio{
						{Price: s.coin("500pear"), Fee: s.coin("3pear")},
						{Price: s.coin("500prune"), Fee: s.coin("2prune")},
					},
					FeeBuyerSettlementRatios: []exchange.FeeRatio{{Price: s.coin("500prune"), Fee: s.coin("2fig")}},
				})
			},
			marketID: 1,
			expErr:   noBuyerErr("pear"),
		},
		{
			name: "buyer price denom not in seller",
			setup: func() {
				keeper.StoreMarket(s.getStore(), exchange.Market{
					MarketId:                  1,
					FeeSellerSettlementRatios: []exchange.FeeRatio{{Price: s.coin("500pear"), Fee: s.coin("3pear")}},
					FeeBuyerSettlementRatios: []exchange.FeeRatio{
						{Price: s.coin("500pear"), Fee: s.coin("1grape")},
						{Price: s.coin("500prune"), Fee: s.coin("2fig")},
					},
				})
			},
			marketID: 1,
			expErr:   noSellerErr("prune"),
		},
		{
			name: "multiple errors",
			setup: func() {
				keeper.StoreMarket(s.getStore(), exchange.Market{
					MarketId: 1,
					FeeSellerSettlementRatios: []exchange.FeeRatio{
						{Price: s.coin("600papaya"), Fee: s.coin("1papaya")},
						{Price: s.coin("800peach"), Fee: s.coin("7peach")},
						{Price: s.coin("500pear"), Fee: s.coin("3pear")},
					},
					FeeBuyerSettlementRatios: []exchange.FeeRatio{
						{Price: s.coin("800papaya"), Fee: s.coin("3honeydew")},
						{Price: s.coin("500plum"), Fee: s.coin("3fig")},
						{Price: s.coin("600prune"), Fee: s.coin("9grape")},
					},
				})
			},
			marketID: 1,
			expErr: s.joinErrs(
				noBuyerErr("peach"), noBuyerErr("pear"),
				noSellerErr("plum"), noSellerErr("prune"),
			),
		},
		{
			name: "no ratios",
			setup: func() {
				keeper.StoreMarket(s.getStore(), exchange.Market{MarketId: 2})
			},
			marketID: 2,
			expErr:   "",
		},
		{
			name: "no buyer ratios",
			setup: func() {
				keeper.StoreMarket(s.getStore(), exchange.Market{
					MarketId:                  2,
					FeeSellerSettlementRatios: []exchange.FeeRatio{{Price: s.coin("500pear"), Fee: s.coin("3pear")}},
				})
			},
			marketID: 2,
			expErr:   "",
		},
		{
			name: "no seller ratios",
			setup: func() {
				keeper.StoreMarket(s.getStore(), exchange.Market{
					MarketId:                 2,
					FeeBuyerSettlementRatios: []exchange.FeeRatio{{Price: s.coin("500pear"), Fee: s.coin("3pear")}},
				})
			},
			marketID: 2,
			expErr:   "",
		},
		{
			name: "one ratio each, same price denoms",
			setup: func() {
				keeper.StoreMarket(s.getStore(), exchange.Market{
					MarketId:                  2,
					FeeSellerSettlementRatios: []exchange.FeeRatio{{Price: s.coin("500pear"), Fee: s.coin("3pear")}},
					FeeBuyerSettlementRatios:  []exchange.FeeRatio{{Price: s.coin("500pear"), Fee: s.coin("2fig")}},
				})
			},
			marketID: 2,
			expErr:   "",
		},
		{
			name: "two seller denoms, four buyer ratios with those denoms",
			setup: func() {
				keeper.StoreMarket(s.getStore(), exchange.Market{
					MarketId: 55,
					FeeSellerSettlementRatios: []exchange.FeeRatio{
						{Price: s.coin("300plum"), Fee: s.coin("1plum")},
						{Price: s.coin("800peach"), Fee: s.coin("77peach")},
					},
					FeeBuyerSettlementRatios: []exchange.FeeRatio{
						{Price: s.coin("500plum"), Fee: s.coin("3plum")},
						{Price: s.coin("600plum"), Fee: s.coin("2fig")},
						{Price: s.coin("800peach"), Fee: s.coin("78peach")},
						{Price: s.coin("900peach"), Fee: s.coin("6fig")},
					},
				})
			},
			marketID: 55,
			expErr:   "",
		},
		{
			name: "commitment bips without denom",
			setup: func() {
				keeper.StoreMarket(s.getStore(), exchange.Market{
					MarketId:                 24,
					CommitmentSettlementBips: 80,
				})
			},
			marketID: 24,
			expErr:   "no intermediary denom defined, but commitment settlement bips 80 is not zero",
		},
		{
			name: "intermediary denom without nav",
			setup: func() {
				keeper.StoreMarket(s.getStore(), exchange.Market{
					MarketId:                 32,
					CommitmentSettlementBips: 80,
					IntermediaryDenom:        "cherry",
				})
			},
			marketID: 32,
			expErr:   "no nav exists from intermediary denom \"cherry\" to fee denom \"nhash\"",
		},
		{
			name: "commitments allowed but no fees defined",
			setup: func() {
				keeper.StoreMarket(s.getStore(), exchange.Market{
					MarketId:             28,
					AcceptingCommitments: true,
				})
			},
			marketID: 28,
			expErr:   "commitments are allowed but no commitment-related fees are defined",
		},
	}

	for _, tc := range tests {
		s.Run(tc.name, func() {
			s.clearExchangeState()
			if tc.setup != nil {
				tc.setup()
			}

			var err error
			testFunc := func() {
				err = s.k.ValidateMarket(s.ctx, tc.marketID)
			}
			s.Require().NotPanics(testFunc, "ValidateMarket(%d)", tc.marketID)
			s.assertErrorValue(err, tc.expErr, "ValidateMarket(%d) error", tc.marketID)
		})
	}
}

func (s *TestSuite) TestKeeper_CloseMarket() {
	askOrder := func(orderID uint64, marketID uint32, addr sdk.AccAddress, assets, price string) *exchange.Order {
		return exchange.NewOrder(orderID).WithAsk(&exchange.AskOrder{
			MarketId: marketID,
			Seller:   addr.String(),
			Assets:   s.coin(assets),
			Price:    s.coin(price),
		})
	}
	bidOrder := func(orderID uint64, marketID uint32, addr sdk.AccAddress, assets, price string) *exchange.Order {
		return exchange.NewOrder(orderID).WithBid(&exchange.BidOrder{
			MarketId: marketID,
			Buyer:    addr.String(),
			Assets:   s.coin(assets),
			Price:    s.coin(price),
		})
	}
	marketID := uint32(14)
	signer := s.k.GetAuthority()

	expMarket := exchange.Market{
		MarketId:                 marketID,
		AcceptingOrders:          false,
		AllowUserSettlement:      true,
		AcceptingCommitments:     false,
		CommitmentSettlementBips: 10,
		IntermediaryDenom:        "cherry",
	}

	marketOrders := []*exchange.Order{
		askOrder(1, marketID, s.addr1, "10apple", "20peach"),
		askOrder(2, marketID, s.addr1, "15apple", "25peach"),
		askOrder(3, marketID, s.addr1, "20apple", "26peach"),
		bidOrder(10, marketID, s.addr2, "45apple", "70peach"),
		bidOrder(22, marketID, s.addr3, "71acorn", "5plum"),
		askOrder(24, marketID, s.addr3, "67acorn", "5plum"),
	}
	nonMarketOrders := []*exchange.Order{
		askOrder(4, marketID-1, s.addr1, "10apple", "20peach"),
		bidOrder(23, marketID+1, s.addr3, "67acorn", "5plum"),
	}
	allOrders := make([]*exchange.Order, 0, len(marketOrders)+len(nonMarketOrders))
	allOrders = append(allOrders, marketOrders...)
	allOrders = append(allOrders, nonMarketOrders...)

	marketCommitments := []exchange.Commitment{
		{MarketId: marketID, Account: s.addr1.String(), Amount: s.coins("57cherry,12orange")},
		{MarketId: marketID, Account: s.addr3.String(), Amount: s.coins("88apple,52banana")},
		{MarketId: marketID, Account: s.addr5.String(), Amount: s.coins("14acorn,8peach,15plum")},
	}
	nonMarketCommitments := []exchange.Commitment{
		{MarketId: marketID - 1, Account: s.addr3.String(), Amount: s.coins("12apple,48banana")},
		{MarketId: marketID + 1, Account: s.addr3.String(), Amount: s.coins("832cherry")},
	}
	allCommitments := make([]exchange.Commitment, 0, len(marketCommitments)+len(nonMarketCommitments))
	allCommitments = append(allCommitments, marketCommitments...)
	allCommitments = append(allCommitments, nonMarketCommitments...)

	expHoldCalls := HoldCalls{
		ReleaseHold: []*ReleaseHoldArgs{
			NewReleaseHoldArgs(s.addr1, s.coins("10apple")),
			NewReleaseHoldArgs(s.addr1, s.coins("15apple")),
			NewReleaseHoldArgs(s.addr1, s.coins("20apple")),
			NewReleaseHoldArgs(s.addr2, s.coins("70peach")),
			NewReleaseHoldArgs(s.addr3, s.coins("5plum")),
			NewReleaseHoldArgs(s.addr3, s.coins("67acorn")),
			NewReleaseHoldArgs(s.addr1, s.coins("57cherry,12orange")),
			NewReleaseHoldArgs(s.addr3, s.coins("88apple,52banana")),
			NewReleaseHoldArgs(s.addr5, s.coins("14acorn,8peach,15plum")),
		},
	}
	expEvents := make(sdk.Events, 2, 2+len(marketOrders)+len(marketCommitments))
	expEvents[0] = s.untypeEvent(exchange.NewEventMarketOrdersDisabled(marketID, signer))
	expEvents[1] = s.untypeEvent(exchange.NewEventMarketCommitmentsDisabled(marketID, signer))
	for _, order := range marketOrders {
		expEvents = append(expEvents, s.untypeEvent(exchange.NewEventOrderCancelled(order, signer)))
	}
	for _, com := range marketCommitments {
		expEvents = append(expEvents, s.untypeEvent(exchange.NewEventCommitmentReleased(com.Account, marketID, com.Amount, "GovCloseMarket")))
	}

	initMarket := s.copyMarket(expMarket)
	initMarket.AcceptingOrders = true
	initMarket.AcceptingCommitments = true

	s.clearExchangeState()
	s.requireCreateMarket(initMarket)
	store := s.getStore()
	for _, order := range allOrders {
		s.Require().NoError(s.k.SetOrderInStore(store, *order), "SetOrderInStore(%d)", order.OrderId)
	}
	for i, com := range allCommitments {
		addr, err := sdk.AccAddressFromBech32(com.Account)
		s.Require().NoError(err, "[%d]: AccAddressFromBech32(%q) error", i, com.Account)
		keeper.SetCommitmentAmount(store, com.MarketId, addr, com.Amount)
	}
	store = nil

	// Setup done, make the CloseMarket call.
	em := sdk.NewEventManager()
	ctx := s.ctx.WithEventManager(em)
	holdKeeper := NewMockHoldKeeper()
	kpr := s.k.WithHoldKeeper(holdKeeper)
	testFunc := func() {
		kpr.CloseMarket(ctx, marketID, signer)
	}
	s.Require().NotPanics(testFunc, "CloseMarket(%d, %q)", marketID, signer)

	// And check everything.
	s.assertHoldKeeperCalls(holdKeeper, expHoldCalls, "CloseMarket(%d, %q)", marketID, signer)
	actEvents := em.Events()
	s.assertEqualEvents(expEvents, actEvents, "events emitted during CloseMarket(%d, %q)", marketID, signer)

	actMarket := s.k.GetMarket(s.ctx, marketID)
	s.Assert().Equal(&expMarket, actMarket, "market after CloseMarket(%d, %q)", marketID, signer)

	var actOrders []*exchange.Order
	err := s.k.IterateOrders(s.ctx, func(order *exchange.Order) bool {
		actOrders = append(actOrders, order)
		return false
	})
	if s.Assert().NoError(err, "IterateOrders") {
		s.assertEqualOrders(nonMarketOrders, actOrders, "orders left after CloseMarket(%d, %q)", marketID, signer)
	}

	var actCommitments []exchange.Commitment
	s.k.IterateCommitments(s.ctx, func(commitment exchange.Commitment) bool {
		actCommitments = append(actCommitments, commitment)
		return false
	})
	s.assertEqualCommitments(nonMarketCommitments, actCommitments, "commitments left after CloseMarket(%d, %q)", marketID, signer)
}<|MERGE_RESOLUTION|>--- conflicted
+++ resolved
@@ -4071,13 +4071,8 @@
 			testFunc := func() {
 				err = s.k.UpdateMarketAcceptingOrders(ctx, tc.marketID, tc.active, tc.updatedBy)
 			}
-<<<<<<< HEAD
-			s.Require().NotPanics(testFunc, "UpdateMarketActive(%d, %t, %s)", tc.marketID, tc.active, tc.updatedBy)
-			s.assertErrorValue(err, tc.expErr, "UpdateMarketActive(%d, %t, %s)", tc.marketID, tc.active, tc.updatedBy)
-=======
 			s.Require().NotPanics(testFunc, "UpdateMarketAcceptingOrders(%d, %t, %s)", tc.marketID, tc.active, string(tc.updatedBy))
 			s.assertErrorValue(err, tc.expErr, "UpdateMarketAcceptingOrders(%d, %t, %s)", tc.marketID, tc.active, string(tc.updatedBy))
->>>>>>> 97e71a02
 
 			events := em.Events()
 			s.assertEqualEvents(expEvents, events, "events after UpdateMarketAcceptingOrders")
