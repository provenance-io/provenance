--- conflicted
+++ resolved
@@ -20,17 +20,11 @@
 }
 
 type BankKeeper interface {
-<<<<<<< HEAD
 	SendCoins(ctx context.Context, fromAddr, toAddr sdk.AccAddress, amt sdk.Coins) error
 	SendCoinsFromAccountToModule(ctx context.Context, senderAddr sdk.AccAddress, recipientModule string, amt sdk.Coins) error
 	// TODO[1760]: exchange: Put InputOutputCoins back in this expected keeper once our fork is back in place.
 	// InputOutputCoins(ctx context.Context, inputs []banktypes.Input, outputs []banktypes.Output) error
-=======
-	SendCoins(ctx sdk.Context, fromAddr, toAddr sdk.AccAddress, amt sdk.Coins) error
-	SendCoinsFromAccountToModule(ctx sdk.Context, senderAddr sdk.AccAddress, recipientModule string, amt sdk.Coins) error
-	InputOutputCoins(ctx sdk.Context, inputs []banktypes.Input, outputs []banktypes.Output) error
 	BlockedAddr(addr sdk.AccAddress) bool
->>>>>>> 97e71a02
 }
 
 type HoldKeeper interface {
