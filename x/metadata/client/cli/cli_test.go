package cli_test

import (
	"fmt"
	"strings"
	"testing"
	"time"

	"github.com/cosmos/gogoproto/proto"
	"github.com/google/uuid"
	"github.com/spf13/cobra"
	"github.com/stretchr/testify/assert"
	"github.com/stretchr/testify/require"
	"github.com/stretchr/testify/suite"

	cmtcli "github.com/cometbft/cometbft/libs/cli"

	"github.com/cosmos/cosmos-sdk/client"
	"github.com/cosmos/cosmos-sdk/client/flags"
	"github.com/cosmos/cosmos-sdk/crypto/hd"
	"github.com/cosmos/cosmos-sdk/crypto/keyring"
	"github.com/cosmos/cosmos-sdk/crypto/keys/secp256k1"
	clitestutil "github.com/cosmos/cosmos-sdk/testutil/cli"
	testnet "github.com/cosmos/cosmos-sdk/testutil/network"
	sdk "github.com/cosmos/cosmos-sdk/types"
	authtypes "github.com/cosmos/cosmos-sdk/x/auth/types"
	authzcli "github.com/cosmos/cosmos-sdk/x/authz/client/cli"
	banktypes "github.com/cosmos/cosmos-sdk/x/bank/types"

	"github.com/provenance-io/provenance/internal/antewrapper"
	"github.com/provenance-io/provenance/internal/pioconfig"
	"github.com/provenance-io/provenance/testutil"
	attrcli "github.com/provenance-io/provenance/x/attribute/client/cli"
	attrtypes "github.com/provenance-io/provenance/x/attribute/types"
	"github.com/provenance-io/provenance/x/metadata/client/cli"
	"github.com/provenance-io/provenance/x/metadata/types"
	metadatatypes "github.com/provenance-io/provenance/x/metadata/types"
)

type IntegrationCLITestSuite struct {
	suite.Suite

	cfg             testnet.Config
	testnet         *testnet.Network
	keyring         keyring.Keyring
	keyringDir      string
	keyringAccounts []keyring.Record

	asJson         string
	asText         string
	includeRequest string

	accountAddr    sdk.AccAddress
	accountAddrStr string

	user1Addr    sdk.AccAddress
	user1AddrStr string

	user2Addr    sdk.AccAddress
	user2AddrStr string

	user3Addr    sdk.AccAddress
	user3AddrStr string

	userOtherAddr sdk.AccAddress
	userOtherStr  string

	scope     metadatatypes.Scope
	scopeUUID uuid.UUID
	scopeID   metadatatypes.MetadataAddress

	scopeAsJson string
	scopeAsText string

	scopeIDWithData metadatatypes.MetadataAddress

	session     metadatatypes.Session
	sessionUUID uuid.UUID
	sessionID   metadatatypes.MetadataAddress

	sessionAsJson string
	sessionAsText string

	record     metadatatypes.Record
	recordName string
	recordID   metadatatypes.MetadataAddress

	recordAsJson string
	recordAsText string

	scopeSpec     metadatatypes.ScopeSpecification
	scopeSpecUUID uuid.UUID
	scopeSpecID   metadatatypes.MetadataAddress

	scopeSpecAsJson string
	scopeSpecAsText string

	contractSpec     metadatatypes.ContractSpecification
	contractSpecUUID uuid.UUID
	contractSpecID   metadatatypes.MetadataAddress

	contractSpecAsJson string
	contractSpecAsText string

	recordSpec   metadatatypes.RecordSpecification
	recordSpecID metadatatypes.MetadataAddress

	recordSpecAsJson string
	recordSpecAsText string

	objectLocator1 metadatatypes.ObjectStoreLocator
	ownerAddr1     sdk.AccAddress
	encryptionKey1 sdk.AccAddress
	uri1           string

	objectLocator1AsText string
	objectLocator1AsJson string

	objectLocator2 metadatatypes.ObjectStoreLocator
	ownerAddr2     sdk.AccAddress
	encryptionKey2 sdk.AccAddress
	uri2           string

	objectLocator2AsText string
	objectLocator2AsJson string
}

func TestIntegrationCLITestSuite(t *testing.T) {
	suite.Run(t, new(IntegrationCLITestSuite))
}

func (s *IntegrationCLITestSuite) SetupSuite() {
	s.T().Log("setting up integration test suite")
	pioconfig.SetProvenanceConfig("atom", 0)
	cfg := testutil.DefaultTestNetworkConfig()
	cfg.NumValidators = 1
	genesisState := cfg.GenesisState
	s.cfg = cfg
	s.generateAccountsWithKeyrings(4)

	var err error
	// An account
	s.accountAddr, err = s.keyringAccounts[0].GetAddress()
	s.Require().NoError(err, "getting keyringAccounts[0] address")
	s.accountAddrStr = s.accountAddr.String()

	// A user account
	s.user1Addr, err = s.keyringAccounts[1].GetAddress()
	s.Require().NoError(err, "getting keyringAccounts[1] address")
	s.user1AddrStr = s.user1Addr.String()

	// A second user account
	s.user2Addr, err = s.keyringAccounts[2].GetAddress()
	s.Require().NoError(err, "getting keyringAccounts[2] address")
	s.user2AddrStr = s.user2Addr.String()

	// A third user account
	s.user3Addr, err = s.keyringAccounts[3].GetAddress()
	s.Require().NoError(err, "getting keyringAccounts[3] address")
	s.user3AddrStr = s.user3Addr.String()

	// An account that isn't known
	s.userOtherAddr = sdk.AccAddress(secp256k1.GenPrivKey().PubKey().Address())
	s.userOtherStr = s.userOtherAddr.String()

	// Configure Genesis auth data for adding test accounts
	var genAccounts []authtypes.GenesisAccount
	var authData authtypes.GenesisState
	authData.Params = authtypes.DefaultParams()
	genAccounts = append(genAccounts, authtypes.NewBaseAccount(s.accountAddr, nil, 3, 0))
	genAccounts = append(genAccounts, authtypes.NewBaseAccount(s.user1Addr, nil, 4, 1))
	genAccounts = append(genAccounts, authtypes.NewBaseAccount(s.user2Addr, nil, 5, 1))
	genAccounts = append(genAccounts, authtypes.NewBaseAccount(s.user3Addr, nil, 6, 0))
	accounts, err := authtypes.PackAccounts(genAccounts)
	s.Require().NoError(err)
	authData.Accounts = accounts
	authDataBz, err := cfg.Codec.MarshalJSON(&authData)
	s.Require().NoError(err)
	genesisState[authtypes.ModuleName] = authDataBz

	// Configure Genesis bank data for test accounts
	var genBalances []banktypes.Balance
	genBalances = append(genBalances, banktypes.Balance{Address: s.accountAddrStr, Coins: sdk.NewCoins(
		sdk.NewCoin(cfg.BondDenom, cfg.StakingTokens),
		sdk.NewInt64Coin("authzhotdog", 100),
	).Sort()})
	genBalances = append(genBalances, banktypes.Balance{Address: s.user1AddrStr, Coins: sdk.NewCoins(
		sdk.NewCoin(cfg.BondDenom, cfg.StakingTokens),
		sdk.NewInt64Coin("authzhotdog", 100),
	).Sort()})
	genBalances = append(genBalances, banktypes.Balance{Address: s.user2AddrStr, Coins: sdk.NewCoins(
		sdk.NewCoin(cfg.BondDenom, cfg.StakingTokens),
	).Sort()})
	genBalances = append(genBalances, banktypes.Balance{Address: s.user3AddrStr, Coins: sdk.NewCoins(
		sdk.NewCoin(cfg.BondDenom, cfg.StakingTokens),
	).Sort()})
	var bankGenState banktypes.GenesisState
	bankGenState.Params = banktypes.DefaultParams()
	bankGenState.Balances = genBalances
	bankDataBz, err := cfg.Codec.MarshalJSON(&bankGenState)
	s.Require().NoError(err)
	genesisState[banktypes.ModuleName] = bankDataBz

	s.asJson = fmt.Sprintf("--%s=json", cmtcli.OutputFlag)
	s.asText = fmt.Sprintf("--%s=text", cmtcli.OutputFlag)
	s.includeRequest = "--include-request"

	s.scopeUUID = uuid.New()
	s.sessionUUID = uuid.New()
	s.recordName = "recordname"
	s.scopeSpecUUID = uuid.New()
	s.contractSpecUUID = uuid.New()

	s.scopeID = metadatatypes.ScopeMetadataAddress(s.scopeUUID)
	s.sessionID = metadatatypes.SessionMetadataAddress(s.scopeUUID, s.sessionUUID)
	s.recordID = metadatatypes.RecordMetadataAddress(s.scopeUUID, s.recordName)
	s.scopeSpecID = metadatatypes.ScopeSpecMetadataAddress(s.scopeSpecUUID)
	s.contractSpecID = metadatatypes.ContractSpecMetadataAddress(s.contractSpecUUID)
	s.recordSpecID = metadatatypes.RecordSpecMetadataAddress(s.contractSpecUUID, s.recordName)

	s.scope = metadatatypes.Scope{
		ScopeId:           s.scopeID,
		SpecificationId:   s.scopeSpecID,
		Owners:            ownerPartyList(s.user1AddrStr),
		DataAccess:        []string{s.user1AddrStr},
		ValueOwnerAddress: s.user2AddrStr,
	}

	s.session = *metadatatypes.NewSession(
		"unit test session",
		s.sessionID,
		s.contractSpecID,
		ownerPartyList(s.user1AddrStr),
		&metadatatypes.AuditFields{
			CreatedDate: time.Time{},
			CreatedBy:   s.user1AddrStr,
			UpdatedDate: time.Time{},
			UpdatedBy:   "",
			Version:     0,
			Message:     "unit testing",
		},
	)

	s.record = *metadatatypes.NewRecord(
		s.recordName,
		s.sessionID,
		*metadatatypes.NewProcess(
			"record process",
			&metadatatypes.Process_Hash{Hash: "notarealprocesshash"},
			"myMethod",
		),
		[]metadatatypes.RecordInput{
			*metadatatypes.NewRecordInput(
				"inputname",
				&metadatatypes.RecordInput_Hash{Hash: "notarealrecordinputhash"},
				"inputtypename",
				metadatatypes.RecordInputStatus_Record,
			),
		},
		[]metadatatypes.RecordOutput{
			*metadatatypes.NewRecordOutput(
				"notarealrecordoutputhash",
				metadatatypes.ResultStatus_RESULT_STATUS_PASS,
			),
		},
		s.recordSpecID,
	)

	s.scopeSpec = *metadatatypes.NewScopeSpecification(
		s.scopeSpecID,
		nil,
		[]string{s.user1AddrStr},
		[]metadatatypes.PartyType{metadatatypes.PartyType_PARTY_TYPE_OWNER},
		[]metadatatypes.MetadataAddress{s.contractSpecID},
	)

	s.contractSpec = *metadatatypes.NewContractSpecification(
		s.contractSpecID,
		nil,
		[]string{s.user1AddrStr},
		[]metadatatypes.PartyType{metadatatypes.PartyType_PARTY_TYPE_OWNER},
		metadatatypes.NewContractSpecificationSourceHash("notreallyasourcehash"),
		"contractclassname",
	)

	s.recordSpec = *metadatatypes.NewRecordSpecification(
		s.recordSpecID,
		s.recordName,
		[]*metadatatypes.InputSpecification{
			metadatatypes.NewInputSpecification(
				"inputname",
				"inputtypename",
				metadatatypes.NewInputSpecificationSourceHash("alsonotreallyasourcehash"),
			),
		},
		"recordtypename",
		metadatatypes.DefinitionType_DEFINITION_TYPE_RECORD,
		[]metadatatypes.PartyType{metadatatypes.PartyType_PARTY_TYPE_OWNER},
	)

	s.scopeAsJson = fmt.Sprintf("{\"scope_id\":\"%s\",\"specification_id\":\"%s\",\"owners\":[{\"address\":\"%s\",\"role\":\"PARTY_TYPE_OWNER\",\"optional\":false}],\"data_access\":[\"%s\"],\"value_owner_address\":\"%s\",\"require_party_rollup\":false}",
		s.scopeID,
		s.scopeSpecID,
		s.user1AddrStr,
		s.user1AddrStr,
		s.user2AddrStr,
	)
	s.scopeAsText = fmt.Sprintf(`data_access:
- %s
owners:
- address: %s
  optional: false
  role: PARTY_TYPE_OWNER
require_party_rollup: false
scope_id: %s
specification_id: %s
value_owner_address: %s`,
		s.user1AddrStr,
		s.user1AddrStr,
		s.scopeID,
		s.scopeSpecID,
		s.user2AddrStr,
	)

	s.sessionAsJson = fmt.Sprintf("{\"session_id\":\"%s\",\"specification_id\":\"%s\",\"parties\":[{\"address\":\"%s\",\"role\":\"PARTY_TYPE_OWNER\",\"optional\":false}],\"name\":\"unit test session\",\"context\":null,\"audit\":{\"created_date\":\"0001-01-01T00:00:00Z\",\"created_by\":\"%s\",\"updated_date\":\"0001-01-01T00:00:00Z\",\"updated_by\":\"\",\"version\":0,\"message\":\"unit testing\"}}",
		s.sessionID,
		s.contractSpecID,
		s.user1AddrStr,
		s.user1AddrStr,
	)
	s.sessionAsText = fmt.Sprintf(`audit:
  created_by: %s
  created_date: "0001-01-01T00:00:00Z"
  message: unit testing
  updated_by: ""
  updated_date: "0001-01-01T00:00:00Z"
  version: 0
context: null
name: unit test session
parties:
- address: %s
  optional: false
  role: PARTY_TYPE_OWNER
session_id: %s
specification_id: %s`,
		s.user1AddrStr,
		s.user1AddrStr,
		s.sessionID,
		s.contractSpecID,
	)

	s.recordAsJson = fmt.Sprintf("{\"name\":\"recordname\",\"session_id\":\"%s\",\"process\":{\"hash\":\"notarealprocesshash\",\"name\":\"record process\",\"method\":\"myMethod\"},\"inputs\":[{\"name\":\"inputname\",\"hash\":\"notarealrecordinputhash\",\"type_name\":\"inputtypename\",\"status\":\"RECORD_INPUT_STATUS_RECORD\"}],\"outputs\":[{\"hash\":\"notarealrecordoutputhash\",\"status\":\"RESULT_STATUS_PASS\"}],\"specification_id\":\"%s\"}",
		s.sessionID,
		s.recordSpecID,
	)
	s.recordAsText = fmt.Sprintf(`inputs:
- hash: notarealrecordinputhash
  name: inputname
  status: RECORD_INPUT_STATUS_RECORD
  type_name: inputtypename
name: recordname
outputs:
- hash: notarealrecordoutputhash
  status: RESULT_STATUS_PASS
process:
  hash: notarealprocesshash
  method: myMethod
  name: record process
session_id: %s
specification_id: %s`,
		s.sessionID,
		s.recordSpecID,
	)

	s.scopeSpecAsJson = fmt.Sprintf("{\"specification_id\":\"%s\",\"description\":null,\"owner_addresses\":[\"%s\"],\"parties_involved\":[\"PARTY_TYPE_OWNER\"],\"contract_spec_ids\":[\"%s\"]}",
		s.scopeSpecID,
		s.user1AddrStr,
		s.contractSpecID,
	)
	s.scopeSpecAsText = fmt.Sprintf(`contract_spec_ids:
- %s
description: null
owner_addresses:
- %s
parties_involved:
- PARTY_TYPE_OWNER
specification_id: %s`,
		s.contractSpecID,
		s.user1AddrStr,
		s.scopeSpecID,
	)

	s.contractSpecAsJson = fmt.Sprintf("{\"specification_id\":\"%s\",\"description\":null,\"owner_addresses\":[\"%s\"],\"parties_involved\":[\"PARTY_TYPE_OWNER\"],\"hash\":\"notreallyasourcehash\",\"class_name\":\"contractclassname\"}",
		s.contractSpecID,
		s.user1AddrStr,
	)
	s.contractSpecAsText = fmt.Sprintf(`class_name: contractclassname
description: null
hash: notreallyasourcehash
owner_addresses:
- %s
parties_involved:
- PARTY_TYPE_OWNER
specification_id: %s`,
		s.user1AddrStr,
		s.contractSpecID,
	)

	s.recordSpecAsJson = fmt.Sprintf("{\"specification_id\":\"%s\",\"name\":\"recordname\",\"inputs\":[{\"name\":\"inputname\",\"type_name\":\"inputtypename\",\"hash\":\"alsonotreallyasourcehash\"}],\"type_name\":\"recordtypename\",\"result_type\":\"DEFINITION_TYPE_RECORD\",\"responsible_parties\":[\"PARTY_TYPE_OWNER\"]}",
		s.recordSpecID,
	)
	s.recordSpecAsText = fmt.Sprintf(`inputs:
- hash: alsonotreallyasourcehash
  name: inputname
  type_name: inputtypename
name: recordname
responsible_parties:
- PARTY_TYPE_OWNER
result_type: DEFINITION_TYPE_RECORD
specification_id: %s
type_name: recordtypename`,
		s.recordSpecID,
	)

	//os locators
	locAsText := func(loc metadatatypes.ObjectStoreLocator) string {
		eKey := loc.EncryptionKey
		if len(eKey) == 0 {
			eKey = "\"\""
		}
		return fmt.Sprintf(`encryption_key: %s
locator_uri: %s
owner: %s`,
			eKey,
			loc.LocatorUri,
			loc.Owner,
		)
	}
	locAsJson := func(loc metadatatypes.ObjectStoreLocator) string {
		return fmt.Sprintf("{\"owner\":\"%s\",\"locator_uri\":\"%s\",\"encryption_key\":\"%s\"}",
			loc.Owner,
			loc.LocatorUri,
			loc.EncryptionKey,
		)
	}
	s.ownerAddr1 = s.user1Addr
	s.encryptionKey1 = sdk.AccAddress{}
	s.uri1 = "http://foo.com"
	s.objectLocator1 = metadatatypes.NewOSLocatorRecord(s.ownerAddr1, s.encryptionKey1, s.uri1)
	s.objectLocator1AsText = locAsText(s.objectLocator1)
	s.objectLocator1AsJson = locAsJson(s.objectLocator1)

	s.ownerAddr2 = s.user2Addr
	s.encryptionKey2 = s.user1Addr
	s.uri2 = "http://bar.com"
	s.objectLocator2 = metadatatypes.NewOSLocatorRecord(s.ownerAddr2, s.encryptionKey2, s.uri2)
	s.objectLocator2AsText = locAsText(s.objectLocator2)
	s.objectLocator2AsJson = locAsJson(s.objectLocator2)

	var metadataData metadatatypes.GenesisState
	s.Require().NoError(cfg.Codec.UnmarshalJSON(genesisState[metadatatypes.ModuleName], &metadataData))
	metadataData.Scopes = append(metadataData.Scopes, s.scope)
	metadataData.Sessions = append(metadataData.Sessions, s.session)
	metadataData.Records = append(metadataData.Records, s.record)
	metadataData.ScopeSpecifications = append(metadataData.ScopeSpecifications, s.scopeSpec)
	metadataData.ContractSpecifications = append(metadataData.ContractSpecifications, s.contractSpec)
	metadataData.RecordSpecifications = append(metadataData.RecordSpecifications, s.recordSpec)
	metadataData.ObjectStoreLocators = append(metadataData.ObjectStoreLocators, s.objectLocator1, s.objectLocator2)
	metadataDataBz, err := cfg.Codec.MarshalJSON(&metadataData)
	s.Require().NoError(err)
	genesisState[metadatatypes.ModuleName] = metadataDataBz

	// Set some account data on a scope. It should be fine even though the scope doesn't actually exist.
	s.scopeIDWithData = metadatatypes.ScopeMetadataAddress(uuid.MustParse("A11E57A6-7D51-4C43-91F9-AD1F4D16FA35"))
	attrData := attrtypes.DefaultGenesisState()
	attrData.Attributes = append(attrData.Attributes,
		attrtypes.Attribute{
			Name:          attrtypes.AccountDataName,
			Value:         []byte("This is some scope account data."),
			AttributeType: attrtypes.AttributeType_String,
			Address:       s.scopeIDWithData.String(),
		},
	)
	attrDataBz, err := cfg.Codec.MarshalJSON(attrData)
	s.Require().NoError(err, "MarshalJSON(attrData)")
	genesisState[attrtypes.ModuleName] = attrDataBz

	cfg.GenesisState = genesisState

	cfg.ChainID = antewrapper.SimAppChainID
	cfg.TimeoutCommit = 500 * time.Millisecond
	s.testnet, err = testnet.New(s.T(), s.T().TempDir(), cfg)
	s.Require().NoError(err, "creating testnet")

	_, err = s.testnet.WaitForHeight(1)
	s.Require().NoError(err, "waiting for height 1")
}

func (s *IntegrationCLITestSuite) TearDownSuite() {
	testutil.CleanUp(s.testnet, s.T())
}

func (s *IntegrationCLITestSuite) generateAccountsWithKeyrings(number int) {
	path := hd.CreateHDPath(118, 0, 0).String()
	s.keyringDir = s.T().TempDir()
	kr, err := keyring.New(s.T().Name(), "test", s.keyringDir, nil, s.cfg.Codec)
	s.Require().NoError(err, "keyring creation")
	s.keyring = kr
	for i := 0; i < number; i++ {
		keyId := fmt.Sprintf("test_key%v", i)
		info, _, err := kr.NewMnemonic(keyId, keyring.English, path, keyring.DefaultBIP39Passphrase, hd.Secp256k1)
		s.Require().NoError(err, "key creation")
		s.keyringAccounts = append(s.keyringAccounts, *info)
	}
}

func ownerPartyList(addresses ...string) []metadatatypes.Party {
	retval := make([]metadatatypes.Party, len(addresses))
	for i, addr := range addresses {
		retval[i] = metadatatypes.Party{Address: addr, Role: metadatatypes.PartyType_PARTY_TYPE_OWNER}
	}
	return retval
}

// indent breaks the str into lines and adds the desired number of spaces at the start of each line.
func indent(str string, spaces int) string {
	var sb strings.Builder
	lines := strings.Split(str, "\n")
	maxI := len(lines) - 1
	s := strings.Repeat(" ", spaces)
	for i, l := range lines {
		sb.WriteString(s)
		sb.WriteString(l)
		if i != maxI {
			sb.WriteString("\n")
		}
	}
	return sb.String()
}

// entryIndent is similar to indent except the very first line will include the - that a yaml entry would have.
// Panics if spaces < 2.
func entryIndent(str string, spaces int) string {
	var sb strings.Builder
	lines := strings.Split(str, "\n")
	maxI := len(lines) - 1
	s := strings.Repeat(" ", spaces)
	for i, l := range lines {
		if i == 0 {
			sb.WriteString(strings.Repeat(" ", spaces-2) + "- ")
		} else {
			sb.WriteString(s)
		}
		sb.WriteString(l)
		if i != maxI {
			sb.WriteString("\n")
		}
	}
	return sb.String()
}

func yamlListEntry(str string) string {
	var sb strings.Builder
	lines := strings.Split(str, "\n")
	maxI := len(lines) - 1
	for i, l := range strings.Split(str, "\n") {
		if i == 0 {
			sb.WriteString("- ")
		} else {
			sb.WriteString("  ")
		}
		sb.WriteString(l)
		if i != maxI {
			sb.WriteString("\n")
		}
	}
	return sb.String()
}

func alternateCase(str string, startUpper bool) string {
	// A-Z -> 65-90
	// a-z -> 97-122
	ms := 0 // aka modShift
	if startUpper {
		ms = 1
	}
	var r strings.Builder
	for i, c := range str {
		switch {
		case (i+ms)%2 == 0 && c >= 65 && c <= 90:
			r.WriteByte(byte(c + 32))
		case (i+ms)%2 == 1 && c >= 97 && c <= 122:
			r.WriteByte(byte(c - 32))
		default:
			r.WriteByte(byte(c))
		}
	}
	return r.String()
}

func (s *IntegrationCLITestSuite) getClientCtx() client.Context {
	return s.getClientCtxWithoutKeyring().WithKeyringDir(s.keyringDir).WithKeyring(s.keyring)
}

func (s *IntegrationCLITestSuite) getClientCtxWithoutKeyring() client.Context {
	return s.testnet.Validators[0].ClientCtx
}

// ---------- query cmd tests ----------

type queryCmdTestCase struct {
	name   string
	args   []string
	expErr string
	expOut []string
}

func runQueryCmdTestCases(s *IntegrationCLITestSuite, cmdGen func() *cobra.Command, testCases []queryCmdTestCase) {
	// Providing the command using a generator (cmdGen), we get a new instance of the cmd each time, and the flags won't
	// carry over between tests on the same command.
	for _, tc := range testCases {
		s.T().Run(tc.name, func(t *testing.T) {
			cmd := cmdGen()
			cmdName := cmd.Name()
			var outStr string
			defer func() {
				if t.Failed() {
					t.Logf("Command: %s\nArgs: %q\nOutput:\n%s", cmdName, tc.args, outStr)
				}
			}()

			clientCtx := s.getClientCtxWithoutKeyring()
			out, err := clitestutil.ExecTestCLICmd(clientCtx, cmd, tc.args)
			outStr = out.String()

			if len(tc.expErr) > 0 {
				require.ErrorContains(t, err, tc.expErr, "%s error", cmdName)
				// Something deep down is double wrapping the errors.
				// E.g. "foo: invalid request" has become "foo: invalid request: invalid request"
				// So we changed from the "Equal" test below to the "Contains" test above.
				// If you're bored, maybe try swapping back to see if things have been fixed.
				//require.EqualError(t, err, tc.expErr, "%s error", cmdName)
			} else {
				require.NoErrorf(t, err, "%s error", cmdName)
			}
			for _, exp := range tc.expOut {
				if !assert.Contains(t, outStr, exp, "%s command output", cmdName) {
					// The expected entry is easily lost in the failure message, so log it now too.
					// Logging it instead of putting it in the assertion message so it lines up with the deferrable.
					t.Logf("Not Found:\n%s", exp)
				}
			}
		})
	}
}

func (s *IntegrationCLITestSuite) TestGetMetadataParamsCmd() {
	cmd := func() *cobra.Command { return cli.GetMetadataParamsCmd() }

	testCases := []queryCmdTestCase{
		{
			name:   "get params as json output",
			args:   []string{s.asJson},
			expOut: []string{"\"params\":{}"},
		},
		{
			name:   "get params as text output",
			args:   []string{s.asText},
			expOut: []string{"params: {}"},
		},
		{
			name:   "get params - invalid args",
			args:   []string{"bad-arg"},
			expErr: "unknown argument: bad-arg",
		},
		{
			name:   "get params as json output including request",
			args:   []string{s.asJson, s.includeRequest},
			expOut: []string{"\"params\":{}", "\"request\":{\"include_request\":true}"},
		},
		{
			name:   "get locator params as json",
			args:   []string{"locator", s.asJson},
			expOut: []string{"\"params\":{", "\"max_uri_length\":2048"},
		},
		{
			name:   "get locator params as text including request",
			args:   []string{"locator", s.asText, s.includeRequest},
			expOut: []string{"params:", "max_uri_length: 2048", "request:", "include_request: true"},
		},
	}

	runQueryCmdTestCases(s, cmd, testCases)
}

func (s *IntegrationCLITestSuite) TestGetMetadataByIDCmd() {
	cmd := func() *cobra.Command { return cli.GetMetadataByIDCmd() }

	testCases := []queryCmdTestCase{
		{
			name:   "get metadata by id - scope id as json",
			args:   []string{s.scopeID.String(), s.asJson},
			expOut: []string{s.scopeAsJson},
		},
		{
			name:   "get metadata by id - scope id as text",
			args:   []string{s.scopeID.String(), s.asText},
			expOut: []string{entryIndent(s.scopeAsText, 2)},
		},
		{
			name:   "get metadata by id - scope id does not exist",
			args:   []string{"scope1qzge0zaztu65tx5x5llv5xc9ztsqxlkwel"},
			expOut: []string{"not_found:\n- scope1qzge0zaztu65tx5x5llv5xc9ztsqxlkwel"},
		},
		{
			name:   "get metadata by id - session id as json",
			args:   []string{s.sessionID.String(), s.asJson},
			expOut: []string{s.sessionAsJson},
		},
		{
			name:   "get metadata by id - session id as text",
			args:   []string{s.sessionID.String(), s.asText},
			expOut: []string{entryIndent(s.sessionAsText, 2)},
		},
		{
			name:   "get metadata by id - session id does not exist",
			args:   []string{"session1qxge0zaztu65tx5x5llv5xc9zts9sqlch3sxwn44j50jzgt8rshvqyfrjcr"},
			expOut: []string{"not_found:\n- session1qxge0zaztu65tx5x5llv5xc9zts9sqlch3sxwn44j50jzgt8rshvqyfrjcr"},
		},
		{
			name:   "get metadata by id - record id as json",
			args:   []string{s.recordID.String(), s.asJson},
			expOut: []string{s.recordAsJson},
		},
		{
			name:   "get metadata by id - record id as text",
			args:   []string{s.recordID.String(), s.asText},
			expOut: []string{entryIndent(s.recordAsText, 2)},
		},
		{
			name:   "get metadata by id - record id does not exist",
			args:   []string{"record1q2ge0zaztu65tx5x5llv5xc9ztsw42dq2jdvmdazuwzcaddhh8gmu3mcze3"},
			expOut: []string{"not_found:\n- record1q2ge0zaztu65tx5x5llv5xc9ztsw42dq2jdvmdazuwzcaddhh8gmu3mcze3"},
		},
		{
			name:   "get metadata by id - scope spec id as json",
			args:   []string{s.scopeSpecID.String(), s.asJson},
			expOut: []string{s.scopeSpecAsJson},
		},
		{
			name:   "get metadata by id - scope spec id as text",
			args:   []string{s.scopeSpecID.String(), s.asText},
			expOut: []string{entryIndent(s.scopeSpecAsText, 2)},
		},
		{
			name:   "get metadata by id - scope spec id does not exist",
			args:   []string{"scopespec1qnwg86nsatx5pl56muw0v9ytlz3qu3jx6m"},
			expOut: []string{"not_found:\n- scopespec1qnwg86nsatx5pl56muw0v9ytlz3qu3jx6m"},
		},
		{
			name:   "get metadata by id - contract spec id as json",
			args:   []string{s.contractSpecID.String(), s.asJson},
			expOut: []string{s.contractSpecAsJson},
		},
		{
			name:   "get metadata by id - contract spec id as text",
			args:   []string{s.contractSpecID.String(), s.asText},
			expOut: []string{entryIndent(s.contractSpecAsText, 2)},
		},
		{
			name:   "get metadata by id - contract spec id does not exist",
			args:   []string{"contractspec1q000d0q2e8w5say53afqdesxp2zqzkr4fn"},
			expOut: []string{"not_found:\n- contractspec1q000d0q2e8w5say53afqdesxp2zqzkr4fn"},
		},
		{
			name:   "get metadata by id - record spec id as json",
			args:   []string{s.recordSpecID.String(), s.asJson},
			expOut: []string{s.recordSpecAsJson},
		},
		{
			name:   "get metadata by id - record spec id as text",
			args:   []string{s.recordSpecID.String(), s.asText},
			expOut: []string{entryIndent(s.recordSpecAsText, 2)},
		},
		{
			name:   "get metadata by id - record spec id does not exist",
			args:   []string{"recspec1qh00d0q2e8w5say53afqdesxp2zw42dq2jdvmdazuwzcaddhh8gmuqhez44"},
			expOut: []string{"not_found:\n- recspec1qh00d0q2e8w5say53afqdesxp2zw42dq2jdvmdazuwzcaddhh8gmuqhez44"},
		},
		{
			name:   "get metadata by id - bad prefix",
			args:   []string{"foo1qzge0zaztu65tx5x5llv5xc9ztsqxlkwel"},
			expErr: "decoding bech32 failed: invalid checksum (expected kzwk8c got xlkwel)",
		},
		{
			name:   "get metadata by id - no args",
			args:   []string{},
			expErr: "requires at least 1 arg(s), only received 0",
		},
		{
			name:   "get metadata by id - two args",
			args:   []string{"scope1qzge0zaztu65tx5x5llv5xc9ztsqxlkwel", "scopespec1qnwg86nsatx5pl56muw0v9ytlz3qu3jx6m"},
			expOut: []string{"not_found:\n- scope1qzge0zaztu65tx5x5llv5xc9ztsqxlkwel\n- scopespec1qnwg86nsatx5pl56muw0v9ytlz3qu3jx6m"},
		},
		{
			name:   "get metadata by id - uuid",
			args:   []string{"91978ba2-5f35-459a-86a7-feca1b0512e0"},
			expErr: "decoding bech32 failed: invalid separator index 32",
		},
		{
			name:   "get metadata by id - bad arg",
			args:   []string{"not-an-id"},
			expErr: "decoding bech32 failed: invalid separator index -1",
		},
	}

	runQueryCmdTestCases(s, cmd, testCases)
}

func (s *IntegrationCLITestSuite) TestGetMetadataGetAllCmd() {
	cmd := func() *cobra.Command { return cli.GetMetadataGetAllCmd() }

	indentedScopeText := indent(s.scopeAsText, 4)
	indentedSessionText := indent(s.sessionAsText, 4)
	indentedRecordText := indent(s.recordAsText, 4)
	indentedScopeSpecText := indent(s.scopeSpecAsText, 4)
	indentedContractSpecText := indent(s.contractSpecAsText, 4)
	indentedRecordSpecText := indent(s.recordSpecAsText, 4)
	indentedOSLoc1Text := yamlListEntry(s.objectLocator1AsText)
	indentedOSLoc2Text := yamlListEntry(s.objectLocator2AsText)

	testCases := []queryCmdTestCase{}

	testName := func(base string, basei int, namei int, name string, suffix string) string {
		return fmt.Sprintf("all %s %03d %s %s", base, basei*4+namei+1, name, suffix)
	}
	addTestCases := func(bases []string, asText []string, asJson []string) {
		for bi, base := range bases {
			for ni, name := range []string{base, strings.ToUpper(base), alternateCase(base, true), alternateCase(base, false)} {
				testCases = append(testCases, []queryCmdTestCase{
					{
						name:   testName(bases[0], bi, ni, name, "as text"),
						args:   []string{name, s.asText},
						expOut: asText,
					},
					{
						name:   testName(bases[0], bi, ni, name, "as json"),
						args:   []string{name, s.asJson},
						expOut: asJson,
					},
				}...)
			}
		}
	}
	makeSpecInputs := func(bases ...string) []string {
		r := make([]string, 0, len(bases)*8)
		for _, b := range bases {
			for _, e := range []string{"specs", "spec", "specifications", "specification"} {
				for _, d := range []string{"", "-", " "} {
					r = append(r, b+d+e)
				}
			}
		}
		return r
	}

	addTestCases([]string{"scopes", "scope"}, []string{indentedScopeText}, []string{s.scopeAsJson})
	addTestCases([]string{"sessions", "session", "sess"}, []string{indentedSessionText}, []string{s.sessionAsJson})
	addTestCases([]string{"records", "record", "recs", "rec"}, []string{indentedRecordText}, []string{s.recordAsJson})

	addTestCases(makeSpecInputs("scope"), []string{indentedScopeSpecText}, []string{s.scopeSpecAsJson})
	testCases = append(testCases, []queryCmdTestCase{
		{
			name:   "all scopespecs spaced args 1 scope specs as text",
			args:   []string{"scope", "specs", s.asText},
			expOut: []string{indentedScopeSpecText},
		},
		{
			name:   "all scopespecs spaced args 2 scope specification as json",
			args:   []string{"scope", "specification", s.asJson},
			expOut: []string{s.scopeSpecAsJson},
		},
		{
			name:   "all scopespecs spaced args 3 scop espec as json",
			args:   []string{"scop", "espec", s.asJson},
			expOut: []string{s.scopeSpecAsJson},
		},
	}...)

	cSpecInputs := makeSpecInputs("contract")
	cSpecInputs = append(cSpecInputs, "cspecs", "cspec", "c-specs", "c-spec", "c specs", "c spec")
	addTestCases(cSpecInputs, []string{indentedContractSpecText}, []string{s.contractSpecAsJson})
	testCases = append(testCases, []queryCmdTestCase{
		{
			name:   "all contractspecs spaced args 1 contract specs as text",
			args:   []string{"contract", "specs", s.asText},
			expOut: []string{indentedContractSpecText},
		},
		{
			name:   "all contractspecs spaced args 2 contract specification as json",
			args:   []string{"contract", "specification", s.asJson},
			expOut: []string{s.contractSpecAsJson},
		},
		{
			name:   "all contractspecs spaced args 3 cs pec as json",
			args:   []string{"cs", "pec", s.asJson},
			expOut: []string{s.contractSpecAsJson},
		},
	}...)

	addTestCases(makeSpecInputs("record", "rec"), []string{indentedRecordSpecText}, []string{s.recordSpecAsJson})
	testCases = append(testCases, []queryCmdTestCase{
		{
			name:   "all recordspecs spaced args 1 record specs as text",
			args:   []string{"record", "specs", s.asText},
			expOut: []string{indentedRecordSpecText},
		},
		{
			name:   "all recordspecs spaced args 2 record specification as json",
			args:   []string{"record", "specification", s.asJson},
			expOut: []string{s.recordSpecAsJson},
		},
		{
			name:   "all recordspecs spaced args 3 recor dspec as json",
			args:   []string{"recor", "dspec", s.asJson},
			expOut: []string{s.recordSpecAsJson},
		},
	}...)

	addTestCases(
		[]string{"locators", "locator", "locs", "loc"},
		[]string{indentedOSLoc1Text, indentedOSLoc2Text},
		[]string{s.objectLocator1AsJson, s.objectLocator2AsJson},
	)

	testCases = append(testCases, []queryCmdTestCase{
		{
			name:   "unknown type",
			args:   []string{"scoops"},
			expErr: "unknown entry type: scoops",
		},
		{
			name:   "unknown type many args",
			args:   []string{"r", "e", "d", "o", "r", "k", "   ", "sp", "o", "rk"},
			expErr: "unknown entry type: redorksporks",
		},
		{
			name:   "no args",
			args:   []string{},
			expErr: "requires at least 1 arg(s), only received 0",
		},
	}...)

	runQueryCmdTestCases(s, cmd, testCases)
}

func (s *IntegrationCLITestSuite) TestGetMetadataScopeCmd() {
	cmd := func() *cobra.Command { return cli.GetMetadataScopeCmd() }

	indentedScopeText := indent(s.scopeAsText, 4)

	testCases := []queryCmdTestCase{
		{
			name:   "get scope by metadata scope id as json output",
			args:   []string{s.scopeID.String(), s.asJson},
			expOut: []string{s.scopeAsJson},
		},
		{
			name:   "get scope by metadata scope id as text output",
			args:   []string{s.scopeID.String(), s.asText},
			expOut: []string{indentedScopeText},
		},
		{
			name:   "get scope by uuid as json output",
			args:   []string{s.scopeUUID.String(), s.asJson},
			expOut: []string{s.scopeAsJson},
		},
		{
			name:   "get scope by uuid as text output",
			args:   []string{s.scopeUUID.String(), s.asText},
			expOut: []string{indentedScopeText},
		},
		{
			name:   "get scope by metadata session id as json output",
			args:   []string{s.sessionID.String(), s.asJson},
			expOut: []string{s.scopeAsJson},
		},
		{
			name:   "get scope by metadata session id as text output",
			args:   []string{s.sessionID.String(), s.asText},
			expOut: []string{indentedScopeText},
		},
		{
			name:   "get scope by metadata record id as json output",
			args:   []string{s.recordID.String(), s.asJson},
			expOut: []string{s.scopeAsJson},
		},
		{
			name:   "get scope by metadata record id as text output",
			args:   []string{s.recordID.String(), s.asText},
			expOut: []string{indentedScopeText},
		},
		{
			name:   "get scope by metadata id - does not exist",
			args:   []string{"scope1qzge0zaztu65tx5x5llv5xc9ztsqxlkwel", s.asText},
			expOut: []string{"scope: null", "scope1qzge0zaztu65tx5x5llv5xc9ztsqxlkwel"},
		},
		{
			name:   "get scope by uuid - does not exist",
			args:   []string{"91978ba2-5f35-459a-86a7-feca1b0512e0", s.asText},
			expOut: []string{"scope: null", "91978ba2-5f35-459a-86a7-feca1b0512e0"},
		},
		{
			name:   "get scope bad input",
			args:   []string{"not-a-valid-arg", s.asText},
			expErr: "could not parse [not-a-valid-arg] into either a scope address (decoding bech32 failed: invalid separator index -1) or uuid (invalid UUID length: 15): invalid request",
		},
		{
			name:   "get scope no args",
			args:   []string{},
			expErr: "accepts 1 arg(s), received 0",
		},
	}

	runQueryCmdTestCases(s, cmd, testCases)
}

func (s *IntegrationCLITestSuite) TestGetMetadataSessionCmd() {
	cmd := func() *cobra.Command { return cli.GetMetadataSessionCmd() }

	indentedSessionText := indent(s.sessionAsText, 4)
	notAUsedUUID := uuid.New()

	testCases := []queryCmdTestCase{
		{
			name:   "session from session id as json",
			args:   []string{s.sessionID.String(), s.asJson},
			expOut: []string{s.sessionAsJson},
		},
		{
			name:   "session from session id as text",
			args:   []string{s.sessionID.String(), s.asText},
			expOut: []string{indentedSessionText},
		},
		{
			name:   "session id does not exist",
			args:   []string{"session1qxge0zaztu65tx5x5llv5xc9zts9sqlch3sxwn44j50jzgt8rshvqyfrjcr"},
			expOut: []string{"session: null", "session1qxge0zaztu65tx5x5llv5xc9zts9sqlch3sxwn44j50jzgt8rshvqyfrjcr"},
		},
		{
			name:   "sessions from scope id as json",
			args:   []string{s.scopeID.String(), s.asJson},
			expOut: []string{s.sessionAsJson},
		},
		{
			name:   "sessions from scope id as text",
			args:   []string{s.scopeID.String(), s.asText},
			expOut: []string{indentedSessionText},
		},
		{
			name:   "scope id does not exist",
			args:   []string{"scope1qzge0zaztu65tx5x5llv5xc9ztsqxlkwel"},
			expErr: "no sessions found",
		},
		{
			name:   "sessions from scope uuid as json",
			args:   []string{s.scopeUUID.String(), s.asJson},
			expOut: []string{s.sessionAsJson},
		},
		{
			name:   "sessions from scope uuid as text",
			args:   []string{s.scopeUUID.String(), s.asText},
			expOut: []string{indentedSessionText},
		},
		{
			name:   "scope uuid does not exist",
			args:   []string{"91978ba2-5f35-459a-86a7-feca1b0512e0"},
			expErr: "no sessions found",
		},
		{
			name:   "session from scope uuid and session uuid as json",
			args:   []string{s.scopeUUID.String(), s.sessionUUID.String(), s.asJson},
			expOut: []string{s.sessionAsJson},
		},
		{
			name:   "session from scope uuid and session uuid as text",
			args:   []string{s.scopeUUID.String(), s.sessionUUID.String(), s.asText},
			expOut: []string{indentedSessionText},
		},
		{
			name:   "scope uuid and session uuid but scope does not exist",
			args:   []string{notAUsedUUID.String(), s.sessionUUID.String()},
			expOut: []string{"session:", "session: null"},
		},
		{
			name:   "scope uuid and session uuid and scope exists but session uuid does not exist",
			args:   []string{s.scopeUUID.String(), "5803f8bc-6067-4eb5-951f-2121671c2ec0"},
			expOut: []string{"session:", "session: null"},
		},
		{
			name:   "session from scope id and session uuid as text",
			args:   []string{s.scopeID.String(), s.sessionUUID.String(), s.asText},
			expOut: []string{indentedSessionText},
		},
		{
			name:   "session from scope id and session uuid as json",
			args:   []string{s.scopeID.String(), s.sessionUUID.String(), s.asJson},
			expOut: []string{s.sessionAsJson},
		},
		{
			name:   "scope id and session uuid but scope id does not exist",
			args:   []string{metadatatypes.ScopeMetadataAddress(notAUsedUUID).String(), s.sessionUUID.String()},
			expOut: []string{"session:", "session: null"},
		},
		{
			name:   "scope id and session uuid and scope id exists but session uuid does not",
			args:   []string{s.scopeID.String(), notAUsedUUID.String()},
			expOut: []string{"session:", "session: null"},
		},
		{
			name:   "session from scope id and record name as text",
			args:   []string{s.scopeID.String(), s.recordName, s.asText},
			expOut: []string{indentedSessionText},
		},
		{
			name:   "session from scope id and record name as json",
			args:   []string{s.scopeID.String(), s.recordName, s.asJson},
			expOut: []string{s.sessionAsJson},
		},
		{
			name: "scope id and record name but scope id does not exist",
			args: []string{metadatatypes.ScopeMetadataAddress(notAUsedUUID).String(), s.recordName},
			expErr: fmt.Sprintf("record %s does not exist: invalid request",
				metadatatypes.RecordMetadataAddress(notAUsedUUID, s.recordName)),
		},
		{
			name: "scope id and record name and scope id exists but record does not",
			args: []string{s.scopeID.String(), "not-a-record-name-that-exists"},
			expErr: fmt.Sprintf("record %s does not exist: invalid request",
				metadatatypes.RecordMetadataAddress(s.scopeUUID, "not-a-record-name-that-exists")),
		},
		{
			name:   "session from scope uuid and record name as text",
			args:   []string{s.scopeUUID.String(), s.recordName, s.asText},
			expOut: []string{indentedSessionText},
		},
		{
			name:   "session from scope uuid and record name as json",
			args:   []string{s.scopeUUID.String(), s.recordName, s.asJson},
			expOut: []string{s.sessionAsJson},
		},
		{
			name: "scope uuid and record name but scope uuid does not exist",
			args: []string{notAUsedUUID.String(), s.recordName},
			expErr: fmt.Sprintf("record %s does not exist: invalid request",
				metadatatypes.RecordMetadataAddress(notAUsedUUID, s.recordName)),
		},
		{
			name: "scope uuid and record name and scope uuid exists but record does not",
			args: []string{s.scopeUUID.String(), "not-a-record"},
			expErr: fmt.Sprintf("record %s does not exist: invalid request",
				metadatatypes.RecordMetadataAddress(s.scopeUUID, "not-a-record")),
		},
		{
			name:   "session from record id as text",
			args:   []string{s.recordID.String(), s.asText},
			expOut: []string{indentedSessionText},
		},
		{
			name:   "session from record id as json",
			args:   []string{s.recordID.String(), s.asJson},
			expOut: []string{s.sessionAsJson},
		},
		{
			name: "record id but scope does not exist",
			args: []string{metadatatypes.RecordMetadataAddress(notAUsedUUID, s.recordName).String()},
			expErr: fmt.Sprintf("record %s does not exist: invalid request",
				metadatatypes.RecordMetadataAddress(notAUsedUUID, s.recordName)),
		},
		{
			name: "record id in existing scope but record does not exist",
			args: []string{metadatatypes.RecordMetadataAddress(s.scopeUUID, "not-a-record-name").String()},
			expErr: fmt.Sprintf("record %s does not exist: invalid request",
				metadatatypes.RecordMetadataAddress(s.scopeUUID, "not-a-record-name")),
		},
		{
			name:   "sessions all as text",
			args:   []string{"all", s.asText},
			expOut: []string{indentedSessionText},
		},
		{
			name:   "sessions all as json",
			args:   []string{"all", s.asJson},
			expOut: []string{s.sessionAsJson},
		},
		{
			name:   "bad prefix",
			args:   []string{"scopespec1qnwg86nsatx5pl56muw0v9ytlz3qu3jx6m"},
			expErr: "address [scopespec1qnwg86nsatx5pl56muw0v9ytlz3qu3jx6m] is not a scope address: invalid request",
		},
		{
			name:   "bad arg 1",
			args:   []string{"bad"},
			expErr: "could not parse [bad] into either a scope address (decoding bech32 failed: invalid bech32 string length 3) or uuid (invalid UUID length: 3): invalid request",
		},
		{
			name:   "3 args",
			args:   []string{s.scopeUUID.String(), s.sessionID.String(), s.recordName},
			expErr: "accepts between 1 and 2 arg(s), received 3",
		},
		{
			name:   "no args",
			args:   []string{},
			expErr: "accepts between 1 and 2 arg(s), received 0",
		},
	}

	runQueryCmdTestCases(s, cmd, testCases)
}

func (s *IntegrationCLITestSuite) TestGetMetadataRecordCmd() {
	cmd := func() *cobra.Command { return cli.GetMetadataRecordCmd() }

	testCases := []queryCmdTestCase{
		{
			name:   "record from record id as json",
			args:   []string{s.recordID.String(), s.asJson},
			expOut: []string{s.recordAsJson},
		},
		{
			name:   "record from record id as text",
			args:   []string{s.recordID.String(), s.asText},
			expOut: []string{indent(s.recordAsText, 4)},
		},
		{
			name:   "record id does not exist",
			args:   []string{"record1q2ge0zaztu65tx5x5llv5xc9ztsw42dq2jdvmdazuwzcaddhh8gmu3mcze3"},
			expOut: []string{"records:", "record: null", "record1q2ge0zaztu65tx5x5llv5xc9ztsw42dq2jdvmdazuwzcaddhh8gmu3mcze3"},
		},
		{
			name:   "records from session id as json",
			args:   []string{s.sessionID.String(), s.asJson},
			expOut: []string{s.recordAsJson},
		},
		{
			name:   "records from session id as text",
			args:   []string{s.sessionID.String(), s.asText},
			expOut: []string{indent(s.recordAsText, 4)},
		},
		{
			name:   "session id does not exist",
			args:   []string{"session1qxge0zaztu65tx5x5llv5xc9zts9sqlch3sxwn44j50jzgt8rshvqyfrjcr"},
			expOut: []string{"records: []"},
		},
		{
			name:   "records from scope id as json",
			args:   []string{s.scopeID.String(), s.asJson},
			expOut: []string{s.recordAsJson},
		},
		{
			name:   "records from scope id as text",
			args:   []string{s.scopeID.String(), s.asText},
			expOut: []string{indent(s.recordAsText, 4)},
		},
		{
			name:   "scope id does not exist",
			args:   []string{"scope1qzge0zaztu65tx5x5llv5xc9ztsqxlkwel"},
			expOut: []string{"records: []"},
		},
		{
			name:   "records from scope uuid as json",
			args:   []string{s.scopeUUID.String(), s.asJson},
			expOut: []string{s.recordAsJson},
		},
		{
			name:   "records from scope uuid as text",
			args:   []string{s.scopeUUID.String(), s.asText},
			expOut: []string{indent(s.recordAsText, 4)},
		},
		{
			name:   "scope uuid does not exist",
			args:   []string{"91978ba2-5f35-459a-86a7-feca1b0512e0"},
			expOut: []string{"records: []"},
		},
		{
			name:   "record from scope uuid and record name as json",
			args:   []string{s.scopeUUID.String(), s.recordName, s.asJson},
			expOut: []string{s.recordAsJson},
		},
		{
			name:   "record from scope uuid and record name as text",
			args:   []string{s.scopeUUID.String(), s.recordName, s.asText},
			expOut: []string{indent(s.recordAsText, 4)},
		},
		{
			name:   "scope uuid exists but record name does not",
			args:   []string{s.scopeUUID.String(), "nope"},
			expOut: []string{"record: null"},
		},
		{
			name:   "bad prefix",
			args:   []string{"contractspec1q000d0q2e8w5say53afqdesxp2zqzkr4fn"},
			expErr: "address [contractspec1q000d0q2e8w5say53afqdesxp2zqzkr4fn] is not a scope address: invalid request",
		},
		{
			name:   "bad arg 1",
			args:   []string{"badbad"},
			expErr: "could not parse [badbad] into either a scope address (decoding bech32 failed: invalid bech32 string length 6) or uuid (invalid UUID length: 6): invalid request",
		},
		{
			name:   "uuid arg 1 and whitespace args 2 and 3 as json",
			args:   []string{s.scopeUUID.String(), "  ", " ", s.asJson},
			expOut: []string{s.recordAsJson},
		},
		{
			name:   "uuid arg 1 and whitespace args 2 and 3 as text",
			args:   []string{s.scopeUUID.String(), "  ", " ", s.asText},
			expOut: []string{indent(s.recordAsText, 4)},
		},
		{
			name:   "no args",
			args:   []string{},
			expErr: "requires at least 1 arg(s), only received 0",
		},
	}

	runQueryCmdTestCases(s, cmd, testCases)
}

func (s *IntegrationCLITestSuite) TestGetMetadataScopeSpecCmd() {
	cmd := func() *cobra.Command { return cli.GetMetadataScopeSpecCmd() }

	testCases := []queryCmdTestCase{
		{
			name:   "scope spec from scope spec id as json",
			args:   []string{s.scopeSpecID.String(), s.asJson},
			expOut: []string{s.scopeSpecAsJson},
		},
		{
			name:   "scope spec from scope spec id as text",
			args:   []string{s.scopeSpecID.String(), s.asText},
			expOut: []string{indent(s.scopeSpecAsText, 4)},
		},
		{
			name:   "scope spec id bad prefix",
			args:   []string{"scope1qzge0zaztu65tx5x5llv5xc9ztsqxlkwel"},
			expErr: "address [scope1qzge0zaztu65tx5x5llv5xc9ztsqxlkwel] is not a scope spec address: invalid request",
		},
		{
			name:   "scope spec id does not exist",
			args:   []string{"scopespec1qnwg86nsatx5pl56muw0v9ytlz3qu3jx6m"},
			expOut: []string{"specification: null", "scopespec1qnwg86nsatx5pl56muw0v9ytlz3qu3jx6m"},
		},
		{
			name:   "scope spec from scope spec uuid as json",
			args:   []string{s.scopeSpecUUID.String(), s.asJson},
			expOut: []string{s.scopeSpecAsJson},
		},
		{
			name:   "scope spec from scope spec uuid as text",
			args:   []string{s.scopeSpecUUID.String(), s.asText},
			expOut: []string{indent(s.scopeSpecAsText, 4)},
		},
		{
			name:   "scope spec uuid does not exist",
			args:   []string{"dc83ea70-eacd-40fe-9adf-1cf6148bf8a2"},
			expOut: []string{"specification: null", "dc83ea70-eacd-40fe-9adf-1cf6148bf8a2"},
		},
		{
			name:   "bad arg",
			args:   []string{"reallybad"},
			expErr: "could not parse [reallybad] into either a scope spec address (decoding bech32 failed: invalid separator index -1) or uuid (invalid UUID length: 9): invalid request",
		},
		{
			name:   "two args",
			args:   []string{"arg1", "arg2"},
			expErr: "accepts 1 arg(s), received 2",
		},
		{
			name:   "no args",
			args:   []string{},
			expErr: "accepts 1 arg(s), received 0",
		},
	}

	runQueryCmdTestCases(s, cmd, testCases)
}

func (s *IntegrationCLITestSuite) TestGetMetadataContractSpecCmd() {
	cmd := func() *cobra.Command { return cli.GetMetadataContractSpecCmd() }

	testCases := []queryCmdTestCase{
		{
			name:   "contract spec from contract spec id as json",
			args:   []string{s.contractSpecID.String(), s.asJson},
			expOut: []string{s.contractSpecAsJson},
		},
		{
			name:   "contract spec from contract spec id as text",
			args:   []string{s.contractSpecID.String(), s.asText},
			expOut: []string{indent(s.contractSpecAsText, 4)},
		},
		{
			name:   "contract spec id does not exist",
			args:   []string{"contractspec1q000d0q2e8w5say53afqdesxp2zqzkr4fn"},
			expOut: []string{"specification: null", "contractspec1q000d0q2e8w5say53afqdesxp2zqzkr4fn"},
		},
		{
			name:   "contract spec from contract spec uuid as json",
			args:   []string{s.contractSpecUUID.String(), s.asJson},
			expOut: []string{s.contractSpecAsJson},
		},
		{
			name:   "contract spec from contract spec uuid as text",
			args:   []string{s.contractSpecUUID.String(), s.asText},
			expOut: []string{indent(s.contractSpecAsText, 4)},
		},
		{
			name:   "contract spec uuid does not exist",
			args:   []string{"def6bc0a-c9dd-4874-948f-5206e6060a84"},
			expOut: []string{"specification: null", "def6bc0a-c9dd-4874-948f-5206e6060a84"},
		},
		{
			name:   "contract spec from record spec id as json",
			args:   []string{s.recordSpecID.String(), s.asJson},
			expOut: []string{s.contractSpecAsJson},
		},
		{
			name:   "contract spec from record spec id as text",
			args:   []string{s.recordSpecID.String(), s.asText},
			expOut: []string{indent(s.contractSpecAsText, 4)},
		},
		{
			name:   "record spec id does not exist",
			args:   []string{"recspec1qh00d0q2e8w5say53afqdesxp2zw42dq2jdvmdazuwzcaddhh8gmuqhez44"},
			expOut: []string{"specification: null"},
		},
		{
			name:   "bad prefix",
			args:   []string{"record1q2ge0zaztu65tx5x5llv5xc9ztsw42dq2jdvmdazuwzcaddhh8gmu3mcze3"},
			expErr: "invalid specification id: address [record1q2ge0zaztu65tx5x5llv5xc9ztsw42dq2jdvmdazuwzcaddhh8gmu3mcze3] is not a contract spec address: invalid request",
		},
		{
			name:   "bad arg",
			args:   []string{"badbadarg"},
			expErr: "invalid specification id: could not parse [badbadarg] into either a contract spec address (decoding bech32 failed: invalid separator index -1) or uuid (invalid UUID length: 9): invalid request",
		},
		{
			name:   "two args",
			args:   []string{"arg1", "arg2"},
			expErr: "accepts 1 arg(s), received 2",
		},
		{
			name:   "no args",
			args:   []string{},
			expErr: "accepts 1 arg(s), received 0",
		},
	}

	runQueryCmdTestCases(s, cmd, testCases)
}

func (s *IntegrationCLITestSuite) TestGetMetadataRecordSpecCmd() {
	cmd := func() *cobra.Command { return cli.GetMetadataRecordSpecCmd() }

	testCases := []queryCmdTestCase{
		{
			name:   "record spec from rec spec id as json",
			args:   []string{s.recordSpecID.String(), s.asJson},
			expOut: []string{s.recordSpecAsJson},
		},
		{
			name:   "record spec from rec spec id as text",
			args:   []string{s.recordSpecID.String(), s.asText},
			expOut: []string{indent(s.recordSpecAsText, 4)},
		},
		{
			name:   "rec spec id does not exist",
			args:   []string{"recspec1qh00d0q2e8w5say53afqdesxp2zw42dq2jdvmdazuwzcaddhh8gmuqhez44"},
			expOut: []string{"record_specifications: []"},
		},
		{
			name:   "record specs from contract spec id as json",
			args:   []string{s.contractSpecID.String(), s.asJson},
			expOut: []string{s.recordSpecAsJson},
		},
		{
			name:   "record specs from contract spec id as text",
			args:   []string{s.contractSpecID.String(), s.asText},
			expOut: []string{indent(s.recordSpecAsText, 4)},
		},
		{
			name:   "contract spec id does not exist",
			args:   []string{"contractspec1q000d0q2e8w5say53afqdesxp2zqzkr4fn"},
			expOut: []string{"record_specifications: []", "contractspec1q000d0q2e8w5say53afqdesxp2zqzkr4fn"},
		},
		{
			name:   "record specs from contract spec uuid as json",
			args:   []string{s.contractSpecUUID.String(), s.asJson},
			expOut: []string{s.recordSpecAsJson},
		},
		{
			name:   "record specs from contract spec uuid as text",
			args:   []string{s.contractSpecUUID.String(), s.asText},
			expOut: []string{indent(s.recordSpecAsText, 4)},
		},
		{
			name:   "contract spec uuid does not exist",
			args:   []string{"def6bc0a-c9dd-4874-948f-5206e6060a84"},
			expOut: []string{"record_specifications: []", "def6bc0a-c9dd-4874-948f-5206e6060a84"},
		},
		{
			name:   "record spec from contract spec uuid and record spec name as json",
			args:   []string{s.contractSpecUUID.String(), s.recordName, s.asJson},
			expOut: []string{s.recordSpecAsJson},
		},
		{
			name:   "record spec from contract spec uuid and record spec name as text",
			args:   []string{s.contractSpecUUID.String(), s.recordName, s.asText},
			expOut: []string{indent(s.recordSpecAsText, 4)},
		},
		{
			name:   "contract spec uuid exists record spec name does not",
			args:   []string{s.contractSpecUUID.String(), s.contractSpecUUID.String()},
			expOut: []string{"specification: null", s.contractSpecUUID.String()},
		},
		{
			name:   "record specs from contract spec uuid and only whitespace name args",
			args:   []string{s.contractSpecUUID.String(), "   ", " ", "      "},
			expOut: []string{indent(s.recordSpecAsText, 4)},
		},
		{
			name:   "bad prefix",
			args:   []string{"session1qxge0zaztu65tx5x5llv5xc9zts9sqlch3sxwn44j50jzgt8rshvqyfrjcr"},
			expErr: "invalid specification id: address [session1qxge0zaztu65tx5x5llv5xc9zts9sqlch3sxwn44j50jzgt8rshvqyfrjcr] is not a contract spec address: invalid request",
		},
		{
			name:   "bad arg 1",
			args:   []string{"not-gonna-parse"},
			expErr: "invalid specification id: could not parse [not-gonna-parse] into either a contract spec address (decoding bech32 failed: invalid separator index -1) or uuid (invalid UUID length: 15): invalid request",
		},
		{
			name:   "no args",
			args:   []string{s.asJson},
			expErr: "requires at least 1 arg(s), only received 0",
		},
	}

	runQueryCmdTestCases(s, cmd, testCases)
}

func (s *IntegrationCLITestSuite) TestGetOwnershipCmd() {
	cmd := func() *cobra.Command { return cli.GetOwnershipCmd() }

	newUser := sdk.AccAddress(secp256k1.GenPrivKey().PubKey().Address()).String()

	paginationText := `pagination:
  next_key: null
  total: "0"
`
	scopeUUIDsText := fmt.Sprintf(`scope_uuids:
- %s`,
		s.scopeUUID,
	)

	testCases := []queryCmdTestCase{
		{
			name: "scopes as json",
			args: []string{s.user1AddrStr, s.asJson},
			expOut: []string{
				fmt.Sprintf("\"scope_uuids\":[\"%s\"]", s.scopeUUID),
				"\"pagination\":{\"next_key\":null,\"total\":\"0\"}",
			},
		},
		{
			name:   "scopes as text",
			args:   []string{s.user1AddrStr, s.asText},
			expOut: []string{scopeUUIDsText, paginationText},
		},
		{
			name:   "scope through value owner",
			args:   []string{s.user2AddrStr},
			expOut: []string{scopeUUIDsText},
		},
		{
			name:   "no result",
			args:   []string{newUser},
			expOut: []string{"scope_uuids: []", "total: \"0\""},
		},
		{
			name:   "two args",
			args:   []string{s.user1AddrStr, s.user2AddrStr},
			expErr: "accepts 1 arg(s), received 2",
		},
		{
			name:   "no args",
			args:   []string{},
			expErr: "accepts 1 arg(s), received 0",
		},
	}

	runQueryCmdTestCases(s, cmd, testCases)
}

func (s *IntegrationCLITestSuite) TestGetValueOwnershipCmd() {
	cmd := func() *cobra.Command { return cli.GetValueOwnershipCmd() }

	paginationText := `pagination:
  next_key: null
  total: "0"
`
	scopeUUIDsText := fmt.Sprintf(`scope_uuids:
- %s`,
		s.scopeUUID,
	)

	testCases := []queryCmdTestCase{
		{
			name: "as json",
			args: []string{s.user2AddrStr, s.asJson},
			expOut: []string{
				fmt.Sprintf("\"scope_uuids\":[\"%s\"]", s.scopeUUID),
				"\"pagination\":{\"next_key\":null,\"total\":\"0\"}",
			},
		},
		{
			name:   "as text",
			args:   []string{s.user2AddrStr, s.asText},
			expOut: []string{scopeUUIDsText, paginationText},
		},
		{
			name:   "no result",
			args:   []string{s.user1AddrStr},
			expOut: []string{"scope_uuids: []", "total: \"0\""},
		},
		{
			name:   "two args",
			args:   []string{s.user1AddrStr, s.user2AddrStr},
			expErr: "accepts 1 arg(s), received 2",
		},
		{
			name:   "no args",
			args:   []string{},
			expErr: "accepts 1 arg(s), received 0",
		},
	}

	runQueryCmdTestCases(s, cmd, testCases)
}

func (s *IntegrationCLITestSuite) TestGetOSLocatorCmd() {
	cmd := func() *cobra.Command { return cli.GetOSLocatorCmd() }

	indentedLocator1Text := indent(s.objectLocator1AsText, 2)
	indentedLocator2Text := indent(s.objectLocator2AsText, 2)
	listEntryLocator1 := yamlListEntry(s.objectLocator1AsText)
	listEntryLocator2 := yamlListEntry(s.objectLocator2AsText)
	unknownUUID := uuid.New()

	testCases := []queryCmdTestCase{
		{
			name: "params as text",
			args: []string{"params", s.asText},
			expOut: []string{
				"params:",
				fmt.Sprintf("max_uri_length: %d", metadatatypes.DefaultMaxURILength),
			},
		},
		{
			name: "params as json",
			args: []string{"params", s.asJson},
			expOut: []string{
				"\"params\":{",
				fmt.Sprintf("\"max_uri_length\":%d", metadatatypes.DefaultMaxURILength),
			},
		},
		{
			name:   "all as text",
			args:   []string{"all", s.asText},
			expOut: []string{listEntryLocator1, listEntryLocator2},
		},
		{
			name:   "all as json",
			args:   []string{"all", s.asJson},
			expOut: []string{s.objectLocator1AsJson, s.objectLocator2AsJson},
		},
		{
			name:   "by owner locator 1 as text",
			args:   []string{s.user1AddrStr, s.asText},
			expOut: []string{indentedLocator1Text},
		},
		{
			name:   "by owner locator 1 as json",
			args:   []string{s.user1AddrStr, s.asJson},
			expOut: []string{s.objectLocator1AsJson},
		},
		{
			name:   "by owner locator 2 as text",
			args:   []string{s.user2AddrStr, s.asText},
			expOut: []string{indentedLocator2Text},
		},
		{
			name:   "by owner locator 2 as json",
			args:   []string{s.user2AddrStr, s.asJson},
			expOut: []string{s.objectLocator2AsJson},
		},
		{
			name:   "by owner unknown owner",
			args:   []string{s.userOtherAddr.String()},
			expErr: "no locator bound to address: unknown request",
		},
		{
			name:   "by scope id as text",
			args:   []string{s.scopeID.String(), s.asText},
			expOut: []string{listEntryLocator1},
		},
		{
			name:   "by scope id as json",
			args:   []string{s.scopeID.String(), s.asJson},
			expOut: []string{s.objectLocator1AsJson},
		},
		{
			name: "by scope id unknown scope id",
			args: []string{metadatatypes.ScopeMetadataAddress(unknownUUID).String()},
			expErr: fmt.Sprintf("scope [%s] not found: invalid request",
				metadatatypes.ScopeMetadataAddress(unknownUUID)),
		},
		{
			name:   "by scope uuid as text",
			args:   []string{s.scopeUUID.String(), s.asText},
			expOut: []string{listEntryLocator1},
		},
		{
			name:   "by scope uuid as json",
			args:   []string{s.scopeUUID.String(), s.asJson},
			expOut: []string{s.objectLocator1AsJson},
		},
		{
			name: "by scope uuid unknown scope uuid",
			args: []string{unknownUUID.String()},
			expErr: fmt.Sprintf("scope [%s] not found: invalid request",
				unknownUUID),
		},
		{
			name:   "by uri locator 1 as text",
			args:   []string{s.uri1, s.asText},
			expOut: []string{listEntryLocator1},
		},
		{
			name:   "by uri locator 1 as json",
			args:   []string{s.uri1, s.asJson},
			expOut: []string{s.objectLocator1AsJson},
		},
		{
			name:   "by uri locator 2 as text",
			args:   []string{s.uri2, s.asText},
			expOut: []string{listEntryLocator2},
		},
		{
			name:   "by uri locator 2 as json",
			args:   []string{s.uri2, s.asJson},
			expOut: []string{s.objectLocator2AsJson},
		},
		{
			name:   "by uri unknown uri",
			args:   []string{"http://not-an-entry.corn"},
			expErr: "No records found.: unknown request",
		},
	}

	runQueryCmdTestCases(s, cmd, testCases)
}

func (s *IntegrationCLITestSuite) TestGetAccountDataCmd() {
	cmd := func() *cobra.Command { return cli.GetAccountDataCmd() }

	tests := []queryCmdTestCase{
		{
			name:   "invalid address",
			args:   []string{"notanaddr"},
			expErr: `invalid metadata address "notanaddr": decoding bech32 failed: invalid separator index -1`,
			expOut: []string{`invalid metadata address "notanaddr"`},
		},
		{
			name:   "data returned",
			args:   []string{s.scopeIDWithData.String()},
			expOut: []string{"value: This is some scope account data."},
		},
	}

	runQueryCmdTestCases(s, cmd, tests)
}

// ---------- tx cmd tests ----------

type txCmdTestCase struct {
	name         string
	cmd          *cobra.Command
	args         []string
	expectErrMsg string
	respType     proto.Message // You only need to define this if you're expecting something other than a TxResponse.
	expectedCode uint32
}

func runTxCmdTestCases(s *IntegrationCLITestSuite, testCases []txCmdTestCase) {
	s.T().Helper()
	for _, tc := range testCases {
		s.T().Run(tc.name, func(t *testing.T) {
			cmdName := tc.cmd.Name()
			var outBz []byte
			defer func() {
				if t.Failed() {
					t.Logf("Command: %s\nArgs: %q\nOutput:\n%s", cmdName, tc.args, string(outBz))
				}
			}()
			clientCtx := s.getClientCtx()
			out, err := clitestutil.ExecTestCLICmd(clientCtx, tc.cmd, tc.args)
			outBz = out.Bytes()

			if len(tc.expectErrMsg) > 0 {
				require.EqualError(t, err, tc.expectErrMsg, "%s expected error message", cmdName)
			} else {
				require.NoError(t, err, "%s unexpected error", cmdName)

				if tc.respType == nil {
					tc.respType = &sdk.TxResponse{}
				}
				umErr := clientCtx.Codec.UnmarshalJSON(outBz, tc.respType)
				require.NoError(t, umErr, "%s UnmarshalJSON error", cmdName)

				txResp, isTxResp := tc.respType.(*sdk.TxResponse)
				if isTxResp && !assert.Equal(t, int(tc.expectedCode), int(txResp.Code), "%s response code", cmdName) {
					// Note: If the above is failing because a 0 is expected, it might mean that the keeper method is returning an error.
					t.Logf("txResp:\n%v", txResp)
				}
			}
		})
	}
}

func (s *IntegrationCLITestSuite) TestScopeTxCommands() {
	scopeID := metadatatypes.ScopeMetadataAddress(uuid.New()).String()
	scopeSpecID := metadatatypes.ScopeSpecMetadataAddress(uuid.New()).String()
	testCases := []txCmdTestCase{
		{
			name: "should successfully add scope specification for test setup",
			cmd:  cli.WriteScopeSpecificationCmd(),
			args: []string{
				scopeSpecID,
				s.accountAddrStr,
				"owner",
				s.contractSpecID.String(),
				fmt.Sprintf("--%s=%s", flags.FlagFrom, s.accountAddrStr),
				fmt.Sprintf("--%s=true", flags.FlagSkipConfirmation),
				fmt.Sprintf("--%s=%s", flags.FlagBroadcastMode, flags.BroadcastSync), // TODO[1760]: broadcast
				fmt.Sprintf("--%s=%s", flags.FlagFees, sdk.NewCoins(sdk.NewInt64Coin(s.cfg.BondDenom, 10)).String()),
			},
			expectedCode: 0,
		},
		{
			name: "should successfully add metadata scope",
			cmd:  cli.WriteScopeCmd(),
			args: []string{
				scopeID,
				scopeSpecID,
				s.accountAddrStr,
				s.accountAddrStr,
				s.accountAddrStr,
				fmt.Sprintf("--%s=%s", flags.FlagFrom, s.accountAddrStr),
				fmt.Sprintf("--%s=true", flags.FlagSkipConfirmation),
				fmt.Sprintf("--%s=%s", flags.FlagBroadcastMode, flags.BroadcastSync), // TODO[1760]: broadcast
				fmt.Sprintf("--%s=%s", flags.FlagFees, sdk.NewCoins(sdk.NewInt64Coin(s.cfg.BondDenom, 10)).String()),
			},
			expectedCode: 0,
		},
		{
			name: "should successfully add metadata scope with signers flag",
			cmd:  cli.WriteScopeCmd(),
			args: []string{
				metadatatypes.ScopeMetadataAddress(uuid.New()).String(),
				scopeSpecID,
				s.user1AddrStr,
				s.user1AddrStr,
				s.user1AddrStr,
				fmt.Sprintf("--%s=%s", cli.FlagSigners, s.accountAddrStr),
				fmt.Sprintf("--%s=%s", flags.FlagFrom, s.accountAddrStr),
				fmt.Sprintf("--%s=true", flags.FlagSkipConfirmation),
				fmt.Sprintf("--%s=%s", flags.FlagBroadcastMode, flags.BroadcastSync), // TODO[1760]: broadcast
				fmt.Sprintf("--%s=%s", flags.FlagFees, sdk.NewCoins(sdk.NewInt64Coin(s.cfg.BondDenom, 10)).String()),
			},
			expectedCode: 0,
		},
		{
			name: "should successfully add metadata scope with party rollup",
			cmd:  cli.WriteScopeCmd(),
			args: []string{
				scopeID,
				scopeSpecID,
				s.accountAddrStr,
				s.accountAddrStr,
				s.accountAddrStr,
				fmt.Sprintf("--%s", cli.FlagRequirePartyRollup),
				fmt.Sprintf("--%s=%s", flags.FlagFrom, s.accountAddrStr),
				fmt.Sprintf("--%s=true", flags.FlagSkipConfirmation),
				fmt.Sprintf("--%s=%s", flags.FlagBroadcastMode, flags.BroadcastSync), // TODO[1760]: broadcast
				fmt.Sprintf("--%s=%s", flags.FlagFees, sdk.NewCoins(sdk.NewInt64Coin(s.cfg.BondDenom, 10)).String()),
			},
			expectedCode: 0,
		},
		{
			name: "should fail to add metadata scope, incorrect scope id",
			cmd:  cli.WriteScopeCmd(),
			args: []string{
				"not-a-uuid",
				metadatatypes.ScopeSpecMetadataAddress(uuid.New()).String(),
				s.user1AddrStr,
				s.user1AddrStr,
				s.user1AddrStr,
				fmt.Sprintf("--%s=%s", flags.FlagFrom, s.accountAddrStr),
				fmt.Sprintf("--%s=true", flags.FlagSkipConfirmation),
				fmt.Sprintf("--%s=%s", flags.FlagBroadcastMode, flags.BroadcastSync), // TODO[1760]: broadcast
				fmt.Sprintf("--%s=%s", flags.FlagFees, sdk.NewCoins(sdk.NewInt64Coin(s.cfg.BondDenom, 10)).String()),
			},
			expectErrMsg: "invalid scope id: decoding bech32 failed: invalid separator index -1",
		},
		{
			name: "should fail to add metadata scope, incorrect scope spec id",
			cmd:  cli.WriteScopeCmd(),
			args: []string{
				metadatatypes.ScopeMetadataAddress(uuid.New()).String(),
				"not-a-uuid",
				s.user1AddrStr,
				s.user1AddrStr,
				s.user1AddrStr,
				fmt.Sprintf("--%s=%s", flags.FlagFrom, s.accountAddrStr),
				fmt.Sprintf("--%s=true", flags.FlagSkipConfirmation),
				fmt.Sprintf("--%s=%s", flags.FlagBroadcastMode, flags.BroadcastSync), // TODO[1760]: broadcast
				fmt.Sprintf("--%s=%s", flags.FlagFees, sdk.NewCoins(sdk.NewInt64Coin(s.cfg.BondDenom, 10)).String()),
			},
			expectErrMsg: "invalid spec id: decoding bech32 failed: invalid separator index -1",
		},
		{
			name: "should fail to add metadata scope, validate basic will err on owner format",
			cmd:  cli.WriteScopeCmd(),
			args: []string{
				metadatatypes.ScopeMetadataAddress(uuid.New()).String(),
				metadatatypes.ScopeSpecMetadataAddress(uuid.New()).String(),
				"incorrect1,incorrect2",
				s.user1AddrStr,
				s.user1AddrStr,
				fmt.Sprintf("--%s=%s", flags.FlagFrom, s.accountAddrStr),
				fmt.Sprintf("--%s=true", flags.FlagSkipConfirmation),
				fmt.Sprintf("--%s=%s", flags.FlagBroadcastMode, flags.BroadcastSync), // TODO[1760]: broadcast
				fmt.Sprintf("--%s=%s", flags.FlagFees, sdk.NewCoins(sdk.NewInt64Coin(s.cfg.BondDenom, 10)).String()),
			},
			expectErrMsg: `invalid owners: invalid party "incorrect1,incorrect2": invalid address "incorrect1": decoding bech32 failed: invalid separator index 9`,
		},
		{
			name: "should fail to remove metadata scope, invalid scopeid",
			cmd:  cli.RemoveScopeCmd(),
			args: []string{
				"not-valid",
				fmt.Sprintf("--%s=%s", flags.FlagFrom, s.accountAddrStr),
				fmt.Sprintf("--%s=true", flags.FlagSkipConfirmation),
				fmt.Sprintf("--%s=%s", flags.FlagBroadcastMode, flags.BroadcastSync), // TODO[1760]: broadcast
				fmt.Sprintf("--%s=%s", flags.FlagFees, sdk.NewCoins(sdk.NewInt64Coin(s.cfg.BondDenom, 10)).String()),
			},
			expectErrMsg: "decoding bech32 failed: invalid separator index -1",
		},
		{
			name: "should fail to add/remove metadata scope data access, invalid scopeid",
			cmd:  cli.AddRemoveScopeDataAccessCmd(),
			args: []string{
				"add",
				"not-valid",
				s.user2AddrStr,
				fmt.Sprintf("--%s=%s", flags.FlagFrom, s.accountAddrStr),
				fmt.Sprintf("--%s=true", flags.FlagSkipConfirmation),
				fmt.Sprintf("--%s=%s", flags.FlagBroadcastMode, flags.BroadcastSync), // TODO[1760]: broadcast
				fmt.Sprintf("--%s=%s", flags.FlagFees, sdk.NewCoins(sdk.NewInt64Coin(s.cfg.BondDenom, 10)).String()),
			},
			expectErrMsg: "decoding bech32 failed: invalid separator index -1",
		},
		{
			name: "should fail to add/remove metadata scope data access, invalid command requires add or remove",
			cmd:  cli.AddRemoveScopeDataAccessCmd(),
			args: []string{
				"notaddorremove",
				scopeID,
				s.user2AddrStr,
				fmt.Sprintf("--%s=%s", flags.FlagFrom, s.accountAddrStr),
				fmt.Sprintf("--%s=true", flags.FlagSkipConfirmation),
				fmt.Sprintf("--%s=%s", flags.FlagBroadcastMode, flags.BroadcastSync), // TODO[1760]: broadcast
				fmt.Sprintf("--%s=%s", flags.FlagFees, sdk.NewCoins(sdk.NewInt64Coin(s.cfg.BondDenom, 10)).String()),
			},
			expectErrMsg: "incorrect command notaddorremove : required remove or update",
		},
		{
			name: "should fail to add/remove metadata scope data access, not a scope id",
			cmd:  cli.AddRemoveScopeDataAccessCmd(),
			args: []string{
				"add",
				scopeSpecID,
				s.user2AddrStr,
				fmt.Sprintf("--%s=%s", flags.FlagFrom, s.accountAddrStr),
				fmt.Sprintf("--%s=true", flags.FlagSkipConfirmation),
				fmt.Sprintf("--%s=%s", flags.FlagBroadcastMode, flags.BroadcastSync), // TODO[1760]: broadcast
				fmt.Sprintf("--%s=%s", flags.FlagFees, sdk.NewCoins(sdk.NewInt64Coin(s.cfg.BondDenom, 10)).String()),
			},
			expectErrMsg: fmt.Sprintf("meta address is not a scope: %s", scopeSpecID),
		},
		{
			name: "should fail to add/remove metadata scope data access, validatebasic fails",
			cmd:  cli.AddRemoveScopeDataAccessCmd(),
			args: []string{
				"add",
				scopeID,
				"notauser",
				fmt.Sprintf("--%s=%s", flags.FlagFrom, s.accountAddrStr),
				fmt.Sprintf("--%s=true", flags.FlagSkipConfirmation),
				fmt.Sprintf("--%s=%s", flags.FlagBroadcastMode, flags.BroadcastSync), // TODO[1760]: broadcast
				fmt.Sprintf("--%s=%s", flags.FlagFees, sdk.NewCoins(sdk.NewInt64Coin(s.cfg.BondDenom, 10)).String()),
			},
			expectErrMsg: "data access address is invalid: notauser",
		},
		{
			name: "should successfully add metadata scope data access",
			cmd:  cli.AddRemoveScopeDataAccessCmd(),
			args: []string{
				"add",
				scopeID,
				s.user1AddrStr,
				fmt.Sprintf("--%s=%s", flags.FlagFrom, s.accountAddrStr),
				fmt.Sprintf("--%s=true", flags.FlagSkipConfirmation),
				fmt.Sprintf("--%s=%s", flags.FlagBroadcastMode, flags.BroadcastSync), // TODO[1760]: broadcast
				fmt.Sprintf("--%s=%s", flags.FlagFees, sdk.NewCoins(sdk.NewInt64Coin(s.cfg.BondDenom, 10)).String()),
			},
			expectedCode: 0,
		},
		{
			name: "should successfully remove metadata scope data access",
			cmd:  cli.AddRemoveScopeDataAccessCmd(),
			args: []string{
				"remove",
				scopeID,
				s.user1AddrStr,
				fmt.Sprintf("--%s=%s", flags.FlagFrom, s.accountAddrStr),
				fmt.Sprintf("--%s=true", flags.FlagSkipConfirmation),
				fmt.Sprintf("--%s=%s", flags.FlagBroadcastMode, flags.BroadcastSync), // TODO[1760]: broadcast
				fmt.Sprintf("--%s=%s", flags.FlagFees, sdk.NewCoins(sdk.NewInt64Coin(s.cfg.BondDenom, 10)).String()),
			},
			expectedCode: 0,
		},

		{
			name: "should fail to add/remove metadata scope owners, invalid scopeid",
			cmd:  cli.AddRemoveScopeOwnersCmd(),
			args: []string{
				"add",
				"not-valid",
				s.user2AddrStr,
				fmt.Sprintf("--%s=%s", flags.FlagFrom, s.accountAddrStr),
				fmt.Sprintf("--%s=true", flags.FlagSkipConfirmation),
				fmt.Sprintf("--%s=%s", flags.FlagBroadcastMode, flags.BroadcastSync), // TODO[1760]: broadcast
				fmt.Sprintf("--%s=%s", flags.FlagFees, sdk.NewCoins(sdk.NewInt64Coin(s.cfg.BondDenom, 10)).String()),
			},
			expectErrMsg: "decoding bech32 failed: invalid separator index -1",
		},
		{
			name: "should fail to add/remove metadata scope owner, invalid command requires add or remove",
			cmd:  cli.AddRemoveScopeOwnersCmd(),
			args: []string{
				"notaddorremove",
				scopeID,
				s.user2AddrStr,
				fmt.Sprintf("--%s=%s", flags.FlagFrom, s.accountAddrStr),
				fmt.Sprintf("--%s=true", flags.FlagSkipConfirmation),
				fmt.Sprintf("--%s=%s", flags.FlagBroadcastMode, flags.BroadcastSync), // TODO[1760]: broadcast
				fmt.Sprintf("--%s=%s", flags.FlagFees, sdk.NewCoins(sdk.NewInt64Coin(s.cfg.BondDenom, 10)).String()),
			},
			expectErrMsg: "incorrect command notaddorremove : required remove or update",
		},
		{
			name: "should fail to add/remove metadata scope owner, not a scope id",
			cmd:  cli.AddRemoveScopeOwnersCmd(),
			args: []string{
				"add",
				scopeSpecID,
				s.user2AddrStr,
				fmt.Sprintf("--%s=%s", flags.FlagFrom, s.accountAddrStr),
				fmt.Sprintf("--%s=true", flags.FlagSkipConfirmation),
				fmt.Sprintf("--%s=%s", flags.FlagBroadcastMode, flags.BroadcastSync), // TODO[1760]: broadcast
				fmt.Sprintf("--%s=%s", flags.FlagFees, sdk.NewCoins(sdk.NewInt64Coin(s.cfg.BondDenom, 10)).String()),
			},
			expectErrMsg: fmt.Sprintf("meta address is not a scope: %s", scopeSpecID),
		},
		{
			name: "should fail to add/remove metadata scope owner, validatebasic fails",
			cmd:  cli.AddRemoveScopeOwnersCmd(),
			args: []string{
				"add",
				scopeID,
				"notauser",
				fmt.Sprintf("--%s=%s", flags.FlagFrom, s.accountAddrStr),
				fmt.Sprintf("--%s=true", flags.FlagSkipConfirmation),
				fmt.Sprintf("--%s=%s", flags.FlagBroadcastMode, flags.BroadcastSync), // TODO[1760]: broadcast
				fmt.Sprintf("--%s=%s", flags.FlagFees, sdk.NewCoins(sdk.NewInt64Coin(s.cfg.BondDenom, 10)).String()),
			},
			expectErrMsg: "invalid owners: invalid party address [notauser]: decoding bech32 failed: invalid separator index -1",
		},
		{
			name: "should successfully remove metadata scope",
			cmd:  cli.RemoveScopeCmd(),
			args: []string{
				scopeID,
				fmt.Sprintf("--%s=%s", flags.FlagFrom, s.accountAddrStr),
				fmt.Sprintf("--%s=true", flags.FlagSkipConfirmation),
				fmt.Sprintf("--%s=%s", flags.FlagBroadcastMode, flags.BroadcastSync), // TODO[1760]: broadcast
				fmt.Sprintf("--%s=%s", flags.FlagFees, sdk.NewCoins(sdk.NewInt64Coin(s.cfg.BondDenom, 10)).String()),
			},
			expectedCode: 0,
		},
		{
			name: "should fail to delete metadata scope that no longer exists",
			cmd:  cli.RemoveScopeCmd(),
			args: []string{
				scopeID,
				fmt.Sprintf("--%s=%s", flags.FlagFrom, s.accountAddrStr),
				fmt.Sprintf("--%s=true", flags.FlagSkipConfirmation),
				fmt.Sprintf("--%s=%s", flags.FlagBroadcastMode, flags.BroadcastSync), // TODO[1760]: broadcast
				fmt.Sprintf("--%s=%s", flags.FlagFees, sdk.NewCoins(sdk.NewInt64Coin(s.cfg.BondDenom, 10)).String()),
			},
			expectedCode: 18,
		},
		{
			name: "should fail to write scope with optional party but without rollup",
			cmd:  cli.WriteScopeCmd(),
			args: []string{
				metadatatypes.ScopeMetadataAddress(uuid.New()).String(),
				scopeSpecID,
				fmt.Sprintf("%s,servicer,opt", s.accountAddrStr),
				s.accountAddrStr,
				s.accountAddrStr,
				fmt.Sprintf("--%s=%s", flags.FlagFrom, s.accountAddrStr),
				fmt.Sprintf("--%s=true", flags.FlagSkipConfirmation),
				fmt.Sprintf("--%s=%s", flags.FlagBroadcastMode, flags.BroadcastSync), // TODO[1760]: broadcast
				fmt.Sprintf("--%s=%s", flags.FlagFees, sdk.NewCoins(sdk.NewInt64Coin(s.cfg.BondDenom, 10)).String()),
			},
			expectErrMsg: "parties can only be optional when require_party_rollup = true",
		},
		{
			name: "should successfully write scope with optional party and rollup",
			cmd:  cli.WriteScopeCmd(),
			args: []string{
				metadatatypes.ScopeMetadataAddress(uuid.New()).String(),
				scopeSpecID,
				fmt.Sprintf("%s,servicer,opt;%s,owner", s.accountAddrStr, s.accountAddrStr),
				s.accountAddrStr,
				s.accountAddrStr,
				fmt.Sprintf("--%s", cli.FlagRequirePartyRollup),
				fmt.Sprintf("--%s=%s", flags.FlagFrom, s.accountAddrStr),
				fmt.Sprintf("--%s=true", flags.FlagSkipConfirmation),
<<<<<<< HEAD
				fmt.Sprintf("--%s=%s", flags.FlagBroadcastMode, flags.BroadcastSync), // TODO[1760]: broadcast
				fmt.Sprintf("--%s=%s", flags.FlagFees, sdk.NewCoins(sdk.NewInt64Coin(s.cfg.BondDenom, 10)).String()),
=======
				fmt.Sprintf("--%s=%s", flags.FlagBroadcastMode, flags.BroadcastBlock),
				fmt.Sprintf("--%s=%s", flags.FlagFees, sdk.NewCoins(sdk.NewCoin(s.cfg.BondDenom, sdk.NewInt(10))).String()),
				fmt.Sprintf("--%s=%s", cli.FlagUsdMills, "blah"),
			},
			expectErrMsg: `invalid argument "blah" for "--usd-mills" flag: strconv.ParseUint: parsing "blah": invalid syntax`,
		},
		{
			name: "should successfully write scope with optional party and rollup",
			cmd:  cli.WriteScopeCmd(),
			args: []string{
				metadatatypes.ScopeMetadataAddress(uuid.New()).String(),
				scopeSpecID,
				fmt.Sprintf("%s,servicer,opt;%s,owner", s.accountAddrStr, s.accountAddrStr),
				s.accountAddrStr,
				s.accountAddrStr,
				fmt.Sprintf("--%s", cli.FlagRequirePartyRollup),
				fmt.Sprintf("--%s=%s", flags.FlagFrom, s.accountAddrStr),
				fmt.Sprintf("--%s=true", flags.FlagSkipConfirmation),
				fmt.Sprintf("--%s=%s", flags.FlagBroadcastMode, flags.BroadcastBlock),
				fmt.Sprintf("--%s=%s", flags.FlagFees, sdk.NewCoins(sdk.NewCoin(s.cfg.BondDenom, sdk.NewInt(10))).String()),
				fmt.Sprintf("--%s=%s", cli.FlagUsdMills, "10"),
>>>>>>> 97e71a02
			},
			expectErrMsg: "",
			expectedCode: 0,
		},
	}

	runTxCmdTestCases(s, testCases)
}

func (s *IntegrationCLITestSuite) TestUpdateMigrateValueOwnersCmds() {
	scopeSpecID := metadatatypes.ScopeSpecMetadataAddress(uuid.New()).String()
	scopeID1 := metadatatypes.ScopeMetadataAddress(uuid.New()).String()
	scopeID2 := metadatatypes.ScopeMetadataAddress(uuid.New()).String()
	scopeID3 := metadatatypes.ScopeMetadataAddress(uuid.New()).String()

	feeFlag := func(amt int64) string {
		return fmt.Sprintf("--%s=%s", flags.FlagFees, sdk.NewCoins(sdk.NewInt64Coin(s.cfg.BondDenom, amt)).String())
	}
	fromFlag := func(addr string) string {
		return fmt.Sprintf("--%s=%s", flags.FlagFrom, addr)
	}
	skipConfFlag := fmt.Sprintf("--%s=true", flags.FlagSkipConfirmation)
	broadcastBlockFlag := fmt.Sprintf("--%s=%s", flags.FlagBroadcastMode, flags.BroadcastSync) // TODO[1760]: broadcast

	queryCmd := func() *cobra.Command {
		return cli.GetMetadataScopeCmd()
	}
	queryTests := func(scope1ValueOwner, scope2ValueOwner, scope3ValueOwner string) []queryCmdTestCase {
		return []queryCmdTestCase{
			{
				name:   "scope 1 value owner",
				args:   []string{scopeID1},
				expOut: []string{"value_owner_address: " + scope1ValueOwner},
			},
			{
				name:   "scope 2 value owner",
				args:   []string{scopeID2},
				expOut: []string{"value_owner_address: " + scope2ValueOwner},
			},
			{
				name:   "scope 3 value owner",
				args:   []string{scopeID3},
				expOut: []string{"value_owner_address: " + scope3ValueOwner},
			},
		}
	}

	tests := []struct {
		txs     []txCmdTestCase
		queries []queryCmdTestCase
	}{
		{
			// Some failures that come from cmd.RunE.
			txs: []txCmdTestCase{
				{
					name: "update: only 1 arg",
					cmd:  cli.UpdateValueOwnersCmd(),
					args: []string{
						s.user2AddrStr,
						fromFlag(s.user1AddrStr), skipConfFlag, broadcastBlockFlag, feeFlag(10),
					},
					expectErrMsg: "requires at least 2 arg(s), only received 1",
				},
				{
					name: "update: invalid value owner",
					cmd:  cli.UpdateValueOwnersCmd(),
					// <new value owner> <scope id> [<scope id 2> ...]
					args: []string{
						"notabech32", scopeID1, scopeID2,
						fromFlag(s.user1AddrStr), skipConfFlag, broadcastBlockFlag, feeFlag(10),
					},
					expectErrMsg: "invalid new value owner \"notabech32\": decoding bech32 failed: invalid separator index -1",
				},
				{
					name: "update: invalid scope id",
					cmd:  cli.UpdateValueOwnersCmd(),
					// <new value owner> <scope id> [<scope id 2> ...]
					args: []string{
						s.user1AddrStr, scopeID1, scopeSpecID,
					},
					expectErrMsg: fmt.Sprintf("invalid scope id %d %q: %s", 2, scopeSpecID, "not a scope identifier"),
				},
				{
					name: "update: invalid signers",
					cmd:  cli.UpdateValueOwnersCmd(),
					// <new value owner> <scope id> [<scope id 2> ...]
					args: []string{
						s.user1AddrStr, scopeID1, scopeID2,
						"--" + cli.FlagSigners, "notabech32",
						fromFlag(s.user1AddrStr), skipConfFlag, broadcastBlockFlag, feeFlag(10),
					},
					expectErrMsg: "invalid signer address \"notabech32\": decoding bech32 failed: invalid separator index -1",
				},
				{
					name: "migrate: only 1 arg",
					cmd:  cli.MigrateValueOwnerCmd(),
					args: []string{
						s.user2AddrStr,
						fromFlag(s.user1AddrStr), skipConfFlag, broadcastBlockFlag, feeFlag(10),
					},
					expectErrMsg: "accepts 2 arg(s), received 1",
				},
				{
					name: "migrate: 3 args",
					cmd:  cli.MigrateValueOwnerCmd(),
					args: []string{
						s.user1AddrStr, s.user2AddrStr, s.user3AddrStr,
						fromFlag(s.user1AddrStr), skipConfFlag, broadcastBlockFlag, feeFlag(10),
					},
					expectErrMsg: "accepts 2 arg(s), received 3",
				},
				{
					name: "migrate: invalid existing value owner",
					cmd:  cli.MigrateValueOwnerCmd(),
					// <new value owner> <scope id> [<scope id 2> ...]
					args: []string{
						"notabech32", s.user2AddrStr,
						fromFlag(s.user1AddrStr), skipConfFlag, broadcastBlockFlag, feeFlag(10),
					},
					expectErrMsg: "invalid existing value owner \"notabech32\": decoding bech32 failed: invalid separator index -1",
				},
				{
					name: "migrate: invalid proposed value owner",
					cmd:  cli.MigrateValueOwnerCmd(),
					// <new value owner> <scope id> [<scope id 2> ...]
					args: []string{
						s.user2AddrStr, "notabech32",
						fromFlag(s.user1AddrStr), skipConfFlag, broadcastBlockFlag, feeFlag(10),
					},
					expectErrMsg: "invalid proposed value owner \"notabech32\": decoding bech32 failed: invalid separator index -1",
				},
				{
					name: "migrate: invalid signers",
					cmd:  cli.MigrateValueOwnerCmd(),
					// <new value owner> <scope id> [<scope id 2> ...]
					args: []string{
						s.user1AddrStr, s.user2AddrStr,
						"--" + cli.FlagSigners, "notabech32",
						fromFlag(s.user1AddrStr), skipConfFlag, broadcastBlockFlag, feeFlag(10),
					},
					expectErrMsg: "invalid signer address \"notabech32\": decoding bech32 failed: invalid separator index -1",
				},
			},
		},
		{
			// Setup 3 scopes. 1 and 2 have user 1 for value owner, scope 3 has value owner 2.
			txs: []txCmdTestCase{
				{
					name: "setup: write scope spec",
					cmd:  cli.WriteScopeSpecificationCmd(),
					// [specification-id] [owner-addresses] [responsible-parties] [contract-specification-ids] [description-name, optional] [description, optional] [website-url, optional] [icon-url, optional]
					args: []string{
						scopeSpecID, s.accountAddrStr, "owner", s.contractSpecID.String(),
						fromFlag(s.accountAddrStr), skipConfFlag, broadcastBlockFlag, feeFlag(10),
					},
					expectedCode: 0,
				},
				{
					name: "setup: write scope 1",
					cmd:  cli.WriteScopeCmd(),
					// [scope-id] [spec-id] [owners] [data-access] [value-owner-address]
					args: []string{
						scopeID1, scopeSpecID,
						s.accountAddrStr, s.accountAddrStr, s.user1AddrStr,
						fromFlag(s.accountAddrStr), skipConfFlag, broadcastBlockFlag, feeFlag(10),
					},
					expectedCode: 0,
				},
				{
					name: "setup: write scope 2",
					cmd:  cli.WriteScopeCmd(),
					// [scope-id] [spec-id] [owners] [data-access] [value-owner-address]
					args: []string{
						scopeID2, scopeSpecID,
						s.accountAddrStr, s.accountAddrStr, s.user1AddrStr,
						fromFlag(s.accountAddrStr), skipConfFlag, broadcastBlockFlag, feeFlag(10),
					},
					expectedCode: 0,
				},
				{
					name: "setup: write scope 3",
					cmd:  cli.WriteScopeCmd(),
					// [scope-id] [spec-id] [owners] [data-access] [value-owner-address]
					args: []string{
						scopeID3, scopeSpecID,
						s.accountAddrStr, s.accountAddrStr, s.user2AddrStr,
						fromFlag(s.accountAddrStr), skipConfFlag, broadcastBlockFlag, feeFlag(10),
					},
					expectedCode: 0,
				},
			},
			queries: queryTests(s.user1AddrStr, s.user1AddrStr, s.user2AddrStr),
		},
		{
			// Some failures from the keeper.
			txs: []txCmdTestCase{
				{
					name: "update: incorrect signer",
					cmd:  cli.UpdateValueOwnersCmd(),
					// <new value owner> <scope id> [<scope id 2> ...]
					args: []string{
						s.accountAddrStr, scopeID1, scopeID2,
						fromFlag(s.accountAddrStr), skipConfFlag, broadcastBlockFlag, feeFlag(10),
					},
					expectedCode: 18,
				},
				{
					name: "update: missing signature",
					cmd:  cli.UpdateValueOwnersCmd(),
					// <new value owner> <scope id> [<scope id 2> ...]
					args: []string{
						s.user2AddrStr, scopeID1, scopeID2, scopeID3,
						fromFlag(s.user1AddrStr), skipConfFlag, broadcastBlockFlag, feeFlag(10),
					},
					expectedCode: 18,
				},
				{
					name: "migrate: incorrect signer",
					cmd:  cli.MigrateValueOwnerCmd(),
					// <new value owner> <scope id> [<scope id 2> ...]
					args: []string{
						s.user1AddrStr, s.user2AddrStr,
						fromFlag(s.accountAddrStr), skipConfFlag, broadcastBlockFlag, feeFlag(10),
					},
					expectedCode: 18,
				},
			},
		},
		{
			// A single update of two scopes.
			txs: []txCmdTestCase{{
				name: "update: scopes 1 and 2 to user 2",
				cmd:  cli.UpdateValueOwnersCmd(),
				// <new value owner> <scope id> [<scope id 2> ...]
				args: []string{
					s.user2AddrStr, scopeID1, scopeID2,
					fromFlag(s.user1AddrStr), skipConfFlag, broadcastBlockFlag, feeFlag(10),
				},
				expectedCode: 0,
			}},
			queries: queryTests(s.user2AddrStr, s.user2AddrStr, s.user2AddrStr),
		},
		{
			// A single update of 3 scopes.
			txs: []txCmdTestCase{{
				name: "update: scopes 1 2 and 3 to user 3",
				cmd:  cli.UpdateValueOwnersCmd(),
				// <new value owner> <scope id> [<scope id 2> ...]
				args: []string{
					s.user3AddrStr, scopeID1, scopeID2, scopeID3,
					fromFlag(s.user2AddrStr), skipConfFlag, broadcastBlockFlag, feeFlag(10),
				},
				expectedCode: 0,
			}},
			queries: queryTests(s.user3AddrStr, s.user3AddrStr, s.user3AddrStr),
		},
		{
			// Two updates of two different scopes.
			txs: []txCmdTestCase{
				{
					name: "update: scope 1 to user 1",
					cmd:  cli.UpdateValueOwnersCmd(),
					// <new value owner> <scope id> [<scope id 2> ...]
					args: []string{
						s.user1AddrStr, scopeID1,
						fromFlag(s.user3AddrStr), skipConfFlag, broadcastBlockFlag, feeFlag(10),
					},
					expectedCode: 0,
				},
				{
					name: "update: scope 2 to user 2",
					cmd:  cli.UpdateValueOwnersCmd(),
					// <new value owner> <scope id> [<scope id 2> ...]
					args: []string{
						s.user2AddrStr, scopeID2,
						fromFlag(s.user3AddrStr), skipConfFlag, broadcastBlockFlag, feeFlag(10),
					},
					expectedCode: 0,
				},
			},
			queries: queryTests(s.user1AddrStr, s.user2AddrStr, s.user3AddrStr),
		},
		{
			// A single migrate of 1 scope.
			txs: []txCmdTestCase{{
				name: "migrate: user 1 scope to user 2",
				cmd:  cli.MigrateValueOwnerCmd(),
				// <new value owner> <scope id> [<scope id 2> ...]
				args: []string{
					s.user1AddrStr, s.user2AddrStr,
					fromFlag(s.user1AddrStr), skipConfFlag, broadcastBlockFlag, feeFlag(10),
				},
				expectedCode: 0,
			}},
			queries: queryTests(s.user2AddrStr, s.user2AddrStr, s.user3AddrStr),
		},
		{
			// A single migrate of 2 scopes.
			txs: []txCmdTestCase{{
				name: "migrate: user 2 scopes to user 3",
				cmd:  cli.MigrateValueOwnerCmd(),
				// <new value owner> <scope id> [<scope id 2> ...]
				args: []string{
					s.user2AddrStr, s.user3AddrStr,
					fromFlag(s.user2AddrStr), skipConfFlag, broadcastBlockFlag, feeFlag(10),
				},
				expectedCode: 0,
			}},
			queries: queryTests(s.user3AddrStr, s.user3AddrStr, s.user3AddrStr),
		},
	}

	for i, tc := range tests {
		lead := fmt.Sprintf("%d: ", i)
		for c := range tc.txs {
			tc.txs[c].name = lead + tc.txs[c].name
		}
		for c := range tc.queries {
			tc.queries[c].name = lead + tc.queries[c].name
		}

		runTxCmdTestCases(s, tc.txs)
		if len(tc.queries) > 0 {
			runQueryCmdTestCases(s, queryCmd, tc.queries)
		}
	}

	// If there was a failure, output the user bech32s so it's easier to figure out what went wrong.
	if s.T().Failed() {
		s.T().Logf("accountAddrStr: %s", s.accountAddrStr)
		s.T().Logf("user1AddrStr: %s", s.user1AddrStr)
		s.T().Logf("user2AddrStr: %s", s.user2AddrStr)
		s.T().Logf("user3AddrStr: %s", s.user3AddrStr)
	}
}

func (s *IntegrationCLITestSuite) TestScopeSpecificationTxCommands() {
	addCommand := cli.WriteScopeSpecificationCmd()
	removeCommand := cli.RemoveScopeSpecificationCmd()
	specID := metadatatypes.ScopeSpecMetadataAddress(uuid.New())
	testCases := []txCmdTestCase{
		{
			name: "should successfully add scope specification",
			cmd:  addCommand,
			args: []string{
				specID.String(),
				s.accountAddrStr,
				"owner",
				s.contractSpecID.String(),
				fmt.Sprintf("--%s=%s", flags.FlagFrom, s.accountAddrStr),
				fmt.Sprintf("--%s=true", flags.FlagSkipConfirmation),
				fmt.Sprintf("--%s=%s", flags.FlagBroadcastMode, flags.BroadcastSync), // TODO[1760]: broadcast
				fmt.Sprintf("--%s=%s", flags.FlagFees, sdk.NewCoins(sdk.NewInt64Coin(s.cfg.BondDenom, 10)).String()),
			},
			expectedCode: 0,
		},
		{
			name: "should successfully update scope specification with descriptions",
			cmd:  addCommand,
			args: []string{
				specID.String(),
				s.accountAddrStr,
				"owner",
				s.contractSpecID.String(),
				"description-name",
				"description",
				"http://www.blockchain.com/",
				"http://www.blockchain.com/icon.png",
				fmt.Sprintf("--%s=%s", flags.FlagFrom, s.accountAddrStr),
				fmt.Sprintf("--%s=true", flags.FlagSkipConfirmation),
				fmt.Sprintf("--%s=%s", flags.FlagBroadcastMode, flags.BroadcastSync), // TODO[1760]: broadcast
				fmt.Sprintf("--%s=%s", flags.FlagFees, sdk.NewCoins(sdk.NewInt64Coin(s.cfg.BondDenom, 10)).String()),
			},
			expectedCode: 0,
		},
		{
			name: "should fail to add scope specification, invalid spec id format",
			cmd:  addCommand,
			args: []string{
				"invalid",
				s.accountAddrStr,
				"owner",
				s.contractSpecID.String(),
				fmt.Sprintf("--%s=%s", flags.FlagFrom, s.accountAddrStr),
				fmt.Sprintf("--%s=true", flags.FlagSkipConfirmation),
				fmt.Sprintf("--%s=%s", flags.FlagBroadcastMode, flags.BroadcastSync), // TODO[1760]: broadcast
				fmt.Sprintf("--%s=%s", flags.FlagFees, sdk.NewCoins(sdk.NewInt64Coin(s.cfg.BondDenom, 10)).String()),
			},
			expectErrMsg: "decoding bech32 failed: invalid bech32 string length 7",
		},
		{
			name: "should fail to add scope specification validate basic error",
			cmd:  addCommand,
			args: []string{
				specID.String(),
				s.accountAddrStr,
				"owner",
				specID.String(),
				fmt.Sprintf("--%s=%s", flags.FlagFrom, s.accountAddrStr),
				fmt.Sprintf("--%s=true", flags.FlagSkipConfirmation),
				fmt.Sprintf("--%s=%s", flags.FlagBroadcastMode, flags.BroadcastSync), // TODO[1760]: broadcast
				fmt.Sprintf("--%s=%s", flags.FlagFees, sdk.NewCoins(sdk.NewInt64Coin(s.cfg.BondDenom, 10)).String()),
			},
			expectErrMsg: "invalid contract specification id prefix at index 0 (expected: contractspec, got scopespec)",
		},
		{
			name: "should fail to add scope specification unknown party type",
			cmd:  addCommand,
			args: []string{
				metadatatypes.ScopeMetadataAddress(uuid.New()).String(),
				s.accountAddrStr,
				"badpartytype",
				s.contractSpecID.String(),
				fmt.Sprintf("--%s=%s", flags.FlagFrom, s.accountAddrStr),
				fmt.Sprintf("--%s=true", flags.FlagSkipConfirmation),
				fmt.Sprintf("--%s=%s", flags.FlagBroadcastMode, flags.BroadcastSync), // TODO[1760]: broadcast
				fmt.Sprintf("--%s=%s", flags.FlagFees, sdk.NewCoins(sdk.NewInt64Coin(s.cfg.BondDenom, 10)).String()),
			},
			expectErrMsg: `unknown party type: "badpartytype"`,
		},
		{
			name: "should fail to remove scope specification invalid id",
			cmd:  removeCommand,
			args: []string{
				"notvalid",
				fmt.Sprintf("--%s=%s", flags.FlagFrom, s.accountAddrStr),
				fmt.Sprintf("--%s=true", flags.FlagSkipConfirmation),
				fmt.Sprintf("--%s=%s", flags.FlagBroadcastMode, flags.BroadcastSync), // TODO[1760]: broadcast
				fmt.Sprintf("--%s=%s", flags.FlagFees, sdk.NewCoins(sdk.NewInt64Coin(s.cfg.BondDenom, 10)).String()),
			},
			expectErrMsg: "decoding bech32 failed: invalid separator index -1",
		},
		{
			name: "should successfully remove scope specification",
			cmd:  removeCommand,
			args: []string{
				specID.String(),
				fmt.Sprintf("--%s=%s", flags.FlagFrom, s.accountAddrStr),
				fmt.Sprintf("--%s=true", flags.FlagSkipConfirmation),
				fmt.Sprintf("--%s=%s", flags.FlagBroadcastMode, flags.BroadcastSync), // TODO[1760]: broadcast
				fmt.Sprintf("--%s=%s", flags.FlagFees, sdk.NewCoins(sdk.NewInt64Coin(s.cfg.BondDenom, 10)).String()),
			},
			expectedCode: 0,
		},
		{
			name: "should fail to remove scope specification that has already been removed",
			cmd:  removeCommand,
			args: []string{
				specID.String(),
				fmt.Sprintf("--%s=%s", flags.FlagFrom, s.accountAddrStr),
				fmt.Sprintf("--%s=true", flags.FlagSkipConfirmation),
				fmt.Sprintf("--%s=%s", flags.FlagBroadcastMode, flags.BroadcastSync), // TODO[1760]: broadcast
				fmt.Sprintf("--%s=%s", flags.FlagFees, sdk.NewCoins(sdk.NewInt64Coin(s.cfg.BondDenom, 10)).String()),
			},
			expectedCode: 38,
		},
	}

	runTxCmdTestCases(s, testCases)
}

func (s *IntegrationCLITestSuite) TestAddObjectLocatorCmd() {
	userURI := "http://foo.com"
	userURIMod := "https://www.google.com/search?q=red+butte+garden&oq=red+butte+garden&aqs=chrome..69i57j46i131i175i199i433j0j0i457j0l6.3834j0j7&sourceid=chrome&ie=UTF-8#lpqa=d,2"

	testCases := []txCmdTestCase{
		{
			name: "Should successfully add os locator",
			cmd:  cli.BindOsLocatorCmd(),
			args: []string{
				s.accountAddrStr,
				userURI,
				fmt.Sprintf("--%s=%s", flags.FlagFrom, s.accountAddrStr),
				fmt.Sprintf("--%s=true", flags.FlagSkipConfirmation),
				fmt.Sprintf("--%s=%s", flags.FlagBroadcastMode, flags.BroadcastSync), // TODO[1760]: broadcast
				fmt.Sprintf("--%s=%s", flags.FlagFees, sdk.NewCoins(sdk.NewInt64Coin(s.cfg.BondDenom, 10)).String()),
			},
			expectedCode: 0,
		},
		{
			name: "Should successfully Modify os locator",
			cmd:  cli.ModifyOsLocatorCmd(),
			args: []string{
				s.accountAddrStr,
				userURIMod,
				fmt.Sprintf("--%s=%s", flags.FlagFrom, s.accountAddrStr),
				fmt.Sprintf("--%s=true", flags.FlagSkipConfirmation),
				fmt.Sprintf("--%s=%s", flags.FlagBroadcastMode, flags.BroadcastSync), // TODO[1760]: broadcast
				fmt.Sprintf("--%s=%s", flags.FlagFees, sdk.NewCoins(sdk.NewInt64Coin(s.cfg.BondDenom, 10)).String()),
			},
			expectedCode: 0,
		},
		{
			name: "Should successfully delete os locator",
			cmd:  cli.RemoveOsLocatorCmd(),
			args: []string{
				s.accountAddrStr,
				userURIMod,
				fmt.Sprintf("--%s=%s", flags.FlagFrom, s.accountAddrStr),
				fmt.Sprintf("--%s=true", flags.FlagSkipConfirmation),
				fmt.Sprintf("--%s=%s", flags.FlagBroadcastMode, flags.BroadcastSync), // TODO[1760]: broadcast
				fmt.Sprintf("--%s=%s", flags.FlagFees, sdk.NewCoins(sdk.NewInt64Coin(s.cfg.BondDenom, 10)).String()),
			},
			expectedCode: 0,
		},
	}

	runTxCmdTestCases(s, testCases)
}

func (s *IntegrationCLITestSuite) TestContractSpecificationTxCommands() {
	addCommand := cli.WriteContractSpecificationCmd()
	removeCommand := cli.RemoveContractSpecificationCmd()
	contractSpecUUID := uuid.New()
	specificationID := metadatatypes.ContractSpecMetadataAddress(contractSpecUUID)
	testCases := []txCmdTestCase{
		{
			name: "should successfully add contract specification with resource hash",
			cmd:  addCommand,
			args: []string{
				specificationID.String(),
				s.accountAddrStr,
				"owner",
				"hashvalue",
				"`myclassname`",
				fmt.Sprintf("--%s=%s", flags.FlagFrom, s.accountAddrStr),
				fmt.Sprintf("--%s=true", flags.FlagSkipConfirmation),
				fmt.Sprintf("--%s=%s", flags.FlagBroadcastMode, flags.BroadcastSync), // TODO[1760]: broadcast
				fmt.Sprintf("--%s=%s", flags.FlagFees, sdk.NewCoins(sdk.NewInt64Coin(s.cfg.BondDenom, 10)).String()),
			},
			expectedCode: 0,
		},
		{
			name: "should successfully update contract specification with resource hash using signer flag",
			cmd:  addCommand,
			args: []string{
				specificationID.String(),
				s.accountAddrStr,
				"owner",
				"hashvalue",
				"`myclassname`",
				fmt.Sprintf("--%s=%s", cli.FlagSigners, s.accountAddrStr),
				fmt.Sprintf("--%s=%s", flags.FlagFrom, s.accountAddrStr),
				fmt.Sprintf("--%s=true", flags.FlagSkipConfirmation),
				fmt.Sprintf("--%s=%s", flags.FlagBroadcastMode, flags.BroadcastSync), // TODO[1760]: broadcast
				fmt.Sprintf("--%s=%s", flags.FlagFees, sdk.NewCoins(sdk.NewInt64Coin(s.cfg.BondDenom, 10)).String()),
			},
			expectedCode: 0,
		},
		{
			name: "should successfully update contract specification with resource id",
			cmd:  addCommand,
			args: []string{
				specificationID.String(),
				s.accountAddrStr,
				"owner",
				specificationID.String(),
				"myclassname",
				fmt.Sprintf("--%s=%s", flags.FlagFrom, s.accountAddrStr),
				fmt.Sprintf("--%s=true", flags.FlagSkipConfirmation),
				fmt.Sprintf("--%s=%s", flags.FlagBroadcastMode, flags.BroadcastSync), // TODO[1760]: broadcast
				fmt.Sprintf("--%s=%s", flags.FlagFees, sdk.NewCoins(sdk.NewInt64Coin(s.cfg.BondDenom, 10)).String()),
			},
			expectedCode: 0,
		},
		{
			name: "should successfully update contract specification with description",
			cmd:  addCommand,
			args: []string{
				specificationID.String(),
				s.accountAddrStr,
				"owner",
				"hashvalue",
				"myclassname",
				"description-name",
				"description",
				"http://www.blockchain.com/",
				"http://www.blockchain.com/icon.png",
				fmt.Sprintf("--%s=%s", flags.FlagFrom, s.accountAddrStr),
				fmt.Sprintf("--%s=true", flags.FlagSkipConfirmation),
				fmt.Sprintf("--%s=%s", flags.FlagBroadcastMode, flags.BroadcastSync), // TODO[1760]: broadcast
				fmt.Sprintf("--%s=%s", flags.FlagFees, sdk.NewCoins(sdk.NewInt64Coin(s.cfg.BondDenom, 10)).String()),
			},
			expectedCode: 0,
		},
		{
			name: "should successfully remove contract specification",
			cmd:  removeCommand,
			args: []string{
				specificationID.String(),
				fmt.Sprintf("--%s=%s", flags.FlagFrom, s.accountAddrStr),
				fmt.Sprintf("--%s=true", flags.FlagSkipConfirmation),
				fmt.Sprintf("--%s=%s", flags.FlagBroadcastMode, flags.BroadcastSync), // TODO[1760]: broadcast
				fmt.Sprintf("--%s=%s", flags.FlagFees, sdk.NewCoins(sdk.NewInt64Coin(s.cfg.BondDenom, 10)).String()),
			},
			expectedCode: 0,
		},
		{
			name: "should fail to add contract specification on validate basic error",
			cmd:  addCommand,
			args: []string{
				"invalid-spec-id",
				s.accountAddrStr,
				"owner",
				"hashvalue",
				"myclassname",
				fmt.Sprintf("--%s=%s", flags.FlagFrom, s.accountAddrStr),
				fmt.Sprintf("--%s=true", flags.FlagSkipConfirmation),
				fmt.Sprintf("--%s=%s", flags.FlagBroadcastMode, flags.BroadcastSync), // TODO[1760]: broadcast
				fmt.Sprintf("--%s=%s", flags.FlagFees, sdk.NewCoins(sdk.NewInt64Coin(s.cfg.BondDenom, 10)).String()),
			},
			expectErrMsg: "decoding bech32 failed: invalid separator index -1",
		},
		{
			name: "should fail to add contract specification bad party type",
			cmd:  addCommand,
			args: []string{
				metadatatypes.ContractSpecMetadataAddress(uuid.New()).String(),
				s.accountAddrStr,
				"badpartytype",
				"hashvalue",
				"`myclassname`",
				fmt.Sprintf("--%s=%s", flags.FlagFrom, s.accountAddrStr),
				fmt.Sprintf("--%s=true", flags.FlagSkipConfirmation),
				fmt.Sprintf("--%s=%s", flags.FlagBroadcastMode, flags.BroadcastSync), // TODO[1760]: broadcast
				fmt.Sprintf("--%s=%s", flags.FlagFees, sdk.NewCoins(sdk.NewInt64Coin(s.cfg.BondDenom, 10)).String()),
			},
			expectErrMsg: `unknown party type: "badpartytype"`,
		},
		{
			name: "should fail to remove contract specification invalid address",
			cmd:  removeCommand,
			args: []string{
				"not-a-id",
				fmt.Sprintf("--%s=%s", flags.FlagFrom, s.accountAddrStr),
				fmt.Sprintf("--%s=true", flags.FlagSkipConfirmation),
				fmt.Sprintf("--%s=%s", flags.FlagBroadcastMode, flags.BroadcastSync), // TODO[1760]: broadcast
				fmt.Sprintf("--%s=%s", flags.FlagFees, sdk.NewCoins(sdk.NewInt64Coin(s.cfg.BondDenom, 10)).String()),
			},
			expectErrMsg: "decoding bech32 failed: invalid separator index -1",
		},
		{
			name: "should fail to remove contract that no longer exists",
			cmd:  removeCommand,
			args: []string{
				specificationID.String(),
				fmt.Sprintf("--%s=%s", flags.FlagFrom, s.accountAddrStr),
				fmt.Sprintf("--%s=true", flags.FlagSkipConfirmation),
				fmt.Sprintf("--%s=%s", flags.FlagBroadcastMode, flags.BroadcastSync), // TODO[1760]: broadcast
				fmt.Sprintf("--%s=%s", flags.FlagFees, sdk.NewCoins(sdk.NewInt64Coin(s.cfg.BondDenom, 10)).String()),
			},
			expectedCode: 38,
		},
	}

	runTxCmdTestCases(s, testCases)
}

func (s *IntegrationCLITestSuite) TestContractSpecificationScopeSpecAddRemoveTxCommands() {
	addCommand := cli.AddContractSpecToScopeSpecCmd()
	removeCommand := cli.RemoveContractSpecFromScopeSpecCmd()
	contractSpecUUID := uuid.New()
	specificationID := metadatatypes.ContractSpecMetadataAddress(contractSpecUUID)
	scopeSpecID := metadatatypes.ScopeSpecMetadataAddress(uuid.New())

	testCases := []txCmdTestCase{
		{
			name: "should successfully add contract specification for test initialization",
			cmd:  cli.WriteContractSpecificationCmd(),
			args: []string{
				specificationID.String(),
				s.accountAddrStr,
				"owner",
				"hashvalue",
				"`myclassname`",
				fmt.Sprintf("--%s=%s", flags.FlagFrom, s.accountAddrStr),
				fmt.Sprintf("--%s=true", flags.FlagSkipConfirmation),
				fmt.Sprintf("--%s=%s", flags.FlagBroadcastMode, flags.BroadcastSync), // TODO[1760]: broadcast
				fmt.Sprintf("--%s=%s", flags.FlagFees, sdk.NewCoins(sdk.NewInt64Coin(s.cfg.BondDenom, 10)).String()),
			},
			expectedCode: 0,
		},
		{
			name: "should successfully add scope specification for test setup",
			cmd:  cli.WriteScopeSpecificationCmd(),
			args: []string{
				scopeSpecID.String(),
				s.accountAddrStr,
				"owner",
				s.contractSpecID.String(),
				fmt.Sprintf("--%s=%s", flags.FlagFrom, s.accountAddrStr),
				fmt.Sprintf("--%s=true", flags.FlagSkipConfirmation),
				fmt.Sprintf("--%s=%s", flags.FlagBroadcastMode, flags.BroadcastSync), // TODO[1760]: broadcast
				fmt.Sprintf("--%s=%s", flags.FlagFees, sdk.NewCoins(sdk.NewInt64Coin(s.cfg.BondDenom, 10)).String()),
			},
			expectedCode: 0,
		},
		{
			name: "should fail to add contract spec to scope spec, invalid contract spec id",
			cmd:  addCommand,
			args: []string{
				"invalid-contract-specid",
				scopeSpecID.String(),
				fmt.Sprintf("--%s=%s", flags.FlagFrom, s.accountAddrStr),
				fmt.Sprintf("--%s=true", flags.FlagSkipConfirmation),
				fmt.Sprintf("--%s=%s", flags.FlagBroadcastMode, flags.BroadcastSync), // TODO[1760]: broadcast
				fmt.Sprintf("--%s=%s", flags.FlagFees, sdk.NewCoins(sdk.NewInt64Coin(s.cfg.BondDenom, 10)).String()),
			},
			expectErrMsg: "invalid contract specification id : invalid-contract-specid",
		},
		{
			name: "should fail to add contract spec to scope spec, not a contract spec id",
			cmd:  addCommand,
			args: []string{
				scopeSpecID.String(),
				scopeSpecID.String(),
				fmt.Sprintf("--%s=%s", flags.FlagFrom, s.accountAddrStr),
				fmt.Sprintf("--%s=true", flags.FlagSkipConfirmation),
				fmt.Sprintf("--%s=%s", flags.FlagBroadcastMode, flags.BroadcastSync), // TODO[1760]: broadcast
				fmt.Sprintf("--%s=%s", flags.FlagFees, sdk.NewCoins(sdk.NewInt64Coin(s.cfg.BondDenom, 10)).String()),
			},
			expectErrMsg: fmt.Sprintf("invalid contract specification id : %s", scopeSpecID.String()),
		},
		{
			name: "should fail to add contract spec to scope spec, invalid scope spec id",
			cmd:  addCommand,
			args: []string{
				specificationID.String(),
				"invalid-scope-spec-id",
				fmt.Sprintf("--%s=%s", flags.FlagFrom, s.accountAddrStr),
				fmt.Sprintf("--%s=true", flags.FlagSkipConfirmation),
				fmt.Sprintf("--%s=%s", flags.FlagBroadcastMode, flags.BroadcastSync), // TODO[1760]: broadcast
				fmt.Sprintf("--%s=%s", flags.FlagFees, sdk.NewCoins(sdk.NewInt64Coin(s.cfg.BondDenom, 10)).String()),
			},
			expectErrMsg: "invalid scope specification id : invalid-scope-spec-id",
		},
		{
			name: "should fail to add contract spec to scope spec, not a scope spec",
			cmd:  addCommand,
			args: []string{
				specificationID.String(),
				specificationID.String(),
				fmt.Sprintf("--%s=%s", flags.FlagFrom, s.accountAddrStr),
				fmt.Sprintf("--%s=true", flags.FlagSkipConfirmation),
				fmt.Sprintf("--%s=%s", flags.FlagBroadcastMode, flags.BroadcastSync), // TODO[1760]: broadcast
				fmt.Sprintf("--%s=%s", flags.FlagFees, sdk.NewCoins(sdk.NewInt64Coin(s.cfg.BondDenom, 10)).String()),
			},
			expectErrMsg: fmt.Sprintf("invalid scope specification id : %s", specificationID.String()),
		},
		{
			name: "should successfully add contract spec to scope spec",
			cmd:  addCommand,
			args: []string{
				specificationID.String(),
				scopeSpecID.String(),
				fmt.Sprintf("--%s=%s", flags.FlagFrom, s.accountAddrStr),
				fmt.Sprintf("--%s=true", flags.FlagSkipConfirmation),
				fmt.Sprintf("--%s=%s", flags.FlagBroadcastMode, flags.BroadcastSync), // TODO[1760]: broadcast
				fmt.Sprintf("--%s=%s", flags.FlagFees, sdk.NewCoins(sdk.NewInt64Coin(s.cfg.BondDenom, 10)).String()),
			},
			expectedCode: 0,
		},
		{
			name: "should fail to remove contract spec to scope spec, invalid contract spec id",
			cmd:  removeCommand,
			args: []string{
				"invalid-contract-specid",
				scopeSpecID.String(),
				fmt.Sprintf("--%s=%s", flags.FlagFrom, s.accountAddrStr),
				fmt.Sprintf("--%s=true", flags.FlagSkipConfirmation),
				fmt.Sprintf("--%s=%s", flags.FlagBroadcastMode, flags.BroadcastSync), // TODO[1760]: broadcast
				fmt.Sprintf("--%s=%s", flags.FlagFees, sdk.NewCoins(sdk.NewInt64Coin(s.cfg.BondDenom, 10)).String()),
			},
			expectErrMsg: "invalid contract specification id : invalid-contract-specid",
		},
		{
			name: "should fail to remove contract spec to scope spec, not a contract spec id",
			cmd:  removeCommand,
			args: []string{
				scopeSpecID.String(),
				scopeSpecID.String(),
				fmt.Sprintf("--%s=%s", flags.FlagFrom, s.accountAddrStr),
				fmt.Sprintf("--%s=true", flags.FlagSkipConfirmation),
				fmt.Sprintf("--%s=%s", flags.FlagBroadcastMode, flags.BroadcastSync), // TODO[1760]: broadcast
				fmt.Sprintf("--%s=%s", flags.FlagFees, sdk.NewCoins(sdk.NewInt64Coin(s.cfg.BondDenom, 10)).String()),
			},
			expectErrMsg: fmt.Sprintf("invalid contract specification id : %s", scopeSpecID.String()),
		},
		{
			name: "should fail to remove contract spec to scope spec, invalid scope spec id",
			cmd:  removeCommand,
			args: []string{
				specificationID.String(),
				"invalid-scope-spec-id",
				fmt.Sprintf("--%s=%s", flags.FlagFrom, s.accountAddrStr),
				fmt.Sprintf("--%s=true", flags.FlagSkipConfirmation),
				fmt.Sprintf("--%s=%s", flags.FlagBroadcastMode, flags.BroadcastSync), // TODO[1760]: broadcast
				fmt.Sprintf("--%s=%s", flags.FlagFees, sdk.NewCoins(sdk.NewInt64Coin(s.cfg.BondDenom, 10)).String()),
			},
			expectErrMsg: "invalid scope specification id : invalid-scope-spec-id",
		},
		{
			name: "should fail to remove contract spec to scope spec, not a scope spec id",
			cmd:  removeCommand,
			args: []string{
				specificationID.String(),
				specificationID.String(),
				fmt.Sprintf("--%s=%s", flags.FlagFrom, s.accountAddrStr),
				fmt.Sprintf("--%s=true", flags.FlagSkipConfirmation),
				fmt.Sprintf("--%s=%s", flags.FlagBroadcastMode, flags.BroadcastSync), // TODO[1760]: broadcast
				fmt.Sprintf("--%s=%s", flags.FlagFees, sdk.NewCoins(sdk.NewInt64Coin(s.cfg.BondDenom, 10)).String()),
			},
			expectErrMsg: fmt.Sprintf("invalid scope specification id : %s", specificationID.String()),
		},
		{
			name: "should successfully remove contract spec to scope spec",
			cmd:  removeCommand,
			args: []string{
				specificationID.String(),
				scopeSpecID.String(),
				fmt.Sprintf("--%s=%s", flags.FlagFrom, s.accountAddrStr),
				fmt.Sprintf("--%s=true", flags.FlagSkipConfirmation),
				fmt.Sprintf("--%s=%s", flags.FlagBroadcastMode, flags.BroadcastSync), // TODO[1760]: broadcast
				fmt.Sprintf("--%s=%s", flags.FlagFees, sdk.NewCoins(sdk.NewInt64Coin(s.cfg.BondDenom, 10)).String()),
			},
			expectedCode: 0,
		},
	}

	runTxCmdTestCases(s, testCases)
}

func (s *IntegrationCLITestSuite) TestRecordSpecificationTxCommands() {
	cmd := cli.WriteRecordSpecificationCmd()
	addConractSpecCmd := cli.WriteContractSpecificationCmd()
	deleteRecordSpecCmd := cli.RemoveRecordSpecificationCmd()
	recordName := "testrecordspecid"
	contractSpecUUID := uuid.New()
	contractSpecID := metadatatypes.ContractSpecMetadataAddress(contractSpecUUID)
	specificationID := metadatatypes.RecordSpecMetadataAddress(contractSpecUUID, recordName)
	testCases := []txCmdTestCase{
		{
			name: "setup test with a record specification owned by signer",
			cmd:  addConractSpecCmd,
			args: []string{
				contractSpecID.String(),
				s.accountAddrStr,
				"owner",
				"hashvalue",
				"`myclassname`",
				fmt.Sprintf("--%s=%s", flags.FlagFrom, s.accountAddrStr),
				fmt.Sprintf("--%s=true", flags.FlagSkipConfirmation),
				fmt.Sprintf("--%s=%s", flags.FlagBroadcastMode, flags.BroadcastSync), // TODO[1760]: broadcast
				fmt.Sprintf("--%s=%s", flags.FlagFees, sdk.NewCoins(sdk.NewInt64Coin(s.cfg.BondDenom, 10)).String()),
			},
			expectedCode: 0,
		},
		{
			name: "should successfully add record specification",
			cmd:  cmd,
			args: []string{
				specificationID.String(),
				recordName,
				"record1,typename1,hashvalue",
				"typename",
				"record",
				"validator",
				fmt.Sprintf("--%s=%s", flags.FlagFrom, s.accountAddrStr),
				fmt.Sprintf("--%s=true", flags.FlagSkipConfirmation),
				fmt.Sprintf("--%s=%s", flags.FlagBroadcastMode, flags.BroadcastSync), // TODO[1760]: broadcast
				fmt.Sprintf("--%s=%s", flags.FlagFees, sdk.NewCoins(sdk.NewInt64Coin(s.cfg.BondDenom, 10)).String()),
			},
			expectedCode: 0,
		},
		{
			name: "should successfully add record specification",
			cmd:  cmd,
			args: []string{
				specificationID.String(),
				recordName,
				"record1,typename1,hashvalue",
				"typename",
				"record_list",
				"investor",
				fmt.Sprintf("--%s=%s", flags.FlagFrom, s.accountAddrStr),
				fmt.Sprintf("--%s=true", flags.FlagSkipConfirmation),
				fmt.Sprintf("--%s=%s", flags.FlagBroadcastMode, flags.BroadcastSync), // TODO[1760]: broadcast
				fmt.Sprintf("--%s=%s", flags.FlagFees, sdk.NewCoins(sdk.NewInt64Coin(s.cfg.BondDenom, 10)).String()),
			},
			expectedCode: 0,
		},
		{
			name: "should fail to add record specification, bad party type",
			cmd:  cmd,
			args: []string{
				metadatatypes.RecordSpecMetadataAddress(uuid.New(), recordName).String(),
				recordName,
				"record1,typename1,hashvalue",
				"typename",
				"record_list",
				"badpartytype",
				fmt.Sprintf("--%s=%s", flags.FlagFrom, s.accountAddrStr),
				fmt.Sprintf("--%s=true", flags.FlagSkipConfirmation),
				fmt.Sprintf("--%s=%s", flags.FlagBroadcastMode, flags.BroadcastSync), // TODO[1760]: broadcast
				fmt.Sprintf("--%s=%s", flags.FlagFees, sdk.NewCoins(sdk.NewInt64Coin(s.cfg.BondDenom, 10)).String()),
			},
			expectErrMsg: `unknown party type: "badpartytype"`,
		},
		{
			name: "should fail to add record specification, validate basic fail",
			cmd:  cmd,
			args: []string{
				specificationID.String(),
				"",
				"record1,typename1,hashvalue;record2,typename2,recspec1q5p7xh9vtktyc9ynp25ydq4cycqp3tp7wdplq95fp3gsaylex5npzlhnhp6",
				"typename",
				"record",
				"custodian",
				fmt.Sprintf("--%s=%s", flags.FlagFrom, s.accountAddrStr),
				fmt.Sprintf("--%s=true", flags.FlagSkipConfirmation),
				fmt.Sprintf("--%s=%s", flags.FlagBroadcastMode, flags.BroadcastSync), // TODO[1760]: broadcast
				fmt.Sprintf("--%s=%s", flags.FlagFees, sdk.NewCoins(sdk.NewInt64Coin(s.cfg.BondDenom, 10)).String()),
			},
			expectErrMsg: "record specification name cannot be empty",
		},
		{
			name: "should fail to add record specification, fail parsing inputs too few values",
			cmd:  cmd,
			args: []string{
				specificationID.String(),
				recordName,
				"record1,typename1;record2,typename2,hashvalue",
				"typename",
				"record",
				"originator",
				fmt.Sprintf("--%s=%s", flags.FlagFrom, s.accountAddrStr),
				fmt.Sprintf("--%s=true", flags.FlagSkipConfirmation),
				fmt.Sprintf("--%s=%s", flags.FlagBroadcastMode, flags.BroadcastSync), // TODO[1760]: broadcast
				fmt.Sprintf("--%s=%s", flags.FlagFees, sdk.NewCoins(sdk.NewInt64Coin(s.cfg.BondDenom, 10)).String()),
			},
			expectErrMsg: `invalid input specification "record1,typename1": expected 3 parts, have 2`,
		},
		{
			name: "should fail to add record specification, incorrect result type",
			cmd:  cmd,
			args: []string{
				specificationID.String(),
				recordName,
				"record1,typename1,hashvalue",
				"typename",
				"incorrect",
				"servicer,affiliate",
				fmt.Sprintf("--%s=%s", flags.FlagFrom, s.accountAddrStr),
				fmt.Sprintf("--%s=true", flags.FlagSkipConfirmation),
				fmt.Sprintf("--%s=%s", flags.FlagBroadcastMode, flags.BroadcastSync), // TODO[1760]: broadcast
				fmt.Sprintf("--%s=%s", flags.FlagFees, sdk.NewCoins(sdk.NewInt64Coin(s.cfg.BondDenom, 10)).String()),
			},
			expectErrMsg: "record specification result type cannot be unspecified",
		},
		{
			name: "should fail to add record specification, incorrect signer format",
			cmd:  cmd,
			args: []string{
				specificationID.String(),
				recordName,
				"record1,typename1,hashvalue",
				"typename",
				"record",
				"provenance",
				fmt.Sprintf("--%s=%s", cli.FlagSigners, "incorrect-signer-format"),
				fmt.Sprintf("--%s=%s", flags.FlagFrom, s.accountAddrStr),
				fmt.Sprintf("--%s=true", flags.FlagSkipConfirmation),
				fmt.Sprintf("--%s=%s", flags.FlagBroadcastMode, flags.BroadcastSync), // TODO[1760]: broadcast
				fmt.Sprintf("--%s=%s", flags.FlagFees, sdk.NewCoins(sdk.NewInt64Coin(s.cfg.BondDenom, 10)).String()),
			},
			expectErrMsg: "invalid signer address \"incorrect-signer-format\": decoding bech32 failed: invalid separator index -1",
		},
		{
			name: "should fail to delete record specification, incorrect id",
			cmd:  deleteRecordSpecCmd,
			args: []string{
				"incorrect-id",
				fmt.Sprintf("--%s=%s", flags.FlagFrom, s.accountAddrStr),
				fmt.Sprintf("--%s=true", flags.FlagSkipConfirmation),
				fmt.Sprintf("--%s=%s", flags.FlagBroadcastMode, flags.BroadcastSync), // TODO[1760]: broadcast
				fmt.Sprintf("--%s=%s", flags.FlagFees, sdk.NewCoins(sdk.NewInt64Coin(s.cfg.BondDenom, 10)).String()),
			},
			expectErrMsg: "decoding bech32 failed: invalid separator index -1",
		},
		{
			name: "should fail to delete record specification, not a record specification",
			cmd:  deleteRecordSpecCmd,
			args: []string{
				contractSpecID.String(),
				fmt.Sprintf("--%s=%s", flags.FlagFrom, s.accountAddrStr),
				fmt.Sprintf("--%s=true", flags.FlagSkipConfirmation),
				fmt.Sprintf("--%s=%s", flags.FlagBroadcastMode, flags.BroadcastSync), // TODO[1760]: broadcast
				fmt.Sprintf("--%s=%s", flags.FlagFees, sdk.NewCoins(sdk.NewInt64Coin(s.cfg.BondDenom, 10)).String()),
			},
			expectErrMsg: fmt.Sprintf("invalid contract specification id: %v", contractSpecID.String()),
		},
		{
			name: "should successfully delete record specification",
			cmd:  deleteRecordSpecCmd,
			args: []string{
				specificationID.String(),
				fmt.Sprintf("--%s=%s", cli.FlagSigners, s.accountAddrStr),
				fmt.Sprintf("--%s=%s", flags.FlagFrom, s.accountAddrStr),
				fmt.Sprintf("--%s=true", flags.FlagSkipConfirmation),
				fmt.Sprintf("--%s=%s", flags.FlagBroadcastMode, flags.BroadcastSync), // TODO[1760]: broadcast
				fmt.Sprintf("--%s=%s", flags.FlagFees, sdk.NewCoins(sdk.NewInt64Coin(s.cfg.BondDenom, 10)).String()),
			},
			expectedCode: 0,
		},
		{
			name: "should fail to delete record specification that does not exist",
			cmd:  deleteRecordSpecCmd,
			args: []string{
				specificationID.String(),
				fmt.Sprintf("--%s=%s", cli.FlagSigners, s.accountAddrStr),
				fmt.Sprintf("--%s=%s", flags.FlagFrom, s.accountAddrStr),
				fmt.Sprintf("--%s=true", flags.FlagSkipConfirmation),
				fmt.Sprintf("--%s=%s", flags.FlagBroadcastMode, flags.BroadcastSync), // TODO[1760]: broadcast
				fmt.Sprintf("--%s=%s", flags.FlagFees, sdk.NewCoins(sdk.NewInt64Coin(s.cfg.BondDenom, 10)).String()),
			},
			expectedCode: 38,
		},
	}

	runTxCmdTestCases(s, testCases)
}

func (s *IntegrationCLITestSuite) TestRecordTxCommands() {
	userAddress := s.accountAddrStr
	addRecordCmd := cli.WriteRecordCmd()
	scopeSpecID := metadatatypes.ScopeSpecMetadataAddress(uuid.New())
	scopeUUID := uuid.New()
	scopeID := metadatatypes.ScopeMetadataAddress(scopeUUID)
	contractSpecUUID := uuid.New()
	contractSpecName := "`myclassname`"
	contractSpecID := metadatatypes.ContractSpecMetadataAddress(contractSpecUUID)

	recordName := "recordnamefortests"
	recSpecID := metadatatypes.RecordSpecMetadataAddress(contractSpecUUID, recordName)

	recordId := metadatatypes.RecordMetadataAddress(scopeUUID, recordName)

	testCases := []txCmdTestCase{
		{
			name: "should successfully add contract specification with resource hash for test setup",
			cmd:  cli.WriteContractSpecificationCmd(),
			args: []string{
				contractSpecID.String(),
				userAddress,
				"owner",
				"hashvalue",
				contractSpecName,
				fmt.Sprintf("--%s=%s", flags.FlagFrom, userAddress),
				fmt.Sprintf("--%s=true", flags.FlagSkipConfirmation),
				fmt.Sprintf("--%s=%s", flags.FlagBroadcastMode, flags.BroadcastSync), // TODO[1760]: broadcast
				fmt.Sprintf("--%s=%s", flags.FlagFees, sdk.NewCoins(sdk.NewInt64Coin(s.cfg.BondDenom, 10)).String()),
			},
			expectedCode: 0,
		},
		{
			name: "should successfully add scope specification for test setup",
			cmd:  cli.WriteScopeSpecificationCmd(),
			args: []string{
				scopeSpecID.String(),
				userAddress,
				"owner",
				s.contractSpecID.String() + "," + contractSpecID.String(),
				fmt.Sprintf("--%s=%s", flags.FlagFrom, userAddress),
				fmt.Sprintf("--%s=true", flags.FlagSkipConfirmation),
				fmt.Sprintf("--%s=%s", flags.FlagBroadcastMode, flags.BroadcastSync), // TODO[1760]: broadcast
				fmt.Sprintf("--%s=%s", flags.FlagFees, sdk.NewCoins(sdk.NewInt64Coin(s.cfg.BondDenom, 10)).String()),
			},
			expectedCode: 0,
		},
		{
			name: "should successfully add metadata scope for test setup",
			cmd:  cli.WriteScopeCmd(),
			args: []string{
				scopeID.String(),
				scopeSpecID.String(),
				userAddress,
				userAddress,
				userAddress,
				fmt.Sprintf("--%s=%s", flags.FlagFrom, userAddress),
				fmt.Sprintf("--%s=true", flags.FlagSkipConfirmation),
				fmt.Sprintf("--%s=%s", flags.FlagBroadcastMode, flags.BroadcastSync), // TODO[1760]: broadcast
				fmt.Sprintf("--%s=%s", flags.FlagFees, sdk.NewCoins(sdk.NewInt64Coin(s.cfg.BondDenom, 10)).String()),
			},
			expectedCode: 0,
		},
		{
			name: "should successfully add record specification for test setup",
			cmd:  cli.WriteRecordSpecificationCmd(),
			args: []string{
				recSpecID.String(),
				recordName,
				"input1name,typename1,hashvalue",
				"typename",
				"record",
				"owner",
				fmt.Sprintf("--%s=%s", flags.FlagFrom, s.accountAddrStr),
				fmt.Sprintf("--%s=true", flags.FlagSkipConfirmation),
				fmt.Sprintf("--%s=%s", flags.FlagBroadcastMode, flags.BroadcastSync), // TODO[1760]: broadcast
				fmt.Sprintf("--%s=%s", flags.FlagFees, sdk.NewCoins(sdk.NewInt64Coin(s.cfg.BondDenom, 10)).String()),
			},
			expectedCode: 0,
		},
		{
			name: "should successfully add record with and create new session",
			cmd:  addRecordCmd,
			args: []string{
				scopeID.String(),
				recSpecID.String(),
				recordName,
				"processname,hashvalue,methodname",
				"input1name,hashvalue,typename1,proposed",
				"outputhashvalue,pass",
				fmt.Sprintf("%s,owner;%s,originator", userAddress, userAddress),
				contractSpecID.String(),
				fmt.Sprintf("--%s=%s", flags.FlagFrom, s.accountAddrStr),
				fmt.Sprintf("--%s=true", flags.FlagSkipConfirmation),
				fmt.Sprintf("--%s=%s", flags.FlagBroadcastMode, flags.BroadcastSync), // TODO[1760]: broadcast
				fmt.Sprintf("--%s=%s", flags.FlagFees, sdk.NewCoins(sdk.NewInt64Coin(s.cfg.BondDenom, 10)).String()),
			},
			expectedCode: 0,
		},
		{
			name: "should fail to add record incorrect scope id format",
			cmd:  addRecordCmd,
			args: []string{
				"not-a-scope-id",
				recSpecID.String(),
				recordName,
				"processname,hashvalue,methodname",
				"input1name,hashvalue,typename1,proposed",
				"outputhashvalue,pass",
				fmt.Sprintf("%s,owner;%s,originator", userAddress, userAddress),
				contractSpecID.String(),
				fmt.Sprintf("--%s=%s", flags.FlagFrom, s.accountAddrStr),
				fmt.Sprintf("--%s=true", flags.FlagSkipConfirmation),
				fmt.Sprintf("--%s=%s", flags.FlagBroadcastMode, flags.BroadcastSync), // TODO[1760]: broadcast
				fmt.Sprintf("--%s=%s", flags.FlagFees, sdk.NewCoins(sdk.NewInt64Coin(s.cfg.BondDenom, 10)).String()),
			},
			expectErrMsg: "decoding bech32 failed: invalid separator index -1",
		},
		{
			name: "should fail to add record incorrect record id format",
			cmd:  addRecordCmd,
			args: []string{
				scopeID.String(),
				"not-a-record-id",
				recordName,
				"processname,hashvalue,methodname",
				"input1name,hashvalue,typename1,proposed",
				"outputhashvalue,pass",
				fmt.Sprintf("%s,owner;%s,originator", userAddress, userAddress),
				contractSpecID.String(),
				fmt.Sprintf("--%s=%s", flags.FlagFrom, s.accountAddrStr),
				fmt.Sprintf("--%s=true", flags.FlagSkipConfirmation),
				fmt.Sprintf("--%s=%s", flags.FlagBroadcastMode, flags.BroadcastSync), // TODO[1760]: broadcast
				fmt.Sprintf("--%s=%s", flags.FlagFees, sdk.NewCoins(sdk.NewInt64Coin(s.cfg.BondDenom, 10)).String()),
			},
			expectErrMsg: "decoding bech32 failed: invalid separator index -1",
		},
		{
			name: "should fail to add record incorrect process format",
			cmd:  addRecordCmd,
			args: []string{
				scopeID.String(),
				recSpecID.String(),
				recordName,
				"hashvalue,methodname",
				"input1name,hashvalue,typename1,proposed",
				"outputhashvalue,pass",
				fmt.Sprintf("%s,owner;%s,originator", userAddress, userAddress),
				contractSpecID.String(),
				fmt.Sprintf("--%s=%s", flags.FlagFrom, s.accountAddrStr),
				fmt.Sprintf("--%s=true", flags.FlagSkipConfirmation),
				fmt.Sprintf("--%s=%s", flags.FlagBroadcastMode, flags.BroadcastSync), // TODO[1760]: broadcast
				fmt.Sprintf("--%s=%s", flags.FlagFees, sdk.NewCoins(sdk.NewInt64Coin(s.cfg.BondDenom, 10)).String()),
			},
			expectErrMsg: `invalid process "hashvalue,methodname": expected 3 parts, have: 2`,
		},
		{
			name: "should fail to add record incorrect record inputs format",
			cmd:  addRecordCmd,
			args: []string{
				scopeID.String(),
				recSpecID.String(),
				recordName,
				"processname,hashvalue,methodname",
				"input1name,typename1,proposed",
				"outputhashvalue,pass",
				fmt.Sprintf("%s,owner;%s,originator", userAddress, userAddress),
				contractSpecID.String(),
				fmt.Sprintf("--%s=%s", flags.FlagFrom, s.accountAddrStr),
				fmt.Sprintf("--%s=true", flags.FlagSkipConfirmation),
				fmt.Sprintf("--%s=%s", flags.FlagBroadcastMode, flags.BroadcastSync), // TODO[1760]: broadcast
				fmt.Sprintf("--%s=%s", flags.FlagFees, sdk.NewCoins(sdk.NewInt64Coin(s.cfg.BondDenom, 10)).String()),
			},
			expectErrMsg: `invalid record input "input1name,typename1,proposed": expected 4 parts, have 3`,
		},
		{
			name: "should fail to add record incorrect record output format",
			cmd:  addRecordCmd,
			args: []string{
				scopeID.String(),
				recSpecID.String(),
				recordName,
				"processname,hashvalue,methodname",
				"input1name,hashvalue,typename1,proposed",
				"outputhashvalue",
				fmt.Sprintf("%s,owner;%s,originator", userAddress, userAddress),
				contractSpecID.String(),
				fmt.Sprintf("--%s=%s", flags.FlagFrom, s.accountAddrStr),
				fmt.Sprintf("--%s=true", flags.FlagSkipConfirmation),
				fmt.Sprintf("--%s=%s", flags.FlagBroadcastMode, flags.BroadcastSync), // TODO[1760]: broadcast
				fmt.Sprintf("--%s=%s", flags.FlagFees, sdk.NewCoins(sdk.NewInt64Coin(s.cfg.BondDenom, 10)).String()),
			},
			expectErrMsg: `invalid record output "outputhashvalue": expected 2 parts, have 1`,
		},
		{
			name: "should fail to add record incorrect parties involved format",
			cmd:  addRecordCmd,
			args: []string{
				scopeID.String(),
				recSpecID.String(),
				recordName,
				"processname,hashvalue,methodname",
				"input1name,hashvalue,typename1,proposed",
				"outputhashvalue,pass",
				fmt.Sprintf("%s,%s", userAddress, userAddress),
				contractSpecID.String(),
				fmt.Sprintf("--%s=%s", flags.FlagFrom, s.accountAddrStr),
				fmt.Sprintf("--%s=true", flags.FlagSkipConfirmation),
				fmt.Sprintf("--%s=%s", flags.FlagBroadcastMode, flags.BroadcastSync), // TODO[1760]: broadcast
				fmt.Sprintf("--%s=%s", flags.FlagFees, sdk.NewCoins(sdk.NewInt64Coin(s.cfg.BondDenom, 10)).String()),
			},
			expectErrMsg: fmt.Sprintf(`invalid party "%s,%s": unknown party type: "%s"`, userAddress, userAddress, userAddress),
		},
		{
			name: "should fail to add record incorrect contract or session id format",
			cmd:  addRecordCmd,
			args: []string{
				scopeID.String(),
				recSpecID.String(),
				recordName,
				"processname,hashvalue,methodname",
				"input1name,hashvalue,typename1,proposed",
				"outputhashvalue,pass",
				fmt.Sprintf("%s,owner;%s,originator", userAddress, userAddress),
				scopeID.String(),
				fmt.Sprintf("--%s=%s", flags.FlagFrom, s.accountAddrStr),
				fmt.Sprintf("--%s=true", flags.FlagSkipConfirmation),
				fmt.Sprintf("--%s=%s", flags.FlagBroadcastMode, flags.BroadcastSync), // TODO[1760]: broadcast
				fmt.Sprintf("--%s=%s", flags.FlagFees, sdk.NewCoins(sdk.NewInt64Coin(s.cfg.BondDenom, 10)).String()),
			},
			expectErrMsg: fmt.Sprintf("id must be a contract or session id: %s", scopeID.String()),
		},
		{
			name: "should successfully remove record",
			cmd:  cli.RemoveRecordCmd(),
			args: []string{
				recordId.String(),
				fmt.Sprintf("--%s=%s", flags.FlagFrom, s.accountAddrStr),
				fmt.Sprintf("--%s=true", flags.FlagSkipConfirmation),
				fmt.Sprintf("--%s=%s", flags.FlagBroadcastMode, flags.BroadcastSync), // TODO[1760]: broadcast
				fmt.Sprintf("--%s=%s", flags.FlagFees, sdk.NewCoins(sdk.NewInt64Coin(s.cfg.BondDenom, 10)).String()),
			},
			expectedCode: 0,
		},
	}
	runTxCmdTestCases(s, testCases)
}

func (s *IntegrationCLITestSuite) TestWriteSessionCmd() {
	cmd := cli.WriteSessionCmd()

	owner := s.accountAddrStr
	sender := s.accountAddrStr
	scopeUUID := uuid.New()
	scopeID := metadatatypes.ScopeMetadataAddress(scopeUUID)

	writeScopeCmd := cli.WriteScopeCmd()
	ctx := s.getClientCtx()
	out, err := clitestutil.ExecTestCLICmd(
		ctx,
		writeScopeCmd,
		[]string{
			scopeID.String(),
			s.scopeSpecID.String(),
			owner,
			owner,
			owner,
			fmt.Sprintf("--%s=%s", flags.FlagFrom, sender),
			fmt.Sprintf("--%s=true", flags.FlagSkipConfirmation),
			fmt.Sprintf("--%s=%s", flags.FlagBroadcastMode, flags.BroadcastSync), // TODO[1760]: broadcast
			fmt.Sprintf("--%s=%s", flags.FlagFees, sdk.NewCoins(sdk.NewInt64Coin(s.cfg.BondDenom, 10)).String()),
		},
	)
	require.NoError(s.T(), err, "adding base scope")
	scopeResp := sdk.TxResponse{}
	umErr := ctx.Codec.UnmarshalJSON(out.Bytes(), &scopeResp)
	require.NoError(s.T(), umErr, "%s UnmarshalJSON error", writeScopeCmd.Name())
	if scopeResp.Code != 0 {
		s.T().Logf("write-scope response code is not 0.\ntx response:\n%v\n", scopeResp)
		s.T().FailNow()
	}

	testCases := []txCmdTestCase{
		{
			name: "session-id no context",
			cmd:  cmd,
			args: []string{
				metadatatypes.SessionMetadataAddress(scopeUUID, uuid.New()).String(),
				s.contractSpecID.String(), fmt.Sprintf("%s,owner", owner), "somename",
				fmt.Sprintf("--%s=%s", flags.FlagFrom, sender),
				fmt.Sprintf("--%s=true", flags.FlagSkipConfirmation),
				fmt.Sprintf("--%s=%s", flags.FlagBroadcastMode, flags.BroadcastSync), // TODO[1760]: broadcast
				fmt.Sprintf("--%s=%s", flags.FlagFees, sdk.NewCoins(sdk.NewInt64Coin(s.cfg.BondDenom, 10)).String()),
			},
			expectedCode: 0,
		},
		{
			name: "scope-id session-uuid no context",
			cmd:  cmd,
			args: []string{
				scopeID.String(),
				uuid.New().String(),
				s.contractSpecID.String(), fmt.Sprintf("%s,owner", owner), "somename",
				fmt.Sprintf("--%s=%s", flags.FlagFrom, sender),
				fmt.Sprintf("--%s=true", flags.FlagSkipConfirmation),
				fmt.Sprintf("--%s=%s", flags.FlagBroadcastMode, flags.BroadcastSync), // TODO[1760]: broadcast
				fmt.Sprintf("--%s=%s", flags.FlagFees, sdk.NewCoins(sdk.NewInt64Coin(s.cfg.BondDenom, 10)).String()),
			},
			expectedCode: 0,
		},
		{
			name: "scope-uuid session-uuid no context",
			cmd:  cmd,
			args: []string{
				scopeUUID.String(),
				uuid.New().String(),
				s.contractSpecID.String(), fmt.Sprintf("%s,owner", owner), "somename",
				fmt.Sprintf("--%s=%s", flags.FlagFrom, sender),
				fmt.Sprintf("--%s=true", flags.FlagSkipConfirmation),
				fmt.Sprintf("--%s=%s", flags.FlagBroadcastMode, flags.BroadcastSync), // TODO[1760]: broadcast
				fmt.Sprintf("--%s=%s", flags.FlagFees, sdk.NewCoins(sdk.NewInt64Coin(s.cfg.BondDenom, 10)).String()),
			},
			expectedCode: 0,
		},
		{
			name: "session-id with context",
			cmd:  cmd,
			args: []string{
				metadatatypes.SessionMetadataAddress(scopeUUID, uuid.New()).String(),
				s.contractSpecID.String(), fmt.Sprintf("%s,owner", owner), "somename",
				"ChFIRUxMTyBQUk9WRU5BTkNFIQ==",
				fmt.Sprintf("--%s=%s", flags.FlagFrom, sender),
				fmt.Sprintf("--%s=true", flags.FlagSkipConfirmation),
				fmt.Sprintf("--%s=%s", flags.FlagBroadcastMode, flags.BroadcastSync), // TODO[1760]: broadcast
				fmt.Sprintf("--%s=%s", flags.FlagFees, sdk.NewCoins(sdk.NewInt64Coin(s.cfg.BondDenom, 10)).String()),
			},
			expectedCode: 0,
		},
		{
			name: "scope-id session-uuid with context",
			cmd:  cmd,
			args: []string{
				scopeID.String(),
				uuid.New().String(),
				s.contractSpecID.String(), fmt.Sprintf("%s,owner", owner), "somename",
				"ChFIRUxMTyBQUk9WRU5BTkNFIQ==",
				fmt.Sprintf("--%s=%s", flags.FlagFrom, sender),
				fmt.Sprintf("--%s=true", flags.FlagSkipConfirmation),
				fmt.Sprintf("--%s=%s", flags.FlagBroadcastMode, flags.BroadcastSync), // TODO[1760]: broadcast
				fmt.Sprintf("--%s=%s", flags.FlagFees, sdk.NewCoins(sdk.NewInt64Coin(s.cfg.BondDenom, 10)).String()),
			},
			expectedCode: 0,
		},
		{
			name: "scope-uuid session-uuid with context",
			cmd:  cmd,
			args: []string{
				scopeUUID.String(),
				uuid.New().String(),
				s.contractSpecID.String(), fmt.Sprintf("%s,owner", owner), "somename",
				"ChFIRUxMTyBQUk9WRU5BTkNFIQ==",
				fmt.Sprintf("--%s=%s", flags.FlagFrom, sender),
				fmt.Sprintf("--%s=true", flags.FlagSkipConfirmation),
				fmt.Sprintf("--%s=%s", flags.FlagBroadcastMode, flags.BroadcastSync), // TODO[1760]: broadcast
				fmt.Sprintf("--%s=%s", flags.FlagFees, sdk.NewCoins(sdk.NewInt64Coin(s.cfg.BondDenom, 10)).String()),
			},
			expectedCode: 0,
		},
		{
			name: "wrong id type",
			cmd:  cmd,
			args: []string{
				s.scopeSpecID.String(),
				s.contractSpecID.String(), fmt.Sprintf("%s,owner", owner), "somename",
				fmt.Sprintf("--%s=%s", flags.FlagFrom, sender),
				fmt.Sprintf("--%s=true", flags.FlagSkipConfirmation),
				fmt.Sprintf("--%s=%s", flags.FlagBroadcastMode, flags.BroadcastSync), // TODO[1760]: broadcast
				fmt.Sprintf("--%s=%s", flags.FlagFees, sdk.NewCoins(sdk.NewInt64Coin(s.cfg.BondDenom, 10)).String()),
			},
			expectErrMsg: fmt.Sprintf("invalid address type in argument [%s]", s.scopeSpecID),
		},
		{
			name: "invalid first argument",
			cmd:  cmd,
			args: []string{
				"invalid",
				s.contractSpecID.String(), fmt.Sprintf("%s,owner", owner), "somename",
				fmt.Sprintf("--%s=%s", flags.FlagFrom, sender),
				fmt.Sprintf("--%s=true", flags.FlagSkipConfirmation),
				fmt.Sprintf("--%s=%s", flags.FlagBroadcastMode, flags.BroadcastSync), // TODO[1760]: broadcast
				fmt.Sprintf("--%s=%s", flags.FlagFees, sdk.NewCoins(sdk.NewInt64Coin(s.cfg.BondDenom, 10)).String()),
			},
			expectErrMsg: fmt.Sprintf("argument [%s] is neither a bech32 address (%s) nor UUID (%s)", "invalid", "decoding bech32 failed: invalid bech32 string length 7", "invalid UUID length: 7"),
		},
		{
			name: "session-id with different context",
			cmd:  cmd,
			args: []string{
				metadatatypes.SessionMetadataAddress(scopeUUID, uuid.New()).String(),
				s.contractSpecID.String(), fmt.Sprintf("%s,owner", owner), "somename",
				"SEVMTE8gUFJPVkVOQU5DRSEK",
				fmt.Sprintf("--%s=%s", flags.FlagFrom, sender),
				fmt.Sprintf("--%s=true", flags.FlagSkipConfirmation),
				fmt.Sprintf("--%s=%s", flags.FlagBroadcastMode, flags.BroadcastSync), // TODO[1760]: broadcast
				fmt.Sprintf("--%s=%s", flags.FlagFees, sdk.NewCoins(sdk.NewInt64Coin(s.cfg.BondDenom, 10)).String()),
			},
			expectedCode: 0,
		},
		{
			name: "invalid party type",
			cmd:  cmd,
			args: []string{
				metadatatypes.SessionMetadataAddress(scopeUUID, uuid.New()).String(),
				s.contractSpecID.String(),
				fmt.Sprintf("%s,badpartytype", owner),
				"somename",
				fmt.Sprintf("--%s=%s", flags.FlagFrom, sender),
				fmt.Sprintf("--%s=true", flags.FlagSkipConfirmation),
				fmt.Sprintf("--%s=%s", flags.FlagBroadcastMode, flags.BroadcastSync), // TODO[1760]: broadcast
				fmt.Sprintf("--%s=%s", flags.FlagFees, sdk.NewCoins(sdk.NewInt64Coin(s.cfg.BondDenom, 10)).String()),
			},
			expectErrMsg: `invalid party "` + owner + `,badpartytype": unknown party type: "badpartytype"`,
		},
	}

	runTxCmdTestCases(s, testCases)
}

func (s *IntegrationCLITestSuite) TestSetAccountDataCmd() {
	cmd := func() *cobra.Command {
		return cli.SetAccountDataCmd()
	}

	scopeUUID := uuid.New()
	scopeID := metadatatypes.ScopeMetadataAddress(scopeUUID)
	scopeIDStr := scopeID.String()

	stdFlagsPlus := func(args ...string) []string {
		return append(args,
			fmt.Sprintf("--%s=%s", flags.FlagFrom, s.accountAddrStr),
			fmt.Sprintf("--%s=true", flags.FlagSkipConfirmation),
			fmt.Sprintf("--%s=%s", flags.FlagBroadcastMode, flags.BroadcastSync), // TODO[1760]: broadcast
			fmt.Sprintf("--%s=%s", flags.FlagFees, sdk.NewCoins(sdk.NewInt64Coin(s.cfg.BondDenom, 10)).String()),
		)
	}

	writeScopeCmd := cli.WriteScopeCmd()
	ctx := s.getClientCtx()
	out, err := clitestutil.ExecTestCLICmd(
		ctx,
		writeScopeCmd,
		stdFlagsPlus(
			scopeID.String(),
			s.scopeSpecID.String(),
			s.accountAddrStr,
			s.accountAddrStr,
			s.accountAddrStr,
		),
	)
	require.NoError(s.T(), err, "adding base scope")
	scopeResp := sdk.TxResponse{}
	umErr := ctx.Codec.UnmarshalJSON(out.Bytes(), &scopeResp)
	require.NoError(s.T(), umErr, "%s UnmarshalJSON error", writeScopeCmd.Name())
	if !s.Assert().Equal(0, int(scopeResp.Code), "write scope response code") {
		s.T().Logf("tx response:\n%v", scopeResp)
		s.T().FailNow()
	}

	tests := []txCmdTestCase{
		{
			name:         "invalid address",
			cmd:          cmd(),
			args:         stdFlagsPlus("notanaddr"),
			expectErrMsg: `invalid metadata address "notanaddr": decoding bech32 failed: invalid separator index -1`,
		},
		{
			name:         "no value",
			cmd:          cmd(),
			args:         stdFlagsPlus(scopeIDStr),
			expectErrMsg: "exactly one of these must be provided: " + attrcli.AccountDataFlagsUse,
		},
		{
			name: "invalid signers",
			cmd:  cmd(),
			args: stdFlagsPlus(
				scopeIDStr,
				"--"+attrcli.FlagValue, "Some new value.",
				"--"+cli.FlagSigners, s.accountAddrStr+",notanaddr",
			),
			expectErrMsg: "invalid signer address \"notanaddr\": decoding bech32 failed: invalid separator index -1",
		},
		{
			name: "incorrect signer",
			cmd:  cmd(),
			args: []string{
				scopeIDStr,
				"--" + attrcli.FlagValue, "Some new value.",
				fmt.Sprintf("--%s=%s", flags.FlagFrom, s.user1AddrStr),
				fmt.Sprintf("--%s=true", flags.FlagSkipConfirmation),
				fmt.Sprintf("--%s=%s", flags.FlagBroadcastMode, flags.BroadcastSync), // TODO[1760]: broadcast
				fmt.Sprintf("--%s=%s", flags.FlagFees, sdk.NewCoins(sdk.NewInt64Coin(s.cfg.BondDenom, 10)).String()),
			},
			expectedCode: 18,
		},
		{
			name: "all okay",
			cmd:  cmd(),
			args: stdFlagsPlus(
				scopeIDStr,
				"--"+attrcli.FlagValue, "This is the account data for a test scope.",
			),
			expectedCode: 0,
		},
	}

	runTxCmdTestCases(s, tests)

	// Now look up what we just set to make sure it got set.
	runQueryCmdTestCases(s, func() *cobra.Command { return cli.GetAccountDataCmd() },
		[]queryCmdTestCase{
			{
				name:   "using metadata query command",
				args:   []string{scopeIDStr},
				expOut: []string{"value: This is the account data for a test scope."},
			},
		})
	runQueryCmdTestCases(s, func() *cobra.Command { return attrcli.GetAccountDataCmd() },
		[]queryCmdTestCase{
			{
				name:   "using attribute query command",
				args:   []string{scopeIDStr},
				expOut: []string{"value: This is the account data for a test scope."},
			},
		})
}

// ---------- tx cmd CountAuthorization tests ----------

func (s *IntegrationCLITestSuite) TestCountAuthorizationIntactTxCommands() {
	// The scenario being tested is as follows:
	// There are two owners (1 & 2) and two signers (3 & 4).
	// 1 & 2 are required signers and 3 & 4 are the actual signers.
	// It should find a grant (granter: 1 -> grantee: 3) and complain
	// about 4 not being one of the required signers because grant (granter: 2 -> grantee: 4) does not exist.
	//
	// NOTE: Signing in DIRECT mode is only supported for transactions with one signer only.
	//       So we'll test two owners with one signer the following way:
	//			1. create scope spec
	//			2. create scope with two owners (1 & 2) and value owner (1)
	//			3. add CountAuthorization: grant (granter: 1 -> grantee: 3, allowedAuthorizations: 1).
	//			4. validate that it "fails" to delete scope due to missing grant from 2 -> 3
	//			5. add CountAuthorization: grant (granter: 2 -> grantee: 3, allowedAuthorizations: 2 (helps distinguish grants in debugger)).
	//			6. validate that it "removes" scope because signer 3 has now been assigned two grants (1 -> 3 and 2 -> 3).

	scopeID := metadatatypes.ScopeMetadataAddress(uuid.New()).String()
	scopeSpecID := metadatatypes.ScopeSpecMetadataAddress(uuid.New()).String()
	testCases := []txCmdTestCase{
		{
			name: "should successfully add scope specification for test setup",
			cmd:  cli.WriteScopeSpecificationCmd(),
			args: []string{
				scopeSpecID,
				s.accountAddrStr,
				"owner",
				s.contractSpecID.String(),
				fmt.Sprintf("--%s=%s", flags.FlagFrom, s.accountAddrStr),
				fmt.Sprintf("--%s=true", flags.FlagSkipConfirmation),
				fmt.Sprintf("--%s=%s", flags.FlagBroadcastMode, flags.BroadcastSync), // TODO[1760]: broadcast
				fmt.Sprintf("--%s=%s", flags.FlagFees, sdk.NewCoins(sdk.NewInt64Coin(s.cfg.BondDenom, 10)).String()),
			},
			expectedCode: 0,
		},
		{
			name: "should successfully add metadata scope with two owners - owner 1 as value owner",
			cmd:  cli.WriteScopeCmd(),
			args: []string{
				scopeID,
				scopeSpecID,
				fmt.Sprintf("%s;%s", s.user1AddrStr, s.user2AddrStr),
				s.user1AddrStr,
				s.user1AddrStr,
				fmt.Sprintf("--%s=%s", flags.FlagFrom, s.accountAddrStr),
				fmt.Sprintf("--%s=true", flags.FlagSkipConfirmation),
				fmt.Sprintf("--%s=%s", flags.FlagBroadcastMode, flags.BroadcastSync), // TODO[1760]: broadcast
				fmt.Sprintf("--%s=%s", flags.FlagFees, sdk.NewCoins(sdk.NewInt64Coin(s.cfg.BondDenom, 10)).String()),
			},
			expectedCode: 0,
		},
		{
			name: "should successfully add count authorization from owner 1 to signer 3",
			cmd:  authzcli.NewCmdGrantAuthorization(s.cfg.Codec.InterfaceRegistry().SigningContext().AddressCodec()),
			args: []string{
				s.user3AddrStr,
				"count",
				// fmt.Sprintf("--%s=%d", authzcli.FlagAllowedAuthorizations, 1), // TODO[1760]: count-authz
				fmt.Sprintf("--%s=%s", authzcli.FlagMsgType, metadatatypes.TypeURLMsgDeleteScopeRequest),
				fmt.Sprintf("--%s=%s", flags.FlagFrom, s.user1AddrStr),
				fmt.Sprintf("--%s=true", flags.FlagSkipConfirmation),
				fmt.Sprintf("--%s=%s", flags.FlagBroadcastMode, flags.BroadcastSync), // TODO[1760]: broadcast
				fmt.Sprintf("--%s=%s", flags.FlagFees, sdk.NewCoins(sdk.NewInt64Coin(s.cfg.BondDenom, 10)).String()),
			},
			expectedCode: 0,
		},
		{
			name: "should fail to remove metadata scope with signer 3 due to missing authz grant from owner 2",
			cmd:  cli.RemoveScopeCmd(),
			args: []string{
				scopeID,
				fmt.Sprintf("--%s=%s", flags.FlagFrom, s.user3AddrStr),
				fmt.Sprintf("--%s=true", flags.FlagSkipConfirmation),
				fmt.Sprintf("--%s=%s", flags.FlagBroadcastMode, flags.BroadcastSync), // TODO[1760]: broadcast
				fmt.Sprintf("--%s=%s", flags.FlagFees, sdk.NewCoins(sdk.NewInt64Coin(s.cfg.BondDenom, 10)).String()),
			},
			expectedCode: 18,
		},
		{
			name: "should successfully add count authorization from owner 2 to signer 3",
			cmd:  authzcli.NewCmdGrantAuthorization(s.cfg.Codec.InterfaceRegistry().SigningContext().AddressCodec()),
			args: []string{
				s.user3AddrStr,
				"count",
				// fmt.Sprintf("--%s=%d", authzcli.FlagAllowedAuthorizations, 2), // TODO[1760]: count-authz
				fmt.Sprintf("--%s=%s", authzcli.FlagMsgType, metadatatypes.TypeURLMsgDeleteScopeRequest),
				fmt.Sprintf("--%s=%s", flags.FlagFrom, s.user2AddrStr),
				fmt.Sprintf("--%s=true", flags.FlagSkipConfirmation),
				fmt.Sprintf("--%s=%s", flags.FlagBroadcastMode, flags.BroadcastSync), // TODO[1760]: broadcast
				fmt.Sprintf("--%s=%s", flags.FlagFees, sdk.NewCoins(sdk.NewInt64Coin(s.cfg.BondDenom, 10)).String()),
			},
			expectedCode: 0,
		},
		{
			name: "should successfully remove metadata scope with signer 3, found grants for owner 1 & 2",
			cmd:  cli.RemoveScopeCmd(),
			args: []string{
				scopeID,
				fmt.Sprintf("--%s=%s", flags.FlagFrom, s.user3AddrStr),
				fmt.Sprintf("--%s=true", flags.FlagSkipConfirmation),
				fmt.Sprintf("--%s=%s", flags.FlagBroadcastMode, flags.BroadcastSync), // TODO[1760]: broadcast
				fmt.Sprintf("--%s=%s", flags.FlagFees, sdk.NewCoins(sdk.NewInt64Coin(s.cfg.BondDenom, 10)).String()),
			},
			expectedCode: 0,
		},
	}

	runTxCmdTestCases(s, testCases)
}

func (s *IntegrationCLITestSuite) TestGetCmdAddNetAssetValues() {
	scopeID := "scope1qzge0zaztu65tx5x5llv5xc9ztsqxlkwel"
	argsWStdFlags := func(args ...string) []string {
		return append(args,
			fmt.Sprintf("--%s=%s", flags.FlagFrom, s.testnet.Validators[0].Address.String()),
			fmt.Sprintf("--%s=true", flags.FlagSkipConfirmation),
			fmt.Sprintf("--%s=%s", flags.FlagBroadcastMode, flags.BroadcastBlock),
			fmt.Sprintf("--%s=%s", flags.FlagFees, sdk.NewCoins(sdk.NewCoin(s.cfg.BondDenom, sdk.NewInt(10))).String()),
		)
	}

	tests := []struct {
		name   string
		args   []string
		expErr string
		incLog bool
	}{
		{
			name:   "invalid net asset string",
			args:   argsWStdFlags(scopeID, "invalid"),
			expErr: ("invalid net asset value coin : invalid"),
		},
		{
			name:   "address not meta address",
			args:   argsWStdFlags("notmetaaddress", "1usd"),
			expErr: `invalid metadata address "notmetaaddress": decoding bech32 failed: invalid separator index -1`,
		},
		{
			name:   "address not a scope address",
			args:   argsWStdFlags("session1qxge0zaztu65tx5x5llv5xc9zts9sqlch3sxwn44j50jzgt8rshvqyfrjcr", "1usd,1"),
			expErr: "metadata address is not scope address: session1qxge0zaztu65tx5x5llv5xc9zts9sqlch3sxwn44j50jzgt8rshvqyfrjcr",
		},
		{
			name: "successful",
			args: argsWStdFlags(scopeID, "1usd"),
		},
		{
			name: "successful with multi net asset values",
			args: argsWStdFlags(scopeID, "1usd,2jackthecat"),
		},
	}

	for _, tc := range tests {
		s.Run(tc.name, func() {
			cmd := cli.GetCmdAddNetAssetValues()

			clientCtx := s.testnet.Validators[0].ClientCtx
			out, err := clitestutil.ExecTestCLICmd(clientCtx, cmd, tc.args)
			outBz := out.Bytes()
			outStr := string(outBz)

			if len(tc.expErr) > 0 {
				s.Require().EqualError(err, tc.expErr, "GetCmdAddNetAssetValues error")
				s.Require().Contains(outStr, tc.expErr, "GetCmdAddNetAssetValues output")
			} else {
				s.Require().NoError(err, "GetCmdAddNetAssetValues error")
			}
		})
	}
}

func (s *IntegrationCLITestSuite) TestGetNetAssetValuesCmd() {
	scopeID := "scope1qzge0zaztu65tx5x5llv5xc9ztsqxlkwel"

	tests := []struct {
		name   string
		args   []string
		expErr string
		incLog bool
	}{
		{
			name: "valid query",
			args: []string{scopeID},
		},
		{
			name:   "address not meta address",
			args:   []string{"not-a-scope-id"},
			expErr: `decoding bech32 failed: invalid separator index -1`,
		},
	}

	for _, tc := range tests {
		s.Run(tc.name, func() {
			_, err := clitestutil.ExecTestCLICmd(s.getClientCtx(), cli.GetCmdNetAssetValuesQuery(), tc.args)
			if len(tc.expErr) > 0 {
				s.Require().EqualError(err, tc.expErr, "GetCmdAddNetAssetValues error")
			} else {
				s.Require().NoError(err, "GetCmdAddNetAssetValues error")
			}
		})
	}
}

func (s *IntegrationCLITestSuite) TestParseNetAssertValueString() {
	testCases := []struct {
		name           string
		netAssetValues string
		expErr         string
		expResult      []types.NetAssetValue
	}{
		{
			name:           "successfully parses empty string",
			netAssetValues: "",
			expErr:         "",
			expResult:      []types.NetAssetValue{},
		},
		{
			name:           "invalid coin",
			netAssetValues: "notacoin",
			expErr:         "invalid net asset value coin : notacoin",
			expResult:      []types.NetAssetValue{},
		},
		{
			name:           "successfully parse single nav",
			netAssetValues: "1hotdog",
			expErr:         "",
			expResult:      []types.NetAssetValue{{Price: sdk.NewInt64Coin("hotdog", 1)}},
		},
		{
			name:           "successfully parse multi nav",
			netAssetValues: "1hotdog,20jackthecat",
			expErr:         "",
			expResult:      []types.NetAssetValue{{Price: sdk.NewInt64Coin("hotdog", 1)}, {Price: sdk.NewInt64Coin("jackthecat", 20)}},
		},
	}
	for _, tc := range testCases {
		tc := tc

		s.Run(tc.name, func() {
			result, err := cli.ParseNetAssetValueString(tc.netAssetValues)
			if len(tc.expErr) > 0 {
				s.Assert().Equal(tc.expErr, err.Error())
				s.Assert().Empty(result)
			} else {
				s.Assert().NoError(err)
				s.Assert().ElementsMatch(result, tc.expResult)
			}
		})
	}
}<|MERGE_RESOLUTION|>--- conflicted
+++ resolved
@@ -6,7 +6,6 @@
 	"testing"
 	"time"
 
-	"github.com/cosmos/gogoproto/proto"
 	"github.com/google/uuid"
 	"github.com/spf13/cobra"
 	"github.com/stretchr/testify/assert"
@@ -14,6 +13,8 @@
 	"github.com/stretchr/testify/suite"
 
 	cmtcli "github.com/cometbft/cometbft/libs/cli"
+
+	sdkmath "cosmossdk.io/math"
 
 	"github.com/cosmos/cosmos-sdk/client"
 	"github.com/cosmos/cosmos-sdk/client/flags"
@@ -26,6 +27,7 @@
 	authtypes "github.com/cosmos/cosmos-sdk/x/auth/types"
 	authzcli "github.com/cosmos/cosmos-sdk/x/authz/client/cli"
 	banktypes "github.com/cosmos/cosmos-sdk/x/bank/types"
+	"github.com/cosmos/gogoproto/proto"
 
 	"github.com/provenance-io/provenance/internal/antewrapper"
 	"github.com/provenance-io/provenance/internal/pioconfig"
@@ -2149,7 +2151,7 @@
 			expectErrMsg: "parties can only be optional when require_party_rollup = true",
 		},
 		{
-			name: "should successfully write scope with optional party and rollup",
+			name: "should fail write scope with invalid usd-mills",
 			cmd:  cli.WriteScopeCmd(),
 			args: []string{
 				metadatatypes.ScopeMetadataAddress(uuid.New()).String(),
@@ -2160,12 +2162,8 @@
 				fmt.Sprintf("--%s", cli.FlagRequirePartyRollup),
 				fmt.Sprintf("--%s=%s", flags.FlagFrom, s.accountAddrStr),
 				fmt.Sprintf("--%s=true", flags.FlagSkipConfirmation),
-<<<<<<< HEAD
-				fmt.Sprintf("--%s=%s", flags.FlagBroadcastMode, flags.BroadcastSync), // TODO[1760]: broadcast
-				fmt.Sprintf("--%s=%s", flags.FlagFees, sdk.NewCoins(sdk.NewInt64Coin(s.cfg.BondDenom, 10)).String()),
-=======
-				fmt.Sprintf("--%s=%s", flags.FlagBroadcastMode, flags.BroadcastBlock),
-				fmt.Sprintf("--%s=%s", flags.FlagFees, sdk.NewCoins(sdk.NewCoin(s.cfg.BondDenom, sdk.NewInt(10))).String()),
+				fmt.Sprintf("--%s=%s", flags.FlagBroadcastMode, flags.BroadcastSync), // TODO[1760]: broadcast
+				fmt.Sprintf("--%s=%s", flags.FlagFees, sdk.NewCoins(sdk.NewInt64Coin(s.cfg.BondDenom, 10)).String()),
 				fmt.Sprintf("--%s=%s", cli.FlagUsdMills, "blah"),
 			},
 			expectErrMsg: `invalid argument "blah" for "--usd-mills" flag: strconv.ParseUint: parsing "blah": invalid syntax`,
@@ -2182,10 +2180,9 @@
 				fmt.Sprintf("--%s", cli.FlagRequirePartyRollup),
 				fmt.Sprintf("--%s=%s", flags.FlagFrom, s.accountAddrStr),
 				fmt.Sprintf("--%s=true", flags.FlagSkipConfirmation),
-				fmt.Sprintf("--%s=%s", flags.FlagBroadcastMode, flags.BroadcastBlock),
-				fmt.Sprintf("--%s=%s", flags.FlagFees, sdk.NewCoins(sdk.NewCoin(s.cfg.BondDenom, sdk.NewInt(10))).String()),
+				fmt.Sprintf("--%s=%s", flags.FlagBroadcastMode, flags.BroadcastSync), // TODO[1760]: broadcast
+				fmt.Sprintf("--%s=%s", flags.FlagFees, sdk.NewCoins(sdk.NewInt64Coin(s.cfg.BondDenom, 10)).String()),
 				fmt.Sprintf("--%s=%s", cli.FlagUsdMills, "10"),
->>>>>>> 97e71a02
 			},
 			expectErrMsg: "",
 			expectedCode: 0,
@@ -3871,8 +3868,8 @@
 		return append(args,
 			fmt.Sprintf("--%s=%s", flags.FlagFrom, s.testnet.Validators[0].Address.String()),
 			fmt.Sprintf("--%s=true", flags.FlagSkipConfirmation),
-			fmt.Sprintf("--%s=%s", flags.FlagBroadcastMode, flags.BroadcastBlock),
-			fmt.Sprintf("--%s=%s", flags.FlagFees, sdk.NewCoins(sdk.NewCoin(s.cfg.BondDenom, sdk.NewInt(10))).String()),
+			fmt.Sprintf("--%s=%s", flags.FlagBroadcastMode, flags.BroadcastSync), // TODO[1760]: broadcast
+			fmt.Sprintf("--%s=%s", flags.FlagFees, sdk.NewCoins(sdk.NewCoin(s.cfg.BondDenom, sdkmath.NewInt(10))).String()),
 		)
 	}
 
