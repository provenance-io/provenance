package cli_test

import (
	"fmt"
	"strings"
	"testing"
	"time"

	"github.com/gogo/protobuf/proto"
	"github.com/google/uuid"
	"github.com/spf13/cobra"
	"github.com/stretchr/testify/assert"
	"github.com/stretchr/testify/require"
	"github.com/stretchr/testify/suite"

	tmcli "github.com/tendermint/tendermint/libs/cli"

	"github.com/cosmos/cosmos-sdk/client"
	"github.com/cosmos/cosmos-sdk/client/flags"
	"github.com/cosmos/cosmos-sdk/crypto/hd"
	"github.com/cosmos/cosmos-sdk/crypto/keyring"
	"github.com/cosmos/cosmos-sdk/crypto/keys/secp256k1"
	clitestutil "github.com/cosmos/cosmos-sdk/testutil/cli"
	testnet "github.com/cosmos/cosmos-sdk/testutil/network"
	sdk "github.com/cosmos/cosmos-sdk/types"
	authtypes "github.com/cosmos/cosmos-sdk/x/auth/types"
	authzcli "github.com/cosmos/cosmos-sdk/x/authz/client/cli"
	banktypes "github.com/cosmos/cosmos-sdk/x/bank/types"

	"github.com/provenance-io/provenance/internal/antewrapper"
	"github.com/provenance-io/provenance/internal/pioconfig"
	"github.com/provenance-io/provenance/testutil"
	attrcli "github.com/provenance-io/provenance/x/attribute/client/cli"
	attrtypes "github.com/provenance-io/provenance/x/attribute/types"
	"github.com/provenance-io/provenance/x/metadata/client/cli"
	metadatatypes "github.com/provenance-io/provenance/x/metadata/types"
)

type IntegrationCLITestSuite struct {
	suite.Suite

	cfg             testnet.Config
	testnet         *testnet.Network
	keyring         keyring.Keyring
	keyringDir      string
	keyringAccounts []keyring.Record

	asJson         string
	asText         string
	includeRequest string

	accountAddr    sdk.AccAddress
	accountAddrStr string

	user1Addr    sdk.AccAddress
	user1AddrStr string

	user2Addr    sdk.AccAddress
	user2AddrStr string

	user3Addr    sdk.AccAddress
	user3AddrStr string

	userOtherAddr sdk.AccAddress
	userOtherStr  string

	scope     metadatatypes.Scope
	scopeUUID uuid.UUID
	scopeID   metadatatypes.MetadataAddress

	scopeAsJson string
	scopeAsText string

	scopeIDWithData metadatatypes.MetadataAddress

	session     metadatatypes.Session
	sessionUUID uuid.UUID
	sessionID   metadatatypes.MetadataAddress

	sessionAsJson string
	sessionAsText string

	record     metadatatypes.Record
	recordName string
	recordID   metadatatypes.MetadataAddress

	recordAsJson string
	recordAsText string

	scopeSpec     metadatatypes.ScopeSpecification
	scopeSpecUUID uuid.UUID
	scopeSpecID   metadatatypes.MetadataAddress

	scopeSpecAsJson string
	scopeSpecAsText string

	contractSpec     metadatatypes.ContractSpecification
	contractSpecUUID uuid.UUID
	contractSpecID   metadatatypes.MetadataAddress

	contractSpecAsJson string
	contractSpecAsText string

	recordSpec   metadatatypes.RecordSpecification
	recordSpecID metadatatypes.MetadataAddress

	recordSpecAsJson string
	recordSpecAsText string

	objectLocator1 metadatatypes.ObjectStoreLocator
	ownerAddr1     sdk.AccAddress
	encryptionKey1 sdk.AccAddress
	uri1           string

	objectLocator1AsText string
	objectLocator1AsJson string

	objectLocator2 metadatatypes.ObjectStoreLocator
	ownerAddr2     sdk.AccAddress
	encryptionKey2 sdk.AccAddress
	uri2           string

	objectLocator2AsText string
	objectLocator2AsJson string
}

func TestIntegrationCLITestSuite(t *testing.T) {
	suite.Run(t, new(IntegrationCLITestSuite))
}

func (s *IntegrationCLITestSuite) SetupSuite() {
	s.T().Log("setting up integration test suite")
	pioconfig.SetProvenanceConfig("atom", 0)
	cfg := testutil.DefaultTestNetworkConfig()
	cfg.NumValidators = 1
	genesisState := cfg.GenesisState
	s.cfg = cfg
	s.generateAccountsWithKeyrings(4)

	var err error
	// An account
	s.accountAddr, err = s.keyringAccounts[0].GetAddress()
	s.Require().NoError(err, "getting keyringAccounts[0] address")
	s.accountAddrStr = s.accountAddr.String()

	// A user account
	s.user1Addr, err = s.keyringAccounts[1].GetAddress()
	s.Require().NoError(err, "getting keyringAccounts[1] address")
	s.user1AddrStr = s.user1Addr.String()

	// A second user account
	s.user2Addr, err = s.keyringAccounts[2].GetAddress()
	s.Require().NoError(err, "getting keyringAccounts[2] address")
	s.user2AddrStr = s.user2Addr.String()

	// A third user account
	s.user3Addr, err = s.keyringAccounts[3].GetAddress()
	s.Require().NoError(err, "getting keyringAccounts[3] address")
	s.user3AddrStr = s.user3Addr.String()

	// An account that isn't known
	s.userOtherAddr = sdk.AccAddress(secp256k1.GenPrivKey().PubKey().Address())
	s.userOtherStr = s.userOtherAddr.String()

	// Configure Genesis auth data for adding test accounts
	var genAccounts []authtypes.GenesisAccount
	var authData authtypes.GenesisState
	authData.Params = authtypes.DefaultParams()
	genAccounts = append(genAccounts, authtypes.NewBaseAccount(s.accountAddr, nil, 3, 0))
	genAccounts = append(genAccounts, authtypes.NewBaseAccount(s.user1Addr, nil, 4, 1))
	genAccounts = append(genAccounts, authtypes.NewBaseAccount(s.user2Addr, nil, 5, 1))
	genAccounts = append(genAccounts, authtypes.NewBaseAccount(s.user3Addr, nil, 6, 0))
	accounts, err := authtypes.PackAccounts(genAccounts)
	s.Require().NoError(err)
	authData.Accounts = accounts
	authDataBz, err := cfg.Codec.MarshalJSON(&authData)
	s.Require().NoError(err)
	genesisState[authtypes.ModuleName] = authDataBz

	// Configure Genesis bank data for test accounts
	var genBalances []banktypes.Balance
	genBalances = append(genBalances, banktypes.Balance{Address: s.accountAddrStr, Coins: sdk.NewCoins(
		sdk.NewCoin(cfg.BondDenom, cfg.StakingTokens),
		sdk.NewCoin("authzhotdog", sdk.NewInt(100)),
	).Sort()})
	genBalances = append(genBalances, banktypes.Balance{Address: s.user1AddrStr, Coins: sdk.NewCoins(
		sdk.NewCoin(cfg.BondDenom, cfg.StakingTokens),
		sdk.NewCoin("authzhotdog", sdk.NewInt(100)),
	).Sort()})
	genBalances = append(genBalances, banktypes.Balance{Address: s.user2AddrStr, Coins: sdk.NewCoins(
		sdk.NewCoin(cfg.BondDenom, cfg.StakingTokens),
	).Sort()})
	genBalances = append(genBalances, banktypes.Balance{Address: s.user3AddrStr, Coins: sdk.NewCoins(
		sdk.NewCoin(cfg.BondDenom, cfg.StakingTokens),
	).Sort()})
	var bankGenState banktypes.GenesisState
	bankGenState.Params = banktypes.DefaultParams()
	bankGenState.Balances = genBalances
	bankDataBz, err := cfg.Codec.MarshalJSON(&bankGenState)
	s.Require().NoError(err)
	genesisState[banktypes.ModuleName] = bankDataBz

	s.asJson = fmt.Sprintf("--%s=json", tmcli.OutputFlag)
	s.asText = fmt.Sprintf("--%s=text", tmcli.OutputFlag)
	s.includeRequest = "--include-request"

	s.scopeUUID = uuid.New()
	s.sessionUUID = uuid.New()
	s.recordName = "recordname"
	s.scopeSpecUUID = uuid.New()
	s.contractSpecUUID = uuid.New()

	s.scopeID = metadatatypes.ScopeMetadataAddress(s.scopeUUID)
	s.sessionID = metadatatypes.SessionMetadataAddress(s.scopeUUID, s.sessionUUID)
	s.recordID = metadatatypes.RecordMetadataAddress(s.scopeUUID, s.recordName)
	s.scopeSpecID = metadatatypes.ScopeSpecMetadataAddress(s.scopeSpecUUID)
	s.contractSpecID = metadatatypes.ContractSpecMetadataAddress(s.contractSpecUUID)
	s.recordSpecID = metadatatypes.RecordSpecMetadataAddress(s.contractSpecUUID, s.recordName)

	s.scope = metadatatypes.Scope{
		ScopeId:           s.scopeID,
		SpecificationId:   s.scopeSpecID,
		Owners:            ownerPartyList(s.user1AddrStr),
		DataAccess:        []string{s.user1AddrStr},
		ValueOwnerAddress: s.user2AddrStr,
	}

	s.session = *metadatatypes.NewSession(
		"unit test session",
		s.sessionID,
		s.contractSpecID,
		ownerPartyList(s.user1AddrStr),
		&metadatatypes.AuditFields{
			CreatedDate: time.Time{},
			CreatedBy:   s.user1AddrStr,
			UpdatedDate: time.Time{},
			UpdatedBy:   "",
			Version:     0,
			Message:     "unit testing",
		},
	)

	s.record = *metadatatypes.NewRecord(
		s.recordName,
		s.sessionID,
		*metadatatypes.NewProcess(
			"record process",
			&metadatatypes.Process_Hash{Hash: "notarealprocesshash"},
			"myMethod",
		),
		[]metadatatypes.RecordInput{
			*metadatatypes.NewRecordInput(
				"inputname",
				&metadatatypes.RecordInput_Hash{Hash: "notarealrecordinputhash"},
				"inputtypename",
				metadatatypes.RecordInputStatus_Record,
			),
		},
		[]metadatatypes.RecordOutput{
			*metadatatypes.NewRecordOutput(
				"notarealrecordoutputhash",
				metadatatypes.ResultStatus_RESULT_STATUS_PASS,
			),
		},
		s.recordSpecID,
	)

	s.scopeSpec = *metadatatypes.NewScopeSpecification(
		s.scopeSpecID,
		nil,
		[]string{s.user1AddrStr},
		[]metadatatypes.PartyType{metadatatypes.PartyType_PARTY_TYPE_OWNER},
		[]metadatatypes.MetadataAddress{s.contractSpecID},
	)

	s.contractSpec = *metadatatypes.NewContractSpecification(
		s.contractSpecID,
		nil,
		[]string{s.user1AddrStr},
		[]metadatatypes.PartyType{metadatatypes.PartyType_PARTY_TYPE_OWNER},
		metadatatypes.NewContractSpecificationSourceHash("notreallyasourcehash"),
		"contractclassname",
	)

	s.recordSpec = *metadatatypes.NewRecordSpecification(
		s.recordSpecID,
		s.recordName,
		[]*metadatatypes.InputSpecification{
			metadatatypes.NewInputSpecification(
				"inputname",
				"inputtypename",
				metadatatypes.NewInputSpecificationSourceHash("alsonotreallyasourcehash"),
			),
		},
		"recordtypename",
		metadatatypes.DefinitionType_DEFINITION_TYPE_RECORD,
		[]metadatatypes.PartyType{metadatatypes.PartyType_PARTY_TYPE_OWNER},
	)

	s.scopeAsJson = fmt.Sprintf("{\"scope_id\":\"%s\",\"specification_id\":\"%s\",\"owners\":[{\"address\":\"%s\",\"role\":\"PARTY_TYPE_OWNER\",\"optional\":false}],\"data_access\":[\"%s\"],\"value_owner_address\":\"%s\",\"require_party_rollup\":false}",
		s.scopeID,
		s.scopeSpecID,
		s.user1AddrStr,
		s.user1AddrStr,
		s.user2AddrStr,
	)
	s.scopeAsText = fmt.Sprintf(`data_access:
- %s
owners:
- address: %s
  optional: false
  role: PARTY_TYPE_OWNER
require_party_rollup: false
scope_id: %s
specification_id: %s
value_owner_address: %s`,
		s.user1AddrStr,
		s.user1AddrStr,
		s.scopeID,
		s.scopeSpecID,
		s.user2AddrStr,
	)

	s.sessionAsJson = fmt.Sprintf("{\"session_id\":\"%s\",\"specification_id\":\"%s\",\"parties\":[{\"address\":\"%s\",\"role\":\"PARTY_TYPE_OWNER\",\"optional\":false}],\"name\":\"unit test session\",\"context\":null,\"audit\":{\"created_date\":\"0001-01-01T00:00:00Z\",\"created_by\":\"%s\",\"updated_date\":\"0001-01-01T00:00:00Z\",\"updated_by\":\"\",\"version\":0,\"message\":\"unit testing\"}}",
		s.sessionID,
		s.contractSpecID,
		s.user1AddrStr,
		s.user1AddrStr,
	)
	s.sessionAsText = fmt.Sprintf(`audit:
  created_by: %s
  created_date: "0001-01-01T00:00:00Z"
  message: unit testing
  updated_by: ""
  updated_date: "0001-01-01T00:00:00Z"
  version: 0
context: null
name: unit test session
parties:
- address: %s
  optional: false
  role: PARTY_TYPE_OWNER
session_id: %s
specification_id: %s`,
		s.user1AddrStr,
		s.user1AddrStr,
		s.sessionID,
		s.contractSpecID,
	)

	s.recordAsJson = fmt.Sprintf("{\"name\":\"recordname\",\"session_id\":\"%s\",\"process\":{\"hash\":\"notarealprocesshash\",\"name\":\"record process\",\"method\":\"myMethod\"},\"inputs\":[{\"name\":\"inputname\",\"hash\":\"notarealrecordinputhash\",\"type_name\":\"inputtypename\",\"status\":\"RECORD_INPUT_STATUS_RECORD\"}],\"outputs\":[{\"hash\":\"notarealrecordoutputhash\",\"status\":\"RESULT_STATUS_PASS\"}],\"specification_id\":\"%s\"}",
		s.sessionID,
		s.recordSpecID,
	)
	s.recordAsText = fmt.Sprintf(`inputs:
- hash: notarealrecordinputhash
  name: inputname
  status: RECORD_INPUT_STATUS_RECORD
  type_name: inputtypename
name: recordname
outputs:
- hash: notarealrecordoutputhash
  status: RESULT_STATUS_PASS
process:
  hash: notarealprocesshash
  method: myMethod
  name: record process
session_id: %s
specification_id: %s`,
		s.sessionID,
		s.recordSpecID,
	)

	s.scopeSpecAsJson = fmt.Sprintf("{\"specification_id\":\"%s\",\"description\":null,\"owner_addresses\":[\"%s\"],\"parties_involved\":[\"PARTY_TYPE_OWNER\"],\"contract_spec_ids\":[\"%s\"]}",
		s.scopeSpecID,
		s.user1AddrStr,
		s.contractSpecID,
	)
	s.scopeSpecAsText = fmt.Sprintf(`contract_spec_ids:
- %s
description: null
owner_addresses:
- %s
parties_involved:
- PARTY_TYPE_OWNER
specification_id: %s`,
		s.contractSpecID,
		s.user1AddrStr,
		s.scopeSpecID,
	)

	s.contractSpecAsJson = fmt.Sprintf("{\"specification_id\":\"%s\",\"description\":null,\"owner_addresses\":[\"%s\"],\"parties_involved\":[\"PARTY_TYPE_OWNER\"],\"hash\":\"notreallyasourcehash\",\"class_name\":\"contractclassname\"}",
		s.contractSpecID,
		s.user1AddrStr,
	)
	s.contractSpecAsText = fmt.Sprintf(`class_name: contractclassname
description: null
hash: notreallyasourcehash
owner_addresses:
- %s
parties_involved:
- PARTY_TYPE_OWNER
specification_id: %s`,
		s.user1AddrStr,
		s.contractSpecID,
	)

	s.recordSpecAsJson = fmt.Sprintf("{\"specification_id\":\"%s\",\"name\":\"recordname\",\"inputs\":[{\"name\":\"inputname\",\"type_name\":\"inputtypename\",\"hash\":\"alsonotreallyasourcehash\"}],\"type_name\":\"recordtypename\",\"result_type\":\"DEFINITION_TYPE_RECORD\",\"responsible_parties\":[\"PARTY_TYPE_OWNER\"]}",
		s.recordSpecID,
	)
	s.recordSpecAsText = fmt.Sprintf(`inputs:
- hash: alsonotreallyasourcehash
  name: inputname
  type_name: inputtypename
name: recordname
responsible_parties:
- PARTY_TYPE_OWNER
result_type: DEFINITION_TYPE_RECORD
specification_id: %s
type_name: recordtypename`,
		s.recordSpecID,
	)

	//os locators
	locAsText := func(loc metadatatypes.ObjectStoreLocator) string {
		eKey := loc.EncryptionKey
		if len(eKey) == 0 {
			eKey = "\"\""
		}
		return fmt.Sprintf(`encryption_key: %s
locator_uri: %s
owner: %s`,
			eKey,
			loc.LocatorUri,
			loc.Owner,
		)
	}
	locAsJson := func(loc metadatatypes.ObjectStoreLocator) string {
		return fmt.Sprintf("{\"owner\":\"%s\",\"locator_uri\":\"%s\",\"encryption_key\":\"%s\"}",
			loc.Owner,
			loc.LocatorUri,
			loc.EncryptionKey,
		)
	}
	s.ownerAddr1 = s.user1Addr
	s.encryptionKey1 = sdk.AccAddress{}
	s.uri1 = "http://foo.com"
	s.objectLocator1 = metadatatypes.NewOSLocatorRecord(s.ownerAddr1, s.encryptionKey1, s.uri1)
	s.objectLocator1AsText = locAsText(s.objectLocator1)
	s.objectLocator1AsJson = locAsJson(s.objectLocator1)

	s.ownerAddr2 = s.user2Addr
	s.encryptionKey2 = s.user1Addr
	s.uri2 = "http://bar.com"
	s.objectLocator2 = metadatatypes.NewOSLocatorRecord(s.ownerAddr2, s.encryptionKey2, s.uri2)
	s.objectLocator2AsText = locAsText(s.objectLocator2)
	s.objectLocator2AsJson = locAsJson(s.objectLocator2)

	var metadataData metadatatypes.GenesisState
	s.Require().NoError(cfg.Codec.UnmarshalJSON(genesisState[metadatatypes.ModuleName], &metadataData))
	metadataData.Scopes = append(metadataData.Scopes, s.scope)
	metadataData.Sessions = append(metadataData.Sessions, s.session)
	metadataData.Records = append(metadataData.Records, s.record)
	metadataData.ScopeSpecifications = append(metadataData.ScopeSpecifications, s.scopeSpec)
	metadataData.ContractSpecifications = append(metadataData.ContractSpecifications, s.contractSpec)
	metadataData.RecordSpecifications = append(metadataData.RecordSpecifications, s.recordSpec)
	metadataData.ObjectStoreLocators = append(metadataData.ObjectStoreLocators, s.objectLocator1, s.objectLocator2)
	metadataDataBz, err := cfg.Codec.MarshalJSON(&metadataData)
	s.Require().NoError(err)
	genesisState[metadatatypes.ModuleName] = metadataDataBz

	// Set some account data on a scope. It should be fine even though the scope doesn't actually exist.
	s.scopeIDWithData = metadatatypes.ScopeMetadataAddress(uuid.MustParse("A11E57A6-7D51-4C43-91F9-AD1F4D16FA35"))
	attrData := attrtypes.DefaultGenesisState()
	attrData.Attributes = append(attrData.Attributes,
		attrtypes.Attribute{
			Name:          attrtypes.AccountDataName,
			Value:         []byte("This is some scope account data."),
			AttributeType: attrtypes.AttributeType_String,
			Address:       s.scopeIDWithData.String(),
		},
	)
	attrDataBz, err := cfg.Codec.MarshalJSON(attrData)
	s.Require().NoError(err, "MarshalJSON(attrData)")
	genesisState[attrtypes.ModuleName] = attrDataBz

	cfg.GenesisState = genesisState

	cfg.ChainID = antewrapper.SimAppChainID
	cfg.TimeoutCommit = 500 * time.Millisecond
	s.testnet, err = testnet.New(s.T(), s.T().TempDir(), cfg)
	s.Require().NoError(err, "creating testnet")

	_, err = s.testnet.WaitForHeight(1)
	s.Require().NoError(err, "waiting for height 1")
}

func (s *IntegrationCLITestSuite) TearDownSuite() {
	testutil.CleanUp(s.testnet, s.T())
}

func (s *IntegrationCLITestSuite) generateAccountsWithKeyrings(number int) {
	path := hd.CreateHDPath(118, 0, 0).String()
	s.keyringDir = s.T().TempDir()
	kr, err := keyring.New(s.T().Name(), "test", s.keyringDir, nil, s.cfg.Codec)
	s.Require().NoError(err, "keyring creation")
	s.keyring = kr
	for i := 0; i < number; i++ {
		keyId := fmt.Sprintf("test_key%v", i)
		info, _, err := kr.NewMnemonic(keyId, keyring.English, path, keyring.DefaultBIP39Passphrase, hd.Secp256k1)
		s.Require().NoError(err, "key creation")
		s.keyringAccounts = append(s.keyringAccounts, *info)
	}
}

func ownerPartyList(addresses ...string) []metadatatypes.Party {
	retval := make([]metadatatypes.Party, len(addresses))
	for i, addr := range addresses {
		retval[i] = metadatatypes.Party{Address: addr, Role: metadatatypes.PartyType_PARTY_TYPE_OWNER}
	}
	return retval
}

func indent(str string, spaces int) string {
	var sb strings.Builder
	lines := strings.Split(str, "\n")
	maxI := len(lines) - 1
	s := strings.Repeat(" ", spaces)
	for i, l := range lines {
		sb.WriteString(s)
		sb.WriteString(l)
		if i != maxI {
			sb.WriteString("\n")
		}
	}
	return sb.String()
}

func yamlListEntry(str string) string {
	var sb strings.Builder
	lines := strings.Split(str, "\n")
	maxI := len(lines) - 1
	for i, l := range strings.Split(str, "\n") {
		if i == 0 {
			sb.WriteString("- ")
		} else {
			sb.WriteString("  ")
		}
		sb.WriteString(l)
		if i != maxI {
			sb.WriteString("\n")
		}
	}
	return sb.String()
}

func alternateCase(str string, startUpper bool) string {
	// A-Z -> 65-90
	// a-z -> 97-122
	ms := 0 // aka modShift
	if startUpper {
		ms = 1
	}
	var r strings.Builder
	for i, c := range str {
		switch {
		case (i+ms)%2 == 0 && c >= 65 && c <= 90:
			r.WriteByte(byte(c + 32))
		case (i+ms)%2 == 1 && c >= 97 && c <= 122:
			r.WriteByte(byte(c - 32))
		default:
			r.WriteByte(byte(c))
		}
	}
	return r.String()
}

func (s *IntegrationCLITestSuite) getClientCtx() client.Context {
	return s.getClientCtxWithoutKeyring().WithKeyringDir(s.keyringDir).WithKeyring(s.keyring)
}

func (s *IntegrationCLITestSuite) getClientCtxWithoutKeyring() client.Context {
	return s.testnet.Validators[0].ClientCtx
}

// ---------- query cmd tests ----------

type queryCmdTestCase struct {
	name             string
	args             []string
	expectedError    string
	expectedInOutput []string
}

func runQueryCmdTestCases(s *IntegrationCLITestSuite, cmdGen func() *cobra.Command, testCases []queryCmdTestCase) {
	// Providing the command using a generator (cmdGen), we get a new instance of the cmd each time, and the flags won't
	// carry over between tests on the same command.
	for _, tc := range testCases {
		s.T().Run(tc.name, func(t *testing.T) {
			clientCtx := s.getClientCtxWithoutKeyring()
			cmd := cmdGen()
			out, err := clitestutil.ExecTestCLICmd(clientCtx, cmd, tc.args)
			if len(tc.expectedError) > 0 {
				actualError := ""
				if err != nil {
					actualError = err.Error()
				}
				require.Contains(t, actualError, tc.expectedError, "expected error")
				// Something deep down is double wrapping the errors.
				// E.g. "foo: invalid request" has become
				// "foo: invalid request"
				// So we changed from the "Equal" test below to the "Contains" test above.
				// If you're bored, maybe try swapping back to see if things have been fixed.
				//require.Equal(t, tc.expectedError, actualError, "expected error")
			} else {
				require.NoErrorf(t, err, "unexpected error: %s", err)
			}
			if err == nil {
				result := strings.TrimSpace(out.String())
				for _, exp := range tc.expectedInOutput {
					assert.Contains(t, result, exp)
				}
			}
		})
	}
}

func (s *IntegrationCLITestSuite) TestGetMetadataParamsCmd() {
	cmd := func() *cobra.Command { return cli.GetMetadataParamsCmd() }

	testCases := []queryCmdTestCase{
		{
			"get params as json output",
			[]string{s.asJson},
			"",
			[]string{"\"params\":{}"},
		},
		{
			"get params as text output",
			[]string{s.asText},
			"",
			[]string{"params: {}"},
		},
		{
			"get params - invalid args",
			[]string{"bad-arg"},
			"unknown argument: bad-arg",
			[]string{},
		},
		{
			"get params as json output including request",
			[]string{s.asJson, s.includeRequest},
			"",
			[]string{"\"params\":{}", "\"request\":{}"},
		},
		{
			"get locator params as json",
			[]string{"locator", s.asJson},
			"",
			[]string{"\"params\":{", "\"max_uri_length\":2048"},
		},
		{
			"get locator params as text including request",
			[]string{"locator", s.asText, s.includeRequest},
			"",
			[]string{"params:", "max_uri_length: 2048", "request: {}"},
		},
	}

	runQueryCmdTestCases(s, cmd, testCases)
}

func (s *IntegrationCLITestSuite) TestGetMetadataByIDCmd() {
	cmd := func() *cobra.Command { return cli.GetMetadataByIDCmd() }

	testCases := []queryCmdTestCase{
		{
			"get metadata by id - scope id as json",
			[]string{s.scopeID.String(), s.asJson},
			"",
			[]string{s.scopeAsJson},
		},
		{
			"get metadata by id - scope id as text",
			[]string{s.scopeID.String(), s.asText},
			"",
			[]string{indent(s.scopeAsText, 4)},
		},
		{
			"get metadata by id - scope id does not exist",
			[]string{"scope1qzge0zaztu65tx5x5llv5xc9ztsqxlkwel"},
			"",
			[]string{"scope: null", "scope1qzge0zaztu65tx5x5llv5xc9ztsqxlkwel"},
		},
		{
			"get metadata by id - session id as json",
			[]string{s.sessionID.String(), s.asJson},
			"",
			[]string{s.sessionAsJson},
		},
		{
			"get metadata by id - session id as text",
			[]string{s.sessionID.String(), s.asText},
			"",
			[]string{indent(s.sessionAsText, 4)},
		},
		{
			"get metadata by id - session id does not exist",
			[]string{"session1qxge0zaztu65tx5x5llv5xc9zts9sqlch3sxwn44j50jzgt8rshvqyfrjcr"},
			"",
			[]string{"session: null", "session1qxge0zaztu65tx5x5llv5xc9zts9sqlch3sxwn44j50jzgt8rshvqyfrjcr"},
		},
		{
			"get metadata by id - record id as json",
			[]string{s.recordID.String(), s.asJson},
			"",
			[]string{s.recordAsJson},
		},
		{
			"get metadata by id - record id as text",
			[]string{s.recordID.String(), s.asText},
			"",
			[]string{indent(s.recordAsText, 4)},
		},
		{
			"get metadata by id - record id does not exist",
			[]string{"record1q2ge0zaztu65tx5x5llv5xc9ztsw42dq2jdvmdazuwzcaddhh8gmu3mcze3"},
			"",
			[]string{"record: null", "record1q2ge0zaztu65tx5x5llv5xc9ztsw42dq2jdvmdazuwzcaddhh8gmu3mcze3"},
		},
		{
			"get metadata by id - scope spec id as json",
			[]string{s.scopeSpecID.String(), s.asJson},
			"",
			[]string{s.scopeSpecAsJson},
		},
		{
			"get metadata by id - scope spec id as text",
			[]string{s.scopeSpecID.String(), s.asText},
			"",
			[]string{indent(s.scopeSpecAsText, 4)},
		},
		{
			"get metadata by id - scope spec id does not exist",
			[]string{"scopespec1qnwg86nsatx5pl56muw0v9ytlz3qu3jx6m"},
			"",
			[]string{"specification: null", "scopespec1qnwg86nsatx5pl56muw0v9ytlz3qu3jx6m"},
		},
		{
			"get metadata by id - contract spec id as json",
			[]string{s.contractSpecID.String(), s.asJson},
			"",
			[]string{s.contractSpecAsJson},
		},
		{
			"get metadata by id - contract spec id as text",
			[]string{s.contractSpecID.String(), s.asText},
			"",
			[]string{indent(s.contractSpecAsText, 4)},
		},
		{
			"get metadata by id - contract spec id does not exist",
			[]string{"contractspec1q000d0q2e8w5say53afqdesxp2zqzkr4fn"},
			"",
			[]string{"specification: null", "contractspec1q000d0q2e8w5say53afqdesxp2zqzkr4fn"},
		},
		{
			"get metadata by id - record spec id as json",
			[]string{s.recordSpecID.String(), s.asJson},
			"",
			[]string{s.recordSpecAsJson},
		},
		{
			"get metadata by id - record spec id as text",
			[]string{s.recordSpecID.String(), s.asText},
			"",
			[]string{indent(s.recordSpecAsText, 4)},
		},
		{
			"get metadata by id - record spec id does not exist",
			[]string{"recspec1qh00d0q2e8w5say53afqdesxp2zw42dq2jdvmdazuwzcaddhh8gmuqhez44"},
			"",
			[]string{"specification: null", "recspec1qh00d0q2e8w5say53afqdesxp2zw42dq2jdvmdazuwzcaddhh8gmuqhez44"},
		},
		{
			"get metadata by id - bad prefix",
			[]string{"foo1qzge0zaztu65tx5x5llv5xc9ztsqxlkwel"},
			"decoding bech32 failed: invalid checksum (expected kzwk8c got xlkwel)",
			[]string{},
		},
		{
			"get metadata by id - no args",
			[]string{},
			"accepts 1 arg(s), received 0",
			[]string{},
		},
		{
			"get metadata by id - two args",
			[]string{"scope1qzge0zaztu65tx5x5llv5xc9ztsqxlkwel", "scopespec1qnwg86nsatx5pl56muw0v9ytlz3qu3jx6m"},
			"accepts 1 arg(s), received 2",
			[]string{},
		},
		{
			"get metadata by id - uuid",
			[]string{"91978ba2-5f35-459a-86a7-feca1b0512e0"},
			"decoding bech32 failed: invalid separator index 32",
			[]string{},
		},
		{
			"get metadata by id - bad arg",
			[]string{"not-an-id"},
			"decoding bech32 failed: invalid separator index -1",
			[]string{},
		},
	}

	runQueryCmdTestCases(s, cmd, testCases)
}

func (s *IntegrationCLITestSuite) TestGetMetadataGetAllCmd() {
	cmd := func() *cobra.Command { return cli.GetMetadataGetAllCmd() }

	indentedScopeText := indent(s.scopeAsText, 4)
	indentedSessionText := indent(s.sessionAsText, 4)
	indentedRecordText := indent(s.recordAsText, 4)
	indentedScopeSpecText := indent(s.scopeSpecAsText, 4)
	indentedContractSpecText := indent(s.contractSpecAsText, 4)
	indentedRecordSpecText := indent(s.recordSpecAsText, 4)
	indentedOSLoc1Text := yamlListEntry(s.objectLocator1AsText)
	indentedOSLoc2Text := yamlListEntry(s.objectLocator2AsText)

	testCases := []queryCmdTestCase{}

	testName := func(base string, basei int, namei int, name string, suffix string) string {
		return fmt.Sprintf("all %s %03d %s %s", base, basei*4+namei+1, name, suffix)
	}
	addTestCases := func(bases []string, asText []string, asJson []string) {
		for bi, base := range bases {
			for ni, name := range []string{base, strings.ToUpper(base), alternateCase(base, true), alternateCase(base, false)} {
				testCases = append(testCases,
					queryCmdTestCase{
						testName(bases[0], bi, ni, name, "as text"),
						[]string{name, s.asText},
						"",
						asText,
					},
					queryCmdTestCase{
						testName(bases[0], bi, ni, name, "as json"),
						[]string{name, s.asJson},
						"",
						asJson,
					},
				)
			}
		}
	}
	makeSpecInputs := func(bases ...string) []string {
		r := make([]string, 0, len(bases)*8)
		for _, b := range bases {
			for _, e := range []string{"specs", "spec", "specifications", "specification"} {
				for _, d := range []string{"", "-", " "} {
					r = append(r, b+d+e)
				}
			}
		}
		return r
	}

	addTestCases([]string{"scopes", "scope"}, []string{indentedScopeText}, []string{s.scopeAsJson})
	addTestCases([]string{"sessions", "session", "sess"}, []string{indentedSessionText}, []string{s.sessionAsJson})
	addTestCases([]string{"records", "record", "recs", "rec"}, []string{indentedRecordText}, []string{s.recordAsJson})

	addTestCases(makeSpecInputs("scope"), []string{indentedScopeSpecText}, []string{s.scopeSpecAsJson})
	testCases = append(testCases,
		queryCmdTestCase{
			"all scopespecs spaced args 1 scope specs as text",
			[]string{"scope", "specs", s.asText},
			"",
			[]string{indentedScopeSpecText},
		},
		queryCmdTestCase{
			"all scopespecs spaced args 2 scope specification as json",
			[]string{"scope", "specification", s.asJson},
			"",
			[]string{s.scopeSpecAsJson},
		},
		queryCmdTestCase{
			"all scopespecs spaced args 3 scop espec as json",
			[]string{"scop", "espec", s.asJson},
			"",
			[]string{s.scopeSpecAsJson},
		},
	)

	cSpecInputs := makeSpecInputs("contract")
	cSpecInputs = append(cSpecInputs, "cspecs", "cspec", "c-specs", "c-spec", "c specs", "c spec")
	addTestCases(cSpecInputs, []string{indentedContractSpecText}, []string{s.contractSpecAsJson})
	testCases = append(testCases,
		queryCmdTestCase{
			"all contractspecs spaced args 1 contract specs as text",
			[]string{"contract", "specs", s.asText},
			"",
			[]string{indentedContractSpecText},
		},
		queryCmdTestCase{
			"all contractspecs spaced args 2 contract specification as json",
			[]string{"contract", "specification", s.asJson},
			"",
			[]string{s.contractSpecAsJson},
		},
		queryCmdTestCase{
			"all contractspecs spaced args 3 cs pec as json",
			[]string{"cs", "pec", s.asJson},
			"",
			[]string{s.contractSpecAsJson},
		},
	)

	addTestCases(makeSpecInputs("record", "rec"), []string{indentedRecordSpecText}, []string{s.recordSpecAsJson})
	testCases = append(testCases,
		queryCmdTestCase{
			"all recordspecs spaced args 1 record specs as text",
			[]string{"record", "specs", s.asText},
			"",
			[]string{indentedRecordSpecText},
		},
		queryCmdTestCase{
			"all recordspecs spaced args 2 record specification as json",
			[]string{"record", "specification", s.asJson},
			"",
			[]string{s.recordSpecAsJson},
		},
		queryCmdTestCase{
			"all recordspecs spaced args 3 recor dspec as json",
			[]string{"recor", "dspec", s.asJson},
			"",
			[]string{s.recordSpecAsJson},
		},
	)

	addTestCases(
		[]string{"locators", "locator", "locs", "loc"},
		[]string{indentedOSLoc1Text, indentedOSLoc2Text},
		[]string{s.objectLocator1AsJson, s.objectLocator2AsJson},
	)

	testCases = append(testCases,
		queryCmdTestCase{
			"unknown type",
			[]string{"scoops"},
			"unknown entry type: scoops",
			[]string{},
		},
		queryCmdTestCase{
			"unknown type many args",
			[]string{"r", "e", "d", "o", "r", "k", "   ", "sp", "o", "rk"},
			"unknown entry type: redorksporks",
			[]string{},
		},
		queryCmdTestCase{
			"no args",
			[]string{},
			"requires at least 1 arg(s), only received 0",
			[]string{},
		},
	)

	runQueryCmdTestCases(s, cmd, testCases)
}

func (s *IntegrationCLITestSuite) TestGetMetadataScopeCmd() {
	cmd := func() *cobra.Command { return cli.GetMetadataScopeCmd() }

	indentedScopeText := indent(s.scopeAsText, 4)

	testCases := []queryCmdTestCase{
		{
			"get scope by metadata scope id as json output",
			[]string{s.scopeID.String(), s.asJson},
			"",
			[]string{s.scopeAsJson},
		},
		{
			"get scope by metadata scope id as text output",
			[]string{s.scopeID.String(), s.asText},
			"",
			[]string{indentedScopeText},
		},
		{
			"get scope by uuid as json output",
			[]string{s.scopeUUID.String(), s.asJson},
			"",
			[]string{s.scopeAsJson},
		},
		{
			"get scope by uuid as text output",
			[]string{s.scopeUUID.String(), s.asText},
			"",
			[]string{indentedScopeText},
		},
		{
			"get scope by metadata session id as json output",
			[]string{s.sessionID.String(), s.asJson},
			"",
			[]string{s.scopeAsJson},
		},
		{
			"get scope by metadata session id as text output",
			[]string{s.sessionID.String(), s.asText},
			"",
			[]string{indentedScopeText},
		},
		{
			"get scope by metadata record id as json output",
			[]string{s.recordID.String(), s.asJson},
			"",
			[]string{s.scopeAsJson},
		},
		{
			"get scope by metadata record id as text output",
			[]string{s.recordID.String(), s.asText},
			"",
			[]string{indentedScopeText},
		},
		{
			"get scope by metadata id - does not exist",
			[]string{"scope1qzge0zaztu65tx5x5llv5xc9ztsqxlkwel", s.asText},
			"",
			[]string{"scope: null", "scope1qzge0zaztu65tx5x5llv5xc9ztsqxlkwel"},
		},
		{
			"get scope by uuid - does not exist",
			[]string{"91978ba2-5f35-459a-86a7-feca1b0512e0", s.asText},
			"",
			[]string{"scope: null", "91978ba2-5f35-459a-86a7-feca1b0512e0"},
		},
		{
			"get scope bad input",
			[]string{"not-a-valid-arg", s.asText},
			"could not parse [not-a-valid-arg] into either a scope address (decoding bech32 failed: invalid separator index -1) or uuid (invalid UUID length: 15): invalid request",
			[]string{},
		},
		{
			"get scope no args",
			[]string{},
			"accepts 1 arg(s), received 0",
			[]string{},
		},
	}

	runQueryCmdTestCases(s, cmd, testCases)
}

func (s *IntegrationCLITestSuite) TestGetMetadataSessionCmd() {
	cmd := func() *cobra.Command { return cli.GetMetadataSessionCmd() }

	indentedSessionText := indent(s.sessionAsText, 4)
	notAUsedUUID := uuid.New()

	testCases := []queryCmdTestCase{
		{
			"session from session id as json",
			[]string{s.sessionID.String(), s.asJson},
			"",
			[]string{s.sessionAsJson},
		},
		{
			"session from session id as text",
			[]string{s.sessionID.String(), s.asText},
			"",
			[]string{indentedSessionText},
		},
		{
			"session id does not exist",
			[]string{"session1qxge0zaztu65tx5x5llv5xc9zts9sqlch3sxwn44j50jzgt8rshvqyfrjcr"},
			"",
			[]string{"session: null", "session1qxge0zaztu65tx5x5llv5xc9zts9sqlch3sxwn44j50jzgt8rshvqyfrjcr"},
		},
		{
			"sessions from scope id as json",
			[]string{s.scopeID.String(), s.asJson},
			"",
			[]string{s.sessionAsJson},
		},
		{
			"sessions from scope id as text",
			[]string{s.scopeID.String(), s.asText},
			"",
			[]string{indentedSessionText},
		},
		{
			"scope id does not exist",
			[]string{"scope1qzge0zaztu65tx5x5llv5xc9ztsqxlkwel"},
			"no sessions found",
			[]string{},
		},
		{
			"sessions from scope uuid as json",
			[]string{s.scopeUUID.String(), s.asJson},
			"",
			[]string{s.sessionAsJson},
		},
		{
			"sessions from scope uuid as text",
			[]string{s.scopeUUID.String(), s.asText},
			"",
			[]string{indentedSessionText},
		},
		{
			"scope uuid does not exist",
			[]string{"91978ba2-5f35-459a-86a7-feca1b0512e0"},
			"no sessions found",
			[]string{},
		},
		{
			"session from scope uuid and session uuid as json",
			[]string{s.scopeUUID.String(), s.sessionUUID.String(), s.asJson},
			"",
			[]string{s.sessionAsJson},
		},
		{
			"session from scope uuid and session uuid as text",
			[]string{s.scopeUUID.String(), s.sessionUUID.String(), s.asText},
			"",
			[]string{indentedSessionText},
		},
		{
			"scope uuid and session uuid but scope does not exist",
			[]string{notAUsedUUID.String(), s.sessionUUID.String()},
			"",
			[]string{"session:", "session: null"},
		},
		{
			"scope uuid and session uuid and scope exists but session uuid does not exist",
			[]string{s.scopeUUID.String(), "5803f8bc-6067-4eb5-951f-2121671c2ec0"},
			"",
			[]string{"session:", "session: null"},
		},
		{
			"session from scope id and session uuid as text",
			[]string{s.scopeID.String(), s.sessionUUID.String(), s.asText},
			"",
			[]string{indentedSessionText},
		},
		{
			"session from scope id and session uuid as json",
			[]string{s.scopeID.String(), s.sessionUUID.String(), s.asJson},
			"",
			[]string{s.sessionAsJson},
		},
		{
			"scope id and session uuid but scope id does not exist",
			[]string{metadatatypes.ScopeMetadataAddress(notAUsedUUID).String(), s.sessionUUID.String()},
			"",
			[]string{"session:", "session: null"},
		},
		{
			"scope id and session uuid and scope id exists but session uuid does not",
			[]string{s.scopeID.String(), notAUsedUUID.String()},
			"",
			[]string{"session:", "session: null"},
		},
		{
			"session from scope id and record name as text",
			[]string{s.scopeID.String(), s.recordName, s.asText},
			"",
			[]string{indentedSessionText},
		},
		{
			"session from scope id and record name as json",
			[]string{s.scopeID.String(), s.recordName, s.asJson},
			"",
			[]string{s.sessionAsJson},
		},
		{
			"scope id and record name but scope id does not exist",
			[]string{metadatatypes.ScopeMetadataAddress(notAUsedUUID).String(), s.recordName},
			fmt.Sprintf("record %s does not exist: invalid request",
				metadatatypes.RecordMetadataAddress(notAUsedUUID, s.recordName)),
			[]string{},
		},
		{
			"scope id and record name and scope id exists but record does not",
			[]string{s.scopeID.String(), "not-a-record-name-that-exists"},
			fmt.Sprintf("record %s does not exist: invalid request",
				metadatatypes.RecordMetadataAddress(s.scopeUUID, "not-a-record-name-that-exists")),
			[]string{},
		},
		{
			"session from scope uuid and record name as text",
			[]string{s.scopeUUID.String(), s.recordName, s.asText},
			"",
			[]string{indentedSessionText},
		},
		{
			"session from scope uuid and record name as json",
			[]string{s.scopeUUID.String(), s.recordName, s.asJson},
			"",
			[]string{s.sessionAsJson},
		},
		{
			"scope uuid and record name but scope uuid does not exist",
			[]string{notAUsedUUID.String(), s.recordName},
			fmt.Sprintf("record %s does not exist: invalid request",
				metadatatypes.RecordMetadataAddress(notAUsedUUID, s.recordName)),
			[]string{},
		},
		{
			"scope uuid and record name and scope uuid exists but record does not",
			[]string{s.scopeUUID.String(), "not-a-record"},
			fmt.Sprintf("record %s does not exist: invalid request",
				metadatatypes.RecordMetadataAddress(s.scopeUUID, "not-a-record")),
			[]string{},
		},
		{
			"session from record id as text",
			[]string{s.recordID.String(), s.asText},
			"",
			[]string{indentedSessionText},
		},
		{
			"session from record id as json",
			[]string{s.recordID.String(), s.asJson},
			"",
			[]string{s.sessionAsJson},
		},
		{
			"record id but scope does not exist",
			[]string{metadatatypes.RecordMetadataAddress(notAUsedUUID, s.recordName).String()},
			fmt.Sprintf("record %s does not exist: invalid request",
				metadatatypes.RecordMetadataAddress(notAUsedUUID, s.recordName)),
			[]string{},
		},
		{
			"record id in existing scope but record does not exist",
			[]string{metadatatypes.RecordMetadataAddress(s.scopeUUID, "not-a-record-name").String()},
			fmt.Sprintf("record %s does not exist: invalid request",
				metadatatypes.RecordMetadataAddress(s.scopeUUID, "not-a-record-name")),
			[]string{},
		},
		{
			"sessions all as text",
			[]string{"all", s.asText},
			"",
			[]string{indentedSessionText},
		},
		{
			"sessions all as json",
			[]string{"all", s.asJson},
			"",
			[]string{s.sessionAsJson},
		},
		{
			"bad prefix",
			[]string{"scopespec1qnwg86nsatx5pl56muw0v9ytlz3qu3jx6m"},
			"address [scopespec1qnwg86nsatx5pl56muw0v9ytlz3qu3jx6m] is not a scope address: invalid request",
			[]string{},
		},
		{
			"bad arg 1",
			[]string{"bad"},
			"could not parse [bad] into either a scope address (decoding bech32 failed: invalid bech32 string length 3) or uuid (invalid UUID length: 3): invalid request",
			[]string{},
		},
		{
			"3 args",
			[]string{s.scopeUUID.String(), s.sessionID.String(), s.recordName},
			"accepts between 1 and 2 arg(s), received 3",
			[]string{},
		},
		{
			"no args",
			[]string{},
			"accepts between 1 and 2 arg(s), received 0",
			[]string{},
		},
	}

	runQueryCmdTestCases(s, cmd, testCases)
}

func (s *IntegrationCLITestSuite) TestGetMetadataRecordCmd() {
	cmd := func() *cobra.Command { return cli.GetMetadataRecordCmd() }

	testCases := []queryCmdTestCase{
		{
			"record from record id as json",
			[]string{s.recordID.String(), s.asJson},
			"",
			[]string{s.recordAsJson},
		},
		{
			"record from record id as text",
			[]string{s.recordID.String(), s.asText},
			"",
			[]string{indent(s.recordAsText, 4)},
		},
		{
			"record id does not exist",
			[]string{"record1q2ge0zaztu65tx5x5llv5xc9ztsw42dq2jdvmdazuwzcaddhh8gmu3mcze3"},
			"",
			[]string{"records:", "record: null", "record1q2ge0zaztu65tx5x5llv5xc9ztsw42dq2jdvmdazuwzcaddhh8gmu3mcze3"},
		},
		{
			"records from session id as json",
			[]string{s.sessionID.String(), s.asJson},
			"",
			[]string{s.recordAsJson},
		},
		{
			"records from session id as text",
			[]string{s.sessionID.String(), s.asText},
			"",
			[]string{indent(s.recordAsText, 4)},
		},
		{
			"session id does not exist",
			[]string{"session1qxge0zaztu65tx5x5llv5xc9zts9sqlch3sxwn44j50jzgt8rshvqyfrjcr"},
			"",
			[]string{"records: []"},
		},
		{
			"records from scope id as json",
			[]string{s.scopeID.String(), s.asJson},
			"",
			[]string{s.recordAsJson},
		},
		{
			"records from scope id as text",
			[]string{s.scopeID.String(), s.asText},
			"",
			[]string{indent(s.recordAsText, 4)},
		},
		{
			"scope id does not exist",
			[]string{"scope1qzge0zaztu65tx5x5llv5xc9ztsqxlkwel"},
			"",
			[]string{"records: []"},
		},
		{
			"records from scope uuid as json",
			[]string{s.scopeUUID.String(), s.asJson},
			"",
			[]string{s.recordAsJson},
		},
		{
			"records from scope uuid as text",
			[]string{s.scopeUUID.String(), s.asText},
			"",
			[]string{indent(s.recordAsText, 4)},
		},
		{
			"scope uuid does not exist",
			[]string{"91978ba2-5f35-459a-86a7-feca1b0512e0"},
			"",
			[]string{"records: []"},
		},
		{
			"record from scope uuid and record name as json",
			[]string{s.scopeUUID.String(), s.recordName, s.asJson},
			"",
			[]string{s.recordAsJson},
		},
		{
			"record from scope uuid and record name as text",
			[]string{s.scopeUUID.String(), s.recordName, s.asText},
			"",
			[]string{indent(s.recordAsText, 4)},
		},
		{
			"scope uuid exists but record name does not",
			[]string{s.scopeUUID.String(), "nope"},
			"",
			[]string{"record: null"},
		},
		{
			"bad prefix",
			[]string{"contractspec1q000d0q2e8w5say53afqdesxp2zqzkr4fn"},
			"address [contractspec1q000d0q2e8w5say53afqdesxp2zqzkr4fn] is not a scope address: invalid request",
			[]string{},
		},
		{
			"bad arg 1",
			[]string{"badbad"},
			"could not parse [badbad] into either a scope address (decoding bech32 failed: invalid bech32 string length 6) or uuid (invalid UUID length: 6): invalid request",
			[]string{},
		},
		{
			"uuid arg 1 and whitespace args 2 and 3 as json",
			[]string{s.scopeUUID.String(), "  ", " ", s.asJson},
			"",
			[]string{s.recordAsJson},
		},
		{
			"uuid arg 1 and whitespace args 2 and 3 as text",
			[]string{s.scopeUUID.String(), "  ", " ", s.asText},
			"",
			[]string{indent(s.recordAsText, 4)},
		},
		{
			"no args",
			[]string{},
			"requires at least 1 arg(s), only received 0",
			[]string{""},
		},
	}

	runQueryCmdTestCases(s, cmd, testCases)
}

func (s *IntegrationCLITestSuite) TestGetMetadataScopeSpecCmd() {
	cmd := func() *cobra.Command { return cli.GetMetadataScopeSpecCmd() }

	testCases := []queryCmdTestCase{
		{
			"scope spec from scope spec id as json",
			[]string{s.scopeSpecID.String(), s.asJson},
			"",
			[]string{s.scopeSpecAsJson},
		},
		{
			"scope spec from scope spec id as text",
			[]string{s.scopeSpecID.String(), s.asText},
			"",
			[]string{indent(s.scopeSpecAsText, 4)},
		},
		{
			"scope spec id bad prefix",
			[]string{"scope1qzge0zaztu65tx5x5llv5xc9ztsqxlkwel"},
			"address [scope1qzge0zaztu65tx5x5llv5xc9ztsqxlkwel] is not a scope spec address: invalid request",
			[]string{},
		},
		{
			"scope spec id does not exist",
			[]string{"scopespec1qnwg86nsatx5pl56muw0v9ytlz3qu3jx6m"},
			"",
			[]string{"specification: null", "scopespec1qnwg86nsatx5pl56muw0v9ytlz3qu3jx6m"},
		},
		{
			"scope spec from scope spec uuid as json",
			[]string{s.scopeSpecUUID.String(), s.asJson},
			"",
			[]string{s.scopeSpecAsJson},
		},
		{
			"scope spec from scope spec uuid as text",
			[]string{s.scopeSpecUUID.String(), s.asText},
			"",
			[]string{indent(s.scopeSpecAsText, 4)},
		},
		{
			"scope spec uuid does not exist",
			[]string{"dc83ea70-eacd-40fe-9adf-1cf6148bf8a2"},
			"",
			[]string{"specification: null", "dc83ea70-eacd-40fe-9adf-1cf6148bf8a2"},
		},
		{
			"bad arg",
			[]string{"reallybad"},
			"could not parse [reallybad] into either a scope spec address (decoding bech32 failed: invalid separator index -1) or uuid (invalid UUID length: 9): invalid request",
			[]string{},
		},
		{
			"two args",
			[]string{"arg1", "arg2"},
			"accepts 1 arg(s), received 2",
			[]string{},
		},
		{
			"no args",
			[]string{},
			"accepts 1 arg(s), received 0",
			[]string{},
		},
	}

	runQueryCmdTestCases(s, cmd, testCases)
}

func (s *IntegrationCLITestSuite) TestGetMetadataContractSpecCmd() {
	cmd := func() *cobra.Command { return cli.GetMetadataContractSpecCmd() }

	testCases := []queryCmdTestCase{
		{
			"contract spec from contract spec id as json",
			[]string{s.contractSpecID.String(), s.asJson},
			"",
			[]string{s.contractSpecAsJson},
		},
		{
			"contract spec from contract spec id as text",
			[]string{s.contractSpecID.String(), s.asText},
			"",
			[]string{indent(s.contractSpecAsText, 4)},
		},
		{
			"contract spec id does not exist",
			[]string{"contractspec1q000d0q2e8w5say53afqdesxp2zqzkr4fn"},
			"",
			[]string{"specification: null", "contractspec1q000d0q2e8w5say53afqdesxp2zqzkr4fn"},
		},
		{
			"contract spec from contract spec uuid as json",
			[]string{s.contractSpecUUID.String(), s.asJson},
			"",
			[]string{s.contractSpecAsJson},
		},
		{
			"contract spec from contract spec uuid as text",
			[]string{s.contractSpecUUID.String(), s.asText},
			"",
			[]string{indent(s.contractSpecAsText, 4)},
		},
		{
			"contract spec uuid does not exist",
			[]string{"def6bc0a-c9dd-4874-948f-5206e6060a84"},
			"",
			[]string{"specification: null", "def6bc0a-c9dd-4874-948f-5206e6060a84"},
		},
		{
			"contract spec from record spec id as json",
			[]string{s.recordSpecID.String(), s.asJson},
			"",
			[]string{s.contractSpecAsJson},
		},
		{
			"contract spec from record spec id as text",
			[]string{s.recordSpecID.String(), s.asText},
			"",
			[]string{indent(s.contractSpecAsText, 4)},
		},
		{
			"record spec id does not exist",
			[]string{"recspec1qh00d0q2e8w5say53afqdesxp2zw42dq2jdvmdazuwzcaddhh8gmuqhez44"},
			"",
			[]string{"specification: null"},
		},
		{
			"bad prefix",
			[]string{"record1q2ge0zaztu65tx5x5llv5xc9ztsw42dq2jdvmdazuwzcaddhh8gmu3mcze3"},
			"invalid specification id: address [record1q2ge0zaztu65tx5x5llv5xc9ztsw42dq2jdvmdazuwzcaddhh8gmu3mcze3] is not a contract spec address: invalid request",
			[]string{},
		},
		{
			"bad arg",
			[]string{"badbadarg"},
			"invalid specification id: could not parse [badbadarg] into either a contract spec address (decoding bech32 failed: invalid separator index -1) or uuid (invalid UUID length: 9): invalid request",
			[]string{},
		},
		{
			"two args",
			[]string{"arg1", "arg2"},
			"accepts 1 arg(s), received 2",
			[]string{},
		},
		{
			"no args",
			[]string{},
			"accepts 1 arg(s), received 0",
			[]string{},
		},
	}

	runQueryCmdTestCases(s, cmd, testCases)
}

func (s *IntegrationCLITestSuite) TestGetMetadataRecordSpecCmd() {
	cmd := func() *cobra.Command { return cli.GetMetadataRecordSpecCmd() }

	testCases := []queryCmdTestCase{
		{
			"record spec from rec spec id as json",
			[]string{s.recordSpecID.String(), s.asJson},
			"",
			[]string{s.recordSpecAsJson},
		},
		{
			"record spec from rec spec id as text",
			[]string{s.recordSpecID.String(), s.asText},
			"",
			[]string{indent(s.recordSpecAsText, 4)},
		},
		{
			"rec spec id does not exist",
			[]string{"recspec1qh00d0q2e8w5say53afqdesxp2zw42dq2jdvmdazuwzcaddhh8gmuqhez44"},
			"",
			[]string{"record_specifications: []"},
		},
		{
			"record specs from contract spec id as json",
			[]string{s.contractSpecID.String(), s.asJson},
			"",
			[]string{s.recordSpecAsJson},
		},
		{
			"record specs from contract spec id as text",
			[]string{s.contractSpecID.String(), s.asText},
			"",
			[]string{indent(s.recordSpecAsText, 4)},
		},
		{
			"contract spec id does not exist",
			[]string{"contractspec1q000d0q2e8w5say53afqdesxp2zqzkr4fn"},
			"",
			[]string{"record_specifications: []", "contractspec1q000d0q2e8w5say53afqdesxp2zqzkr4fn"},
		},
		{
			"record specs from contract spec uuid as json",
			[]string{s.contractSpecUUID.String(), s.asJson},
			"",
			[]string{s.recordSpecAsJson},
		},
		{
			"record specs from contract spec uuid as text",
			[]string{s.contractSpecUUID.String(), s.asText},
			"",
			[]string{indent(s.recordSpecAsText, 4)},
		},
		{
			"contract spec uuid does not exist",
			[]string{"def6bc0a-c9dd-4874-948f-5206e6060a84"},
			"",
			[]string{"record_specifications: []", "def6bc0a-c9dd-4874-948f-5206e6060a84"},
		},
		{
			"record spec from contract spec uuid and record spec name as json",
			[]string{s.contractSpecUUID.String(), s.recordName, s.asJson},
			"",
			[]string{s.recordSpecAsJson},
		},
		{
			"record spec from contract spec uuid and record spec name as text",
			[]string{s.contractSpecUUID.String(), s.recordName, s.asText},
			"",
			[]string{indent(s.recordSpecAsText, 4)},
		},
		{
			"contract spec uuid exists record spec name does not",
			[]string{s.contractSpecUUID.String(), s.contractSpecUUID.String()},
			"",
			[]string{"specification: null", s.contractSpecUUID.String()},
		},
		{
			"record specs from contract spec uuid and only whitespace name args",
			[]string{s.contractSpecUUID.String(), "   ", " ", "      "},
			"",
			[]string{indent(s.recordSpecAsText, 4)},
		},
		{
			"bad prefix",
			[]string{"session1qxge0zaztu65tx5x5llv5xc9zts9sqlch3sxwn44j50jzgt8rshvqyfrjcr"},
			"invalid specification id: address [session1qxge0zaztu65tx5x5llv5xc9zts9sqlch3sxwn44j50jzgt8rshvqyfrjcr] is not a contract spec address: invalid request",
			[]string{},
		},
		{
			"bad arg 1",
			[]string{"not-gonna-parse"},
			"invalid specification id: could not parse [not-gonna-parse] into either a contract spec address (decoding bech32 failed: invalid separator index -1) or uuid (invalid UUID length: 15): invalid request",
			[]string{},
		},
		{
			"no args",
			[]string{s.asJson},
			"requires at least 1 arg(s), only received 0",
			[]string{},
		},
	}

	runQueryCmdTestCases(s, cmd, testCases)
}

func (s *IntegrationCLITestSuite) TestGetOwnershipCmd() {
	cmd := func() *cobra.Command { return cli.GetOwnershipCmd() }

	newUser := sdk.AccAddress(secp256k1.GenPrivKey().PubKey().Address()).String()

	paginationText := `pagination:
  next_key: null
  total: "0"
`
	scopeUUIDsText := fmt.Sprintf(`scope_uuids:
- %s`,
		s.scopeUUID,
	)

	testCases := []queryCmdTestCase{
		{
			"scopes as json",
			[]string{s.user1AddrStr, s.asJson},
			"",
			[]string{
				fmt.Sprintf("\"scope_uuids\":[\"%s\"]", s.scopeUUID),
				"\"pagination\":{\"next_key\":null,\"total\":\"0\"}",
			},
		},
		{
			"scopes as text",
			[]string{s.user1AddrStr, s.asText},
			"",
			[]string{scopeUUIDsText, paginationText},
		},
		{
			"scope through value owner",
			[]string{s.user2AddrStr},
			"",
			[]string{scopeUUIDsText},
		},
		{
			"no result",
			[]string{newUser},
			"",
			[]string{"scope_uuids: []", "total: \"0\""},
		},
		{
			"two args",
			[]string{s.user1AddrStr, s.user2AddrStr},
			"accepts 1 arg(s), received 2",
			[]string{},
		},
		{
			"no args",
			[]string{},
			"accepts 1 arg(s), received 0",
			[]string{},
		},
	}

	runQueryCmdTestCases(s, cmd, testCases)
}

func (s *IntegrationCLITestSuite) TestGetValueOwnershipCmd() {
	cmd := func() *cobra.Command { return cli.GetValueOwnershipCmd() }

	paginationText := `pagination:
  next_key: null
  total: "0"
`
	scopeUUIDsText := fmt.Sprintf(`scope_uuids:
- %s`,
		s.scopeUUID,
	)

	testCases := []queryCmdTestCase{
		{
			"as json",
			[]string{s.user2AddrStr, s.asJson},
			"",
			[]string{
				fmt.Sprintf("\"scope_uuids\":[\"%s\"]", s.scopeUUID),
				"\"pagination\":{\"next_key\":null,\"total\":\"0\"}",
			},
		},
		{
			"as text",
			[]string{s.user2AddrStr, s.asText},
			"",
			[]string{scopeUUIDsText, paginationText},
		},
		{
			"no result",
			[]string{s.user1AddrStr},
			"",
			[]string{"scope_uuids: []", "total: \"0\""},
		},
		{
			"two args",
			[]string{s.user1AddrStr, s.user2AddrStr},
			"accepts 1 arg(s), received 2",
			[]string{},
		},
		{
			"no args",
			[]string{},
			"accepts 1 arg(s), received 0",
			[]string{},
		},
	}

	runQueryCmdTestCases(s, cmd, testCases)
}

func (s *IntegrationCLITestSuite) TestGetOSLocatorCmd() {
	cmd := func() *cobra.Command { return cli.GetOSLocatorCmd() }

	indentedLocator1Text := indent(s.objectLocator1AsText, 2)
	indentedLocator2Text := indent(s.objectLocator2AsText, 2)
	listEntryLocator1 := yamlListEntry(s.objectLocator1AsText)
	listEntryLocator2 := yamlListEntry(s.objectLocator2AsText)
	unknownUUID := uuid.New()

	testCases := []queryCmdTestCase{
		{
			"params as text",
			[]string{"params", s.asText},
			"",
			[]string{
				"params:",
				fmt.Sprintf("max_uri_length: %d", metadatatypes.DefaultMaxURILength),
			},
		},
		{
			"params as json",
			[]string{"params", s.asJson},
			"",
			[]string{
				"\"params\":{",
				fmt.Sprintf("\"max_uri_length\":%d", metadatatypes.DefaultMaxURILength),
			},
		},
		{
			"all as text",
			[]string{"all", s.asText},
			"",
			[]string{listEntryLocator1, listEntryLocator2},
		},
		{
			"all as json",
			[]string{"all", s.asJson},
			"",
			[]string{s.objectLocator1AsJson, s.objectLocator2AsJson},
		},
		{
			"by owner locator 1 as text",
			[]string{s.user1AddrStr, s.asText},
			"",
			[]string{indentedLocator1Text},
		},
		{
			"by owner locator 1 as json",
			[]string{s.user1AddrStr, s.asJson},
			"",
			[]string{s.objectLocator1AsJson},
		},
		{
			"by owner locator 2 as text",
			[]string{s.user2AddrStr, s.asText},
			"",
			[]string{indentedLocator2Text},
		},
		{
			"by owner locator 2 as json",
			[]string{s.user2AddrStr, s.asJson},
			"",
			[]string{s.objectLocator2AsJson},
		},
		{
			"by owner unknown owner",
			[]string{s.userOtherAddr.String()},
			"no locator bound to address: unknown request",
			[]string{""},
		},
		{
			"by scope id as text",
			[]string{s.scopeID.String(), s.asText},
			"",
			[]string{listEntryLocator1},
		},
		{
			"by scope id as json",
			[]string{s.scopeID.String(), s.asJson},
			"",
			[]string{s.objectLocator1AsJson},
		},
		{
			"by scope id unknown scope id",
			[]string{metadatatypes.ScopeMetadataAddress(unknownUUID).String()},
			fmt.Sprintf("scope [%s] not found: invalid request",
				metadatatypes.ScopeMetadataAddress(unknownUUID)),
			[]string{s.objectLocator1AsJson},
		},
		{
			"by scope uuid as text",
			[]string{s.scopeUUID.String(), s.asText},
			"",
			[]string{listEntryLocator1},
		},
		{
			"by scope uuid as json",
			[]string{s.scopeUUID.String(), s.asJson},
			"",
			[]string{s.objectLocator1AsJson},
		},
		{
			"by scope uuid unknown scope uuid",
			[]string{unknownUUID.String()},
			fmt.Sprintf("scope [%s] not found: invalid request",
				unknownUUID),
			[]string{s.objectLocator1AsJson},
		},
		{
			"by uri locator 1 as text",
			[]string{s.uri1, s.asText},
			"",
			[]string{listEntryLocator1},
		},
		{
			"by uri locator 1 as json",
			[]string{s.uri1, s.asJson},
			"",
			[]string{s.objectLocator1AsJson},
		},
		{
			"by uri locator 2 as text",
			[]string{s.uri2, s.asText},
			"",
			[]string{listEntryLocator2},
		},
		{
			"by uri locator 2 as json",
			[]string{s.uri2, s.asJson},
			"",
			[]string{s.objectLocator2AsJson},
		},
		{
			"by uri unknown uri",
			[]string{"http://not-an-entry.corn"},
			"No records found.: unknown request",
			[]string{},
		},
	}

	runQueryCmdTestCases(s, cmd, testCases)
}

func (s *IntegrationCLITestSuite) TestGetAccountDataCmd() {
	cmd := func() *cobra.Command { return cli.GetAccountDataCmd() }

	tests := []queryCmdTestCase{
		{
			name:             "invalid address",
			args:             []string{"notanaddr"},
			expectedError:    `invalid metadata address "notanaddr": decoding bech32 failed: invalid separator index -1`,
			expectedInOutput: []string{`invalid metadata address "notanaddr"`},
		},
		{
			name:             "data returned",
			args:             []string{s.scopeIDWithData.String()},
			expectedInOutput: []string{"value: This is some scope account data."},
		},
	}

	runQueryCmdTestCases(s, cmd, tests)
}

// ---------- tx cmd tests ----------

type txCmdTestCase struct {
	name string
	cmd  *cobra.Command
	args []string
	// expectErr is only used if len(expectErrMsg) == 0.
	expectErr    bool
	expectErrMsg string
	respType     proto.Message
	expectedCode uint32
}

func runTxCmdTestCases(s *IntegrationCLITestSuite, testCases []txCmdTestCase) {
	s.T().Helper()
	for _, tc := range testCases {
		s.T().Run(tc.name, func(t *testing.T) {
			cmdName := tc.cmd.Name()
			var outBz []byte
			defer func() {
				if t.Failed() {
					t.Logf("Command: %s\nArgs: %q\nOutput:\n%s", cmdName, tc.args, string(outBz))
				}
			}()
			clientCtx := s.getClientCtx()
			out, err := clitestutil.ExecTestCLICmd(clientCtx, tc.cmd, tc.args)
			outBz = out.Bytes()

			if len(tc.expectErrMsg) > 0 {
				require.EqualError(t, err, tc.expectErrMsg, "%s expected error message", cmdName)
			} else if tc.expectErr {
				require.Error(t, err, "%s expected error", cmdName)
			} else {
				require.NoError(t, err, "%s unexpected error", cmdName)

				umErr := clientCtx.Codec.UnmarshalJSON(outBz, tc.respType)
				require.NoError(t, umErr, "%s UnmarshalJSON error", cmdName)

<<<<<<< HEAD
				txResp, isTxResp := tc.respType.(*sdk.TxResponse)
				if isTxResp && !assert.Equal(t, int(tc.expectedCode), int(txResp.Code), "%s response code", cmdName) {
					// Note: If the above is failing because a 0 is expected, but it's getting a 1,
					//       it might mean that the keeper method is returning an error.
					t.Logf("txResp:\n%v", txResp)
=======
				txResp := tc.respType.(*sdk.TxResponse)
				assert.Equal(t, int32(tc.expectedCode), int32(txResp.Code), "%s response code", cmdName)
				// Note: If the above is failing because a 0 is expected, it might mean that the keeper method is returning an error.

				if t.Failed() {
					t.Logf("tx:\n%v\n", txResp)
>>>>>>> bcaf9703
				}
			}
		})
	}
}

func (s *IntegrationCLITestSuite) TestScopeTxCommands() {

	scopeID := metadatatypes.ScopeMetadataAddress(uuid.New()).String()
	scopeSpecID := metadatatypes.ScopeSpecMetadataAddress(uuid.New()).String()
	testCases := []txCmdTestCase{
		{
			"should successfully add scope specification for test setup",
			cli.WriteScopeSpecificationCmd(),
			[]string{
				scopeSpecID,
				s.accountAddrStr,
				"owner",
				s.contractSpecID.String(),
				fmt.Sprintf("--%s=%s", flags.FlagFrom, s.accountAddrStr),
				fmt.Sprintf("--%s=true", flags.FlagSkipConfirmation),
				fmt.Sprintf("--%s=%s", flags.FlagBroadcastMode, flags.BroadcastBlock),
				fmt.Sprintf("--%s=%s", flags.FlagFees, sdk.NewCoins(sdk.NewCoin(s.cfg.BondDenom, sdk.NewInt(10))).String()),
			},
			false, "", &sdk.TxResponse{}, 0,
		},
		{
			"should successfully add metadata scope",
			cli.WriteScopeCmd(),
			[]string{
				scopeID,
				scopeSpecID,
				s.accountAddrStr,
				s.accountAddrStr,
				s.accountAddrStr,
				fmt.Sprintf("--%s=%s", flags.FlagFrom, s.accountAddrStr),
				fmt.Sprintf("--%s=true", flags.FlagSkipConfirmation),
				fmt.Sprintf("--%s=%s", flags.FlagBroadcastMode, flags.BroadcastBlock),
				fmt.Sprintf("--%s=%s", flags.FlagFees, sdk.NewCoins(sdk.NewCoin(s.cfg.BondDenom, sdk.NewInt(10))).String()),
			},
			false, "", &sdk.TxResponse{}, 0,
		},
		{
			"should successfully add metadata scope with signers flag",
			cli.WriteScopeCmd(),
			[]string{
				metadatatypes.ScopeMetadataAddress(uuid.New()).String(),
				scopeSpecID,
				s.user1AddrStr,
				s.user1AddrStr,
				s.user1AddrStr,
				fmt.Sprintf("--%s=%s", cli.FlagSigners, s.accountAddrStr),
				fmt.Sprintf("--%s=%s", flags.FlagFrom, s.accountAddrStr),
				fmt.Sprintf("--%s=true", flags.FlagSkipConfirmation),
				fmt.Sprintf("--%s=%s", flags.FlagBroadcastMode, flags.BroadcastBlock),
				fmt.Sprintf("--%s=%s", flags.FlagFees, sdk.NewCoins(sdk.NewCoin(s.cfg.BondDenom, sdk.NewInt(10))).String()),
			},
			false, "", &sdk.TxResponse{}, 0,
		},
		{
			"should successfully add metadata scope with party rollup",
			cli.WriteScopeCmd(),
			[]string{
				scopeID,
				scopeSpecID,
				s.accountAddrStr,
				s.accountAddrStr,
				s.accountAddrStr,
				fmt.Sprintf("--%s", cli.FlagRequirePartyRollup),
				fmt.Sprintf("--%s=%s", flags.FlagFrom, s.accountAddrStr),
				fmt.Sprintf("--%s=true", flags.FlagSkipConfirmation),
				fmt.Sprintf("--%s=%s", flags.FlagBroadcastMode, flags.BroadcastBlock),
				fmt.Sprintf("--%s=%s", flags.FlagFees, sdk.NewCoins(sdk.NewCoin(s.cfg.BondDenom, sdk.NewInt(10))).String()),
			},
			false, "", &sdk.TxResponse{}, 0,
		},
		{
			"should fail to add metadata scope, incorrect scope id",
			cli.WriteScopeCmd(),
			[]string{
				"not-a-uuid",
				metadatatypes.ScopeSpecMetadataAddress(uuid.New()).String(),
				s.user1AddrStr,
				s.user1AddrStr,
				s.user1AddrStr,
				fmt.Sprintf("--%s=%s", flags.FlagFrom, s.accountAddrStr),
				fmt.Sprintf("--%s=true", flags.FlagSkipConfirmation),
				fmt.Sprintf("--%s=%s", flags.FlagBroadcastMode, flags.BroadcastBlock),
				fmt.Sprintf("--%s=%s", flags.FlagFees, sdk.NewCoins(sdk.NewCoin(s.cfg.BondDenom, sdk.NewInt(10))).String()),
			},
			true, "invalid scope id: decoding bech32 failed: invalid separator index -1", &sdk.TxResponse{}, 0,
		},
		{
			"should fail to add metadata scope, incorrect scope spec id",
			cli.WriteScopeCmd(),
			[]string{
				metadatatypes.ScopeMetadataAddress(uuid.New()).String(),
				"not-a-uuid",
				s.user1AddrStr,
				s.user1AddrStr,
				s.user1AddrStr,
				fmt.Sprintf("--%s=%s", flags.FlagFrom, s.accountAddrStr),
				fmt.Sprintf("--%s=true", flags.FlagSkipConfirmation),
				fmt.Sprintf("--%s=%s", flags.FlagBroadcastMode, flags.BroadcastBlock),
				fmt.Sprintf("--%s=%s", flags.FlagFees, sdk.NewCoins(sdk.NewCoin(s.cfg.BondDenom, sdk.NewInt(10))).String()),
			},
			true, "invalid spec id: decoding bech32 failed: invalid separator index -1", &sdk.TxResponse{}, 0,
		},
		{
			"should fail to add metadata scope, validate basic will err on owner format",
			cli.WriteScopeCmd(),
			[]string{
				metadatatypes.ScopeMetadataAddress(uuid.New()).String(),
				metadatatypes.ScopeSpecMetadataAddress(uuid.New()).String(),
				"incorrect1,incorrect2",
				s.user1AddrStr,
				s.user1AddrStr,
				fmt.Sprintf("--%s=%s", flags.FlagFrom, s.accountAddrStr),
				fmt.Sprintf("--%s=true", flags.FlagSkipConfirmation),
				fmt.Sprintf("--%s=%s", flags.FlagBroadcastMode, flags.BroadcastBlock),
				fmt.Sprintf("--%s=%s", flags.FlagFees, sdk.NewCoins(sdk.NewCoin(s.cfg.BondDenom, sdk.NewInt(10))).String()),
			},
			true, `invalid owners: invalid party "incorrect1,incorrect2": invalid address "incorrect1": decoding bech32 failed: invalid separator index 9`, &sdk.TxResponse{}, 0,
		},
		{
			"should fail to remove metadata scope, invalid scopeid",
			cli.RemoveScopeCmd(),
			[]string{
				"not-valid",
				fmt.Sprintf("--%s=%s", flags.FlagFrom, s.accountAddrStr),
				fmt.Sprintf("--%s=true", flags.FlagSkipConfirmation),
				fmt.Sprintf("--%s=%s", flags.FlagBroadcastMode, flags.BroadcastBlock),
				fmt.Sprintf("--%s=%s", flags.FlagFees, sdk.NewCoins(sdk.NewCoin(s.cfg.BondDenom, sdk.NewInt(10))).String()),
			},
			true, "decoding bech32 failed: invalid separator index -1", &sdk.TxResponse{}, 0,
		},
		{
			"should fail to add/remove metadata scope data access, invalid scopeid",
			cli.AddRemoveScopeDataAccessCmd(),
			[]string{
				"add",
				"not-valid",
				s.user2AddrStr,
				fmt.Sprintf("--%s=%s", flags.FlagFrom, s.accountAddrStr),
				fmt.Sprintf("--%s=true", flags.FlagSkipConfirmation),
				fmt.Sprintf("--%s=%s", flags.FlagBroadcastMode, flags.BroadcastBlock),
				fmt.Sprintf("--%s=%s", flags.FlagFees, sdk.NewCoins(sdk.NewCoin(s.cfg.BondDenom, sdk.NewInt(10))).String()),
			},
			true, "decoding bech32 failed: invalid separator index -1", &sdk.TxResponse{}, 0,
		},
		{
			"should fail to add/remove metadata scope data access, invalid command requires add or remove",
			cli.AddRemoveScopeDataAccessCmd(),
			[]string{
				"notaddorremove",
				scopeID,
				s.user2AddrStr,
				fmt.Sprintf("--%s=%s", flags.FlagFrom, s.accountAddrStr),
				fmt.Sprintf("--%s=true", flags.FlagSkipConfirmation),
				fmt.Sprintf("--%s=%s", flags.FlagBroadcastMode, flags.BroadcastBlock),
				fmt.Sprintf("--%s=%s", flags.FlagFees, sdk.NewCoins(sdk.NewCoin(s.cfg.BondDenom, sdk.NewInt(10))).String()),
			},
			true, "incorrect command notaddorremove : required remove or update", &sdk.TxResponse{}, 0,
		},
		{
			"should fail to add/remove metadata scope data access, not a scope id",
			cli.AddRemoveScopeDataAccessCmd(),
			[]string{
				"add",
				scopeSpecID,
				s.user2AddrStr,
				fmt.Sprintf("--%s=%s", flags.FlagFrom, s.accountAddrStr),
				fmt.Sprintf("--%s=true", flags.FlagSkipConfirmation),
				fmt.Sprintf("--%s=%s", flags.FlagBroadcastMode, flags.BroadcastBlock),
				fmt.Sprintf("--%s=%s", flags.FlagFees, sdk.NewCoins(sdk.NewCoin(s.cfg.BondDenom, sdk.NewInt(10))).String()),
			},
			true, fmt.Sprintf("meta address is not a scope: %s", scopeSpecID), &sdk.TxResponse{}, 0,
		},
		{
			"should fail to add/remove metadata scope data access, validatebasic fails",
			cli.AddRemoveScopeDataAccessCmd(),
			[]string{
				"add",
				scopeID,
				"notauser",
				fmt.Sprintf("--%s=%s", flags.FlagFrom, s.accountAddrStr),
				fmt.Sprintf("--%s=true", flags.FlagSkipConfirmation),
				fmt.Sprintf("--%s=%s", flags.FlagBroadcastMode, flags.BroadcastBlock),
				fmt.Sprintf("--%s=%s", flags.FlagFees, sdk.NewCoins(sdk.NewCoin(s.cfg.BondDenom, sdk.NewInt(10))).String()),
			},
			true, "data access address is invalid: notauser", &sdk.TxResponse{}, 0,
		},
		{
			"should successfully add metadata scope data access",
			cli.AddRemoveScopeDataAccessCmd(),
			[]string{
				"add",
				scopeID,
				s.user1AddrStr,
				fmt.Sprintf("--%s=%s", flags.FlagFrom, s.accountAddrStr),
				fmt.Sprintf("--%s=true", flags.FlagSkipConfirmation),
				fmt.Sprintf("--%s=%s", flags.FlagBroadcastMode, flags.BroadcastBlock),
				fmt.Sprintf("--%s=%s", flags.FlagFees, sdk.NewCoins(sdk.NewCoin(s.cfg.BondDenom, sdk.NewInt(10))).String()),
			},
			false, "", &sdk.TxResponse{}, 0,
		},
		{
			"should successfully remove metadata scope data access",
			cli.AddRemoveScopeDataAccessCmd(),
			[]string{
				"remove",
				scopeID,
				s.user1AddrStr,
				fmt.Sprintf("--%s=%s", flags.FlagFrom, s.accountAddrStr),
				fmt.Sprintf("--%s=true", flags.FlagSkipConfirmation),
				fmt.Sprintf("--%s=%s", flags.FlagBroadcastMode, flags.BroadcastBlock),
				fmt.Sprintf("--%s=%s", flags.FlagFees, sdk.NewCoins(sdk.NewCoin(s.cfg.BondDenom, sdk.NewInt(10))).String()),
			},
			false, "", &sdk.TxResponse{}, 0,
		},

		{
			"should fail to add/remove metadata scope owners, invalid scopeid",
			cli.AddRemoveScopeOwnersCmd(),
			[]string{
				"add",
				"not-valid",
				s.user2AddrStr,
				fmt.Sprintf("--%s=%s", flags.FlagFrom, s.accountAddrStr),
				fmt.Sprintf("--%s=true", flags.FlagSkipConfirmation),
				fmt.Sprintf("--%s=%s", flags.FlagBroadcastMode, flags.BroadcastBlock),
				fmt.Sprintf("--%s=%s", flags.FlagFees, sdk.NewCoins(sdk.NewCoin(s.cfg.BondDenom, sdk.NewInt(10))).String()),
			},
			true, "decoding bech32 failed: invalid separator index -1", &sdk.TxResponse{}, 0,
		},
		{
			"should fail to add/remove metadata scope owner, invalid command requires add or remove",
			cli.AddRemoveScopeOwnersCmd(),
			[]string{
				"notaddorremove",
				scopeID,
				s.user2AddrStr,
				fmt.Sprintf("--%s=%s", flags.FlagFrom, s.accountAddrStr),
				fmt.Sprintf("--%s=true", flags.FlagSkipConfirmation),
				fmt.Sprintf("--%s=%s", flags.FlagBroadcastMode, flags.BroadcastBlock),
				fmt.Sprintf("--%s=%s", flags.FlagFees, sdk.NewCoins(sdk.NewCoin(s.cfg.BondDenom, sdk.NewInt(10))).String()),
			},
			true, "incorrect command notaddorremove : required remove or update", &sdk.TxResponse{}, 0,
		},
		{
			"should fail to add/remove metadata scope owner, not a scope id",
			cli.AddRemoveScopeOwnersCmd(),
			[]string{
				"add",
				scopeSpecID,
				s.user2AddrStr,
				fmt.Sprintf("--%s=%s", flags.FlagFrom, s.accountAddrStr),
				fmt.Sprintf("--%s=true", flags.FlagSkipConfirmation),
				fmt.Sprintf("--%s=%s", flags.FlagBroadcastMode, flags.BroadcastBlock),
				fmt.Sprintf("--%s=%s", flags.FlagFees, sdk.NewCoins(sdk.NewCoin(s.cfg.BondDenom, sdk.NewInt(10))).String()),
			},
			true, fmt.Sprintf("meta address is not a scope: %s", scopeSpecID), &sdk.TxResponse{}, 0,
		},
		{
			"should fail to add/remove metadata scope owner, validatebasic fails",
			cli.AddRemoveScopeOwnersCmd(),
			[]string{
				"add",
				scopeID,
				"notauser",
				fmt.Sprintf("--%s=%s", flags.FlagFrom, s.accountAddrStr),
				fmt.Sprintf("--%s=true", flags.FlagSkipConfirmation),
				fmt.Sprintf("--%s=%s", flags.FlagBroadcastMode, flags.BroadcastBlock),
				fmt.Sprintf("--%s=%s", flags.FlagFees, sdk.NewCoins(sdk.NewCoin(s.cfg.BondDenom, sdk.NewInt(10))).String()),
			},
			true, "invalid owners: invalid party address [notauser]: decoding bech32 failed: invalid separator index -1", &sdk.TxResponse{}, 0,
		},
		{
			"should successfully remove metadata scope",
			cli.RemoveScopeCmd(),
			[]string{
				scopeID,
				fmt.Sprintf("--%s=%s", flags.FlagFrom, s.accountAddrStr),
				fmt.Sprintf("--%s=true", flags.FlagSkipConfirmation),
				fmt.Sprintf("--%s=%s", flags.FlagBroadcastMode, flags.BroadcastBlock),
				fmt.Sprintf("--%s=%s", flags.FlagFees, sdk.NewCoins(sdk.NewCoin(s.cfg.BondDenom, sdk.NewInt(10))).String()),
			},
			false, "", &sdk.TxResponse{}, 0,
		},
		{
			"should fail to delete metadata scope that no longer exists",
			cli.RemoveScopeCmd(),
			[]string{
				scopeID,
				fmt.Sprintf("--%s=%s", flags.FlagFrom, s.accountAddrStr),
				fmt.Sprintf("--%s=true", flags.FlagSkipConfirmation),
				fmt.Sprintf("--%s=%s", flags.FlagBroadcastMode, flags.BroadcastBlock),
				fmt.Sprintf("--%s=%s", flags.FlagFees, sdk.NewCoins(sdk.NewCoin(s.cfg.BondDenom, sdk.NewInt(10))).String()),
			},
			false, "", &sdk.TxResponse{}, 18,
		},
		{
			name: "should fail to write scope with optional party but without rollup",
			cmd:  cli.WriteScopeCmd(),
			args: []string{
				metadatatypes.ScopeMetadataAddress(uuid.New()).String(),
				scopeSpecID,
				fmt.Sprintf("%s,servicer,opt", s.accountAddrStr),
				s.accountAddrStr,
				s.accountAddrStr,
				fmt.Sprintf("--%s=%s", flags.FlagFrom, s.accountAddrStr),
				fmt.Sprintf("--%s=true", flags.FlagSkipConfirmation),
				fmt.Sprintf("--%s=%s", flags.FlagBroadcastMode, flags.BroadcastBlock),
				fmt.Sprintf("--%s=%s", flags.FlagFees, sdk.NewCoins(sdk.NewCoin(s.cfg.BondDenom, sdk.NewInt(10))).String()),
			},
			expectErrMsg: "parties can only be optional when require_party_rollup = true",
			respType:     &sdk.TxResponse{},
			expectedCode: 0,
		},
		{
			name: "should successfully write scope with optional party and rollup",
			cmd:  cli.WriteScopeCmd(),
			args: []string{
				metadatatypes.ScopeMetadataAddress(uuid.New()).String(),
				scopeSpecID,
				fmt.Sprintf("%s,servicer,opt;%s,owner", s.accountAddrStr, s.accountAddrStr),
				s.accountAddrStr,
				s.accountAddrStr,
				fmt.Sprintf("--%s", cli.FlagRequirePartyRollup),
				fmt.Sprintf("--%s=%s", flags.FlagFrom, s.accountAddrStr),
				fmt.Sprintf("--%s=true", flags.FlagSkipConfirmation),
				fmt.Sprintf("--%s=%s", flags.FlagBroadcastMode, flags.BroadcastBlock),
				fmt.Sprintf("--%s=%s", flags.FlagFees, sdk.NewCoins(sdk.NewCoin(s.cfg.BondDenom, sdk.NewInt(10))).String()),
			},
			expectErrMsg: "",
			respType:     &sdk.TxResponse{},
			expectedCode: 0,
		},
	}

	runTxCmdTestCases(s, testCases)
}

func (s *IntegrationCLITestSuite) TestUpdateMigrateValueOwnersCmds() {
	scopeSpecID := metadatatypes.ScopeSpecMetadataAddress(uuid.New()).String()
	scopeID1 := metadatatypes.ScopeMetadataAddress(uuid.New()).String()
	scopeID2 := metadatatypes.ScopeMetadataAddress(uuid.New()).String()
	scopeID3 := metadatatypes.ScopeMetadataAddress(uuid.New()).String()

	feeFlag := func(amt int64) string {
		return fmt.Sprintf("--%s=%s", flags.FlagFees, sdk.NewCoins(sdk.NewInt64Coin(s.cfg.BondDenom, amt)).String())
	}
	fromFlag := func(addr string) string {
		return fmt.Sprintf("--%s=%s", flags.FlagFrom, addr)
	}
	skipConfFlag := fmt.Sprintf("--%s=true", flags.FlagSkipConfirmation)
	broadcastBlockFlag := fmt.Sprintf("--%s=%s", flags.FlagBroadcastMode, flags.BroadcastBlock)

	queryCmd := func() *cobra.Command {
		return cli.GetMetadataScopeCmd()
	}
	queryTests := func(scope1ValueOwner, scope2ValueOwner, scope3ValueOwner string) []queryCmdTestCase {
		return []queryCmdTestCase{
			{
				name: "scope 1 value owner", args: []string{scopeID1},
				expectedInOutput: []string{"value_owner_address: " + scope1ValueOwner},
			},
			{
				name: "scope 2 value owner", args: []string{scopeID2},
				expectedInOutput: []string{"value_owner_address: " + scope2ValueOwner},
			},
			{
				name: "scope 3 value owner", args: []string{scopeID3},
				expectedInOutput: []string{"value_owner_address: " + scope3ValueOwner},
			},
		}
	}

	tests := []struct {
		txs     []txCmdTestCase
		queries []queryCmdTestCase
	}{
		{
			// Some failures that come from cmd.RunE.
			txs: []txCmdTestCase{
				{
					name: "update: only 1 arg",
					cmd:  cli.UpdateValueOwnersCmd(),
					args: []string{
						s.user2AddrStr,
						fromFlag(s.user1AddrStr), skipConfFlag, broadcastBlockFlag, feeFlag(10),
					},
					expectErrMsg: "requires at least 2 arg(s), only received 1",
				},
				{
					name: "update: invalid value owner",
					cmd:  cli.UpdateValueOwnersCmd(),
					// <new value owner> <scope id> [<scope id 2> ...]
					args: []string{
						"notabech32", scopeID1, scopeID2,
						fromFlag(s.user1AddrStr), skipConfFlag, broadcastBlockFlag, feeFlag(10),
					},
					expectErrMsg: "invalid new value owner \"notabech32\": decoding bech32 failed: invalid separator index -1",
				},
				{
					name: "update: invalid scope id",
					cmd:  cli.UpdateValueOwnersCmd(),
					// <new value owner> <scope id> [<scope id 2> ...]
					args: []string{
						s.user1AddrStr, scopeID1, scopeSpecID,
					},
					expectErrMsg: fmt.Sprintf("invalid scope id %d %q: %s", 2, scopeSpecID, "not a scope identifier"),
				},
				{
					name: "update: invalid signers",
					cmd:  cli.UpdateValueOwnersCmd(),
					// <new value owner> <scope id> [<scope id 2> ...]
					args: []string{
						s.user1AddrStr, scopeID1, scopeID2,
						"--" + cli.FlagSigners, "notabech32",
						fromFlag(s.user1AddrStr), skipConfFlag, broadcastBlockFlag, feeFlag(10),
					},
					expectErrMsg: "invalid signer address \"notabech32\": decoding bech32 failed: invalid separator index -1",
				},
				{
					name: "migrate: only 1 arg",
					cmd:  cli.MigrateValueOwnerCmd(),
					args: []string{
						s.user2AddrStr,
						fromFlag(s.user1AddrStr), skipConfFlag, broadcastBlockFlag, feeFlag(10),
					},
					expectErrMsg: "accepts 2 arg(s), received 1",
				},
				{
					name: "migrate: 3 args",
					cmd:  cli.MigrateValueOwnerCmd(),
					args: []string{
						s.user1AddrStr, s.user2AddrStr, s.user3AddrStr,
						fromFlag(s.user1AddrStr), skipConfFlag, broadcastBlockFlag, feeFlag(10),
					},
					expectErrMsg: "accepts 2 arg(s), received 3",
				},
				{
					name: "migrate: invalid existing value owner",
					cmd:  cli.MigrateValueOwnerCmd(),
					// <new value owner> <scope id> [<scope id 2> ...]
					args: []string{
						"notabech32", s.user2AddrStr,
						fromFlag(s.user1AddrStr), skipConfFlag, broadcastBlockFlag, feeFlag(10),
					},
					expectErrMsg: "invalid existing value owner \"notabech32\": decoding bech32 failed: invalid separator index -1",
				},
				{
					name: "migrate: invalid proposed value owner",
					cmd:  cli.MigrateValueOwnerCmd(),
					// <new value owner> <scope id> [<scope id 2> ...]
					args: []string{
						s.user2AddrStr, "notabech32",
						fromFlag(s.user1AddrStr), skipConfFlag, broadcastBlockFlag, feeFlag(10),
					},
					expectErrMsg: "invalid proposed value owner \"notabech32\": decoding bech32 failed: invalid separator index -1",
				},
				{
					name: "migrate: invalid signers",
					cmd:  cli.MigrateValueOwnerCmd(),
					// <new value owner> <scope id> [<scope id 2> ...]
					args: []string{
						s.user1AddrStr, s.user2AddrStr,
						"--" + cli.FlagSigners, "notabech32",
						fromFlag(s.user1AddrStr), skipConfFlag, broadcastBlockFlag, feeFlag(10),
					},
					expectErrMsg: "invalid signer address \"notabech32\": decoding bech32 failed: invalid separator index -1",
				},
			},
		},
		{
			// Setup 3 scopes. 1 and 2 have user 1 for value owner, scope 3 has value owner 2.
			txs: []txCmdTestCase{
				{
					name: "setup: write scope spec",
					cmd:  cli.WriteScopeSpecificationCmd(),
					// [specification-id] [owner-addresses] [responsible-parties] [contract-specification-ids] [description-name, optional] [description, optional] [website-url, optional] [icon-url, optional]
					args: []string{
						scopeSpecID, s.accountAddrStr, "owner", s.contractSpecID.String(),
						fromFlag(s.accountAddrStr), skipConfFlag, broadcastBlockFlag, feeFlag(10),
					},
					respType: &sdk.TxResponse{},
				},
				{
					name: "setup: write scope 1",
					cmd:  cli.WriteScopeCmd(),
					// [scope-id] [spec-id] [owners] [data-access] [value-owner-address]
					args: []string{
						scopeID1, scopeSpecID,
						s.accountAddrStr, s.accountAddrStr, s.user1AddrStr,
						fromFlag(s.accountAddrStr), skipConfFlag, broadcastBlockFlag, feeFlag(10),
					},
					respType: &sdk.TxResponse{},
				},
				{
					name: "setup: write scope 2",
					cmd:  cli.WriteScopeCmd(),
					// [scope-id] [spec-id] [owners] [data-access] [value-owner-address]
					args: []string{
						scopeID2, scopeSpecID,
						s.accountAddrStr, s.accountAddrStr, s.user1AddrStr,
						fromFlag(s.accountAddrStr), skipConfFlag, broadcastBlockFlag, feeFlag(10),
					},
					respType: &sdk.TxResponse{},
				},
				{
					name: "setup: write scope 3",
					cmd:  cli.WriteScopeCmd(),
					// [scope-id] [spec-id] [owners] [data-access] [value-owner-address]
					args: []string{
						scopeID3, scopeSpecID,
						s.accountAddrStr, s.accountAddrStr, s.user2AddrStr,
						fromFlag(s.accountAddrStr), skipConfFlag, broadcastBlockFlag, feeFlag(10),
					},
					respType: &sdk.TxResponse{},
				},
			},
			queries: queryTests(s.user1AddrStr, s.user1AddrStr, s.user2AddrStr),
		},
		{
			// Some failures from the keeper.
			txs: []txCmdTestCase{
				{
					name: "update: incorrect signer",
					cmd:  cli.UpdateValueOwnersCmd(),
					// <new value owner> <scope id> [<scope id 2> ...]
					args: []string{
						s.accountAddrStr, scopeID1, scopeID2,
						fromFlag(s.accountAddrStr), skipConfFlag, broadcastBlockFlag, feeFlag(10),
					},
					respType:     &sdk.TxResponse{},
					expectedCode: 18,
				},
				{
					name: "update: missing signature",
					cmd:  cli.UpdateValueOwnersCmd(),
					// <new value owner> <scope id> [<scope id 2> ...]
					args: []string{
						s.user2AddrStr, scopeID1, scopeID2, scopeID3,
						fromFlag(s.user1AddrStr), skipConfFlag, broadcastBlockFlag, feeFlag(10),
					},
					respType:     &sdk.TxResponse{},
					expectedCode: 18,
				},
				{
					name: "migrate: incorrect signer",
					cmd:  cli.MigrateValueOwnerCmd(),
					// <new value owner> <scope id> [<scope id 2> ...]
					args: []string{
						s.user1AddrStr, s.user2AddrStr,
						fromFlag(s.accountAddrStr), skipConfFlag, broadcastBlockFlag, feeFlag(10),
					},
					respType:     &sdk.TxResponse{},
					expectedCode: 18,
				},
			},
		},
		{
			// A single update of two scopes.
			txs: []txCmdTestCase{{
				name: "update: scopes 1 and 2 to user 2",
				cmd:  cli.UpdateValueOwnersCmd(),
				// <new value owner> <scope id> [<scope id 2> ...]
				args: []string{
					s.user2AddrStr, scopeID1, scopeID2,
					fromFlag(s.user1AddrStr), skipConfFlag, broadcastBlockFlag, feeFlag(10),
				},
				respType: &sdk.TxResponse{},
			}},
			queries: queryTests(s.user2AddrStr, s.user2AddrStr, s.user2AddrStr),
		},
		{
			// A single update of 3 scopes.
			txs: []txCmdTestCase{{
				name: "update: scopes 1 2 and 3 to user 3",
				cmd:  cli.UpdateValueOwnersCmd(),
				// <new value owner> <scope id> [<scope id 2> ...]
				args: []string{
					s.user3AddrStr, scopeID1, scopeID2, scopeID3,
					fromFlag(s.user2AddrStr), skipConfFlag, broadcastBlockFlag, feeFlag(10),
				},
				respType: &sdk.TxResponse{},
			}},
			queries: queryTests(s.user3AddrStr, s.user3AddrStr, s.user3AddrStr),
		},
		{
			// Two updates of two different scopes.
			txs: []txCmdTestCase{
				{
					name: "update: scope 1 to user 1",
					cmd:  cli.UpdateValueOwnersCmd(),
					// <new value owner> <scope id> [<scope id 2> ...]
					args: []string{
						s.user1AddrStr, scopeID1,
						fromFlag(s.user3AddrStr), skipConfFlag, broadcastBlockFlag, feeFlag(10),
					},
					respType: &sdk.TxResponse{},
				},
				{
					name: "update: scope 2 to user 2",
					cmd:  cli.UpdateValueOwnersCmd(),
					// <new value owner> <scope id> [<scope id 2> ...]
					args: []string{
						s.user2AddrStr, scopeID2,
						fromFlag(s.user3AddrStr), skipConfFlag, broadcastBlockFlag, feeFlag(10),
					},
					respType: &sdk.TxResponse{},
				},
			},
			queries: queryTests(s.user1AddrStr, s.user2AddrStr, s.user3AddrStr),
		},
		{
			// A single migrate of 1 scope.
			txs: []txCmdTestCase{{
				name: "migrate: user 1 scope to user 2",
				cmd:  cli.MigrateValueOwnerCmd(),
				// <new value owner> <scope id> [<scope id 2> ...]
				args: []string{
					s.user1AddrStr, s.user2AddrStr,
					fromFlag(s.user1AddrStr), skipConfFlag, broadcastBlockFlag, feeFlag(10),
				},
				respType: &sdk.TxResponse{},
			}},
			queries: queryTests(s.user2AddrStr, s.user2AddrStr, s.user3AddrStr),
		},
		{
			// A single migrate of 2 scopes.
			txs: []txCmdTestCase{{
				name: "migrate: user 2 scopes to user 3",
				cmd:  cli.MigrateValueOwnerCmd(),
				// <new value owner> <scope id> [<scope id 2> ...]
				args: []string{
					s.user2AddrStr, s.user3AddrStr,
					fromFlag(s.user2AddrStr), skipConfFlag, broadcastBlockFlag, feeFlag(10),
				},
				respType: &sdk.TxResponse{},
			}},
			queries: queryTests(s.user3AddrStr, s.user3AddrStr, s.user3AddrStr),
		},
	}

	for i, tc := range tests {
		lead := fmt.Sprintf("%d: ", i)
		for c := range tc.txs {
			tc.txs[c].name = lead + tc.txs[c].name
		}
		for c := range tc.queries {
			tc.queries[c].name = lead + tc.queries[c].name
		}

		runTxCmdTestCases(s, tc.txs)
		if len(tc.queries) > 0 {
			runQueryCmdTestCases(s, queryCmd, tc.queries)
		}
	}

	// If there was a failure, output the user bech32s so it's easier to figure out what went wrong.
	if s.T().Failed() {
		s.T().Logf("accountAddrStr: %s", s.accountAddrStr)
		s.T().Logf("user1AddrStr: %s", s.user1AddrStr)
		s.T().Logf("user2AddrStr: %s", s.user2AddrStr)
		s.T().Logf("user3AddrStr: %s", s.user3AddrStr)
	}
}

func (s *IntegrationCLITestSuite) TestScopeSpecificationTxCommands() {
	addCommand := cli.WriteScopeSpecificationCmd()
	removeCommand := cli.RemoveScopeSpecificationCmd()
	specID := metadatatypes.ScopeSpecMetadataAddress(uuid.New())
	testCases := []txCmdTestCase{
		{
			name: "should successfully add scope specification",
			cmd:  addCommand,
			args: []string{
				specID.String(),
				s.accountAddrStr,
				"owner",
				s.contractSpecID.String(),
				fmt.Sprintf("--%s=%s", flags.FlagFrom, s.accountAddrStr),
				fmt.Sprintf("--%s=true", flags.FlagSkipConfirmation),
				fmt.Sprintf("--%s=%s", flags.FlagBroadcastMode, flags.BroadcastBlock),
				fmt.Sprintf("--%s=%s", flags.FlagFees, sdk.NewCoins(sdk.NewCoin(s.cfg.BondDenom, sdk.NewInt(10))).String()),
			},
			expectErr:    false,
			expectErrMsg: "",
			respType:     &sdk.TxResponse{},
			expectedCode: 0,
		},
		{
			name: "should successfully update scope specification with descriptions",
			cmd:  addCommand,
			args: []string{
				specID.String(),
				s.accountAddrStr,
				"owner",
				s.contractSpecID.String(),
				"description-name",
				"description",
				"http://www.blockchain.com/",
				"http://www.blockchain.com/icon.png",
				fmt.Sprintf("--%s=%s", flags.FlagFrom, s.accountAddrStr),
				fmt.Sprintf("--%s=true", flags.FlagSkipConfirmation),
				fmt.Sprintf("--%s=%s", flags.FlagBroadcastMode, flags.BroadcastBlock),
				fmt.Sprintf("--%s=%s", flags.FlagFees, sdk.NewCoins(sdk.NewCoin(s.cfg.BondDenom, sdk.NewInt(10))).String()),
			},
			expectErr:    false,
			expectErrMsg: "",
			respType:     &sdk.TxResponse{},
			expectedCode: 0,
		},
		{
			name: "should fail to add scope specification, invalid spec id format",
			cmd:  addCommand,
			args: []string{
				"invalid",
				s.accountAddrStr,
				"owner",
				s.contractSpecID.String(),
				fmt.Sprintf("--%s=%s", flags.FlagFrom, s.accountAddrStr),
				fmt.Sprintf("--%s=true", flags.FlagSkipConfirmation),
				fmt.Sprintf("--%s=%s", flags.FlagBroadcastMode, flags.BroadcastBlock),
				fmt.Sprintf("--%s=%s", flags.FlagFees, sdk.NewCoins(sdk.NewCoin(s.cfg.BondDenom, sdk.NewInt(10))).String()),
			},
			expectErr:    true,
			expectErrMsg: "decoding bech32 failed: invalid bech32 string length 7",
			respType:     &sdk.TxResponse{},
			expectedCode: 0,
		},
		{
			name: "should fail to add scope specification validate basic error",
			cmd:  addCommand,
			args: []string{
				specID.String(),
				s.accountAddrStr,
				"owner",
				specID.String(),
				fmt.Sprintf("--%s=%s", flags.FlagFrom, s.accountAddrStr),
				fmt.Sprintf("--%s=true", flags.FlagSkipConfirmation),
				fmt.Sprintf("--%s=%s", flags.FlagBroadcastMode, flags.BroadcastBlock),
				fmt.Sprintf("--%s=%s", flags.FlagFees, sdk.NewCoins(sdk.NewCoin(s.cfg.BondDenom, sdk.NewInt(10))).String()),
			},
			expectErr:    true,
			expectErrMsg: "invalid contract specification id prefix at index 0 (expected: contractspec, got scopespec)",
			respType:     &sdk.TxResponse{},
			expectedCode: 0,
		},
		{
			name: "should fail to add scope specification unknown party type",
			cmd:  addCommand,
			args: []string{
				metadatatypes.ScopeMetadataAddress(uuid.New()).String(),
				s.accountAddrStr,
				"badpartytype",
				s.contractSpecID.String(),
				fmt.Sprintf("--%s=%s", flags.FlagFrom, s.accountAddrStr),
				fmt.Sprintf("--%s=true", flags.FlagSkipConfirmation),
				fmt.Sprintf("--%s=%s", flags.FlagBroadcastMode, flags.BroadcastBlock),
				fmt.Sprintf("--%s=%s", flags.FlagFees, sdk.NewCoins(sdk.NewCoin(s.cfg.BondDenom, sdk.NewInt(10))).String()),
			},
			expectErr:    true,
			expectErrMsg: `unknown party type: "badpartytype"`,
			respType:     &sdk.TxResponse{},
			expectedCode: 0,
		},
		{
			name: "should fail to remove scope specification invalid id",
			cmd:  removeCommand,
			args: []string{
				"notvalid",
				fmt.Sprintf("--%s=%s", flags.FlagFrom, s.accountAddrStr),
				fmt.Sprintf("--%s=true", flags.FlagSkipConfirmation),
				fmt.Sprintf("--%s=%s", flags.FlagBroadcastMode, flags.BroadcastBlock),
				fmt.Sprintf("--%s=%s", flags.FlagFees, sdk.NewCoins(sdk.NewCoin(s.cfg.BondDenom, sdk.NewInt(10))).String()),
			},
			expectErr:    true,
			expectErrMsg: "decoding bech32 failed: invalid separator index -1",
			respType:     &sdk.TxResponse{},
			expectedCode: 0,
		},
		{
			name: "should successfully remove scope specification",
			cmd:  removeCommand,
			args: []string{
				specID.String(),
				fmt.Sprintf("--%s=%s", flags.FlagFrom, s.accountAddrStr),
				fmt.Sprintf("--%s=true", flags.FlagSkipConfirmation),
				fmt.Sprintf("--%s=%s", flags.FlagBroadcastMode, flags.BroadcastBlock),
				fmt.Sprintf("--%s=%s", flags.FlagFees, sdk.NewCoins(sdk.NewCoin(s.cfg.BondDenom, sdk.NewInt(10))).String()),
			},
			expectErr:    false,
			expectErrMsg: "",
			respType:     &sdk.TxResponse{},
			expectedCode: 0,
		},
		{
			name: "should fail to remove scope specification that has already been removed",
			cmd:  removeCommand,
			args: []string{
				specID.String(),
				fmt.Sprintf("--%s=%s", flags.FlagFrom, s.accountAddrStr),
				fmt.Sprintf("--%s=true", flags.FlagSkipConfirmation),
				fmt.Sprintf("--%s=%s", flags.FlagBroadcastMode, flags.BroadcastBlock),
				fmt.Sprintf("--%s=%s", flags.FlagFees, sdk.NewCoins(sdk.NewCoin(s.cfg.BondDenom, sdk.NewInt(10))).String()),
			},
			expectErr:    false,
			expectErrMsg: "",
			respType:     &sdk.TxResponse{},
			expectedCode: 38,
		},
	}

	runTxCmdTestCases(s, testCases)
}

func (s *IntegrationCLITestSuite) TestAddObjectLocatorCmd() {
	userURI := "http://foo.com"
	userURIMod := "https://www.google.com/search?q=red+butte+garden&oq=red+butte+garden&aqs=chrome..69i57j46i131i175i199i433j0j0i457j0l6.3834j0j7&sourceid=chrome&ie=UTF-8#lpqa=d,2"

	testCases := []txCmdTestCase{
		{
			"Should successfully add os locator",
			cli.BindOsLocatorCmd(),
			[]string{
				s.accountAddrStr,
				userURI,
				fmt.Sprintf("--%s=%s", flags.FlagFrom, s.accountAddrStr),
				fmt.Sprintf("--%s=true", flags.FlagSkipConfirmation),
				fmt.Sprintf("--%s=%s", flags.FlagBroadcastMode, flags.BroadcastBlock),
				fmt.Sprintf("--%s=%s", flags.FlagFees, sdk.NewCoins(sdk.NewCoin(s.cfg.BondDenom, sdk.NewInt(10))).String()),
			},
			false, "", &sdk.TxResponse{}, 0,
		},
		{
			"Should successfully Modify os locator",
			cli.ModifyOsLocatorCmd(),
			[]string{
				s.accountAddrStr,
				userURIMod,
				fmt.Sprintf("--%s=%s", flags.FlagFrom, s.accountAddrStr),
				fmt.Sprintf("--%s=true", flags.FlagSkipConfirmation),
				fmt.Sprintf("--%s=%s", flags.FlagBroadcastMode, flags.BroadcastBlock),
				fmt.Sprintf("--%s=%s", flags.FlagFees, sdk.NewCoins(sdk.NewCoin(s.cfg.BondDenom, sdk.NewInt(10))).String()),
			},
			false, "", &sdk.TxResponse{}, 0,
		},
		{
			"Should successfully delete os locator",
			cli.RemoveOsLocatorCmd(),
			[]string{
				s.accountAddrStr,
				userURIMod,
				fmt.Sprintf("--%s=%s", flags.FlagFrom, s.accountAddrStr),
				fmt.Sprintf("--%s=true", flags.FlagSkipConfirmation),
				fmt.Sprintf("--%s=%s", flags.FlagBroadcastMode, flags.BroadcastBlock),
				fmt.Sprintf("--%s=%s", flags.FlagFees, sdk.NewCoins(sdk.NewCoin(s.cfg.BondDenom, sdk.NewInt(10))).String()),
			},
			false, "", &sdk.TxResponse{}, 0,
		},
	}

	runTxCmdTestCases(s, testCases)
}

func (s *IntegrationCLITestSuite) TestContractSpecificationTxCommands() {
	addCommand := cli.WriteContractSpecificationCmd()
	removeCommand := cli.RemoveContractSpecificationCmd()
	contractSpecUUID := uuid.New()
	specificationID := metadatatypes.ContractSpecMetadataAddress(contractSpecUUID)
	testCases := []txCmdTestCase{
		{
			name: "should successfully add contract specification with resource hash",
			cmd:  addCommand,
			args: []string{
				specificationID.String(),
				s.accountAddrStr,
				"owner",
				"hashvalue",
				"`myclassname`",
				fmt.Sprintf("--%s=%s", flags.FlagFrom, s.accountAddrStr),
				fmt.Sprintf("--%s=true", flags.FlagSkipConfirmation),
				fmt.Sprintf("--%s=%s", flags.FlagBroadcastMode, flags.BroadcastBlock),
				fmt.Sprintf("--%s=%s", flags.FlagFees, sdk.NewCoins(sdk.NewCoin(s.cfg.BondDenom, sdk.NewInt(10))).String()),
			},
			expectErr:    false,
			expectErrMsg: "",
			respType:     &sdk.TxResponse{},
			expectedCode: 0,
		},
		{
			name: "should successfully update contract specification with resource hash using signer flag",
			cmd:  addCommand,
			args: []string{
				specificationID.String(),
				s.accountAddrStr,
				"owner",
				"hashvalue",
				"`myclassname`",
				fmt.Sprintf("--%s=%s", cli.FlagSigners, s.accountAddrStr),
				fmt.Sprintf("--%s=%s", flags.FlagFrom, s.accountAddrStr),
				fmt.Sprintf("--%s=true", flags.FlagSkipConfirmation),
				fmt.Sprintf("--%s=%s", flags.FlagBroadcastMode, flags.BroadcastBlock),
				fmt.Sprintf("--%s=%s", flags.FlagFees, sdk.NewCoins(sdk.NewCoin(s.cfg.BondDenom, sdk.NewInt(10))).String()),
			},
			expectErr:    false,
			expectErrMsg: "",
			respType:     &sdk.TxResponse{},
			expectedCode: 0,
		},
		{
			name: "should successfully update contract specification with resource id",
			cmd:  addCommand,
			args: []string{
				specificationID.String(),
				s.accountAddrStr,
				"owner",
				specificationID.String(),
				"myclassname",
				fmt.Sprintf("--%s=%s", flags.FlagFrom, s.accountAddrStr),
				fmt.Sprintf("--%s=true", flags.FlagSkipConfirmation),
				fmt.Sprintf("--%s=%s", flags.FlagBroadcastMode, flags.BroadcastBlock),
				fmt.Sprintf("--%s=%s", flags.FlagFees, sdk.NewCoins(sdk.NewCoin(s.cfg.BondDenom, sdk.NewInt(10))).String()),
			},
			expectErr:    false,
			expectErrMsg: "",
			respType:     &sdk.TxResponse{},
			expectedCode: 0,
		},
		{
			name: "should successfully update contract specification with description",
			cmd:  addCommand,
			args: []string{
				specificationID.String(),
				s.accountAddrStr,
				"owner",
				"hashvalue",
				"myclassname",
				"description-name",
				"description",
				"http://www.blockchain.com/",
				"http://www.blockchain.com/icon.png",
				fmt.Sprintf("--%s=%s", flags.FlagFrom, s.accountAddrStr),
				fmt.Sprintf("--%s=true", flags.FlagSkipConfirmation),
				fmt.Sprintf("--%s=%s", flags.FlagBroadcastMode, flags.BroadcastBlock),
				fmt.Sprintf("--%s=%s", flags.FlagFees, sdk.NewCoins(sdk.NewCoin(s.cfg.BondDenom, sdk.NewInt(10))).String()),
			},
			expectErr:    false,
			expectErrMsg: "",
			respType:     &sdk.TxResponse{},
			expectedCode: 0,
		},
		{
			name: "should successfully remove contract specification",
			cmd:  removeCommand,
			args: []string{
				specificationID.String(),
				fmt.Sprintf("--%s=%s", flags.FlagFrom, s.accountAddrStr),
				fmt.Sprintf("--%s=true", flags.FlagSkipConfirmation),
				fmt.Sprintf("--%s=%s", flags.FlagBroadcastMode, flags.BroadcastBlock),
				fmt.Sprintf("--%s=%s", flags.FlagFees, sdk.NewCoins(sdk.NewCoin(s.cfg.BondDenom, sdk.NewInt(10))).String()),
			},
			expectErr:    false,
			expectErrMsg: "",
			respType:     &sdk.TxResponse{},
			expectedCode: 0,
		},
		{
			name: "should fail to add contract specification on validate basic error",
			cmd:  addCommand,
			args: []string{
				"invalid-spec-id",
				s.accountAddrStr,
				"owner",
				"hashvalue",
				"myclassname",
				fmt.Sprintf("--%s=%s", flags.FlagFrom, s.accountAddrStr),
				fmt.Sprintf("--%s=true", flags.FlagSkipConfirmation),
				fmt.Sprintf("--%s=%s", flags.FlagBroadcastMode, flags.BroadcastBlock),
				fmt.Sprintf("--%s=%s", flags.FlagFees, sdk.NewCoins(sdk.NewCoin(s.cfg.BondDenom, sdk.NewInt(10))).String()),
			},
			expectErr:    true,
			expectErrMsg: "decoding bech32 failed: invalid separator index -1",
			respType:     &sdk.TxResponse{},
			expectedCode: 0,
		},
		{
			name: "should fail to add contract specification bad party type",
			cmd:  addCommand,
			args: []string{
				metadatatypes.ContractSpecMetadataAddress(uuid.New()).String(),
				s.accountAddrStr,
				"badpartytype",
				"hashvalue",
				"`myclassname`",
				fmt.Sprintf("--%s=%s", flags.FlagFrom, s.accountAddrStr),
				fmt.Sprintf("--%s=true", flags.FlagSkipConfirmation),
				fmt.Sprintf("--%s=%s", flags.FlagBroadcastMode, flags.BroadcastBlock),
				fmt.Sprintf("--%s=%s", flags.FlagFees, sdk.NewCoins(sdk.NewCoin(s.cfg.BondDenom, sdk.NewInt(10))).String()),
			},
			expectErr:    true,
			expectErrMsg: `unknown party type: "badpartytype"`,
			respType:     &sdk.TxResponse{},
			expectedCode: 0,
		},
		{
			name: "should fail to remove contract specification invalid address",
			cmd:  removeCommand,
			args: []string{
				"not-a-id",
				fmt.Sprintf("--%s=%s", flags.FlagFrom, s.accountAddrStr),
				fmt.Sprintf("--%s=true", flags.FlagSkipConfirmation),
				fmt.Sprintf("--%s=%s", flags.FlagBroadcastMode, flags.BroadcastBlock),
				fmt.Sprintf("--%s=%s", flags.FlagFees, sdk.NewCoins(sdk.NewCoin(s.cfg.BondDenom, sdk.NewInt(10))).String()),
			},
			expectErr:    true,
			expectErrMsg: "decoding bech32 failed: invalid separator index -1",
			respType:     &sdk.TxResponse{},
			expectedCode: 0,
		},
		{
			name: "should fail to remove contract that no longer exists",
			cmd:  removeCommand,
			args: []string{
				specificationID.String(),
				fmt.Sprintf("--%s=%s", flags.FlagFrom, s.accountAddrStr),
				fmt.Sprintf("--%s=true", flags.FlagSkipConfirmation),
				fmt.Sprintf("--%s=%s", flags.FlagBroadcastMode, flags.BroadcastBlock),
				fmt.Sprintf("--%s=%s", flags.FlagFees, sdk.NewCoins(sdk.NewCoin(s.cfg.BondDenom, sdk.NewInt(10))).String()),
			},
			expectErr:    false,
			expectErrMsg: "",
			respType:     &sdk.TxResponse{},
			expectedCode: 38,
		},
	}

	runTxCmdTestCases(s, testCases)
}

func (s *IntegrationCLITestSuite) TestContractSpecificationScopeSpecAddRemoveTxCommands() {
	addCommand := cli.AddContractSpecToScopeSpecCmd()
	removeCommand := cli.RemoveContractSpecFromScopeSpecCmd()
	contractSpecUUID := uuid.New()
	specificationID := metadatatypes.ContractSpecMetadataAddress(contractSpecUUID)
	scopeSpecID := metadatatypes.ScopeSpecMetadataAddress(uuid.New())

	testCases := []txCmdTestCase{
		{
			"should successfully add contract specification for test initialization",
			cli.WriteContractSpecificationCmd(),
			[]string{
				specificationID.String(),
				s.accountAddrStr,
				"owner",
				"hashvalue",
				"`myclassname`",
				fmt.Sprintf("--%s=%s", flags.FlagFrom, s.accountAddrStr),
				fmt.Sprintf("--%s=true", flags.FlagSkipConfirmation),
				fmt.Sprintf("--%s=%s", flags.FlagBroadcastMode, flags.BroadcastBlock),
				fmt.Sprintf("--%s=%s", flags.FlagFees, sdk.NewCoins(sdk.NewCoin(s.cfg.BondDenom, sdk.NewInt(10))).String()),
			},
			false,
			"",
			&sdk.TxResponse{},
			0,
		},
		{
			"should successfully add scope specification for test setup",
			cli.WriteScopeSpecificationCmd(),
			[]string{
				scopeSpecID.String(),
				s.accountAddrStr,
				"owner",
				s.contractSpecID.String(),
				fmt.Sprintf("--%s=%s", flags.FlagFrom, s.accountAddrStr),
				fmt.Sprintf("--%s=true", flags.FlagSkipConfirmation),
				fmt.Sprintf("--%s=%s", flags.FlagBroadcastMode, flags.BroadcastBlock),
				fmt.Sprintf("--%s=%s", flags.FlagFees, sdk.NewCoins(sdk.NewCoin(s.cfg.BondDenom, sdk.NewInt(10))).String()),
			},
			false, "", &sdk.TxResponse{}, 0,
		},
		{
			"should fail to add contract spec to scope spec, invalid contract spec id",
			addCommand,
			[]string{
				"invalid-contract-specid",
				scopeSpecID.String(),
				fmt.Sprintf("--%s=%s", flags.FlagFrom, s.accountAddrStr),
				fmt.Sprintf("--%s=true", flags.FlagSkipConfirmation),
				fmt.Sprintf("--%s=%s", flags.FlagBroadcastMode, flags.BroadcastBlock),
				fmt.Sprintf("--%s=%s", flags.FlagFees, sdk.NewCoins(sdk.NewCoin(s.cfg.BondDenom, sdk.NewInt(10))).String()),
			},
			true,
			"invalid contract specification id : invalid-contract-specid",
			&sdk.TxResponse{},
			0,
		},
		{
			"should fail to add contract spec to scope spec, not a contract spec id",
			addCommand,
			[]string{
				scopeSpecID.String(),
				scopeSpecID.String(),
				fmt.Sprintf("--%s=%s", flags.FlagFrom, s.accountAddrStr),
				fmt.Sprintf("--%s=true", flags.FlagSkipConfirmation),
				fmt.Sprintf("--%s=%s", flags.FlagBroadcastMode, flags.BroadcastBlock),
				fmt.Sprintf("--%s=%s", flags.FlagFees, sdk.NewCoins(sdk.NewCoin(s.cfg.BondDenom, sdk.NewInt(10))).String()),
			},
			true,
			fmt.Sprintf("invalid contract specification id : %s", scopeSpecID.String()),
			&sdk.TxResponse{},
			0,
		},
		{
			"should fail to add contract spec to scope spec, invalid scope spec id",
			addCommand,
			[]string{
				specificationID.String(),
				"invalid-scope-spec-id",
				fmt.Sprintf("--%s=%s", flags.FlagFrom, s.accountAddrStr),
				fmt.Sprintf("--%s=true", flags.FlagSkipConfirmation),
				fmt.Sprintf("--%s=%s", flags.FlagBroadcastMode, flags.BroadcastBlock),
				fmt.Sprintf("--%s=%s", flags.FlagFees, sdk.NewCoins(sdk.NewCoin(s.cfg.BondDenom, sdk.NewInt(10))).String()),
			},
			true,
			"invalid scope specification id : invalid-scope-spec-id",
			&sdk.TxResponse{},
			0,
		},
		{
			"should fail to add contract spec to scope spec, not a scope spec",
			addCommand,
			[]string{
				specificationID.String(),
				specificationID.String(),
				fmt.Sprintf("--%s=%s", flags.FlagFrom, s.accountAddrStr),
				fmt.Sprintf("--%s=true", flags.FlagSkipConfirmation),
				fmt.Sprintf("--%s=%s", flags.FlagBroadcastMode, flags.BroadcastBlock),
				fmt.Sprintf("--%s=%s", flags.FlagFees, sdk.NewCoins(sdk.NewCoin(s.cfg.BondDenom, sdk.NewInt(10))).String()),
			},
			true,
			fmt.Sprintf("invalid scope specification id : %s", specificationID.String()),
			&sdk.TxResponse{},
			0,
		},
		{
			"should successfully add contract spec to scope spec",
			addCommand,
			[]string{
				specificationID.String(),
				scopeSpecID.String(),
				fmt.Sprintf("--%s=%s", flags.FlagFrom, s.accountAddrStr),
				fmt.Sprintf("--%s=true", flags.FlagSkipConfirmation),
				fmt.Sprintf("--%s=%s", flags.FlagBroadcastMode, flags.BroadcastBlock),
				fmt.Sprintf("--%s=%s", flags.FlagFees, sdk.NewCoins(sdk.NewCoin(s.cfg.BondDenom, sdk.NewInt(10))).String()),
			},
			false,
			"",
			&sdk.TxResponse{},
			0,
		},
		{
			"should fail to remove contract spec to scope spec, invalid contract spec id",
			removeCommand,
			[]string{
				"invalid-contract-specid",
				scopeSpecID.String(),
				fmt.Sprintf("--%s=%s", flags.FlagFrom, s.accountAddrStr),
				fmt.Sprintf("--%s=true", flags.FlagSkipConfirmation),
				fmt.Sprintf("--%s=%s", flags.FlagBroadcastMode, flags.BroadcastBlock),
				fmt.Sprintf("--%s=%s", flags.FlagFees, sdk.NewCoins(sdk.NewCoin(s.cfg.BondDenom, sdk.NewInt(10))).String()),
			},
			true,
			"invalid contract specification id : invalid-contract-specid",
			&sdk.TxResponse{},
			0,
		},
		{
			"should fail to remove contract spec to scope spec, not a contract spec id",
			removeCommand,
			[]string{
				scopeSpecID.String(),
				scopeSpecID.String(),
				fmt.Sprintf("--%s=%s", flags.FlagFrom, s.accountAddrStr),
				fmt.Sprintf("--%s=true", flags.FlagSkipConfirmation),
				fmt.Sprintf("--%s=%s", flags.FlagBroadcastMode, flags.BroadcastBlock),
				fmt.Sprintf("--%s=%s", flags.FlagFees, sdk.NewCoins(sdk.NewCoin(s.cfg.BondDenom, sdk.NewInt(10))).String()),
			},
			true,
			fmt.Sprintf("invalid contract specification id : %s", scopeSpecID.String()),
			&sdk.TxResponse{},
			0,
		},
		{
			"should fail to remove contract spec to scope spec, invalid scope spec id",
			removeCommand,
			[]string{
				specificationID.String(),
				"invalid-scope-spec-id",
				fmt.Sprintf("--%s=%s", flags.FlagFrom, s.accountAddrStr),
				fmt.Sprintf("--%s=true", flags.FlagSkipConfirmation),
				fmt.Sprintf("--%s=%s", flags.FlagBroadcastMode, flags.BroadcastBlock),
				fmt.Sprintf("--%s=%s", flags.FlagFees, sdk.NewCoins(sdk.NewCoin(s.cfg.BondDenom, sdk.NewInt(10))).String()),
			},
			true,
			"invalid scope specification id : invalid-scope-spec-id",
			&sdk.TxResponse{},
			0,
		},
		{
			"should fail to remove contract spec to scope spec, not a scope spec id",
			removeCommand,
			[]string{
				specificationID.String(),
				specificationID.String(),
				fmt.Sprintf("--%s=%s", flags.FlagFrom, s.accountAddrStr),
				fmt.Sprintf("--%s=true", flags.FlagSkipConfirmation),
				fmt.Sprintf("--%s=%s", flags.FlagBroadcastMode, flags.BroadcastBlock),
				fmt.Sprintf("--%s=%s", flags.FlagFees, sdk.NewCoins(sdk.NewCoin(s.cfg.BondDenom, sdk.NewInt(10))).String()),
			},
			true,
			fmt.Sprintf("invalid scope specification id : %s", specificationID.String()),
			&sdk.TxResponse{},
			0,
		},
		{
			"should successfully remove contract spec to scope spec",
			removeCommand,
			[]string{
				specificationID.String(),
				scopeSpecID.String(),
				fmt.Sprintf("--%s=%s", flags.FlagFrom, s.accountAddrStr),
				fmt.Sprintf("--%s=true", flags.FlagSkipConfirmation),
				fmt.Sprintf("--%s=%s", flags.FlagBroadcastMode, flags.BroadcastBlock),
				fmt.Sprintf("--%s=%s", flags.FlagFees, sdk.NewCoins(sdk.NewCoin(s.cfg.BondDenom, sdk.NewInt(10))).String()),
			},
			false,
			"",
			&sdk.TxResponse{},
			0,
		},
	}

	runTxCmdTestCases(s, testCases)
}

func (s *IntegrationCLITestSuite) TestRecordSpecificationTxCommands() {
	cmd := cli.WriteRecordSpecificationCmd()
	addConractSpecCmd := cli.WriteContractSpecificationCmd()
	deleteRecordSpecCmd := cli.RemoveRecordSpecificationCmd()
	recordName := "testrecordspecid"
	contractSpecUUID := uuid.New()
	contractSpecID := metadatatypes.ContractSpecMetadataAddress(contractSpecUUID)
	specificationID := metadatatypes.RecordSpecMetadataAddress(contractSpecUUID, recordName)
	testCases := []txCmdTestCase{
		{
			name: "setup test with a record specification owned by signer",
			cmd:  addConractSpecCmd,
			args: []string{
				contractSpecID.String(),
				s.accountAddrStr,
				"owner",
				"hashvalue",
				"`myclassname`",
				fmt.Sprintf("--%s=%s", flags.FlagFrom, s.accountAddrStr),
				fmt.Sprintf("--%s=true", flags.FlagSkipConfirmation),
				fmt.Sprintf("--%s=%s", flags.FlagBroadcastMode, flags.BroadcastBlock),
				fmt.Sprintf("--%s=%s", flags.FlagFees, sdk.NewCoins(sdk.NewCoin(s.cfg.BondDenom, sdk.NewInt(10))).String()),
			},
			expectErr:    false,
			expectErrMsg: "",
			respType:     &sdk.TxResponse{},
			expectedCode: 0,
		},
		{
			name: "should successfully add record specification",
			cmd:  cmd,
			args: []string{
				specificationID.String(),
				recordName,
				"record1,typename1,hashvalue",
				"typename",
				"record",
				"validator",
				fmt.Sprintf("--%s=%s", flags.FlagFrom, s.accountAddrStr),
				fmt.Sprintf("--%s=true", flags.FlagSkipConfirmation),
				fmt.Sprintf("--%s=%s", flags.FlagBroadcastMode, flags.BroadcastBlock),
				fmt.Sprintf("--%s=%s", flags.FlagFees, sdk.NewCoins(sdk.NewCoin(s.cfg.BondDenom, sdk.NewInt(10))).String()),
			},
			expectErr:    false,
			expectErrMsg: "",
			respType:     &sdk.TxResponse{},
			expectedCode: 0,
		},
		{
			name: "should successfully add record specification",
			cmd:  cmd,
			args: []string{
				specificationID.String(),
				recordName,
				"record1,typename1,hashvalue",
				"typename",
				"record_list",
				"investor",
				fmt.Sprintf("--%s=%s", flags.FlagFrom, s.accountAddrStr),
				fmt.Sprintf("--%s=true", flags.FlagSkipConfirmation),
				fmt.Sprintf("--%s=%s", flags.FlagBroadcastMode, flags.BroadcastBlock),
				fmt.Sprintf("--%s=%s", flags.FlagFees, sdk.NewCoins(sdk.NewCoin(s.cfg.BondDenom, sdk.NewInt(10))).String()),
			},
			expectErr:    false,
			expectErrMsg: "",
			respType:     &sdk.TxResponse{},
			expectedCode: 0,
		},
		{
			name: "should fail to add record specification, bad party type",
			cmd:  cmd,
			args: []string{
				metadatatypes.RecordSpecMetadataAddress(uuid.New(), recordName).String(),
				recordName,
				"record1,typename1,hashvalue",
				"typename",
				"record_list",
				"badpartytype",
				fmt.Sprintf("--%s=%s", flags.FlagFrom, s.accountAddrStr),
				fmt.Sprintf("--%s=true", flags.FlagSkipConfirmation),
				fmt.Sprintf("--%s=%s", flags.FlagBroadcastMode, flags.BroadcastBlock),
				fmt.Sprintf("--%s=%s", flags.FlagFees, sdk.NewCoins(sdk.NewCoin(s.cfg.BondDenom, sdk.NewInt(10))).String()),
			},
			expectErr:    true,
			expectErrMsg: `unknown party type: "badpartytype"`,
			respType:     &sdk.TxResponse{},
			expectedCode: 0,
		},
		{
			name: "should fail to add record specification, validate basic fail",
			cmd:  cmd,
			args: []string{
				specificationID.String(),
				"",
				"record1,typename1,hashvalue;record2,typename2,recspec1q5p7xh9vtktyc9ynp25ydq4cycqp3tp7wdplq95fp3gsaylex5npzlhnhp6",
				"typename",
				"record",
				"custodian",
				fmt.Sprintf("--%s=%s", flags.FlagFrom, s.accountAddrStr),
				fmt.Sprintf("--%s=true", flags.FlagSkipConfirmation),
				fmt.Sprintf("--%s=%s", flags.FlagBroadcastMode, flags.BroadcastBlock),
				fmt.Sprintf("--%s=%s", flags.FlagFees, sdk.NewCoins(sdk.NewCoin(s.cfg.BondDenom, sdk.NewInt(10))).String()),
			},
			expectErr:    true,
			expectErrMsg: "record specification name cannot be empty",
			respType:     &sdk.TxResponse{},
			expectedCode: 0,
		},
		{
			name: "should fail to add record specification, fail parsing inputs too few values",
			cmd:  cmd,
			args: []string{
				specificationID.String(),
				recordName,
				"record1,typename1;record2,typename2,hashvalue",
				"typename",
				"record",
				"originator",
				fmt.Sprintf("--%s=%s", flags.FlagFrom, s.accountAddrStr),
				fmt.Sprintf("--%s=true", flags.FlagSkipConfirmation),
				fmt.Sprintf("--%s=%s", flags.FlagBroadcastMode, flags.BroadcastBlock),
				fmt.Sprintf("--%s=%s", flags.FlagFees, sdk.NewCoins(sdk.NewCoin(s.cfg.BondDenom, sdk.NewInt(10))).String()),
			},
			expectErr:    true,
			expectErrMsg: `invalid input specification "record1,typename1": expected 3 parts, have 2`,
			respType:     &sdk.TxResponse{},
			expectedCode: 0,
		},
		{
			name: "should fail to add record specification, incorrect result type",
			cmd:  cmd,
			args: []string{
				specificationID.String(),
				recordName,
				"record1,typename1,hashvalue",
				"typename",
				"incorrect",
				"servicer,affiliate",
				fmt.Sprintf("--%s=%s", flags.FlagFrom, s.accountAddrStr),
				fmt.Sprintf("--%s=true", flags.FlagSkipConfirmation),
				fmt.Sprintf("--%s=%s", flags.FlagBroadcastMode, flags.BroadcastBlock),
				fmt.Sprintf("--%s=%s", flags.FlagFees, sdk.NewCoins(sdk.NewCoin(s.cfg.BondDenom, sdk.NewInt(10))).String()),
			},
			expectErr:    true,
			expectErrMsg: "record specification result type cannot be unspecified",
			respType:     &sdk.TxResponse{},
			expectedCode: 0,
		},
		{
			name: "should fail to add record specification, incorrect signer format",
			cmd:  cmd,
			args: []string{
				specificationID.String(),
				recordName,
				"record1,typename1,hashvalue",
				"typename",
				"record",
				"provenance",
				fmt.Sprintf("--%s=%s", cli.FlagSigners, "incorrect-signer-format"),
				fmt.Sprintf("--%s=%s", flags.FlagFrom, s.accountAddrStr),
				fmt.Sprintf("--%s=true", flags.FlagSkipConfirmation),
				fmt.Sprintf("--%s=%s", flags.FlagBroadcastMode, flags.BroadcastBlock),
				fmt.Sprintf("--%s=%s", flags.FlagFees, sdk.NewCoins(sdk.NewCoin(s.cfg.BondDenom, sdk.NewInt(10))).String()),
			},
<<<<<<< HEAD
			true,
			"invalid signer address \"incorrect-signer-format\": decoding bech32 failed: invalid separator index -1",
			&sdk.TxResponse{}, 0,
=======
			expectErr:    true,
			expectErrMsg: "decoding bech32 failed: invalid separator index -1",
			respType:     &sdk.TxResponse{},
			expectedCode: 0,
>>>>>>> bcaf9703
		},
		{
			name: "should fail to delete record specification, incorrect id",
			cmd:  deleteRecordSpecCmd,
			args: []string{
				"incorrect-id",
				fmt.Sprintf("--%s=%s", flags.FlagFrom, s.accountAddrStr),
				fmt.Sprintf("--%s=true", flags.FlagSkipConfirmation),
				fmt.Sprintf("--%s=%s", flags.FlagBroadcastMode, flags.BroadcastBlock),
				fmt.Sprintf("--%s=%s", flags.FlagFees, sdk.NewCoins(sdk.NewCoin(s.cfg.BondDenom, sdk.NewInt(10))).String()),
			},
			expectErr:    true,
			expectErrMsg: "decoding bech32 failed: invalid separator index -1",
			respType:     &sdk.TxResponse{},
			expectedCode: 0,
		},
		{
			name: "should fail to delete record specification, not a record specification",
			cmd:  deleteRecordSpecCmd,
			args: []string{
				contractSpecID.String(),
				fmt.Sprintf("--%s=%s", flags.FlagFrom, s.accountAddrStr),
				fmt.Sprintf("--%s=true", flags.FlagSkipConfirmation),
				fmt.Sprintf("--%s=%s", flags.FlagBroadcastMode, flags.BroadcastBlock),
				fmt.Sprintf("--%s=%s", flags.FlagFees, sdk.NewCoins(sdk.NewCoin(s.cfg.BondDenom, sdk.NewInt(10))).String()),
			},
			expectErr:    true,
			expectErrMsg: fmt.Sprintf("invalid contract specification id: %v", contractSpecID.String()),
			respType:     &sdk.TxResponse{},
			expectedCode: 0,
		},
		{
			name: "should successfully delete record specification",
			cmd:  deleteRecordSpecCmd,
			args: []string{
				specificationID.String(),
				fmt.Sprintf("--%s=%s", cli.FlagSigners, s.accountAddrStr),
				fmt.Sprintf("--%s=%s", flags.FlagFrom, s.accountAddrStr),
				fmt.Sprintf("--%s=true", flags.FlagSkipConfirmation),
				fmt.Sprintf("--%s=%s", flags.FlagBroadcastMode, flags.BroadcastBlock),
				fmt.Sprintf("--%s=%s", flags.FlagFees, sdk.NewCoins(sdk.NewCoin(s.cfg.BondDenom, sdk.NewInt(10))).String()),
			},
			expectErr:    false,
			expectErrMsg: "",
			respType:     &sdk.TxResponse{},
			expectedCode: 0,
		},
		{
			name: "should fail to delete record specification that does not exist",
			cmd:  deleteRecordSpecCmd,
			args: []string{
				specificationID.String(),
				fmt.Sprintf("--%s=%s", cli.FlagSigners, s.accountAddrStr),
				fmt.Sprintf("--%s=%s", flags.FlagFrom, s.accountAddrStr),
				fmt.Sprintf("--%s=true", flags.FlagSkipConfirmation),
				fmt.Sprintf("--%s=%s", flags.FlagBroadcastMode, flags.BroadcastBlock),
				fmt.Sprintf("--%s=%s", flags.FlagFees, sdk.NewCoins(sdk.NewCoin(s.cfg.BondDenom, sdk.NewInt(10))).String()),
			},
			expectErr:    false,
			expectErrMsg: "",
			respType:     &sdk.TxResponse{},
			expectedCode: 38,
		},
	}

	runTxCmdTestCases(s, testCases)
}

func (s *IntegrationCLITestSuite) TestRecordTxCommands() {
	userAddress := s.accountAddrStr
	addRecordCmd := cli.WriteRecordCmd()
	scopeSpecID := metadatatypes.ScopeSpecMetadataAddress(uuid.New())
	scopeUUID := uuid.New()
	scopeID := metadatatypes.ScopeMetadataAddress(scopeUUID)
	contractSpecUUID := uuid.New()
	contractSpecName := "`myclassname`"
	contractSpecID := metadatatypes.ContractSpecMetadataAddress(contractSpecUUID)

	recordName := "recordnamefortests"
	recSpecID := metadatatypes.RecordSpecMetadataAddress(contractSpecUUID, recordName)

	recordId := metadatatypes.RecordMetadataAddress(scopeUUID, recordName)

	testCases := []txCmdTestCase{
		{
			"should successfully add contract specification with resource hash for test setup",
			cli.WriteContractSpecificationCmd(),
			[]string{
				contractSpecID.String(),
				userAddress,
				"owner",
				"hashvalue",
				contractSpecName,
				fmt.Sprintf("--%s=%s", flags.FlagFrom, userAddress),
				fmt.Sprintf("--%s=true", flags.FlagSkipConfirmation),
				fmt.Sprintf("--%s=%s", flags.FlagBroadcastMode, flags.BroadcastBlock),
				fmt.Sprintf("--%s=%s", flags.FlagFees, sdk.NewCoins(sdk.NewCoin(s.cfg.BondDenom, sdk.NewInt(10))).String()),
			},
			false,
			"",
			&sdk.TxResponse{},
			0,
		},
		{
			"should successfully add scope specification for test setup",
			cli.WriteScopeSpecificationCmd(),
			[]string{
				scopeSpecID.String(),
				userAddress,
				"owner",
				s.contractSpecID.String() + "," + contractSpecID.String(),
				fmt.Sprintf("--%s=%s", flags.FlagFrom, userAddress),
				fmt.Sprintf("--%s=true", flags.FlagSkipConfirmation),
				fmt.Sprintf("--%s=%s", flags.FlagBroadcastMode, flags.BroadcastBlock),
				fmt.Sprintf("--%s=%s", flags.FlagFees, sdk.NewCoins(sdk.NewCoin(s.cfg.BondDenom, sdk.NewInt(10))).String()),
			},
			false, "", &sdk.TxResponse{}, 0,
		},
		{
			"should successfully add metadata scope for test setup",
			cli.WriteScopeCmd(),
			[]string{
				scopeID.String(),
				scopeSpecID.String(),
				userAddress,
				userAddress,
				userAddress,
				fmt.Sprintf("--%s=%s", flags.FlagFrom, userAddress),
				fmt.Sprintf("--%s=true", flags.FlagSkipConfirmation),
				fmt.Sprintf("--%s=%s", flags.FlagBroadcastMode, flags.BroadcastBlock),
				fmt.Sprintf("--%s=%s", flags.FlagFees, sdk.NewCoins(sdk.NewCoin(s.cfg.BondDenom, sdk.NewInt(10))).String()),
			},
			false, "", &sdk.TxResponse{}, 0,
		},
		{
			"should successfully add record specification for test setup",
			cli.WriteRecordSpecificationCmd(),
			[]string{
				recSpecID.String(),
				recordName,
				"input1name,typename1,hashvalue",
				"typename",
				"record",
				"owner",
				fmt.Sprintf("--%s=%s", flags.FlagFrom, s.accountAddrStr),
				fmt.Sprintf("--%s=true", flags.FlagSkipConfirmation),
				fmt.Sprintf("--%s=%s", flags.FlagBroadcastMode, flags.BroadcastBlock),
				fmt.Sprintf("--%s=%s", flags.FlagFees, sdk.NewCoins(sdk.NewCoin(s.cfg.BondDenom, sdk.NewInt(10))).String()),
			},
			false,
			"",
			&sdk.TxResponse{}, 0,
		},
		{
			"should successfully add record with and create new session",
			addRecordCmd,
			[]string{
				scopeID.String(),
				recSpecID.String(),
				recordName,
				"processname,hashvalue,methodname",
				"input1name,hashvalue,typename1,proposed",
				"outputhashvalue,pass",
				fmt.Sprintf("%s,owner;%s,originator", userAddress, userAddress),
				contractSpecID.String(),
				fmt.Sprintf("--%s=%s", flags.FlagFrom, s.accountAddrStr),
				fmt.Sprintf("--%s=true", flags.FlagSkipConfirmation),
				fmt.Sprintf("--%s=%s", flags.FlagBroadcastMode, flags.BroadcastBlock),
				fmt.Sprintf("--%s=%s", flags.FlagFees, sdk.NewCoins(sdk.NewCoin(s.cfg.BondDenom, sdk.NewInt(10))).String()),
			},
			false,
			"",
			&sdk.TxResponse{},
			0,
		},
		{
			"should fail to add record incorrect scope id format",
			addRecordCmd,
			[]string{
				"not-a-scope-id",
				recSpecID.String(),
				recordName,
				"processname,hashvalue,methodname",
				"input1name,hashvalue,typename1,proposed",
				"outputhashvalue,pass",
				fmt.Sprintf("%s,owner;%s,originator", userAddress, userAddress),
				contractSpecID.String(),
				fmt.Sprintf("--%s=%s", flags.FlagFrom, s.accountAddrStr),
				fmt.Sprintf("--%s=true", flags.FlagSkipConfirmation),
				fmt.Sprintf("--%s=%s", flags.FlagBroadcastMode, flags.BroadcastBlock),
				fmt.Sprintf("--%s=%s", flags.FlagFees, sdk.NewCoins(sdk.NewCoin(s.cfg.BondDenom, sdk.NewInt(10))).String()),
			},
			true, "decoding bech32 failed: invalid separator index -1",
			&sdk.TxResponse{},
			0,
		},
		{
			"should fail to add record incorrect record id format",
			addRecordCmd,
			[]string{
				scopeID.String(),
				"not-a-record-id",
				recordName,
				"processname,hashvalue,methodname",
				"input1name,hashvalue,typename1,proposed",
				"outputhashvalue,pass",
				fmt.Sprintf("%s,owner;%s,originator", userAddress, userAddress),
				contractSpecID.String(),
				fmt.Sprintf("--%s=%s", flags.FlagFrom, s.accountAddrStr),
				fmt.Sprintf("--%s=true", flags.FlagSkipConfirmation),
				fmt.Sprintf("--%s=%s", flags.FlagBroadcastMode, flags.BroadcastBlock),
				fmt.Sprintf("--%s=%s", flags.FlagFees, sdk.NewCoins(sdk.NewCoin(s.cfg.BondDenom, sdk.NewInt(10))).String()),
			},
			true, "decoding bech32 failed: invalid separator index -1",
			&sdk.TxResponse{},
			0,
		},
		{
			"should fail to add record incorrect process format",
			addRecordCmd,
			[]string{
				scopeID.String(),
				recSpecID.String(),
				recordName,
				"hashvalue,methodname",
				"input1name,hashvalue,typename1,proposed",
				"outputhashvalue,pass",
				fmt.Sprintf("%s,owner;%s,originator", userAddress, userAddress),
				contractSpecID.String(),
				fmt.Sprintf("--%s=%s", flags.FlagFrom, s.accountAddrStr),
				fmt.Sprintf("--%s=true", flags.FlagSkipConfirmation),
				fmt.Sprintf("--%s=%s", flags.FlagBroadcastMode, flags.BroadcastBlock),
				fmt.Sprintf("--%s=%s", flags.FlagFees, sdk.NewCoins(sdk.NewCoin(s.cfg.BondDenom, sdk.NewInt(10))).String()),
			},
			true, `invalid process "hashvalue,methodname": expected 3 parts, have: 2`,
			&sdk.TxResponse{},
			0,
		},
		{
			"should fail to add record incorrect record inputs format",
			addRecordCmd,
			[]string{
				scopeID.String(),
				recSpecID.String(),
				recordName,
				"processname,hashvalue,methodname",
				"input1name,typename1,proposed",
				"outputhashvalue,pass",
				fmt.Sprintf("%s,owner;%s,originator", userAddress, userAddress),
				contractSpecID.String(),
				fmt.Sprintf("--%s=%s", flags.FlagFrom, s.accountAddrStr),
				fmt.Sprintf("--%s=true", flags.FlagSkipConfirmation),
				fmt.Sprintf("--%s=%s", flags.FlagBroadcastMode, flags.BroadcastBlock),
				fmt.Sprintf("--%s=%s", flags.FlagFees, sdk.NewCoins(sdk.NewCoin(s.cfg.BondDenom, sdk.NewInt(10))).String()),
			},
			true, `invalid record input "input1name,typename1,proposed": expected 4 parts, have 3`,
			&sdk.TxResponse{},
			0,
		},
		{
			"should fail to add record incorrect record output format",
			addRecordCmd,
			[]string{
				scopeID.String(),
				recSpecID.String(),
				recordName,
				"processname,hashvalue,methodname",
				"input1name,hashvalue,typename1,proposed",
				"outputhashvalue",
				fmt.Sprintf("%s,owner;%s,originator", userAddress, userAddress),
				contractSpecID.String(),
				fmt.Sprintf("--%s=%s", flags.FlagFrom, s.accountAddrStr),
				fmt.Sprintf("--%s=true", flags.FlagSkipConfirmation),
				fmt.Sprintf("--%s=%s", flags.FlagBroadcastMode, flags.BroadcastBlock),
				fmt.Sprintf("--%s=%s", flags.FlagFees, sdk.NewCoins(sdk.NewCoin(s.cfg.BondDenom, sdk.NewInt(10))).String()),
			},
			true, `invalid record output "outputhashvalue": expected 2 parts, have 1`,
			&sdk.TxResponse{},
			0,
		},
		{
			"should fail to add record incorrect parties involved format",
			addRecordCmd,
			[]string{
				scopeID.String(),
				recSpecID.String(),
				recordName,
				"processname,hashvalue,methodname",
				"input1name,hashvalue,typename1,proposed",
				"outputhashvalue,pass",
				fmt.Sprintf("%s,%s", userAddress, userAddress),
				contractSpecID.String(),
				fmt.Sprintf("--%s=%s", flags.FlagFrom, s.accountAddrStr),
				fmt.Sprintf("--%s=true", flags.FlagSkipConfirmation),
				fmt.Sprintf("--%s=%s", flags.FlagBroadcastMode, flags.BroadcastBlock),
				fmt.Sprintf("--%s=%s", flags.FlagFees, sdk.NewCoins(sdk.NewCoin(s.cfg.BondDenom, sdk.NewInt(10))).String()),
			},
			true, fmt.Sprintf(`invalid party "%s,%s": unknown party type: "%s"`, userAddress, userAddress, userAddress),
			&sdk.TxResponse{},
			0,
		},
		{
			"should fail to add record incorrect contract or session id format",
			addRecordCmd,
			[]string{
				scopeID.String(),
				recSpecID.String(),
				recordName,
				"processname,hashvalue,methodname",
				"input1name,hashvalue,typename1,proposed",
				"outputhashvalue,pass",
				fmt.Sprintf("%s,owner;%s,originator", userAddress, userAddress),
				scopeID.String(),
				fmt.Sprintf("--%s=%s", flags.FlagFrom, s.accountAddrStr),
				fmt.Sprintf("--%s=true", flags.FlagSkipConfirmation),
				fmt.Sprintf("--%s=%s", flags.FlagBroadcastMode, flags.BroadcastBlock),
				fmt.Sprintf("--%s=%s", flags.FlagFees, sdk.NewCoins(sdk.NewCoin(s.cfg.BondDenom, sdk.NewInt(10))).String()),
			},
			true, fmt.Sprintf("id must be a contract or session id: %s", scopeID.String()),
			&sdk.TxResponse{},
			0,
		},
		{
			"should successfully remove record",
			cli.RemoveRecordCmd(),
			[]string{
				recordId.String(),
				fmt.Sprintf("--%s=%s", flags.FlagFrom, s.accountAddrStr),
				fmt.Sprintf("--%s=true", flags.FlagSkipConfirmation),
				fmt.Sprintf("--%s=%s", flags.FlagBroadcastMode, flags.BroadcastBlock),
				fmt.Sprintf("--%s=%s", flags.FlagFees, sdk.NewCoins(sdk.NewCoin(s.cfg.BondDenom, sdk.NewInt(10))).String()),
			},
			false, "",
			&sdk.TxResponse{},
			0,
		},
	}
	runTxCmdTestCases(s, testCases)
}

func (s *IntegrationCLITestSuite) TestWriteSessionCmd() {
	cmd := cli.WriteSessionCmd()

	owner := s.accountAddrStr
	sender := s.accountAddrStr
	scopeUUID := uuid.New()
	scopeID := metadatatypes.ScopeMetadataAddress(scopeUUID)

	writeScopeCmd := cli.WriteScopeCmd()
	ctx := s.getClientCtx()
	out, err := clitestutil.ExecTestCLICmd(
		ctx,
		writeScopeCmd,
		[]string{
			scopeID.String(),
			s.scopeSpecID.String(),
			owner,
			owner,
			owner,
			fmt.Sprintf("--%s=%s", flags.FlagFrom, sender),
			fmt.Sprintf("--%s=true", flags.FlagSkipConfirmation),
			fmt.Sprintf("--%s=%s", flags.FlagBroadcastMode, flags.BroadcastBlock),
			fmt.Sprintf("--%s=%s", flags.FlagFees, sdk.NewCoins(sdk.NewCoin(s.cfg.BondDenom, sdk.NewInt(10))).String()),
		},
	)
	require.NoError(s.T(), err, "adding base scope")
	scopeResp := sdk.TxResponse{}
	umErr := ctx.Codec.UnmarshalJSON(out.Bytes(), &scopeResp)
	require.NoError(s.T(), umErr, "%s UnmarshalJSON error", writeScopeCmd.Name())
	if scopeResp.Code != 0 {
		s.T().Logf("write-scope response code is not 0.\ntx response:\n%v\n", scopeResp)
		s.T().FailNow()
	}

	testCases := []txCmdTestCase{
		{
			"session-id no context",
			cmd,
			[]string{
				metadatatypes.SessionMetadataAddress(scopeUUID, uuid.New()).String(),
				s.contractSpecID.String(), fmt.Sprintf("%s,owner", owner), "somename",
				fmt.Sprintf("--%s=%s", flags.FlagFrom, sender),
				fmt.Sprintf("--%s=true", flags.FlagSkipConfirmation),
				fmt.Sprintf("--%s=%s", flags.FlagBroadcastMode, flags.BroadcastBlock),
				fmt.Sprintf("--%s=%s", flags.FlagFees, sdk.NewCoins(sdk.NewCoin(s.cfg.BondDenom, sdk.NewInt(10))).String()),
			},
			false,
			"",
			&sdk.TxResponse{},
			0,
		},
		{
			"scope-id session-uuid no context",
			cmd,
			[]string{
				scopeID.String(),
				uuid.New().String(),
				s.contractSpecID.String(), fmt.Sprintf("%s,owner", owner), "somename",
				fmt.Sprintf("--%s=%s", flags.FlagFrom, sender),
				fmt.Sprintf("--%s=true", flags.FlagSkipConfirmation),
				fmt.Sprintf("--%s=%s", flags.FlagBroadcastMode, flags.BroadcastBlock),
				fmt.Sprintf("--%s=%s", flags.FlagFees, sdk.NewCoins(sdk.NewCoin(s.cfg.BondDenom, sdk.NewInt(10))).String()),
			},
			false,
			"",
			&sdk.TxResponse{},
			0,
		},
		{
			"scope-uuid session-uuid no context",
			cmd,
			[]string{
				scopeUUID.String(),
				uuid.New().String(),
				s.contractSpecID.String(), fmt.Sprintf("%s,owner", owner), "somename",
				fmt.Sprintf("--%s=%s", flags.FlagFrom, sender),
				fmt.Sprintf("--%s=true", flags.FlagSkipConfirmation),
				fmt.Sprintf("--%s=%s", flags.FlagBroadcastMode, flags.BroadcastBlock),
				fmt.Sprintf("--%s=%s", flags.FlagFees, sdk.NewCoins(sdk.NewCoin(s.cfg.BondDenom, sdk.NewInt(10))).String()),
			},
			false,
			"",
			&sdk.TxResponse{},
			0,
		},
		{
			"session-id with context",
			cmd,
			[]string{
				metadatatypes.SessionMetadataAddress(scopeUUID, uuid.New()).String(),
				s.contractSpecID.String(), fmt.Sprintf("%s,owner", owner), "somename",
				"ChFIRUxMTyBQUk9WRU5BTkNFIQ==",
				fmt.Sprintf("--%s=%s", flags.FlagFrom, sender),
				fmt.Sprintf("--%s=true", flags.FlagSkipConfirmation),
				fmt.Sprintf("--%s=%s", flags.FlagBroadcastMode, flags.BroadcastBlock),
				fmt.Sprintf("--%s=%s", flags.FlagFees, sdk.NewCoins(sdk.NewCoin(s.cfg.BondDenom, sdk.NewInt(10))).String()),
			},
			false,
			"",
			&sdk.TxResponse{},
			0,
		},
		{
			"scope-id session-uuid with context",
			cmd,
			[]string{
				scopeID.String(),
				uuid.New().String(),
				s.contractSpecID.String(), fmt.Sprintf("%s,owner", owner), "somename",
				"ChFIRUxMTyBQUk9WRU5BTkNFIQ==",
				fmt.Sprintf("--%s=%s", flags.FlagFrom, sender),
				fmt.Sprintf("--%s=true", flags.FlagSkipConfirmation),
				fmt.Sprintf("--%s=%s", flags.FlagBroadcastMode, flags.BroadcastBlock),
				fmt.Sprintf("--%s=%s", flags.FlagFees, sdk.NewCoins(sdk.NewCoin(s.cfg.BondDenom, sdk.NewInt(10))).String()),
			},
			false,
			"",
			&sdk.TxResponse{},
			0,
		},
		{
			"scope-uuid session-uuid with context",
			cmd,
			[]string{
				scopeUUID.String(),
				uuid.New().String(),
				s.contractSpecID.String(), fmt.Sprintf("%s,owner", owner), "somename",
				"ChFIRUxMTyBQUk9WRU5BTkNFIQ==",
				fmt.Sprintf("--%s=%s", flags.FlagFrom, sender),
				fmt.Sprintf("--%s=true", flags.FlagSkipConfirmation),
				fmt.Sprintf("--%s=%s", flags.FlagBroadcastMode, flags.BroadcastBlock),
				fmt.Sprintf("--%s=%s", flags.FlagFees, sdk.NewCoins(sdk.NewCoin(s.cfg.BondDenom, sdk.NewInt(10))).String()),
			},
			false,
			"",
			&sdk.TxResponse{},
			0,
		},
		{
			"wrong id type",
			cmd,
			[]string{
				s.scopeSpecID.String(),
				s.contractSpecID.String(), fmt.Sprintf("%s,owner", owner), "somename",
				fmt.Sprintf("--%s=%s", flags.FlagFrom, sender),
				fmt.Sprintf("--%s=true", flags.FlagSkipConfirmation),
				fmt.Sprintf("--%s=%s", flags.FlagBroadcastMode, flags.BroadcastBlock),
				fmt.Sprintf("--%s=%s", flags.FlagFees, sdk.NewCoins(sdk.NewCoin(s.cfg.BondDenom, sdk.NewInt(10))).String()),
			},
			true,
			fmt.Sprintf("invalid address type in argument [%s]", s.scopeSpecID),
			&sdk.TxResponse{},
			0,
		},
		{
			"invalid first argument",
			cmd,
			[]string{
				"invalid",
				s.contractSpecID.String(), fmt.Sprintf("%s,owner", owner), "somename",
				fmt.Sprintf("--%s=%s", flags.FlagFrom, sender),
				fmt.Sprintf("--%s=true", flags.FlagSkipConfirmation),
				fmt.Sprintf("--%s=%s", flags.FlagBroadcastMode, flags.BroadcastBlock),
				fmt.Sprintf("--%s=%s", flags.FlagFees, sdk.NewCoins(sdk.NewCoin(s.cfg.BondDenom, sdk.NewInt(10))).String()),
			},
			true,
			fmt.Sprintf("argument [%s] is neither a bech32 address (%s) nor UUID (%s)", "invalid", "decoding bech32 failed: invalid bech32 string length 7", "invalid UUID length: 7"),
			&sdk.TxResponse{},
			0,
		},
		{
			"session-id with different context",
			cmd,
			[]string{
				metadatatypes.SessionMetadataAddress(scopeUUID, uuid.New()).String(),
				s.contractSpecID.String(), fmt.Sprintf("%s,owner", owner), "somename",
				"SEVMTE8gUFJPVkVOQU5DRSEK",
				fmt.Sprintf("--%s=%s", flags.FlagFrom, sender),
				fmt.Sprintf("--%s=true", flags.FlagSkipConfirmation),
				fmt.Sprintf("--%s=%s", flags.FlagBroadcastMode, flags.BroadcastBlock),
				fmt.Sprintf("--%s=%s", flags.FlagFees, sdk.NewCoins(sdk.NewCoin(s.cfg.BondDenom, sdk.NewInt(10))).String()),
			},
			false,
			"",
			&sdk.TxResponse{},
			0,
		},
		{
			name: "invalid party type",
			cmd:  cmd,
			args: []string{
				metadatatypes.SessionMetadataAddress(scopeUUID, uuid.New()).String(),
				s.contractSpecID.String(),
				fmt.Sprintf("%s,badpartytype", owner),
				"somename",
				fmt.Sprintf("--%s=%s", flags.FlagFrom, sender),
				fmt.Sprintf("--%s=true", flags.FlagSkipConfirmation),
				fmt.Sprintf("--%s=%s", flags.FlagBroadcastMode, flags.BroadcastBlock),
				fmt.Sprintf("--%s=%s", flags.FlagFees, sdk.NewCoins(sdk.NewCoin(s.cfg.BondDenom, sdk.NewInt(10))).String()),
			},
			expectErr:    true,
			expectErrMsg: `invalid party "` + owner + `,badpartytype": unknown party type: "badpartytype"`,
			respType:     &sdk.TxResponse{},
			expectedCode: 0,
		},
	}

	runTxCmdTestCases(s, testCases)
}

func (s *IntegrationCLITestSuite) TestSetAccountDataCmd() {
	cmd := func() *cobra.Command {
		return cli.SetAccountDataCmd()
	}

	scopeUUID := uuid.New()
	scopeID := metadatatypes.ScopeMetadataAddress(scopeUUID)
	scopeIDStr := scopeID.String()

	stdFlagsPlus := func(args ...string) []string {
		return append(args,
			fmt.Sprintf("--%s=%s", flags.FlagFrom, s.accountAddrStr),
			fmt.Sprintf("--%s=true", flags.FlagSkipConfirmation),
			fmt.Sprintf("--%s=%s", flags.FlagBroadcastMode, flags.BroadcastBlock),
			fmt.Sprintf("--%s=%s", flags.FlagFees, sdk.NewCoins(sdk.NewCoin(s.cfg.BondDenom, sdk.NewInt(10))).String()),
		)
	}

	writeScopeCmd := cli.WriteScopeCmd()
	ctx := s.getClientCtx()
	out, err := clitestutil.ExecTestCLICmd(
		ctx,
		writeScopeCmd,
		stdFlagsPlus(
			scopeID.String(),
			s.scopeSpecID.String(),
			s.accountAddrStr,
			s.accountAddrStr,
			s.accountAddrStr,
		),
	)
	require.NoError(s.T(), err, "adding base scope")
	scopeResp := sdk.TxResponse{}
	umErr := ctx.Codec.UnmarshalJSON(out.Bytes(), &scopeResp)
	require.NoError(s.T(), umErr, "%s UnmarshalJSON error", writeScopeCmd.Name())
	if !s.Assert().Equal(0, int(scopeResp.Code), "write scope response code") {
		s.T().Logf("tx response:\n%v", scopeResp)
		s.T().FailNow()
	}

	tests := []txCmdTestCase{
		{
			name:         "invalid address",
			cmd:          cmd(),
			args:         stdFlagsPlus("notanaddr"),
			expectErrMsg: `invalid metadata address "notanaddr": decoding bech32 failed: invalid separator index -1`,
		},
		{
			name:         "no value",
			cmd:          cmd(),
			args:         stdFlagsPlus(scopeIDStr),
			expectErrMsg: "exactly one of these must be provided: " + attrcli.AccountDataFlagsUse,
		},
		{
			name: "invalid signers",
			cmd:  cmd(),
			args: stdFlagsPlus(
				scopeIDStr,
				"--"+attrcli.FlagValue, "Some new value.",
				"--"+cli.FlagSigners, s.accountAddrStr+",notanaddr",
			),
			expectErrMsg: "invalid signer address \"notanaddr\": decoding bech32 failed: invalid separator index -1",
		},
		{
			name: "incorrect signer",
			cmd:  cmd(),
			args: []string{
				scopeIDStr,
				"--" + attrcli.FlagValue, "Some new value.",
				fmt.Sprintf("--%s=%s", flags.FlagFrom, s.user1AddrStr),
				fmt.Sprintf("--%s=true", flags.FlagSkipConfirmation),
				fmt.Sprintf("--%s=%s", flags.FlagBroadcastMode, flags.BroadcastBlock),
				fmt.Sprintf("--%s=%s", flags.FlagFees, sdk.NewCoins(sdk.NewCoin(s.cfg.BondDenom, sdk.NewInt(10))).String()),
			},
			respType:     &sdk.TxResponse{},
			expectedCode: 18,
		},
		{
			name: "all okay",
			cmd:  cmd(),
			args: stdFlagsPlus(
				scopeIDStr,
				"--"+attrcli.FlagValue, "This is the account data for a test scope.",
			),
			respType:     &sdk.TxResponse{},
			expectedCode: 0,
		},
	}

	runTxCmdTestCases(s, tests)

	// Now look up what we just set to make sure it got set.
	runQueryCmdTestCases(s, func() *cobra.Command { return cli.GetAccountDataCmd() },
		[]queryCmdTestCase{
			{
				name:             "using metadata query command",
				args:             []string{scopeIDStr},
				expectedInOutput: []string{"value: This is the account data for a test scope."},
			},
		})
	runQueryCmdTestCases(s, func() *cobra.Command { return attrcli.GetAccountDataCmd() },
		[]queryCmdTestCase{
			{
				name:             "using attribute query command",
				args:             []string{scopeIDStr},
				expectedInOutput: []string{"value: This is the account data for a test scope."},
			},
		})
}

// ---------- tx cmd CountAuthorization tests ----------

func (s *IntegrationCLITestSuite) TestCountAuthorizationIntactTxCommands() {
	// The scenario being tested is as follows:
	// There are two owners (1 & 2) and two signers (3 & 4).
	// 1 & 2 are required signers and 3 & 4 are the actual signers.
	// It should find a grant (granter: 1 -> grantee: 3) and complain
	// about 4 not being one of the required signers because grant (granter: 2 -> grantee: 4) does not exist.
	//
	// NOTE: Signing in DIRECT mode is only supported for transactions with one signer only.
	//       So we'll test two owners with one signer the following way:
	//			1. create scope spec
	//			2. create scope with two owners (1 & 2) and value owner (1)
	//			3. add CountAuthorization: grant (granter: 1 -> grantee: 3, allowedAuthorizations: 1).
	//			4. validate that it "fails" to delete scope due to missing grant from 2 -> 3
	//			5. add CountAuthorization: grant (granter: 2 -> grantee: 3, allowedAuthorizations: 2 (helps distinguish grants in debugger)).
	//			6. validate that it "removes" scope because signer 3 has now been assigned two grants (1 -> 3 and 2 -> 3).

	scopeID := metadatatypes.ScopeMetadataAddress(uuid.New()).String()
	scopeSpecID := metadatatypes.ScopeSpecMetadataAddress(uuid.New()).String()
	testCases := []txCmdTestCase{
		{
			name: "should successfully add scope specification for test setup",
			cmd:  cli.WriteScopeSpecificationCmd(),
			args: []string{
				scopeSpecID,
				s.accountAddrStr,
				"owner",
				s.contractSpecID.String(),
				fmt.Sprintf("--%s=%s", flags.FlagFrom, s.accountAddrStr),
				fmt.Sprintf("--%s=true", flags.FlagSkipConfirmation),
				fmt.Sprintf("--%s=%s", flags.FlagBroadcastMode, flags.BroadcastBlock),
				fmt.Sprintf("--%s=%s", flags.FlagFees, sdk.NewCoins(sdk.NewCoin(s.cfg.BondDenom, sdk.NewInt(10))).String()),
			},
			expectErr:    false,
			expectErrMsg: "",
			respType:     &sdk.TxResponse{},
			expectedCode: 0,
		},
		{
			name: "should successfully add metadata scope with two owners - owner 1 as value owner",
			cmd:  cli.WriteScopeCmd(),
			args: []string{
				scopeID,
				scopeSpecID,
				fmt.Sprintf("%s;%s", s.user1AddrStr, s.user2AddrStr),
				s.user1AddrStr,
				s.user1AddrStr,
				fmt.Sprintf("--%s=%s", flags.FlagFrom, s.accountAddrStr),
				fmt.Sprintf("--%s=true", flags.FlagSkipConfirmation),
				fmt.Sprintf("--%s=%s", flags.FlagBroadcastMode, flags.BroadcastBlock),
				fmt.Sprintf("--%s=%s", flags.FlagFees, sdk.NewCoins(sdk.NewCoin(s.cfg.BondDenom, sdk.NewInt(10))).String()),
			},
			expectErr:    false,
			expectErrMsg: "",
			respType:     &sdk.TxResponse{},
			expectedCode: 0,
		},
		{
			name: "should successfully add count authorization from owner 1 to signer 3",
			cmd:  authzcli.NewCmdGrantAuthorization(),
			args: []string{
				s.user3AddrStr,
				"count",
				fmt.Sprintf("--%s=%d", authzcli.FlagAllowedAuthorizations, 1),
				fmt.Sprintf("--%s=%s", authzcli.FlagMsgType, metadatatypes.TypeURLMsgDeleteScopeRequest),
				fmt.Sprintf("--%s=%s", flags.FlagFrom, s.user1AddrStr),
				fmt.Sprintf("--%s=true", flags.FlagSkipConfirmation),
				fmt.Sprintf("--%s=%s", flags.FlagBroadcastMode, flags.BroadcastBlock),
				fmt.Sprintf("--%s=%s", flags.FlagFees, sdk.NewCoins(sdk.NewCoin(s.cfg.BondDenom, sdk.NewInt(10))).String()),
			},
			expectErr:    false,
			expectErrMsg: "",
			respType:     &sdk.TxResponse{},
			expectedCode: 0,
		},
		{
			name: "should fail to remove metadata scope with signer 3 due to missing authz grant from owner 2",
			cmd:  cli.RemoveScopeCmd(),
			args: []string{
				scopeID,
				fmt.Sprintf("--%s=%s", flags.FlagFrom, s.user3AddrStr),
				fmt.Sprintf("--%s=true", flags.FlagSkipConfirmation),
				fmt.Sprintf("--%s=%s", flags.FlagBroadcastMode, flags.BroadcastBlock),
				fmt.Sprintf("--%s=%s", flags.FlagFees, sdk.NewCoins(sdk.NewCoin(s.cfg.BondDenom, sdk.NewInt(10))).String()),
			},
			expectErr:    false,
			expectErrMsg: "",
			respType:     &sdk.TxResponse{},
			expectedCode: 18,
		},
		{
			name: "should successfully add count authorization from owner 2 to signer 3",
			cmd:  authzcli.NewCmdGrantAuthorization(),
			args: []string{
				s.user3AddrStr,
				"count",
				fmt.Sprintf("--%s=%d", authzcli.FlagAllowedAuthorizations, 2),
				fmt.Sprintf("--%s=%s", authzcli.FlagMsgType, metadatatypes.TypeURLMsgDeleteScopeRequest),
				fmt.Sprintf("--%s=%s", flags.FlagFrom, s.user2AddrStr),
				fmt.Sprintf("--%s=true", flags.FlagSkipConfirmation),
				fmt.Sprintf("--%s=%s", flags.FlagBroadcastMode, flags.BroadcastBlock),
				fmt.Sprintf("--%s=%s", flags.FlagFees, sdk.NewCoins(sdk.NewCoin(s.cfg.BondDenom, sdk.NewInt(10))).String()),
			},
			expectErr:    false,
			expectErrMsg: "",
			respType:     &sdk.TxResponse{},
			expectedCode: 0,
		},
		{
			name: "should successfully remove metadata scope with signer 3, found grants for owner 1 & 2",
			cmd:  cli.RemoveScopeCmd(),
			args: []string{
				scopeID,
				fmt.Sprintf("--%s=%s", flags.FlagFrom, s.user3AddrStr),
				fmt.Sprintf("--%s=true", flags.FlagSkipConfirmation),
				fmt.Sprintf("--%s=%s", flags.FlagBroadcastMode, flags.BroadcastBlock),
				fmt.Sprintf("--%s=%s", flags.FlagFees, sdk.NewCoins(sdk.NewCoin(s.cfg.BondDenom, sdk.NewInt(10))).String()),
			},
			expectErr:    false,
			expectErrMsg: "",
			respType:     &sdk.TxResponse{},
			expectedCode: 0,
		},
	}

	runTxCmdTestCases(s, testCases)
}<|MERGE_RESOLUTION|>--- conflicted
+++ resolved
@@ -1980,20 +1980,10 @@
 				umErr := clientCtx.Codec.UnmarshalJSON(outBz, tc.respType)
 				require.NoError(t, umErr, "%s UnmarshalJSON error", cmdName)
 
-<<<<<<< HEAD
 				txResp, isTxResp := tc.respType.(*sdk.TxResponse)
 				if isTxResp && !assert.Equal(t, int(tc.expectedCode), int(txResp.Code), "%s response code", cmdName) {
-					// Note: If the above is failing because a 0 is expected, but it's getting a 1,
-					//       it might mean that the keeper method is returning an error.
+					// Note: If the above is failing because a 0 is expected, it might mean that the keeper method is returning an error.
 					t.Logf("txResp:\n%v", txResp)
-=======
-				txResp := tc.respType.(*sdk.TxResponse)
-				assert.Equal(t, int32(tc.expectedCode), int32(txResp.Code), "%s response code", cmdName)
-				// Note: If the above is failing because a 0 is expected, it might mean that the keeper method is returning an error.
-
-				if t.Failed() {
-					t.Logf("tx:\n%v\n", txResp)
->>>>>>> bcaf9703
 				}
 			}
 		})
@@ -3408,16 +3398,9 @@
 				fmt.Sprintf("--%s=%s", flags.FlagBroadcastMode, flags.BroadcastBlock),
 				fmt.Sprintf("--%s=%s", flags.FlagFees, sdk.NewCoins(sdk.NewCoin(s.cfg.BondDenom, sdk.NewInt(10))).String()),
 			},
-<<<<<<< HEAD
-			true,
-			"invalid signer address \"incorrect-signer-format\": decoding bech32 failed: invalid separator index -1",
-			&sdk.TxResponse{}, 0,
-=======
-			expectErr:    true,
-			expectErrMsg: "decoding bech32 failed: invalid separator index -1",
+			expectErrMsg: "invalid signer address \"incorrect-signer-format\": decoding bech32 failed: invalid separator index -1",
 			respType:     &sdk.TxResponse{},
 			expectedCode: 0,
->>>>>>> bcaf9703
 		},
 		{
 			name: "should fail to delete record specification, incorrect id",
