package cli

import (
	"encoding/base64"
	"fmt"
	"strings"

	"github.com/google/uuid"
	"github.com/spf13/cobra"

	"github.com/cosmos/cosmos-sdk/client"
	"github.com/cosmos/cosmos-sdk/client/flags"
	"github.com/cosmos/cosmos-sdk/client/tx"
	"github.com/cosmos/cosmos-sdk/version"

	"github.com/provenance-io/provenance/x/metadata/types"

	sdk "github.com/cosmos/cosmos-sdk/types"
)

const (
	FlagSigners = "signers"
)

// NewTxCmd is the top-level command for Metadata CLI transactions.
func NewTxCmd() *cobra.Command {
	txCmd := &cobra.Command{
		Use:                        types.ModuleName,
		Aliases:                    []string{"m"},
		Short:                      "Transaction commands for the metadata module",
		DisableFlagParsing:         true,
		SuggestionsMinimumDistance: 2,
		RunE:                       client.ValidateCmd,
	}

	txCmd.AddCommand(
		WriteScopeCmd(),
		RemoveScopeCmd(),
		AddRemoveScopeDataAccessCmd(),

		BindOsLocatorCmd(),
		RemoveOsLocatorCmd(),
		ModifyOsLocatorCmd(),

		WriteScopeSpecificationCmd(),
		RemoveScopeSpecificationCmd(),

		WriteContractSpecificationCmd(),
		RemoveContractSpecificationCmd(),

		WriteRecordSpecificationCmd(),
		RemoveRecordSpecificationCmd(),

		WriteSessionCmd(),

		WriteRecordCmd(),
		RemoveRecordCmd(),
	)

	return txCmd
}

// WriteScopeCmd creates a command for adding or updating a metadata scope.
func WriteScopeCmd() *cobra.Command {
	cmd := &cobra.Command{
		Use:   "write-scope scope-id spec-id owner-addresses data-access value-owner-address",
		Short: "Add/Update a metadata scope to the provenance blockchain",
		Args:  cobra.ExactArgs(5),
		RunE: func(cmd *cobra.Command, args []string) error {
			clientCtx, err := client.GetClientTxContext(cmd)
			if err != nil {
				return err
			}

			var scopeID types.MetadataAddress
			scopeID, err = types.MetadataAddressFromBech32(args[0])
			if err != nil {
				return err
			}

			var specID types.MetadataAddress
			specID, err = types.MetadataAddressFromBech32(args[1])
			if err != nil {
				return err
			}

			ownerAddresses := strings.Split(args[2], ",")
			owners := make([]types.Party, len(ownerAddresses))
			for i, ownerAddr := range ownerAddresses {
				owners[i] = types.Party{Address: ownerAddr, Role: types.PartyType_PARTY_TYPE_OWNER}
			}
			dataAccess := strings.Split(args[3], ",")
			valueOwnerAddress := args[4]

			signers, err := parseSigners(cmd, &clientCtx)
			if err != nil {
				return err
			}

			scope := *types.NewScope(
				scopeID,
				specID,
				owners,
				dataAccess,
				valueOwnerAddress)

			msg := types.NewMsgWriteScopeRequest(scope, signers)
			err = msg.ValidateBasic()
			if err != nil {
				return err
			}

			return tx.GenerateOrBroadcastTxCLI(clientCtx, cmd.Flags(), msg)
		},
	}

	addSignerFlagCmd(cmd)
	flags.AddTxFlagsToCmd(cmd)

	return cmd
}

// RemoveScopeCmd creates a command for removing a scope.
func RemoveScopeCmd() *cobra.Command {
	cmd := &cobra.Command{
		Use:   "remove-scope scope-id",
		Short: "Remove a metadata scope to the provenance blockchain",
		Args:  cobra.ExactArgs(1),
		RunE: func(cmd *cobra.Command, args []string) error {
			clientCtx, err := client.GetClientTxContext(cmd)
			if err != nil {
				return err
			}

			var scopeID types.MetadataAddress
			scopeID, err = types.MetadataAddressFromBech32(args[0])
			if err != nil {
				return err
			}

			signers, err := parseSigners(cmd, &clientCtx)
			if err != nil {
				return err
			}

			msg := *types.NewMsgDeleteScopeRequest(scopeID, signers)
			err = msg.ValidateBasic()
			if err != nil {
				return err
			}

			return tx.GenerateOrBroadcastTxCLI(clientCtx, cmd.Flags(), &msg)
		},
	}

	addSignerFlagCmd(cmd)
	flags.AddTxFlagsToCmd(cmd)

	return cmd
}

func AddRemoveScopeDataAccessCmd() *cobra.Command {
	cmd := &cobra.Command{
		Use:   "scope-data-access {add|remove} scope-id data-access",
		Short: "Add or remove a metadata scope data access on to the provenance blockchain",
		Args:  cobra.ExactArgs(3),
		RunE: func(cmd *cobra.Command, args []string) error {
			clientCtx, err := client.GetClientTxContext(cmd)
			if err != nil {
				return err
			}

			removeOrAdd := strings.ToLower(args[0])
			if removeOrAdd != "remove" && removeOrAdd != "add" {
				return fmt.Errorf("incorrect command %s : required remove or update", removeOrAdd)
			}

			var scopeID types.MetadataAddress
			scopeID, err = types.MetadataAddressFromBech32(args[1])
			if err != nil {
				return err
			}

			if !scopeID.IsScopeAddress() {
				return fmt.Errorf("meta address is not a scope: %s", scopeID.String())
			}

			signers, err := parseSigners(cmd, &clientCtx)
			if err != nil {
				return err
			}

			dataAccess := strings.Split(args[2], ",")
			var msg sdk.Msg
			if removeOrAdd == "add" {
				msg = types.NewMsgAddScopeDataAccessRequest(scopeID, dataAccess, signers)
			} else {
				msg = types.NewMsgDeleteScopeDataAccessRequest(scopeID, dataAccess, signers)
			}
			err = msg.ValidateBasic()
			if err != nil {
				return err
			}
			return tx.GenerateOrBroadcastTxCLI(clientCtx, cmd.Flags(), msg)
		},
	}

	addSignerFlagCmd(cmd)
	flags.AddTxFlagsToCmd(cmd)

	return cmd
}

// BindOsLocatorCmd creates a command for binding an owner to uri in the object store.
func BindOsLocatorCmd() *cobra.Command {
	cmd := &cobra.Command{
		Use:   "bind-locator owner uri",
		Short: "Bind a uri to an owner address on the provenance blockchain",
		Args:  cobra.ExactArgs(2),
		RunE: func(cmd *cobra.Command, args []string) error {
			clientCtx, err := client.GetClientTxContext(cmd)
			if err != nil {
				return err
			}

			if _, errAddr := sdk.AccAddressFromBech32(args[0]); errAddr != nil {
				fmt.Printf("failed to bind locator for a given owner address, invalid address: %s\n", args[0])
				return fmt.Errorf("invalid address: %w", errAddr)
			}

			objectStoreLocator := types.ObjectStoreLocator{
				LocatorUri: args[1], Owner: args[0],
			}

			addOSLocator := *types.NewMsgBindOSLocatorRequest(objectStoreLocator)
			return tx.GenerateOrBroadcastTxCLI(clientCtx, cmd.Flags(), &addOSLocator)
		},
	}

	flags.AddTxFlagsToCmd(cmd)

	return cmd
}

// RemoveOsLocatorCmd creates a command for removing an object store locator entry.
func RemoveOsLocatorCmd() *cobra.Command {
	cmd := &cobra.Command{
		Use:   "remove-locator owner uri",
		Short: "Remove an os locator already associated owner address on the provenance blockchain",
		Args:  cobra.ExactArgs(2),
		RunE: func(cmd *cobra.Command, args []string) error {
			clientCtx, err := client.GetClientTxContext(cmd)
			if err != nil {
				return err
			}

			if _, errAddr := sdk.AccAddressFromBech32(args[0]); errAddr != nil {
				fmt.Printf("failed to remove locator for a given owner address, invalid address: %s\n", args[0])
				return fmt.Errorf("invalid address: %w", errAddr)
			}

			objectStoreLocator := types.ObjectStoreLocator{
				LocatorUri: args[1], Owner: args[0],
			}

			deleteOSLocator := *types.NewMsgDeleteOSLocatorRequest(objectStoreLocator)
			return tx.GenerateOrBroadcastTxCLI(clientCtx, cmd.Flags(), &deleteOSLocator)
		},
	}

	flags.AddTxFlagsToCmd(cmd)

	return cmd
}

// ModifyOsLocatorCmd creates a command to modify the object store locator uri for an owner.
func ModifyOsLocatorCmd() *cobra.Command {
	cmd := &cobra.Command{
		Use:   "modify-locator owner uri",
		Short: "Modify a uri already associated owner address on the provenance blockchain",
		Args:  cobra.ExactArgs(2),
		RunE: func(cmd *cobra.Command, args []string) error {
			clientCtx, err := client.GetClientTxContext(cmd)
			if err != nil {
				return err
			}

			if _, errAddr := sdk.AccAddressFromBech32(args[0]); errAddr != nil {
				fmt.Printf("failed to add locator for a given owner address, invalid address: %s\n", args[0])
				return fmt.Errorf("invalid address: %w", errAddr)
			}
			if err != nil {
				fmt.Printf("Invalid uuid for scope id: %s", args[0])
				return err
			}

			objectStoreLocator := types.ObjectStoreLocator{
				LocatorUri: args[1], Owner: args[0],
			}

			modifyOSLocator := *types.NewMsgModifyOSLocatorRequest(objectStoreLocator)
			return tx.GenerateOrBroadcastTxCLI(clientCtx, cmd.Flags(), &modifyOSLocator)
		},
	}

	flags.AddTxFlagsToCmd(cmd)

	return cmd
}

// WriteScopeSpecificationCmd creates a command for adding scope specificiation
func WriteScopeSpecificationCmd() *cobra.Command {
	cmd := &cobra.Command{
<<<<<<< HEAD
		Use:   "write-scope-specification specification-id owner-addresses responsible-parties contract-specification-ids [description-name [description [website-url [icon-url]]]]",
=======
		Use:   "write-scope-specification specification-id owner-addresses responsible-parties contract-specification-ids [description-name] [description] [website-url] [icon-url]",
>>>>>>> 8d84d0f9
		Short: "Add/Update metadata scope specification to the provenance blockchain",
		Args:  cobra.RangeArgs(4, 8),
		RunE: func(cmd *cobra.Command, args []string) error {
			clientCtx, err := client.GetClientTxContext(cmd)
			if err != nil {
				return err
			}

			specificationID, err := types.MetadataAddressFromBech32(args[0])
			if err != nil {
				return err
			}

			cSpecIds := strings.Split(args[3], ",")
			contractSpecIds := make([]types.MetadataAddress, len(cSpecIds))
			for i, cid := range cSpecIds {
				contractSpecIds[i], err = types.MetadataAddressFromBech32(cid)
				if err != nil {
					return err
				}
			}

			signers, err := parseSigners(cmd, &clientCtx)
			if err != nil {
				return err
			}

			scopeSpec := types.ScopeSpecification{
				SpecificationId: specificationID,
				OwnerAddresses:  strings.Split(args[1], ","),
				Description:     parseDescription(args[4:]),
				PartiesInvolved: parsePartyTypes(args[2]),
				ContractSpecIds: contractSpecIds,
			}

			msg := types.NewMsgWriteScopeSpecificationRequest(scopeSpec, signers)
			err = msg.ValidateBasic()
			if err != nil {
				return err
			}

			return tx.GenerateOrBroadcastTxCLI(clientCtx, cmd.Flags(), msg)
		},
	}

	addSignerFlagCmd(cmd)
	flags.AddTxFlagsToCmd(cmd)

	return cmd
}

// WriteContractSpecificationCmd creates a command to add/update contract specifications
func WriteContractSpecificationCmd() *cobra.Command {
	cmd := &cobra.Command{
<<<<<<< HEAD
		Use:   "write-contract-specification contractspec-id owners parties-involved source-value classname [description-name [description [website-url [icon-url]]]]",
=======
		Use:   "write-contract-specification contractspec-id owners parties-involved source-value classname [description-name] [description] [website-url] [icon-url]",
>>>>>>> 8d84d0f9
		Short: "Add/Update metadata contract specification on the provenance blockchain",
		Long: `Add/Update metadata contract specification on the provenance blockchain
contractspec-id    - contract specification metaaddress
owners             - comma delimited list of bech32 owner addresses
parties-involved   - comma delimited list of party types.  Accepted values: originator,servicer,investor,custodian,owner,affiliate,omnibus,provenance
source-value       - source identifier of type hash or resourceid
classname          - name of contract specification
description-name   - description name identifier (optional)
description        - description text (optional, can only be provided with a description-name)
website-url        - address of website (optional, can only be provided with a description)
icon-url           - address to a image to be used as an icon (optional, can only be provided with an website-url)`,
		Args: cobra.RangeArgs(5, 9),
		RunE: func(cmd *cobra.Command, args []string) error {
			clientCtx, err := client.GetClientTxContext(cmd)
			if err != nil {
				return err
			}
			specificationID, err := types.MetadataAddressFromBech32(args[0])
			if err != nil {
				return err
			}

			partiesInvolved := parsePartyTypes(args[2])
			description := parseDescription(args[5:])
			contractSpecification := types.ContractSpecification{SpecificationId: specificationID,
				Description:     description,
				OwnerAddresses:  strings.Split(args[1], ","),
				PartiesInvolved: partiesInvolved,
				ClassName:       args[4],
			}
			sourceValue := args[3]
			var recordID types.MetadataAddress
			recordID, err = types.MetadataAddressFromBech32(sourceValue)
			if err != nil {
				contractSpecification.Source = &types.ContractSpecification_Hash{
					Hash: sourceValue,
				}
			} else {
				contractSpecification.Source = &types.ContractSpecification_ResourceId{
					ResourceId: recordID,
				}
			}

			signers, err := parseSigners(cmd, &clientCtx)
			if err != nil {
				return err
			}

			msg := types.NewMsgWriteContractSpecificationRequest(contractSpecification, signers)
			err = msg.ValidateBasic()
			if err != nil {
				return err
			}
			return tx.GenerateOrBroadcastTxCLI(clientCtx, cmd.Flags(), msg)
		},
	}
	addSignerFlagCmd(cmd)
	flags.AddTxFlagsToCmd(cmd)

	return cmd
}

func WriteSessionCmd() *cobra.Command {
	cmd := &cobra.Command{
		Use:   "write-session {session-id|{scope-id|scope-uuid} session-uuid} contract-spec-id parties name [context]",
		Short: "Add/Update metadata sessioon to the provenance blockchain",
		Long: `Add/Update metadata session to the provenance blockchain.
session-id        - a bech32 address string for this session
scope-id          - a bech32 address string for the scope this session belongs to
scope-uuid        - a UUID string representing the uuid of the scope this session belongs to
session-uuid      - a UUID string representing the uuid for this session
  The above arguments are used to define the session-id. They must be provided in one of these forms:
    session-id
    scope-id session-uuid
    scope-uuid session-uuid
contract-spec-id  - a bech32 address string for the contract specification that applies to this session
parties-involved  - semicolon delimited list of party structures(address,role). Accepted roles: originator,servicer,investor,custodian,owner,affiliate,omnibus,provenance
name              - a name for this session
context           - a base64 encoded string of the bytes that represent the session context (optional)`,
		Example: fmt.Sprintf(`$ %[1]s tx metadata write-session \
91978ba2-5f35-459a-86a7-feca1b0512e0 5803f8bc-6067-4eb5-951f-2121671c2ec0 \
contractspec1q000d0q2e8w5say53afqdesxp2zqzkr4fn \
cosmos1sh49f6ze3vn7cdl2amh2gnc70z5mten3y08xck,owner \
io.p8e.contracts.example.HelloWorldContract

$ %[1]s tx metadata write-session \
session1qxge0zaztu65tx5x5llv5xc9zts9sqlch3sxwn44j50jzgt8rshvqyfrjcr \
contractspec1q000d0q2e8w5say53afqdesxp2zqzkr4fn \
cosmos1sh49f6ze3vn7cdl2amh2gnc70z5mten3y08xck,owner \
io.p8e.contracts.example.HelloWorldContract \
github.com/provenance-io/provenance/x/metadata/types/p8e.UUID \
ChFIRUxMTyBQUk9WRU5BTkNFIQ==`, version.AppName),
		Args: cobra.RangeArgs(4, 7),
		RunE: func(cmd *cobra.Command, args []string) error {
			clientCtx, ctxErr := client.GetClientTxContext(cmd)
			if ctxErr != nil {
				return ctxErr
			}

			var scopeUUID uuid.UUID
			var sessionID types.MetadataAddress
			var cSpecID types.MetadataAddress
			var parties []types.Party
			var name string
			var context []byte
			var signers []string
			var err error

			argsLeft := args

			// Parse: {session-id|{scope-id|scope-uuid} session-uuid}
			arg0AsID, asIDErr := types.MetadataAddressFromBech32(argsLeft[0])
			if asIDErr == nil {
				switch {
				case arg0AsID.IsSessionAddress():
					sessionID = arg0AsID
				case arg0AsID.IsScopeAddress():
					scopeUUID, _ = arg0AsID.ScopeUUID()
				default:
					return fmt.Errorf("invalid address type in argument [%s]", arg0AsID)
				}
			} else {
				arg0AsUUID, asUUIDerr := uuid.Parse(argsLeft[0])
				if asUUIDerr != nil {
					return fmt.Errorf("argument [%s] is neither a bech32 address (%s) nor UUID (%s)", argsLeft[0], asIDErr, asUUIDerr)
				}
				scopeUUID = arg0AsUUID
			}
			argsLeft = argsLeft[1:]
			if len(sessionID) == 0 {
				sUUID, sUUIDErr := uuid.Parse(argsLeft[0])
				if sUUIDErr != nil {
					return fmt.Errorf("invalid session uuid as argument [%s]: %w", argsLeft[0], sUUIDErr)
				}
				sessionID = types.SessionMetadataAddress(scopeUUID, sUUID)
				argsLeft = argsLeft[1:]
			}

			if len(argsLeft) < 3 {
				return fmt.Errorf("not enough arguments (expected >= %d, found %d)", len(args)-len(argsLeft)+3, len(args))
			}

			// arguments left: {contract-specification-id} {parties} {name} and possibly context stuff.
			cSpecID, err = types.MetadataAddressFromBech32(argsLeft[0])
			if err != nil {
				return fmt.Errorf("invalid contract specification id [%s]: %w", argsLeft[0], err)
			}
			parties, err = parsePartiesInvolved(argsLeft[1])
			if err != nil {
				return err
			}
			name = argsLeft[2]
			argsLeft = argsLeft[3:]

			// Handle the optional context stuff.
			if len(argsLeft) > 0 {
				context, err = base64.StdEncoding.DecodeString(argsLeft[0])
				if err != nil {
					return fmt.Errorf("invalid context: %w", err)
				}
				argsLeft = argsLeft[1:]
			}

			// Make sure there aren't any leftover/unused arguments
			if len(argsLeft) > 0 {
				return fmt.Errorf("too many arguments (expected <= %d, found %d)", len(args)-len(argsLeft), len(args))
			}

			signers, err = parseSigners(cmd, &clientCtx)
			if err != nil {
				return err
			}

			session := types.Session{
				SessionId:       sessionID,
				SpecificationId: cSpecID,
				Parties:         parties,
				Name:            name,
				Context:         context,
			}
			writeSessionMsg := types.NewMsgWriteSessionRequest(session, signers)
			err = writeSessionMsg.ValidateBasic()
			if err != nil {
				return err
			}
			return tx.GenerateOrBroadcastTxCLI(clientCtx, cmd.Flags(), writeSessionMsg)
		},
	}

	addSignerFlagCmd(cmd)
	flags.AddTxFlagsToCmd(cmd)

	return cmd
}

// WriteRecordCmd creates a command to add/update records
func WriteRecordCmd() *cobra.Command {
	cmd := &cobra.Command{
<<<<<<< HEAD
		Use:   "write-record scope-id record-spec-id name process inputs outputs parties-involved {contract-spec-id|session-id}",
=======
		Use:   "write-record scope-id record-spec-id name process inputs outputs parties-involved {contract-id|session-id}",
>>>>>>> 8d84d0f9
		Short: "Add/Update metadata record to the provenance blockchain",
		Long: `Add/Update metadata record to the provenance blockchain.
scope-id          - scope metaaddress for the record
record-spec-id    - associated record specification metaaddress
name              - record name
process           - comma delimited structure of process name, id (hash or bech32 address), and method: Example: processname,hashvalue,method
inputs            - semicolon delimited list of input structures.  Example: name,soure-value(hash or metaaddress),typename,status(proposed,record);...
outputs           - semicolon delimited list of outputs structures. Example: hash-value,status(pass,skip,fail);...
parties-involved  - semicolon delimited list of party structures(address,role). Accepted roles: originator,servicer,investor,custodian,owner,affiliate,omnibus,provenance
contract-spec-id  - a bech32 address string for a contract specification - If provided, a new session will be created using this contract specification
session-id        - a bech32 address string for the session this record belongs to
  Either a contract-spec-id or a session-id must be provided (but not both).
  If a contract-spec-id is provided, a new session will be created using it as the specification for the session, and the record will be part of that session.
  If a session-id is provided, the record will be part of that session (a new session is NOT created).`,
		Example: fmt.Sprintf(`$ %[1]s tx metadata write-record recspec1qh... recordname myprocessname,myhashvalue input1name,input1hashvalue,input1typename,proposed;... output1hash,pass;... userid,owner;... session123...
$ %[1]s tx metadata write-record recspec1qh... recordname myprocessname,myhashvalue input1name,input1hashvalue,input1typename,proposed;... output1hash,pass;... userid,owner;... contractspec123... contractspec-name
`, version.AppName),
		Args: cobra.ExactArgs(8),
		RunE: func(cmd *cobra.Command, args []string) error {
			clientCtx, err := client.GetClientTxContext(cmd)
			if err != nil {
				return err
			}

			scopeID, err := types.MetadataAddressFromBech32(args[0])
			if err != nil {
				return err
			}

			recordSpecID, err := types.MetadataAddressFromBech32(args[1])
			if err != nil {
				return err
			}

			name := args[2]

			process, err := parseProcess(args[3])
			if err != nil {
				return err
			}
			inputs, err := parseRecordInputs(args[4])
			if err != nil {
				return err
			}
			outputs, err := parseRecordOutputs(args[5])
			if err != nil {
				return err
			}

			parties, err := parsePartiesInvolved(args[6])
			if err != nil {
				return err
			}

			signers, err := parseSigners(cmd, &clientCtx)
			if err != nil {
				return err
			}

			record := types.Record{
				Name:            name,
				SpecificationId: recordSpecID,
				Process:         *process,
				Inputs:          inputs,
				Outputs:         outputs,
			}

			contractOrSessionID, err := types.MetadataAddressFromBech32(args[7])
			if err != nil {
				return err
			}
			var sessionID types.MetadataAddress
			var writeSessionMsg *types.MsgWriteSessionRequest
			switch {
			case contractOrSessionID.IsSessionAddress():
				record.SessionId = contractOrSessionID
			case contractOrSessionID.IsContractSpecificationAddress():
				scopeUUID, _ := scopeID.ScopeUUID()
				sessionID = types.SessionMetadataAddress(scopeUUID, uuid.New())
				record.SessionId = sessionID
				session := types.Session{
					SessionId:       sessionID,
					SpecificationId: contractOrSessionID,
					Parties:         parties,
				}
				writeSessionMsg = types.NewMsgWriteSessionRequest(session, signers)
				err = writeSessionMsg.ValidateBasic()
				if err != nil {
					return err
				}
			default:
				return fmt.Errorf("id must be a contract or session id: %s", contractOrSessionID.String())
			}
			msg := *types.NewMsgWriteRecordRequest(record, nil, "", signers, parties)
			err = msg.ValidateBasic()
			if err != nil {
				return err
			}
			if writeSessionMsg != nil {
				return tx.GenerateOrBroadcastTxCLI(clientCtx, cmd.Flags(), writeSessionMsg, &msg)
			}
			return tx.GenerateOrBroadcastTxCLI(clientCtx, cmd.Flags(), &msg)
		},
	}

	addSignerFlagCmd(cmd)
	flags.AddTxFlagsToCmd(cmd)

	return cmd
}

// parseProcess parses a comma separated structure of name, processid(hash or metaaddress), method.  name,hashvalue,methodnam;...
func parseProcess(cliDelimitedValue string) (*types.Process, error) {
	values := strings.Split(cliDelimitedValue, ",")
	if len(values) != 3 {
		return nil, fmt.Errorf("invalid number of values for process: %v", len(values))
	}

	process := types.Process{
		Name:   values[0],
		Method: values[2],
	}
	processID, err := types.MetadataAddressFromBech32(values[1])
	if err != nil {
		process.ProcessId = &types.Process_Address{Address: string(processID)}
	} else {
		process.ProcessId = &types.Process_Hash{Hash: values[0]}
	}
	return &process, nil
}

// parseRecordInputs parses a list of semicolon, comma delimited input structure name,soure-value(hash or metaaddress),typename,status(proposed,record);...
func parsePartiesInvolved(cliDelimitedValue string) ([]types.Party, error) {
	delimitedInputs := strings.Split(cliDelimitedValue, ";")
	parties := make([]types.Party, len(delimitedInputs))
	for i, delimitedInput := range delimitedInputs {
		values := strings.Split(delimitedInput, ",")
		if len(values) != 2 {
			return nil, fmt.Errorf("invalid number of values for parties: %v", len(values))
		}
		parties[i] = types.Party{
			Address: values[0],
			Role:    types.PartyType(types.PartyType_value[fmt.Sprintf("PARTY_TYPE_%s", strings.ToUpper(values[1]))]),
		}
	}
	return parties, nil
}

// parseRecordInputs parses a list of semicolon, comma delimited input structure name,soure-value(hash or metaaddress),typename,status(proposed,record);...
func parseRecordInputs(cliDelimitedValue string) ([]types.RecordInput, error) {
	delimitedInputs := strings.Split(cliDelimitedValue, ";")
	inputs := make([]types.RecordInput, len(delimitedInputs))
	for i, delimitedInput := range delimitedInputs {
		values := strings.Split(delimitedInput, ",")
		if len(values) != 4 {
			return nil, fmt.Errorf("invalid number of values for record input: %v", len(values))
		}
		inputs[i] = types.RecordInput{
			Name:     values[0],
			TypeName: values[2],
			Status:   types.RecordInputStatus(types.RecordInputStatus_value[fmt.Sprintf("RECORD_INPUT_STATUS_%s", strings.ToUpper(values[3]))]),
		}
		sourceValue := values[1]
		recordID, err := types.MetadataAddressFromBech32(sourceValue)
		if err != nil {
			inputs[i].Source = &types.RecordInput_Hash{Hash: sourceValue}
		} else {
			inputs[i].Source = &types.RecordInput_RecordId{RecordId: recordID}
		}
	}
	return inputs, nil
}

// parseRecordOutputs parses a list of semicolon, comma delimited output structures hash,status(pass,skip,fail);...
func parseRecordOutputs(cliDelimitedValue string) ([]types.RecordOutput, error) {
	delimitedOutputs := strings.Split(cliDelimitedValue, ";")
	outputs := make([]types.RecordOutput, len(delimitedOutputs))
	for i, delimitedOutput := range delimitedOutputs {
		values := strings.Split(delimitedOutput, ",")
		if len(values) != 2 {
			return nil, fmt.Errorf("invalid number of values for record output: %v", len(values))
		}
		outputs[i] = types.RecordOutput{
			Hash:   values[0],
			Status: types.ResultStatus(types.ResultStatus_value[fmt.Sprintf("RESULT_STATUS_%s", strings.ToUpper(values[1]))]),
		}
	}
	return outputs, nil
}

func WriteRecordSpecificationCmd() *cobra.Command {
	cmd := &cobra.Command{
		Use:   "write-record-specification specification-id name input-specifications type-name result-types responsible-parties",
		Short: "Add/Update metadata record specification to the provenance blockchain",
		Long: `Add/Update metadata record specification to the provenance blockchain.
specification-id      - record specification metaaddress
name                  - record name
input-specifications  - semi-colon delimited list of input specifications <name>,<type-name>,<source-value>
type-name             - contract specification type name
result-types          - result definition type. Accepted values: proposed, record, record_list
responsible-parties   - comma delimited list of party types.  Accepted values: originator,servicer,investor,custodian,owner,affiliate,omnibus,provenance`,
		Example: fmt.Sprintf(`$ %[1]s tx metadata write-record-specification recspec1qh... recordname inputname1,typename1,hashvalue;inputename2,typename2,<recordmetaaddress> record_list owner,originator`, version.AppName),
		Args:    cobra.ExactArgs(6),
		RunE: func(cmd *cobra.Command, args []string) error {
			clientCtx, err := client.GetClientTxContext(cmd)
			if err != nil {
				return err
			}

			specificationID, err := types.MetadataAddressFromBech32(args[0])
			if err != nil {
				return err
			}

			recordName := args[1]

			inputs, err := parseInputSpecification(args[2])
			if err != nil {
				return err
			}

			resultType := types.DefinitionType(types.DefinitionType_value[fmt.Sprintf("DEFINITION_TYPE_%s", strings.ToUpper(args[4]))])
			partyTypes := parsePartyTypes(args[5])
			signers, err := parseSigners(cmd, &clientCtx)
			if err != nil {
				return err
			}

			recordSpecification := types.RecordSpecification{
				SpecificationId:    specificationID,
				Name:               recordName,
				Inputs:             inputs,
				TypeName:           args[3],
				ResultType:         resultType,
				ResponsibleParties: partyTypes,
			}

			msg := *types.NewMsgWriteRecordSpecificationRequest(recordSpecification, signers)
			err = msg.ValidateBasic()
			if err != nil {
				return err
			}

			return tx.GenerateOrBroadcastTxCLI(clientCtx, cmd.Flags(), &msg)
		},
	}

	addSignerFlagCmd(cmd)
	flags.AddTxFlagsToCmd(cmd)

	return cmd
}

// parseInputSpecification converts cli delimited argument and converts it to InputSpecifications
func parseInputSpecification(cliDelimitedValue string) ([]*types.InputSpecification, error) {
	delimitedInputs := strings.Split(cliDelimitedValue, ";")
	inputs := make([]*types.InputSpecification, len(delimitedInputs))
	for i, delimitedInput := range delimitedInputs {
		values := strings.Split(delimitedInput, ",")
		if len(values) != 3 {
			return nil, fmt.Errorf("invalid number of values for input specification: %v", len(values))
		}
		inputs[i] = &types.InputSpecification{
			Name:     values[0],
			TypeName: values[1],
		}
		sourceValue := values[2]
		recordID, err := types.MetadataAddressFromBech32(sourceValue)
		if err != nil {
			inputs[i].Source = &types.InputSpecification_Hash{Hash: sourceValue}
		} else {
			inputs[i].Source = &types.InputSpecification_RecordId{RecordId: recordID}
		}
	}
	return inputs, nil
}

func addSignerFlagCmd(cmd *cobra.Command) {
	cmd.Flags().String(FlagSigners, "", "comma delimited list of bech32 addresses")
}

// parseSigners checks signers flag for signers, else uses the from address
func parseSigners(cmd *cobra.Command, client *client.Context) ([]string, error) {
	flagSet := cmd.Flags()
	if flagSet.Changed(FlagSigners) {
		signerList, _ := flagSet.GetString(FlagSigners)
		signers := strings.Split(signerList, ",")
		for _, signer := range signers {
			_, err := sdk.AccAddressFromBech32(signer)
			if err != nil {
				fmt.Printf("signer address must be a Bech32 string: %v", err)
				return nil, err
			}
		}
		return signers, nil
	}
	return []string{client.GetFromAddress().String()}, nil
}

func parsePartyTypes(delimitedPartyTypes string) []types.PartyType {
	parties := strings.Split(delimitedPartyTypes, ",")
	partyTypes := make([]types.PartyType, len(parties))
	for i, party := range parties {
		partyValue := types.PartyType_value[fmt.Sprintf("PARTY_TYPE_%s", strings.ToUpper(party))]
		partyTypes[i] = types.PartyType(partyValue)
	}
	return partyTypes
}

// parseDescription hydrates Description from a sorted array name,description,website,icon-url
func parseDescription(cliArgs []string) *types.Description {
	if len(cliArgs) == 0 {
		return nil
	}

	description := types.Description{}
	if len(cliArgs) >= 1 {
		description.Name = cliArgs[0]
	}
	if len(cliArgs) >= 2 {
		description.Description = cliArgs[1]
	}
	if len(cliArgs) >= 3 {
		description.WebsiteUrl = cliArgs[2]
	}
	if len(cliArgs) >= 4 {
		description.IconUrl = cliArgs[3]
	}
	return &description
}

// RemoveScopeSpecificationCmd creates a command to remove scope specification
func RemoveScopeSpecificationCmd() *cobra.Command {
	cmd := &cobra.Command{
		Use:   "remove-scope-specification specification-id",
		Short: "Remove scope specification from the provenance blockchain",
		Args:  cobra.ExactArgs(1),
		RunE: func(cmd *cobra.Command, args []string) error {
			clientCtx, err := client.GetClientTxContext(cmd)
			if err != nil {
				return err
			}

			var specificationID types.MetadataAddress
			specificationID, err = types.MetadataAddressFromBech32(args[0])
			if err != nil {
				return err
			}

			signers, err := parseSigners(cmd, &clientCtx)
			if err != nil {
				return err
			}

			msg := *types.NewMsgDeleteScopeSpecificationRequest(specificationID, signers)
			err = msg.ValidateBasic()
			if err != nil {
				return err
			}
			return tx.GenerateOrBroadcastTxCLI(clientCtx, cmd.Flags(), &msg)
		},
	}

	addSignerFlagCmd(cmd)
	flags.AddTxFlagsToCmd(cmd)

	return cmd
}

// RemoveContractSpecificationCmd creates a command to remove a contract specification
func RemoveContractSpecificationCmd() *cobra.Command {
	cmd := &cobra.Command{
		Use:   "remove-contract-specification specification-id",
		Short: "Removes a contract specification on the provenance blockchain",
		Args:  cobra.ExactArgs(1),
		RunE: func(cmd *cobra.Command, args []string) error {
			clientCtx, err := client.GetClientTxContext(cmd)
			if err != nil {
				return err
			}

			var specificationID types.MetadataAddress
			specificationID, err = types.MetadataAddressFromBech32(args[0])
			if err != nil {
				return err
			}

			signers, err := parseSigners(cmd, &clientCtx)
			if err != nil {
				return err
			}

			msg := types.NewMsgDeleteContractSpecificationRequest(specificationID, signers)
			err = msg.ValidateBasic()
			if err != nil {
				return err
			}
			return tx.GenerateOrBroadcastTxCLI(clientCtx, cmd.Flags(), msg)
		},
	}

	addSignerFlagCmd(cmd)
	flags.AddTxFlagsToCmd(cmd)

	return cmd
}

// RemoveRecordCmd creates a command to remove a contract specification
func RemoveRecordCmd() *cobra.Command {
	cmd := &cobra.Command{
		Use:   "remove-record record-id",
		Short: "Remove record specification from the provenance blockchain",
		Args:  cobra.ExactArgs(1),
		RunE: func(cmd *cobra.Command, args []string) error {
			clientCtx, err := client.GetClientTxContext(cmd)
			if err != nil {
				return err
			}

			var recordID types.MetadataAddress
			recordID, err = types.MetadataAddressFromBech32(args[0])
			if err != nil {
				return err
			}

			signers, err := parseSigners(cmd, &clientCtx)
			if err != nil {
				return err
			}
			msg := *types.NewMsgDeleteRecordRequest(recordID, signers)

			return tx.GenerateOrBroadcastTxCLI(clientCtx, cmd.Flags(), &msg)
		},
	}

	addSignerFlagCmd(cmd)
	flags.AddTxFlagsToCmd(cmd)

	return cmd
}

// RemoveRecordSpecificationCmd creates  a command to remove a record specification
func RemoveRecordSpecificationCmd() *cobra.Command {
	cmd := &cobra.Command{
		Use:   "remove-record-specification specification-id",
		Short: "Remove record specification from the provenance blockchain",
		Args:  cobra.ExactArgs(1),
		RunE: func(cmd *cobra.Command, args []string) error {
			clientCtx, err := client.GetClientTxContext(cmd)
			if err != nil {
				return err
			}

			var specificationID types.MetadataAddress
			specificationID, err = types.MetadataAddressFromBech32(args[0])
			if err != nil {
				return err
			}

			if !specificationID.IsRecordSpecificationAddress() {
				return fmt.Errorf("invalid contract specification id: %s", args[0])
			}
			signers, err := parseSigners(cmd, &clientCtx)
			if err != nil {
				return err
			}
			msg := *types.NewMsgDeleteRecordSpecificationRequest(specificationID, signers)

			return tx.GenerateOrBroadcastTxCLI(clientCtx, cmd.Flags(), &msg)
		},
	}

	addSignerFlagCmd(cmd)
	flags.AddTxFlagsToCmd(cmd)

	return cmd
}<|MERGE_RESOLUTION|>--- conflicted
+++ resolved
@@ -311,11 +311,7 @@
 // WriteScopeSpecificationCmd creates a command for adding scope specificiation
 func WriteScopeSpecificationCmd() *cobra.Command {
 	cmd := &cobra.Command{
-<<<<<<< HEAD
 		Use:   "write-scope-specification specification-id owner-addresses responsible-parties contract-specification-ids [description-name [description [website-url [icon-url]]]]",
-=======
-		Use:   "write-scope-specification specification-id owner-addresses responsible-parties contract-specification-ids [description-name] [description] [website-url] [icon-url]",
->>>>>>> 8d84d0f9
 		Short: "Add/Update metadata scope specification to the provenance blockchain",
 		Args:  cobra.RangeArgs(4, 8),
 		RunE: func(cmd *cobra.Command, args []string) error {
@@ -370,11 +366,7 @@
 // WriteContractSpecificationCmd creates a command to add/update contract specifications
 func WriteContractSpecificationCmd() *cobra.Command {
 	cmd := &cobra.Command{
-<<<<<<< HEAD
 		Use:   "write-contract-specification contractspec-id owners parties-involved source-value classname [description-name [description [website-url [icon-url]]]]",
-=======
-		Use:   "write-contract-specification contractspec-id owners parties-involved source-value classname [description-name] [description] [website-url] [icon-url]",
->>>>>>> 8d84d0f9
 		Short: "Add/Update metadata contract specification on the provenance blockchain",
 		Long: `Add/Update metadata contract specification on the provenance blockchain
 contractspec-id    - contract specification metaaddress
@@ -573,11 +565,7 @@
 // WriteRecordCmd creates a command to add/update records
 func WriteRecordCmd() *cobra.Command {
 	cmd := &cobra.Command{
-<<<<<<< HEAD
 		Use:   "write-record scope-id record-spec-id name process inputs outputs parties-involved {contract-spec-id|session-id}",
-=======
-		Use:   "write-record scope-id record-spec-id name process inputs outputs parties-involved {contract-id|session-id}",
->>>>>>> 8d84d0f9
 		Short: "Add/Update metadata record to the provenance blockchain",
 		Long: `Add/Update metadata record to the provenance blockchain.
 scope-id          - scope metaaddress for the record
