--- conflicted
+++ resolved
@@ -137,21 +137,12 @@
 				requirePartyRollup,
 			)
 
-<<<<<<< HEAD
-			msg := types.NewMsgWriteScopeRequest(scope, signers)
-=======
 			usdMills, err := cmd.Flags().GetUint64(FlagUsdMills)
 			if err != nil {
 				return fmt.Errorf("incorrect value for %s flag.  Accepted: 0 or greater value Error: %w", FlagUsdMills, err)
 			}
 
 			msg := types.NewMsgWriteScopeRequest(scope, signers, usdMills)
-			err = msg.ValidateBasic()
-			if err != nil {
-				return err
-			}
-
->>>>>>> 97e71a02
 			return tx.GenerateOrBroadcastTxCLI(clientCtx, cmd.Flags(), msg)
 		},
 	}
