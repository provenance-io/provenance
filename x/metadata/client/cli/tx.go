package cli

import (
	"fmt"
	"strings"

	"github.com/spf13/cobra"

	"github.com/cosmos/cosmos-sdk/client"
	"github.com/cosmos/cosmos-sdk/client/flags"
	"github.com/cosmos/cosmos-sdk/client/tx"

	"github.com/provenance-io/provenance/x/metadata/types"

	sdk "github.com/cosmos/cosmos-sdk/types"

	uuid "github.com/google/uuid"
)

const (
	FlagSigners = "signers"
)

// NewTxCmd is the top-level command for attribute CLI transactions.
func NewTxCmd() *cobra.Command {
	txCmd := &cobra.Command{
		Use:                        types.ModuleName,
		Aliases:                    []string{"m"},
		Short:                      "Transaction commands for the metadata module",
		DisableFlagParsing:         true,
		SuggestionsMinimumDistance: 2,
		RunE:                       client.ValidateCmd,
	}

	txCmd.AddCommand(
		AddMetadataScopeCmd(),
		AddOsLocatorCmd(),
		RemoveOsLocatorCmd(),
		ModifyOsLocatorCmd(),
		AddContractSpecificationCmd(),
		RemoveContractSpecificationCmd(),
	)

	return txCmd
}

// AddMetadataScopeCmd creates a command for adding a metadata scope.
func AddMetadataScopeCmd() *cobra.Command {
	cmd := &cobra.Command{
		Use:   "add-scope [scope-uuid] [spec-id] [owner-addresses] [data-access] [value-owner-address]",
		Short: "Add a metadata scope to the provenance blockchain",
		Args:  cobra.ExactArgs(5),
		RunE: func(cmd *cobra.Command, args []string) error {
			clientCtx, err := client.GetClientTxContext(cmd)
			if err != nil {
				return err
			}

			scopeUUID, err := uuid.Parse(args[0])
			if err != nil {
				fmt.Printf("Invalid uuid for scope uuid: %s", args[0])
				return err
			}
			specUUID, err := uuid.Parse(args[1])
			if err != nil {
				fmt.Printf("Invalid uuid for specification uuid: %s", args[0])
				return err
			}

			specID := types.ScopeSpecMetadataAddress(specUUID)

			ownerAddresses := strings.Split(args[2], ",")
			owners := make([]types.Party, len(ownerAddresses))
			for i, ownerAddr := range ownerAddresses {
				owners[i] = types.Party{Address: ownerAddr, Role: types.PartyType_PARTY_TYPE_OWNER}
			}
			dataAccess := strings.Split(args[3], ",")
			valueOwnerAddress := args[4]

			signers := parseSigners(cmd, &clientCtx)
			for _, signer := range signers {
				_, err := sdk.AccAddressFromBech32(signer)
				if err != nil {
					fmt.Printf("signer address must be a Bech32 string: %v", err)
					return err
				}
			}

			scope := *types.NewScope(
				types.ScopeMetadataAddress(scopeUUID),
				specID,
				owners,
				dataAccess,
				valueOwnerAddress)

			if err := scope.ValidateBasic(); err != nil {
				fmt.Printf("Failed to validate scope %s : %v", scope.String(), err)
				return err
			}

			msg := types.NewMsgAddScopeRequest(scope, signers)
			return tx.GenerateOrBroadcastTxCLI(clientCtx, cmd.Flags(), msg)
		},
	}

	addSignerFlagCmd(cmd)
	flags.AddTxFlagsToCmd(cmd)

	return cmd
}

// RemoveMetadataScopeCmd creates a command for removing a scope.
func RemoveMetadataScopeCmd() *cobra.Command {
	cmd := &cobra.Command{
		Use:   "remove-scope [scope-address] [signers]",
		Short: "Remove a metadata scope to the provenance blockchain",
		Args:  cobra.ExactArgs(1),
		RunE: func(cmd *cobra.Command, args []string) error {
			clientCtx, err := client.GetClientTxContext(cmd)
			if err != nil {
				return err
			}

			scopeUUID, err := uuid.Parse(args[0])
			if err != nil {
				fmt.Printf("Invalid uuid for scope id: %s", args[0])
				return err
			}

			scopeMetaAddress := types.ScopeMetadataAddress(scopeUUID)
			signers := parseSigners(cmd, &clientCtx)

			for _, signer := range signers {
				_, err := sdk.AccAddressFromBech32(signer)
				if err != nil {
					fmt.Printf("signer address must be a Bech32 string: %v", err)
					return err
				}
			}

			deleteScope := *types.NewMsgDeleteScopeRequest(scopeMetaAddress, signers)
			if err := deleteScope.ValidateBasic(); err != nil {
				fmt.Printf("Failed to validate remove scope %s : %v", deleteScope.String(), err)
				return err
			}

			return tx.GenerateOrBroadcastTxCLI(clientCtx, cmd.Flags(), &deleteScope)
		},
	}

	addSignerFlagCmd(cmd)
	flags.AddTxFlagsToCmd(cmd)

	return cmd
}

// RemoveMetadataScopeCmd creates a command for removing a scope.
func AddOsLocatorCmd() *cobra.Command {
	cmd := &cobra.Command{
		Use:   "add-locator [owner] [uri]",
		Short: "Add a uri to an owner address on the provenance blockchain",
		Args:  cobra.ExactArgs(2),
		RunE: func(cmd *cobra.Command, args []string) error {
			clientCtx, err := client.GetClientTxContext(cmd)
			if err != nil {
				return err
			}

			if _, errAddr := sdk.AccAddressFromBech32(args[0]); errAddr != nil {
				fmt.Printf("failed to add locator for a given owner address, invalid address: %s\n", args[0])
				return fmt.Errorf("invalid address: %w", errAddr)
			}

			objectStoreLocator := types.ObjectStoreLocator{
				LocatorUri: args[1], Owner: args[0],
			}

			addOSLocator := *types.NewMsgBindOSLocatorRequest(objectStoreLocator)
			return tx.GenerateOrBroadcastTxCLI(clientCtx, cmd.Flags(), &addOSLocator)
		},
	}

	flags.AddTxFlagsToCmd(cmd)

	return cmd
}

// RemoveOsLocatorCmd creates a command for removing a os locator
func RemoveOsLocatorCmd() *cobra.Command {
	cmd := &cobra.Command{
		Use:   "remove-locator [owner] [uri]",
		Short: "Remove an os locator already associated owner address on the provenance blockchain",
		Args:  cobra.ExactArgs(2),
		RunE: func(cmd *cobra.Command, args []string) error {
			clientCtx, err := client.GetClientTxContext(cmd)
			if err != nil {
				return err
			}

			if _, errAddr := sdk.AccAddressFromBech32(args[0]); errAddr != nil {
				fmt.Printf("failed to remove locator for a given owner address, invalid address: %s\n", args[0])
				return fmt.Errorf("invalid address: %w", errAddr)
			}

			objectStoreLocator := types.ObjectStoreLocator{
				LocatorUri: args[1], Owner: args[0],
			}

			deleteOSLocator := *types.NewMsgDeleteOSLocatorRequest(objectStoreLocator)
			return tx.GenerateOrBroadcastTxCLI(clientCtx, cmd.Flags(), &deleteOSLocator)
		},
	}

	flags.AddTxFlagsToCmd(cmd)

	return cmd
}

// ModifyOsLocatorCmd creates a command for modifying os locator
func ModifyOsLocatorCmd() *cobra.Command {
	cmd := &cobra.Command{
		Use:   "modify-locator [owner] [uri]",
		Short: "Modify a uri already associated owner address on the provenance blockchain",
		Args:  cobra.ExactArgs(2),
		RunE: func(cmd *cobra.Command, args []string) error {
			clientCtx, err := client.GetClientTxContext(cmd)
			if err != nil {
				return err
			}

			if _, errAddr := sdk.AccAddressFromBech32(args[0]); errAddr != nil {
				fmt.Printf("failed to add locator for a given owner address, invalid address: %s\n", args[0])
				return fmt.Errorf("invalid address: %w", errAddr)
			}
			if err != nil {
				fmt.Printf("Invalid uuid for scope id: %s", args[0])
				return err
			}

			objectStoreLocator := types.ObjectStoreLocator{
				LocatorUri: args[1], Owner: args[0],
			}

			modifyOSLocator := *types.NewMsgModifyOSLocatorRequest(objectStoreLocator)
			return tx.GenerateOrBroadcastTxCLI(clientCtx, cmd.Flags(), &modifyOSLocator)
		},
	}

	flags.AddTxFlagsToCmd(cmd)

	return cmd
}

<<<<<<< HEAD
func AddRecordSpecificationCmd() *cobra.Command {
	cmd := &cobra.Command{
		Use:   "add-record-specification [specification-id] [name] [input-specifications] [type-name] [result-types] [responsible-parties] [signers]",
		Short: "Add/Update metadata record specification to the provenance blockchain",
		Args:  cobra.MinimumNArgs(1),
=======
// AddContractSpecificationCmd creates a command to add/update contract specifications
func AddContractSpecificationCmd() *cobra.Command {
	cmd := &cobra.Command{
		Use:   "add-contract-specification [contractspec-id] [owners] [parties-involved] [source-type] [source-value] [classname] [description-name] [description] [website-url] [icon-url]",
		Short: "Add/Update metadata contract specification on the provenance blockchain",
		Long: `Add/Update metadata contract specification on the provenance blockchain
[contractspec-id] - metaaddress of contract specification
[owners] - comma delimited list of bech32 owner addresses
[parties-involved] - comma delimited list of party types.  Accepted values: originator,servicer,investor,custodian,owner,affiliate,omnibus,provenance
[source-type] - accepted values: hash or resourceid
[source-value] - source identifier of type hash or resourceid
[classname] - Name of contract specification
[description-name] - optional- description name identifier 
[description] - optional - description text
[website-url] - optional - address of website
[icon-url] - optional - address to a image to be used as an icon
		`,
		Args: cobra.RangeArgs(6, 10),
>>>>>>> f6f1c1f0
		RunE: func(cmd *cobra.Command, args []string) error {
			clientCtx, err := client.GetClientTxContext(cmd)
			if err != nil {
				return err
			}

<<<<<<< HEAD
			specificationID, err := types.MetadataAddressFromBech32(args[0])
			if err != nil {
				return err
			}
			if !specificationID.IsRecordSpecificationAddress() {
				return fmt.Errorf("invalid record specification id: %s", args[0])
			}

			inputs, err := inputSpecification(args[2])
			if err != nil {
				return err
			}

			resultType := definitionType(args[4])
			partyTypes := partyTypes(args[5])
			signers := strings.Split(args[6], ",")

			recordSpecification := types.RecordSpecification{
				SpecificationId:    specificationID,
				Name:               args[1],
				Inputs:             inputs,
				TypeName:           args[3],
				ResultType:         resultType,
				ResponsibleParties: partyTypes,
			}

			msg := *types.NewMsgAddRecordSpecificationRequest(recordSpecification, signers)

=======
			var specificationID types.MetadataAddress
			specificationID, err = types.MetadataAddressFromBech32(args[0])
			if err != nil {
				return err
			}

			if !specificationID.IsContractSpecificationAddress() {
				return fmt.Errorf("invalid contract specification id: %s", args[0])
			}

			partiesInvolved := parsePartyTypes(args[2])
			description := parseDescription(args[6:])
			contractSpecification := types.ContractSpecification{SpecificationId: specificationID,
				Description:     description,
				OwnerAddresses:  strings.Split(args[1], ","),
				PartiesInvolved: partiesInvolved,
				ClassName:       args[5],
			}
			switch s := strings.ToUpper(args[3]); s {
			case "RESOURCEID":
				var recordID types.MetadataAddress
				recordID, err = types.MetadataAddressFromBech32(args[4])
				if err != nil {
					return err
				}
				contractSpecification.Source = &types.ContractSpecification_ResourceId{
					ResourceId: recordID,
				}
			case "HASH":
				contractSpecification.Source = &types.ContractSpecification_Hash{
					Hash: args[4],
				}
			default:
				return fmt.Errorf("incorrect source type for contract specification: %s", s)
			}

			signers := parseSigners(cmd, &clientCtx)

			msg := types.NewMsgAddContractSpecificationRequest(contractSpecification, signers)
>>>>>>> f6f1c1f0
			err = msg.ValidateBasic()
			if err != nil {
				return err
			}

<<<<<<< HEAD
			return tx.GenerateOrBroadcastTxCLI(clientCtx, cmd.Flags(), &msg)
		},
	}

=======
			return tx.GenerateOrBroadcastTxCLI(clientCtx, cmd.Flags(), msg)
		},
	}

	addSignerFlagCmd(cmd)
>>>>>>> f6f1c1f0
	flags.AddTxFlagsToCmd(cmd)

	return cmd
}

<<<<<<< HEAD
// inputSpecification converts cli delimited argument and converts it to InputSpecifications
func inputSpecification(cliDelimitedValue string) ([]*types.InputSpecification, error) {
	delimitedInputs := strings.Split(cliDelimitedValue, ";")
	inputs := make([]*types.InputSpecification, len(delimitedInputs))
	for i, delimitedInput := range delimitedInputs {
		values := strings.Split(delimitedInput, ",")
		if len(values) != 4 {
			return nil, fmt.Errorf("invalid number of values for input specification: %v", len(values))
		}
		name := values[0]
		typeName := values[1]
		switch s := strings.ToUpper(values[2]); s {
		case "RECORDID":
			recordID, err := types.MetadataAddressFromBech32(values[3])
			if err != nil {
				return nil, err
			}
			inputs[i] = &types.InputSpecification{
				Name: name,
				Source: &types.InputSpecification_RecordId{
					RecordId: recordID,
				},
				TypeName: typeName,
			}
		case "HASH":
			inputs[i] = &types.InputSpecification{
				Name:     name,
				Source:   &types.InputSpecification_Hash{Hash: values[3]},
				TypeName: typeName,
			}
		default:
			return nil, fmt.Errorf("incorrect source type for input specification: %s", s)
		}
	}
	return inputs, nil

}

func partyTypes(delimitedPartyTypes string) []types.PartyType {
=======
func addSignerFlagCmd(cmd *cobra.Command) {
	cmd.Flags().String(FlagSigners, "", "comma delimited list of bech32 addresses")
}

func parseSigners(cmd *cobra.Command, client *client.Context) []string {
	flagSet := cmd.Flags()
	if flagSet.Changed(FlagSigners) {
		signerList, _ := flagSet.GetString(FlagSigners)
		return strings.Split(signerList, ",")
	}
	return []string{client.GetFromAddress().String()}
}

func parsePartyTypes(delimitedPartyTypes string) []types.PartyType {
>>>>>>> f6f1c1f0
	parties := strings.Split(delimitedPartyTypes, ",")
	partyTypes := make([]types.PartyType, len(parties))
	for i, party := range parties {
		partyValue := types.PartyType_value[fmt.Sprintf("PARTY_TYPE_%s", strings.ToUpper(party))]
		partyTypes[i] = types.PartyType(partyValue)
	}
	return partyTypes
}

<<<<<<< HEAD
func definitionType(cliValue string) types.DefinitionType {
	typeValue := types.DefinitionType_value[fmt.Sprintf("DEFINITION_TYPE_%s", strings.ToUpper(cliValue))]
	return types.DefinitionType(typeValue)
}

func RemoveRecordSpecificationCmd() *cobra.Command {
	cmd := &cobra.Command{
		Use:   "remove-record-specification [owner] [uri]",
		Short: "Remove record specification from the provenance blockchain",
		Args:  cobra.ExactArgs(2),
=======
func parseDescription(cliArgs []string) *types.Description {
	if len(cliArgs) == 0 {
		return nil
	}

	description := types.Description{}
	if len(cliArgs) >= 1 {
		description.Name = cliArgs[0]
	}
	if len(cliArgs) >= 2 {
		description.Description = cliArgs[1]
	}
	if len(cliArgs) >= 3 {
		description.WebsiteUrl = cliArgs[2]
	}
	if len(cliArgs) >= 4 {
		description.IconUrl = cliArgs[3]
	}
	return &description
}

// RemoveContractSpecificationCmd creates a command to remove a contract specification
func RemoveContractSpecificationCmd() *cobra.Command {
	cmd := &cobra.Command{
		Use:   "remove-contract-specification [specification-id]",
		Short: "Removes a contract specification on the provenance blockchain",
		Args:  cobra.ExactArgs(1),
>>>>>>> f6f1c1f0
		RunE: func(cmd *cobra.Command, args []string) error {
			clientCtx, err := client.GetClientTxContext(cmd)
			if err != nil {
				return err
			}
<<<<<<< HEAD
			//TODO: remove record specification
			msg := *types.NewMsgDeleteRecordSpecificationRequest()
			return tx.GenerateOrBroadcastTxCLI(clientCtx, cmd.Flags(), &msg)
		},
	}

=======

			var specificationID types.MetadataAddress
			specificationID, err = types.MetadataAddressFromBech32(args[0])
			if err != nil {
				return err
			}

			if !specificationID.IsContractSpecificationAddress() {
				return fmt.Errorf("invalid contract specification id: %s", args[0])
			}

			signers := parseSigners(cmd, &clientCtx)
			msg := types.NewMsgDeleteContractSpecificationRequest(specificationID, signers)
			err = msg.ValidateBasic()
			if err != nil {
				return err
			}
			return tx.GenerateOrBroadcastTxCLI(clientCtx, cmd.Flags(), msg)
		},
	}

	addSignerFlagCmd(cmd)
>>>>>>> f6f1c1f0
	flags.AddTxFlagsToCmd(cmd)

	return cmd
}<|MERGE_RESOLUTION|>--- conflicted
+++ resolved
@@ -77,13 +77,9 @@
 			dataAccess := strings.Split(args[3], ",")
 			valueOwnerAddress := args[4]
 
-			signers := parseSigners(cmd, &clientCtx)
-			for _, signer := range signers {
-				_, err := sdk.AccAddressFromBech32(signer)
-				if err != nil {
-					fmt.Printf("signer address must be a Bech32 string: %v", err)
-					return err
-				}
+			signers, err := parseSigners(cmd, &clientCtx)
+			if err != nil {
+				return err
 			}
 
 			scope := *types.NewScope(
@@ -128,14 +124,10 @@
 			}
 
 			scopeMetaAddress := types.ScopeMetadataAddress(scopeUUID)
-			signers := parseSigners(cmd, &clientCtx)
-
-			for _, signer := range signers {
-				_, err := sdk.AccAddressFromBech32(signer)
-				if err != nil {
-					fmt.Printf("signer address must be a Bech32 string: %v", err)
-					return err
-				}
+
+			signers, err := parseSigners(cmd, &clientCtx)
+			if err != nil {
+				return err
 			}
 
 			deleteScope := *types.NewMsgDeleteScopeRequest(scopeMetaAddress, signers)
@@ -251,13 +243,6 @@
 	return cmd
 }
 
-<<<<<<< HEAD
-func AddRecordSpecificationCmd() *cobra.Command {
-	cmd := &cobra.Command{
-		Use:   "add-record-specification [specification-id] [name] [input-specifications] [type-name] [result-types] [responsible-parties] [signers]",
-		Short: "Add/Update metadata record specification to the provenance blockchain",
-		Args:  cobra.MinimumNArgs(1),
-=======
 // AddContractSpecificationCmd creates a command to add/update contract specifications
 func AddContractSpecificationCmd() *cobra.Command {
 	cmd := &cobra.Command{
@@ -276,43 +261,11 @@
 [icon-url] - optional - address to a image to be used as an icon
 		`,
 		Args: cobra.RangeArgs(6, 10),
->>>>>>> f6f1c1f0
-		RunE: func(cmd *cobra.Command, args []string) error {
-			clientCtx, err := client.GetClientTxContext(cmd)
-			if err != nil {
-				return err
-			}
-
-<<<<<<< HEAD
-			specificationID, err := types.MetadataAddressFromBech32(args[0])
-			if err != nil {
-				return err
-			}
-			if !specificationID.IsRecordSpecificationAddress() {
-				return fmt.Errorf("invalid record specification id: %s", args[0])
-			}
-
-			inputs, err := inputSpecification(args[2])
-			if err != nil {
-				return err
-			}
-
-			resultType := definitionType(args[4])
-			partyTypes := partyTypes(args[5])
-			signers := strings.Split(args[6], ",")
-
-			recordSpecification := types.RecordSpecification{
-				SpecificationId:    specificationID,
-				Name:               args[1],
-				Inputs:             inputs,
-				TypeName:           args[3],
-				ResultType:         resultType,
-				ResponsibleParties: partyTypes,
-			}
-
-			msg := *types.NewMsgAddRecordSpecificationRequest(recordSpecification, signers)
-
-=======
+		RunE: func(cmd *cobra.Command, args []string) error {
+			clientCtx, err := client.GetClientTxContext(cmd)
+			if err != nil {
+				return err
+			}
 			var specificationID types.MetadataAddress
 			specificationID, err = types.MetadataAddressFromBech32(args[0])
 			if err != nil {
@@ -349,33 +302,82 @@
 				return fmt.Errorf("incorrect source type for contract specification: %s", s)
 			}
 
-			signers := parseSigners(cmd, &clientCtx)
+			signers, err := parseSigners(cmd, &clientCtx)
+			if err != nil {
+				return err
+			}
 
 			msg := types.NewMsgAddContractSpecificationRequest(contractSpecification, signers)
->>>>>>> f6f1c1f0
 			err = msg.ValidateBasic()
 			if err != nil {
 				return err
 			}
-
-<<<<<<< HEAD
+			return tx.GenerateOrBroadcastTxCLI(clientCtx, cmd.Flags(), msg)
+		},
+	}
+	addSignerFlagCmd(cmd)
+	flags.AddTxFlagsToCmd(cmd)
+
+	return cmd
+}
+
+func AddRecordSpecificationCmd() *cobra.Command {
+	cmd := &cobra.Command{
+		Use:   "add-record-specification [specification-id] [name] [input-specifications] [type-name] [result-types] [responsible-parties]",
+		Short: "Add/Update metadata record specification to the provenance blockchain",
+		Args:  cobra.ExactArgs(6),
+		RunE: func(cmd *cobra.Command, args []string) error {
+			clientCtx, err := client.GetClientTxContext(cmd)
+			if err != nil {
+				return err
+			}
+
+			specificationID, err := types.MetadataAddressFromBech32(args[0])
+			if err != nil {
+				return err
+			}
+			if !specificationID.IsRecordSpecificationAddress() {
+				return fmt.Errorf("invalid record specification id: %s", args[0])
+			}
+
+			inputs, err := inputSpecification(args[2])
+			if err != nil {
+				return err
+			}
+
+			resultType := definitionType(args[4])
+			partyTypes := parsePartyTypes(args[5])
+			signers, err := parseSigners(cmd, &clientCtx)
+			if err != nil {
+				return err
+			}
+
+			recordSpecification := types.RecordSpecification{
+				SpecificationId:    specificationID,
+				Name:               args[1],
+				Inputs:             inputs,
+				TypeName:           args[3],
+				ResultType:         resultType,
+				ResponsibleParties: partyTypes,
+			}
+
+			msg := *types.NewMsgAddRecordSpecificationRequest(recordSpecification, signers)
+
+			err = msg.ValidateBasic()
+			if err != nil {
+				return err
+			}
+
 			return tx.GenerateOrBroadcastTxCLI(clientCtx, cmd.Flags(), &msg)
 		},
 	}
 
-=======
-			return tx.GenerateOrBroadcastTxCLI(clientCtx, cmd.Flags(), msg)
-		},
-	}
-
 	addSignerFlagCmd(cmd)
->>>>>>> f6f1c1f0
-	flags.AddTxFlagsToCmd(cmd)
-
-	return cmd
-}
-
-<<<<<<< HEAD
+	flags.AddTxFlagsToCmd(cmd)
+
+	return cmd
+}
+
 // inputSpecification converts cli delimited argument and converts it to InputSpecifications
 func inputSpecification(cliDelimitedValue string) ([]*types.InputSpecification, error) {
 	delimitedInputs := strings.Split(cliDelimitedValue, ";")
@@ -414,23 +416,28 @@
 
 }
 
-func partyTypes(delimitedPartyTypes string) []types.PartyType {
-=======
 func addSignerFlagCmd(cmd *cobra.Command) {
 	cmd.Flags().String(FlagSigners, "", "comma delimited list of bech32 addresses")
 }
 
-func parseSigners(cmd *cobra.Command, client *client.Context) []string {
+func parseSigners(cmd *cobra.Command, client *client.Context) ([]string, error) {
 	flagSet := cmd.Flags()
 	if flagSet.Changed(FlagSigners) {
 		signerList, _ := flagSet.GetString(FlagSigners)
-		return strings.Split(signerList, ",")
-	}
-	return []string{client.GetFromAddress().String()}
+		signers := strings.Split(signerList, ",")
+		for _, signer := range signers {
+			_, err := sdk.AccAddressFromBech32(signer)
+			if err != nil {
+				fmt.Printf("signer address must be a Bech32 string: %v", err)
+				return nil, err
+			}
+		}
+		return signers, nil
+	}
+	return []string{client.GetFromAddress().String()}, nil
 }
 
 func parsePartyTypes(delimitedPartyTypes string) []types.PartyType {
->>>>>>> f6f1c1f0
 	parties := strings.Split(delimitedPartyTypes, ",")
 	partyTypes := make([]types.PartyType, len(parties))
 	for i, party := range parties {
@@ -440,18 +447,11 @@
 	return partyTypes
 }
 
-<<<<<<< HEAD
 func definitionType(cliValue string) types.DefinitionType {
 	typeValue := types.DefinitionType_value[fmt.Sprintf("DEFINITION_TYPE_%s", strings.ToUpper(cliValue))]
 	return types.DefinitionType(typeValue)
 }
 
-func RemoveRecordSpecificationCmd() *cobra.Command {
-	cmd := &cobra.Command{
-		Use:   "remove-record-specification [owner] [uri]",
-		Short: "Remove record specification from the provenance blockchain",
-		Args:  cobra.ExactArgs(2),
-=======
 func parseDescription(cliArgs []string) *types.Description {
 	if len(cliArgs) == 0 {
 		return nil
@@ -479,20 +479,11 @@
 		Use:   "remove-contract-specification [specification-id]",
 		Short: "Removes a contract specification on the provenance blockchain",
 		Args:  cobra.ExactArgs(1),
->>>>>>> f6f1c1f0
-		RunE: func(cmd *cobra.Command, args []string) error {
-			clientCtx, err := client.GetClientTxContext(cmd)
-			if err != nil {
-				return err
-			}
-<<<<<<< HEAD
-			//TODO: remove record specification
-			msg := *types.NewMsgDeleteRecordSpecificationRequest()
-			return tx.GenerateOrBroadcastTxCLI(clientCtx, cmd.Flags(), &msg)
-		},
-	}
-
-=======
+		RunE: func(cmd *cobra.Command, args []string) error {
+			clientCtx, err := client.GetClientTxContext(cmd)
+			if err != nil {
+				return err
+			}
 
 			var specificationID types.MetadataAddress
 			specificationID, err = types.MetadataAddressFromBech32(args[0])
@@ -504,7 +495,11 @@
 				return fmt.Errorf("invalid contract specification id: %s", args[0])
 			}
 
-			signers := parseSigners(cmd, &clientCtx)
+			signers, err := parseSigners(cmd, &clientCtx)
+			if err != nil {
+				return err
+			}
+
 			msg := types.NewMsgDeleteContractSpecificationRequest(specificationID, signers)
 			err = msg.ValidateBasic()
 			if err != nil {
@@ -515,7 +510,41 @@
 	}
 
 	addSignerFlagCmd(cmd)
->>>>>>> f6f1c1f0
+	flags.AddTxFlagsToCmd(cmd)
+
+	return cmd
+}
+
+func RemoveRecordSpecificationCmd() *cobra.Command {
+	cmd := &cobra.Command{
+		Use:   "remove-record-specification [specification-id]",
+		Short: "Remove record specification from the provenance blockchain",
+		Args:  cobra.ExactArgs(1),
+		RunE: func(cmd *cobra.Command, args []string) error {
+			clientCtx, err := client.GetClientTxContext(cmd)
+			if err != nil {
+				return err
+			}
+
+			var specificationID types.MetadataAddress
+			specificationID, err = types.MetadataAddressFromBech32(args[0])
+			if err != nil {
+				return err
+			}
+
+			if !specificationID.IsContractSpecificationAddress() {
+				return fmt.Errorf("invalid contract specification id: %s", args[0])
+			}
+			signers, err := parseSigners(cmd, &clientCtx)
+			if err != nil {
+				return err
+			}
+			msg := *types.NewMsgDeleteRecordSpecificationRequest(nil, signers)
+			return tx.GenerateOrBroadcastTxCLI(clientCtx, cmd.Flags(), &msg)
+		},
+	}
+
+	addSignerFlagCmd(cmd)
 	flags.AddTxFlagsToCmd(cmd)
 
 	return cmd
