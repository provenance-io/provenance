package types

import (
	"encoding/hex"
	"fmt"
	"strings"
	"testing"

	"github.com/google/uuid"
	"github.com/stretchr/testify/assert"
	"github.com/stretchr/testify/require"
	"gopkg.in/yaml.v2"

	sdk "github.com/cosmos/cosmos-sdk/types"
)

func ownerPartyList(addresses ...string) []Party {
	retval := make([]Party, len(addresses))
	for i, addr := range addresses {
		retval[i] = Party{Address: addr, Role: PartyType_PARTY_TYPE_OWNER}
	}
	return retval
}

func TestWriteScopeRoute(t *testing.T) {
	var scope = &Scope{
		ScopeId:           ScopeMetadataAddress(uuid.MustParse("8d80b25a-c089-4446-956e-5d08cfe3e1a5")),
		SpecificationId:   ScopeSpecMetadataAddress(uuid.MustParse("22fc17a6-40dd-4d68-a95b-ec94e7572a09")),
		Owners:            ownerPartyList("data_owner"),
		DataAccess:        []string{"data_accessor"},
		ValueOwnerAddress: "value_owner",
	}
	var msg = NewMsgWriteScopeRequest(*scope, []string{})

	require.Equal(t, sdk.MsgTypeURL(msg), "/provenance.metadata.v1.MsgWriteScopeRequest")
	expectedYaml := `scope:
  scope_id: scope1qzxcpvj6czy5g354dews3nlruxjsahhnsp
  specification_id: scopespec1qs30c9axgrw5669ft0kffe6h9gysfe58v3
  owners:
  - address: data_owner
    role: 5
    optional: false
  data_access:
  - data_accessor
  value_owner_address: value_owner
  require_party_rollup: false
signers: []
scope_uuid: ""
spec_uuid: ""
`
	bz, err := yaml.Marshal(msg)
	require.NoError(t, err, "yaml.Marshal(msg)")
	assert.Equal(t, expectedYaml, string(bz), "scope as yaml")

	bz, err = ModuleCdc.MarshalJSON(msg)
	require.NoError(t, err, "ModuleCdc.MarshalJSON(msg)")
	assert.Equal(t, "{\"scope\":{\"scope_id\":\"scope1qzxcpvj6czy5g354dews3nlruxjsahhnsp\",\"specification_id\":\"scopespec1qs30c9axgrw5669ft0kffe6h9gysfe58v3\",\"owners\":[{\"address\":\"data_owner\",\"role\":\"PARTY_TYPE_OWNER\",\"optional\":false}],\"data_access\":[\"data_accessor\"],\"value_owner_address\":\"value_owner\",\"require_party_rollup\":false},\"signers\":[],\"scope_uuid\":\"\",\"spec_uuid\":\"\"}", string(bz))
}

func TestWriteScopeValidation(t *testing.T) {
<<<<<<< HEAD
	var scope = NewScope(
		ScopeMetadataAddress(uuid.MustParse("8d80b25a-c089-4446-956e-5d08cfe3e1a5")),
		ScopeSpecMetadataAddress(uuid.MustParse("22fc17a6-40dd-4d68-a95b-ec94e7572a09")),
		ownerPartyList("data_owner"),
		[]string{"data_accessor"},
		"value_owner",
	)
	var msg = NewMsgWriteScopeRequest(*scope, []string{"data_owner"})
=======
	var scope = &Scope{
		ScopeId:           ScopeMetadataAddress(uuid.MustParse("8d80b25a-c089-4446-956e-5d08cfe3e1a5")),
		SpecificationId:   ScopeSpecMetadataAddress(uuid.MustParse("22fc17a6-40dd-4d68-a95b-ec94e7572a09")),
		Owners:            ownerPartyList("data_owner"),
		DataAccess:        []string{"data_accessor"},
		ValueOwnerAddress: "value_owner",
	}
	var msg = NewMsgWriteScopeRequest(*scope, []string{"invalid"})
>>>>>>> 4e4a7c28
	err := msg.ValidateBasic()
	require.EqualError(t, err, "invalid scope owners: invalid party address [data_owner]: decoding bech32 failed: invalid separator index -1")
	require.Panics(t, func() { msg.GetSigners() }, "panics due to invalid addresses")

	msg = NewMsgWriteScopeRequest(*scope, []string{"nomatch"})
	err = msg.ValidateBasic()
	require.EqualError(t, err, "the first message signer nomatch is not an owner")

	err = msg.Scope.ValidateBasic()
	require.Error(t, err, "invalid addresses")
	require.Equal(t, "invalid scope owners: invalid party address [data_owner]: decoding bech32 failed: invalid separator index -1", err.Error())

	msg.Scope = Scope{
		ScopeId:         ScopeMetadataAddress(uuid.MustParse("8d80b25a-c089-4446-956e-5d08cfe3e1a5")),
		SpecificationId: ScopeSpecMetadataAddress(uuid.MustParse("22fc17a6-40dd-4d68-a95b-ec94e7572a09")),
		Owners:          []Party{},
		DataAccess:      []string{},
	}
	err = msg.Scope.ValidateBasic()
	require.Error(t, err, "no owners")
	require.Equal(t, "invalid scope owners: at least one party is required", err.Error())

	msg.Scope = Scope{
		ScopeId:         ScopeMetadataAddress(uuid.MustParse("8d80b25a-c089-4446-956e-5d08cfe3e1a5")),
		SpecificationId: ScopeSpecMetadataAddress(uuid.MustParse("22fc17a6-40dd-4d68-a95b-ec94e7572a09")),
		Owners:          ownerPartyList("cosmos1sh49f6ze3vn7cdl2amh2gnc70z5mten3y08xck"),
		DataAccess:      []string{},
	}
	msg.Signers = []string{"cosmos1sh49f6ze3vn7cdl2amh2gnc70z5mten3y08xck"}
	err = msg.Scope.ValidateBasic()
	require.NoError(t, err, "valid add scope request")
	requiredSigners := msg.GetSigners()
	require.Equal(t, 1, len(requiredSigners))
	x, err := hex.DecodeString("85EA54E8598B27EC37EAEEEEA44F1E78A9B5E671")
	require.NoError(t, err)
	require.Equal(t, sdk.AccAddress(x), requiredSigners[0])
}

func TestAddScopeDataAccessValidateBasic(t *testing.T) {
	notAScopeId := RecordMetadataAddress(uuid.New(), "recordname")
	actualScopeId := ScopeMetadataAddress(uuid.New())

	cases := map[string]struct {
		msg      *MsgAddScopeDataAccessRequest
		wantErr  bool
		errorMsg string
	}{
		"should fail to validate basic, incorrect scope id type": {
			NewMsgAddScopeDataAccessRequest(notAScopeId, []string{"cosmos1sh49f6ze3vn7cdl2amh2gnc70z5mten3y08xck"}, []string{"cosmos1sh49f6ze3vn7cdl2amh2gnc70z5mten3y08xck"}),
			true,
			fmt.Sprintf("address is not a scope id: %v", notAScopeId.String()),
		},
		"should fail to validate basic, requires at least one data access address": {
			NewMsgAddScopeDataAccessRequest(actualScopeId, []string{}, []string{"cosmos1sh49f6ze3vn7cdl2amh2gnc70z5mten3y08xck"}),
			true,
			"at least one data access address is required",
		},
		"should fail to validate basic, incorrect data access address format": {
			NewMsgAddScopeDataAccessRequest(actualScopeId, []string{"notabech32address"}, []string{"cosmos1sh49f6ze3vn7cdl2amh2gnc70z5mten3y08xck"}),
			true,
			"data access address is invalid: notabech32address",
		},
		"should fail to validate basic, requires at least one signer": {
			NewMsgAddScopeDataAccessRequest(actualScopeId, []string{"cosmos1sh49f6ze3vn7cdl2amh2gnc70z5mten3y08xck"}, []string{}),
			true,
			"at least one signer is required",
		},
		"should successfully validate basic": {
			NewMsgAddScopeDataAccessRequest(actualScopeId, []string{"cosmos1sh49f6ze3vn7cdl2amh2gnc70z5mten3y08xck"}, []string{"cosmos1sh49f6ze3vn7cdl2amh2gnc70z5mten3y08xck"}),
			false,
			"",
		},
	}

	for n, tc := range cases {
		tc := tc

		t.Run(n, func(t *testing.T) {
			err := tc.msg.ValidateBasic()
			if tc.wantErr {
				require.Error(t, err)
				require.Equal(t, tc.errorMsg, err.Error())
			} else {
				require.NoError(t, err)
			}
		})
	}
}

func TestDeleteScopeDataAccessValidateBasic(t *testing.T) {
	notAScopeId := RecordMetadataAddress(uuid.New(), "recordname")
	actualScopeId := ScopeMetadataAddress(uuid.New())

	cases := map[string]struct {
		msg      *MsgDeleteScopeDataAccessRequest
		wantErr  bool
		errorMsg string
	}{
		"should fail to validate basic, incorrect scope id type": {
			NewMsgDeleteScopeDataAccessRequest(notAScopeId, []string{"cosmos1sh49f6ze3vn7cdl2amh2gnc70z5mten3y08xck"}, []string{"cosmos1sh49f6ze3vn7cdl2amh2gnc70z5mten3y08xck"}),
			true,
			fmt.Sprintf("address is not a scope id: %v", notAScopeId.String()),
		},
		"should fail to validate basic, requires at least one data access address": {
			NewMsgDeleteScopeDataAccessRequest(actualScopeId, []string{}, []string{"cosmos1sh49f6ze3vn7cdl2amh2gnc70z5mten3y08xck"}),
			true,
			"at least one data access address is required",
		},
		"should fail to validate basic, incorrect data access address format": {
			NewMsgDeleteScopeDataAccessRequest(actualScopeId, []string{"notabech32address"}, []string{"cosmos1sh49f6ze3vn7cdl2amh2gnc70z5mten3y08xck"}),
			true,
			"data access address is invalid: notabech32address",
		},
		"should fail to validate basic, requires at least one signer": {
			NewMsgDeleteScopeDataAccessRequest(actualScopeId, []string{"cosmos1sh49f6ze3vn7cdl2amh2gnc70z5mten3y08xck"}, []string{}),
			true,
			"at least one signer is required",
		},
		"should successfully validate basic": {
			NewMsgDeleteScopeDataAccessRequest(actualScopeId, []string{"cosmos1sh49f6ze3vn7cdl2amh2gnc70z5mten3y08xck"}, []string{"cosmos1sh49f6ze3vn7cdl2amh2gnc70z5mten3y08xck"}),
			false,
			"",
		},
	}

	for n, tc := range cases {
		tc := tc

		t.Run(n, func(t *testing.T) {
			err := tc.msg.ValidateBasic()
			if tc.wantErr {
				require.Error(t, err)
				require.Equal(t, tc.errorMsg, err.Error())
			} else {
				require.NoError(t, err)
			}
		})
	}
}

func TestAddScopeOwnersValidateBasic(t *testing.T) {
	notAScopeId := RecordMetadataAddress(uuid.New(), "recordname")
	actualScopeId := ScopeMetadataAddress(uuid.New())

	cases := []struct {
		name     string
		msg      *MsgAddScopeOwnerRequest
		errorMsg string
	}{
		{
			"should fail to validate basic, incorrect scope id type",
			NewMsgAddScopeOwnerRequest(
				notAScopeId,
				[]Party{{Address: "cosmos1sh49f6ze3vn7cdl2amh2gnc70z5mten3y08xck", Role: PartyType_PARTY_TYPE_OWNER}},
				[]string{"cosmos1sh49f6ze3vn7cdl2amh2gnc70z5mten3y08xck"}),
			fmt.Sprintf("address is not a scope id: %v", notAScopeId.String()),
		},
		{
			"should fail to validate basic, requires at least one owner address",
			NewMsgAddScopeOwnerRequest(
				actualScopeId,
				[]Party{},
				[]string{"cosmos1sh49f6ze3vn7cdl2amh2gnc70z5mten3y08xck"},
			),
			"invalid owners: at least one party is required",
		},
		{
			"should fail to validate basic, incorrect owner address format",
			NewMsgAddScopeOwnerRequest(
				actualScopeId,
				[]Party{{Address: "notabech32address", Role: PartyType_PARTY_TYPE_OWNER}},
				[]string{"cosmos1sh49f6ze3vn7cdl2amh2gnc70z5mten3y08xck"},
			),
			"invalid owners: invalid party address [notabech32address]: decoding bech32 failed: invalid separator index -1",
		},
		{
			"should fail to validate basic, incorrect party type",
			NewMsgAddScopeOwnerRequest(
				actualScopeId,
				[]Party{{Address: "cosmos1sh49f6ze3vn7cdl2amh2gnc70z5mten3y08xck", Role: PartyType_PARTY_TYPE_UNSPECIFIED}},
				[]string{"cosmos1sh49f6ze3vn7cdl2amh2gnc70z5mten3y08xck"},
			),
			"invalid owners: invalid party type for party cosmos1sh49f6ze3vn7cdl2amh2gnc70z5mten3y08xck",
		},
		{
			"should fail to validate basic, requires at least one signer",
			NewMsgAddScopeOwnerRequest(
				actualScopeId,
				[]Party{{Address: "cosmos1sh49f6ze3vn7cdl2amh2gnc70z5mten3y08xck", Role: PartyType_PARTY_TYPE_OWNER}},
				[]string{},
			),
			"at least one signer is required",
		},
		{
			"should successfully validate basic",
			NewMsgAddScopeOwnerRequest(
				actualScopeId,
				[]Party{{Address: "cosmos1sh49f6ze3vn7cdl2amh2gnc70z5mten3y08xck", Role: PartyType_PARTY_TYPE_OWNER}},
				[]string{"cosmos1sh49f6ze3vn7cdl2amh2gnc70z5mten3y08xck"},
			),
			"",
		},
	}

	for _, tc := range cases {
		t.Run(tc.name, func(t *testing.T) {
			err := tc.msg.ValidateBasic()
			if len(tc.errorMsg) > 0 {
				require.EqualError(t, err, tc.errorMsg, "MsgAddScopeOwnerRequest.ValidateBasic expected error")
			} else {
				require.NoError(t, err, "MsgAddScopeOwnerRequest.ValidateBasic unexpected error")
			}
		})
	}
}

func TestDeleteScopeOwnerValidateBasic(t *testing.T) {
	notAScopeId := RecordMetadataAddress(uuid.New(), "recordname")
	actualScopeId := ScopeMetadataAddress(uuid.New())

	cases := map[string]struct {
		msg      *MsgDeleteScopeOwnerRequest
		wantErr  bool
		errorMsg string
	}{
		"should fail to validate basic, incorrect scope id type": {
			NewMsgDeleteScopeOwnerRequest(notAScopeId, []string{"cosmos1sh49f6ze3vn7cdl2amh2gnc70z5mten3y08xck"}, []string{"cosmos1sh49f6ze3vn7cdl2amh2gnc70z5mten3y08xck"}),
			true,
			fmt.Sprintf("address is not a scope id: %v", notAScopeId.String()),
		},
		"should fail to validate basic, requires at least one owner address": {
			NewMsgDeleteScopeOwnerRequest(actualScopeId, []string{}, []string{"cosmos1sh49f6ze3vn7cdl2amh2gnc70z5mten3y08xck"}),
			true,
			"at least one owner address is required",
		},
		"should fail to validate basic, incorrect data access address format": {
			NewMsgDeleteScopeOwnerRequest(actualScopeId, []string{"notabech32address"}, []string{"cosmos1sh49f6ze3vn7cdl2amh2gnc70z5mten3y08xck"}),
			true,
			"owner address is invalid: notabech32address",
		},
		"should fail to validate basic, requires at least one signer": {
			NewMsgDeleteScopeOwnerRequest(actualScopeId, []string{"cosmos1sh49f6ze3vn7cdl2amh2gnc70z5mten3y08xck"}, []string{}),
			true,
			"at least one signer is required",
		},
		"should successfully validate basic": {
			NewMsgDeleteScopeOwnerRequest(actualScopeId, []string{"cosmos1sh49f6ze3vn7cdl2amh2gnc70z5mten3y08xck"}, []string{"cosmos1sh49f6ze3vn7cdl2amh2gnc70z5mten3y08xck"}),
			false,
			"",
		},
	}

	for n, tc := range cases {
		tc := tc

		t.Run(n, func(t *testing.T) {
			err := tc.msg.ValidateBasic()
			if tc.wantErr {
				require.Error(t, err)
				require.Equal(t, tc.errorMsg, err.Error())
			} else {
				require.NoError(t, err)
			}
		})
	}
}

func TestMsgAddContractSpecToScopeSpecRequestValidateBasic(t *testing.T) {
	contractSpecID := ContractSpecMetadataAddress(uuid.New())
	scopeSpecID := ScopeSpecMetadataAddress(uuid.New())

	cases := map[string]struct {
		msg      *MsgAddContractSpecToScopeSpecRequest
		wantErr  bool
		errorMsg string
	}{
		"should fail to validate basic, incorrect contract spec id type": {
			NewMsgAddContractSpecToScopeSpecRequest(scopeSpecID, scopeSpecID, []string{"cosmos1sh49f6ze3vn7cdl2amh2gnc70z5mten3y08xck"}),
			true,
			fmt.Sprintf("address is not a contract specification id: %v", scopeSpecID.String()),
		},
		"should fail to validate basic, incorrect scope spec id type": {
			NewMsgAddContractSpecToScopeSpecRequest(contractSpecID, contractSpecID, []string{"cosmos1sh49f6ze3vn7cdl2amh2gnc70z5mten3y08xck"}),
			true,
			fmt.Sprintf("address is not a scope specification id: %v", contractSpecID.String()),
		},
		"should fail to validate basic, requires at least one signer": {
			NewMsgAddContractSpecToScopeSpecRequest(contractSpecID, scopeSpecID, []string{}),
			true,
			"at least one signer is required",
		},
		"should successfully validate basic": {
			NewMsgAddContractSpecToScopeSpecRequest(contractSpecID, scopeSpecID, []string{"cosmos1sh49f6ze3vn7cdl2amh2gnc70z5mten3y08xck"}),
			false,
			"",
		},
	}

	for n, tc := range cases {
		tc := tc

		t.Run(n, func(t *testing.T) {
			err := tc.msg.ValidateBasic()
			if tc.wantErr {
				require.Error(t, err)
				require.Equal(t, tc.errorMsg, err.Error())
			} else {
				require.NoError(t, err)
			}
		})
	}
}

func TestMsgDeleteContractSpecFromScopeSpecRequestValidateBasic(t *testing.T) {
	contractSpecID := ContractSpecMetadataAddress(uuid.New())
	scopeSpecID := ScopeSpecMetadataAddress(uuid.New())

	cases := map[string]struct {
		msg      *MsgDeleteContractSpecFromScopeSpecRequest
		wantErr  bool
		errorMsg string
	}{
		"should fail to validate basic, incorrect contract spec id type": {
			NewMsgDeleteContractSpecFromScopeSpecRequest(scopeSpecID, scopeSpecID, []string{"cosmos1sh49f6ze3vn7cdl2amh2gnc70z5mten3y08xck"}),
			true,
			fmt.Sprintf("address is not a contract specification id: %v", scopeSpecID.String()),
		},
		"should fail to validate basic, incorrect scope spec id type": {
			NewMsgDeleteContractSpecFromScopeSpecRequest(contractSpecID, contractSpecID, []string{"cosmos1sh49f6ze3vn7cdl2amh2gnc70z5mten3y08xck"}),
			true,
			fmt.Sprintf("address is not a scope specification id: %v", contractSpecID.String()),
		},
		"should fail to validate basic, requires at least one signer": {
			NewMsgDeleteContractSpecFromScopeSpecRequest(contractSpecID, scopeSpecID, []string{}),
			true,
			"at least one signer is required",
		},
		"should successfully validate basic": {
			NewMsgDeleteContractSpecFromScopeSpecRequest(contractSpecID, scopeSpecID, []string{"cosmos1sh49f6ze3vn7cdl2amh2gnc70z5mten3y08xck"}),
			false,
			"",
		},
	}

	for n, tc := range cases {
		tc := tc

		t.Run(n, func(t *testing.T) {
			err := tc.msg.ValidateBasic()
			if tc.wantErr {
				require.Error(t, err)
				require.Equal(t, tc.errorMsg, err.Error())
			} else {
				require.NoError(t, err)
			}
		})
	}
}

func TestBindOSLocator(t *testing.T) {
	var bindRequestMsg = NewMsgBindOSLocatorRequest(ObjectStoreLocator{Owner: "cosmos1sh49f6ze3vn7cdl2amh2gnc70z5mten3y08xck", LocatorUri: "http://foo.com"})

	err := bindRequestMsg.ValidateBasic()
	require.NoError(t, err)
	signers := bindRequestMsg.GetSigners()
	require.Equal(t, "cosmos1sh49f6ze3vn7cdl2amh2gnc70z5mten3y08xck", signers[0].String())
	require.Equal(t, "/provenance.metadata.v1.MsgBindOSLocatorRequest", sdk.MsgTypeURL(bindRequestMsg))

	bz, _ := ModuleCdc.MarshalJSON(bindRequestMsg)
	require.Equal(t, "{\"locator\":{\"owner\":\"cosmos1sh49f6ze3vn7cdl2amh2gnc70z5mten3y08xck\",\"locator_uri\":\"http://foo.com\",\"encryption_key\":\"\"}}", string(bz))
}

func TestModifyOSLocator(t *testing.T) {
	var modifyRequest = NewMsgModifyOSLocatorRequest(ObjectStoreLocator{Owner: "cosmos1sh49f6ze3vn7cdl2amh2gnc70z5mten3y08xck", LocatorUri: "http://foo.com"})

	err := modifyRequest.ValidateBasic()
	require.NoError(t, err)
	signers := modifyRequest.GetSigners()
	require.Equal(t, "cosmos1sh49f6ze3vn7cdl2amh2gnc70z5mten3y08xck", signers[0].String())
	require.Equal(t, "/provenance.metadata.v1.MsgModifyOSLocatorRequest", sdk.MsgTypeURL(modifyRequest))

	bz, _ := ModuleCdc.MarshalJSON(modifyRequest)
	require.Equal(t, "{\"locator\":{\"owner\":\"cosmos1sh49f6ze3vn7cdl2amh2gnc70z5mten3y08xck\",\"locator_uri\":\"http://foo.com\",\"encryption_key\":\"\"}}", string(bz))
}

func TestDeleteOSLocator(t *testing.T) {
	var deleteRequest = NewMsgDeleteOSLocatorRequest(ObjectStoreLocator{Owner: "cosmos1sh49f6ze3vn7cdl2amh2gnc70z5mten3y08xck", LocatorUri: "http://foo.com"})

	err := deleteRequest.ValidateBasic()
	require.NoError(t, err)

	signers := deleteRequest.GetSigners()
	require.Equal(t, "cosmos1sh49f6ze3vn7cdl2amh2gnc70z5mten3y08xck", signers[0].String())
	require.Equal(t, "/provenance.metadata.v1.MsgDeleteOSLocatorRequest", sdk.MsgTypeURL(deleteRequest))

	bz, _ := ModuleCdc.MarshalJSON(deleteRequest)
	require.Equal(t, "{\"locator\":{\"owner\":\"cosmos1sh49f6ze3vn7cdl2amh2gnc70z5mten3y08xck\",\"locator_uri\":\"http://foo.com\",\"encryption_key\":\"\"}}", string(bz))
}

func TestBindOSLocatorInvalid(t *testing.T) {
	var bindRequestMsg = NewMsgBindOSLocatorRequest(ObjectStoreLocator{Owner: "vamonos1sh49f6ze3vn7cdl2amh2gnc70z5mten3y08xck", LocatorUri: "http://foo.com"})

	err := bindRequestMsg.ValidateBasic()
	require.Error(t, err)
}

func TestBindOSLocatorInvalidAddr(t *testing.T) {
	var bindRequestMsg = NewMsgBindOSLocatorRequest(ObjectStoreLocator{Owner: "", LocatorUri: "http://foo.com"})

	err := bindRequestMsg.ValidateBasic()
	require.Error(t, err)
}

func TestBindOSLocatorInvalidURI(t *testing.T) {
	var bindRequestMsg = NewMsgBindOSLocatorRequest(ObjectStoreLocator{Owner: "", LocatorUri: "foo://foo.com"})

	err := bindRequestMsg.ValidateBasic()
	require.Error(t, err)
}

// TestPrintMessageTypeStrings just prints out all the MsgTypeURLs.
// The output can be copy/pasted into the const area in msg.go
func TestPrintMessageTypeStrings(t *testing.T) {
	messageTypes := []sdk.Msg{
		&MsgWriteScopeRequest{},
		&MsgDeleteScopeRequest{},
		&MsgAddScopeDataAccessRequest{},
		&MsgDeleteScopeDataAccessRequest{},
		&MsgAddScopeOwnerRequest{},
		&MsgDeleteScopeOwnerRequest{},
		&MsgWriteSessionRequest{},
		&MsgWriteRecordRequest{},
		&MsgDeleteRecordRequest{},
		&MsgWriteScopeSpecificationRequest{},
		&MsgDeleteScopeSpecificationRequest{},
		&MsgWriteContractSpecificationRequest{},
		&MsgDeleteContractSpecificationRequest{},
		&MsgAddContractSpecToScopeSpecRequest{},
		&MsgDeleteContractSpecFromScopeSpecRequest{},
		&MsgWriteRecordSpecificationRequest{},
		&MsgDeleteRecordSpecificationRequest{},
		&MsgBindOSLocatorRequest{},
		&MsgDeleteOSLocatorRequest{},
		&MsgModifyOSLocatorRequest{},
		// add  any new messages here
	}

	fmt.Println("const (")
	for _, msg := range messageTypes {
		varname := fmt.Sprintf("%T", msg)
		lastDot := strings.LastIndex(varname, ".")
		if lastDot >= 0 && lastDot+1 < len(varname) {
			varname = varname[lastDot+1:]
		}
		expected := sdk.MsgTypeURL(msg)
		// Note: 41 comes from the length of the longest Msg name: MsgDeleteContractSpecFromScopeSpecRequest
		fmt.Printf("\tTypeURL%-41s = %q\n", varname, expected)
	}
	fmt.Println(")")
}<|MERGE_RESOLUTION|>--- conflicted
+++ resolved
@@ -58,16 +58,6 @@
 }
 
 func TestWriteScopeValidation(t *testing.T) {
-<<<<<<< HEAD
-	var scope = NewScope(
-		ScopeMetadataAddress(uuid.MustParse("8d80b25a-c089-4446-956e-5d08cfe3e1a5")),
-		ScopeSpecMetadataAddress(uuid.MustParse("22fc17a6-40dd-4d68-a95b-ec94e7572a09")),
-		ownerPartyList("data_owner"),
-		[]string{"data_accessor"},
-		"value_owner",
-	)
-	var msg = NewMsgWriteScopeRequest(*scope, []string{"data_owner"})
-=======
 	var scope = &Scope{
 		ScopeId:           ScopeMetadataAddress(uuid.MustParse("8d80b25a-c089-4446-956e-5d08cfe3e1a5")),
 		SpecificationId:   ScopeSpecMetadataAddress(uuid.MustParse("22fc17a6-40dd-4d68-a95b-ec94e7572a09")),
@@ -75,8 +65,7 @@
 		DataAccess:        []string{"data_accessor"},
 		ValueOwnerAddress: "value_owner",
 	}
-	var msg = NewMsgWriteScopeRequest(*scope, []string{"invalid"})
->>>>>>> 4e4a7c28
+	var msg = NewMsgWriteScopeRequest(*scope, []string{"data_owner"})
 	err := msg.ValidateBasic()
 	require.EqualError(t, err, "invalid scope owners: invalid party address [data_owner]: decoding bech32 failed: invalid separator index -1")
 	require.Panics(t, func() { msg.GetSigners() }, "panics due to invalid addresses")
