--- conflicted
+++ resolved
@@ -1037,13 +1037,9 @@
 
 	pattern_Query_ValueOwnership_0 = runtime.MustPattern(runtime.NewPattern(1, []int{2, 0, 2, 1, 2, 2, 2, 3, 1, 0, 4, 1, 5, 4}, []string{"provenance", "metadata", "v1", "valueownership", "address"}, "", runtime.AssumeColonVerbOpt(true)))
 
-<<<<<<< HEAD
-	pattern_Query_ScopeSpecification_0 = runtime.MustPattern(runtime.NewPattern(1, []int{2, 0, 2, 1, 2, 2, 2, 3, 1, 0, 4, 1, 5, 4}, []string{"provenance", "metadata", "v1", "scopespec", "specification_id"}, "", runtime.AssumeColonVerbOpt(true)))
+	pattern_Query_ScopeSpecification_0 = runtime.MustPattern(runtime.NewPattern(1, []int{2, 0, 2, 1, 2, 2, 2, 3, 1, 0, 4, 1, 5, 4}, []string{"provenance", "metadata", "v1", "scopespec", "specification_uuid"}, "", runtime.AssumeColonVerbOpt(true)))
 
 	pattern_Query_ContractSpecification_0 = runtime.MustPattern(runtime.NewPattern(1, []int{2, 0, 2, 1, 2, 2, 2, 3, 1, 0, 4, 1, 5, 4}, []string{"provenance", "metadata", "v1", "contractspec", "specification_id"}, "", runtime.AssumeColonVerbOpt(true)))
-=======
-	pattern_Query_ScopeSpecification_0 = runtime.MustPattern(runtime.NewPattern(1, []int{2, 0, 2, 1, 2, 2, 2, 3, 1, 0, 4, 1, 5, 4}, []string{"provenance", "metadata", "v1", "scopespec", "specification_uuid"}, "", runtime.AssumeColonVerbOpt(true)))
->>>>>>> e0844027
 )
 
 var (
