package types

import (
	"fmt"
	"strings"

	sdk "github.com/cosmos/cosmos-sdk/types"
	"github.com/provenance-io/provenance/x/metadata/types/p8e"
	yaml "gopkg.in/yaml.v2"
)

const (
	TypeMsgMemorializeContractRequest         = "memorialize_contract_request"
	TypeMsgChangeOwnershipRequest             = "change_ownership_request"
	TypeMsgAddScopeRequest                    = "add_scope_request"
	TypeMsgDeleteScopeRequest                 = "delete_scope_request"
	TypeMsgAddSessionRequest                  = "add_session_request"
	TypeMsgAddRecordRequest                   = "add_record_request"
	TypeMsgDeleteRecordRequest                = "delete_record_request"
	TypeMsgAddScopeSpecificationRequest       = "add_scope_specification_request"
	TypeMsgDeleteScopeSpecificationRequest    = "delete_scope_specification_request"
	TypeMsgAddContractSpecificationRequest    = "add_contract_specification_request"
	TypeMsgDeleteContractSpecificationRequest = "delete_contract_specification_request"
	TypeMsgAddRecordSpecificationRequest      = "add_record_specification_request"
	TypeMsgDeleteRecordSpecificationRequest   = "delete_record_specification_request"
<<<<<<< HEAD
	TypeMsgP8eMemorializeContractRequest      = "p8e_memorialize_contract_request"
=======
	TypeMsgAddP8EContractSpecRequest          = "add_p8e_contract_spec_request"
>>>>>>> f5c5529b
)

// Compile time interface checks.
var (
	_ sdk.Msg = &MsgMemorializeContractRequest{}
	_ sdk.Msg = &MsgChangeOwnershipRequest{}
	_ sdk.Msg = &MsgAddScopeRequest{}
	_ sdk.Msg = &MsgDeleteScopeRequest{}
	_ sdk.Msg = &MsgAddSessionRequest{}
	_ sdk.Msg = &MsgAddRecordRequest{}
	_ sdk.Msg = &MsgDeleteRecordRequest{}
	_ sdk.Msg = &MsgAddScopeSpecificationRequest{}
	_ sdk.Msg = &MsgDeleteScopeSpecificationRequest{}
	_ sdk.Msg = &MsgAddContractSpecificationRequest{}
	_ sdk.Msg = &MsgDeleteContractSpecificationRequest{}
	_ sdk.Msg = &MsgAddRecordSpecificationRequest{}
	_ sdk.Msg = &MsgDeleteRecordSpecificationRequest{}
<<<<<<< HEAD
	_ sdk.Msg = &MsgP8EMemorializeContractRequest{}
=======
	_ sdk.Msg = &MsgAddP8EContractSpecRequest{}
>>>>>>> f5c5529b
)

// private method to convert an array of strings into an array of Acc Addresses.
func stringsToAccAddresses(strings []string) []sdk.AccAddress {
	retval := make([]sdk.AccAddress, len(strings))

	for i, str := range strings {
		accAddress, err := sdk.AccAddressFromBech32(str)
		if err != nil {
			panic(err)
		}
		retval[i] = accAddress
	}

	return retval
}

// ------------------  MsgMemorializeContractRequest  ------------------

// NewMsgMemorializeContractRequest creates a new msg instance
func NewMsgMemorializeContractRequest() *MsgMemorializeContractRequest {
	return &MsgMemorializeContractRequest{}
}

func (msg MsgMemorializeContractRequest) String() string {
	out, _ := yaml.Marshal(msg)
	return string(out)
}

// Route returns the module route
func (msg MsgMemorializeContractRequest) Route() string {
	return ModuleName
}

// Type returns the type name for this msg
func (msg MsgMemorializeContractRequest) Type() string {
	return TypeMsgMemorializeContractRequest
}

// GetSigners returns the address(es) that must sign over msg.GetSignBytes()
func (msg MsgMemorializeContractRequest) GetSigners() []sdk.AccAddress {
	addr, err := sdk.AccAddressFromBech32(msg.Notary)
	if err != nil {
		panic(err)
	}
	return []sdk.AccAddress{addr}
}

// GetSignBytes gets the bytes for the message signer to sign on
func (msg MsgMemorializeContractRequest) GetSignBytes() []byte {
	return sdk.MustSortJSON(ModuleCdc.MustMarshalJSON(&msg))
}

// ValidateBasic quick validity check
func (msg MsgMemorializeContractRequest) ValidateBasic() error {
	if strings.TrimSpace(msg.ScopeId) == "" {
		return fmt.Errorf("scope ID is empty")
	}
	if strings.TrimSpace(msg.SessionId) == "" {
		return fmt.Errorf("session ID is empty")
	}
	if strings.TrimSpace(msg.ExecutionId) == "" {
		return fmt.Errorf("execution ID is empty")
	}
	if strings.TrimSpace(msg.Notary) == "" {
		return fmt.Errorf("notary address is empty")
	}
	if err := msg.Contract.ValidateBasic(); err != nil {
		return err
	}

	return msg.Contract.ValidateBasic()
}

// ------------------  MsgChangeOwnershipRequest  ------------------

// NewMsgChangeOwnershipRequest creates a new msg instance
func NewMsgChangeOwnershipRequest() *MsgChangeOwnershipRequest {
	return &MsgChangeOwnershipRequest{}
}

func (msg MsgChangeOwnershipRequest) String() string {
	out, _ := yaml.Marshal(msg)
	return string(out)
}

// Route returns the module route
func (msg MsgChangeOwnershipRequest) Route() string {
	return ModuleName
}

// Type returns the type name for this msg
func (msg MsgChangeOwnershipRequest) Type() string {
	return TypeMsgChangeOwnershipRequest
}

// GetSigners returns the address(es) that must sign over msg.GetSignBytes()
func (msg MsgChangeOwnershipRequest) GetSigners() []sdk.AccAddress {
	addr, err := sdk.AccAddressFromBech32(msg.Notary)
	if err != nil {
		panic(err)
	}
	return []sdk.AccAddress{addr}
}

// GetSignBytes gets the bytes for the message signer to sign on
func (msg MsgChangeOwnershipRequest) GetSignBytes() []byte {
	return sdk.MustSortJSON(ModuleCdc.MustMarshalJSON(&msg))
}

// ValidateBasic performs a quick validity check
func (msg MsgChangeOwnershipRequest) ValidateBasic() error {
	if strings.TrimSpace(msg.ScopeId) == "" {
		return fmt.Errorf("scope ID is empty")
	}
	if strings.TrimSpace(msg.SessionId) == "" {
		return fmt.Errorf("session ID is empty")
	}
	if strings.TrimSpace(msg.ExecutionId) == "" {
		return fmt.Errorf("execution ID is empty")
	}
	if strings.TrimSpace(msg.Notary) == "" {
		return fmt.Errorf("notary address is empty")
	}

	// Must have one of contract, recitals but not both.
	if msg.Contract == nil && msg.Recitals == nil {
		return fmt.Errorf("one of contract or recitals is required")
	}
	if msg.Contract != nil && msg.Recitals != nil {
		return fmt.Errorf("only one of contract or recitals is allowed")
	}
	return msg.Contract.ValidateBasic()
}

// ------------------  MsgAddScopeRequest  ------------------

// NewMsgAddScopeRequest creates a new msg instance
func NewMsgAddScopeRequest(scope Scope, signers []string) *MsgAddScopeRequest {
	return &MsgAddScopeRequest{
		Scope:   scope,
		Signers: signers,
	}
}

func (msg MsgAddScopeRequest) String() string {
	out, _ := yaml.Marshal(msg)
	return string(out)
}

// Route returns the module route
func (msg MsgAddScopeRequest) Route() string {
	return ModuleName
}

// Type returns the type name for this msg
func (msg MsgAddScopeRequest) Type() string {
	return TypeMsgAddScopeRequest
}

// GetSigners returns the address(es) that must sign over msg.GetSignBytes()
func (msg MsgAddScopeRequest) GetSigners() []sdk.AccAddress {
	return stringsToAccAddresses(msg.Signers)
}

// GetSignBytes gets the bytes for the message signer to sign on
func (msg MsgAddScopeRequest) GetSignBytes() []byte {
	return sdk.MustSortJSON(ModuleCdc.MustMarshalJSON(&msg))
}

// ValidateBasic performs a quick validity check
func (msg MsgAddScopeRequest) ValidateBasic() error {
	if len(msg.Signers) < 1 {
		return fmt.Errorf("at least one signer is required")
	}
	return msg.Scope.ValidateBasic()
}

// ------------------  NewMsgDeleteScopeRequest  ------------------

// NewMsgDeleteScopeRequest creates a new msg instance
func NewMsgDeleteScopeRequest(scopeID MetadataAddress, signers []string) *MsgDeleteScopeRequest {
	return &MsgDeleteScopeRequest{
		ScopeId: scopeID,
		Signers: signers,
	}
}

func (msg MsgDeleteScopeRequest) String() string {
	out, _ := yaml.Marshal(msg)
	return string(out)
}

// Route returns the module route
func (msg MsgDeleteScopeRequest) Route() string {
	return ModuleName
}

// Type returns the type name for this msg
func (msg MsgDeleteScopeRequest) Type() string {
	return TypeMsgDeleteScopeRequest
}

// GetSigners returns the address(es) that must sign over msg.GetSignBytes()
func (msg MsgDeleteScopeRequest) GetSigners() []sdk.AccAddress {
	return stringsToAccAddresses(msg.Signers)
}

// GetSignBytes gets the bytes for the message signer to sign on
func (msg MsgDeleteScopeRequest) GetSignBytes() []byte {
	return sdk.MustSortJSON(ModuleCdc.MustMarshalJSON(&msg))
}

// ValidateBasic performs a quick validity check
func (msg MsgDeleteScopeRequest) ValidateBasic() error {
	if len(msg.Signers) < 1 {
		return fmt.Errorf("at least one signer is required")
	}
	if !msg.ScopeId.IsScopeAddress() {
		return fmt.Errorf("invalid scope address")
	}
	return nil
}

// ------------------  MsgAddSessionRequest  ------------------

// NewMsgAddSessionRequest creates a new msg instance
func NewMsgAddSessionRequest() *MsgAddSessionRequest {
	return &MsgAddSessionRequest{}
}

func (msg MsgAddSessionRequest) String() string {
	out, _ := yaml.Marshal(msg)
	return string(out)
}

// Route returns the module route
func (msg MsgAddSessionRequest) Route() string {
	return ModuleName
}

// Type returns the type name for this msg
func (msg MsgAddSessionRequest) Type() string {
	return TypeMsgAddSessionRequest
}

// GetSigners returns the address(es) that must sign over msg.GetSignBytes()
func (msg MsgAddSessionRequest) GetSigners() []sdk.AccAddress {
	return stringsToAccAddresses(msg.Signers)
}

// GetSignBytes gets the bytes for the message signer to sign on
func (msg MsgAddSessionRequest) GetSignBytes() []byte {
	return sdk.MustSortJSON(ModuleCdc.MustMarshalJSON(&msg))
}

// ValidateBasic performs a quick validity check
func (msg MsgAddSessionRequest) ValidateBasic() error {
	if len(msg.Signers) < 1 {
		return fmt.Errorf("at least one signer is required")
	}
	return msg.Session.ValidateBasic()
}

// ------------------  MsgAddRecordRequest  ------------------

// NewMsgAddRecordRequest creates a new msg instance
func NewMsgAddRecordRequest() *MsgAddRecordRequest {
	return &MsgAddRecordRequest{}
}

func (msg MsgAddRecordRequest) String() string {
	out, _ := yaml.Marshal(msg)
	return string(out)
}

// Route returns the module route
func (msg MsgAddRecordRequest) Route() string {
	return ModuleName
}

// Type returns the type name for this msg
func (msg MsgAddRecordRequest) Type() string {
	return TypeMsgAddRecordRequest
}

// GetSigners returns the address(es) that must sign over msg.GetSignBytes()
func (msg MsgAddRecordRequest) GetSigners() []sdk.AccAddress {
	return stringsToAccAddresses(msg.Signers)
}

// GetSignBytes gets the bytes for the message signer to sign on
func (msg MsgAddRecordRequest) GetSignBytes() []byte {
	return sdk.MustSortJSON(ModuleCdc.MustMarshalJSON(&msg))
}

// ValidateBasic performs a quick validity check
func (msg MsgAddRecordRequest) ValidateBasic() error {
	if len(msg.Signers) < 1 {
		return fmt.Errorf("at least one signer is required")
	}
	return msg.Record.ValidateBasic()
}

// ------------------  MsgDeleteRecordRequest  ------------------

// NewMsgDeleteScopeSpecificationRequest creates a new msg instance
func NewMsgDeleteRecordRequest() *MsgDeleteRecordRequest {
	return &MsgDeleteRecordRequest{}
}

func (msg MsgDeleteRecordRequest) String() string {
	out, _ := yaml.Marshal(msg)
	return string(out)
}

// Route returns the module route
func (msg MsgDeleteRecordRequest) Route() string {
	return ModuleName
}

// Type returns the type name for this msg
func (msg MsgDeleteRecordRequest) Type() string {
	return TypeMsgDeleteRecordRequest
}

// GetSigners returns the address(es) that must sign over msg.GetSignBytes()
func (msg MsgDeleteRecordRequest) GetSigners() []sdk.AccAddress {
	return stringsToAccAddresses(msg.Signers)
}

// GetSignBytes gets the bytes for the message signer to sign on
func (msg MsgDeleteRecordRequest) GetSignBytes() []byte {
	return sdk.MustSortJSON(ModuleCdc.MustMarshalJSON(&msg))
}

// ValidateBasic performs a quick validity check
func (msg MsgDeleteRecordRequest) ValidateBasic() error {
	if len(msg.Signers) < 1 {
		return fmt.Errorf("at least one signer is required")
	}
	return nil
}

// ------------------  MsgAddScopeSpecificationRequest  ------------------

// NewMsgAddScopeSpecificationRequest creates a new msg instance
func NewMsgAddScopeSpecificationRequest() *MsgAddScopeSpecificationRequest {
	return &MsgAddScopeSpecificationRequest{}
}

func (msg MsgAddScopeSpecificationRequest) String() string {
	out, _ := yaml.Marshal(msg)
	return string(out)
}

// Route returns the module route
func (msg MsgAddScopeSpecificationRequest) Route() string {
	return ModuleName
}

// Type returns the type name for this msg
func (msg MsgAddScopeSpecificationRequest) Type() string {
	return TypeMsgAddScopeSpecificationRequest
}

// GetSigners returns the address(es) that must sign over msg.GetSignBytes()
func (msg MsgAddScopeSpecificationRequest) GetSigners() []sdk.AccAddress {
	return stringsToAccAddresses(msg.Signers)
}

// GetSignBytes gets the bytes for the message signer to sign on
func (msg MsgAddScopeSpecificationRequest) GetSignBytes() []byte {
	return sdk.MustSortJSON(ModuleCdc.MustMarshalJSON(&msg))
}

// ValidateBasic performs a quick validity check
func (msg MsgAddScopeSpecificationRequest) ValidateBasic() error {
	if len(msg.Signers) < 1 {
		return fmt.Errorf("at least one signer is required")
	}
	return msg.Specification.ValidateBasic()
}

// ------------------  MsgAddContractSpecRequest  ------------------

// NewMsgAddContractSpecRequest creates a new msg instance
func NewMsgAddP8EContractSpecRequest(contractSpec p8e.ContractSpec, signers []string) *MsgAddP8EContractSpecRequest {
	return &MsgAddP8EContractSpecRequest{
		Contractspec: contractSpec,
		Signers:      signers,
	}
}

func (msg MsgAddP8EContractSpecRequest) String() string {
	out, _ := yaml.Marshal(msg)
	return string(out)
}

// Route returns the module route
func (msg MsgAddP8EContractSpecRequest) Route() string {
	return ModuleName
}

// Type returns the type name for this msg
func (msg MsgAddP8EContractSpecRequest) Type() string {
	return TypeMsgAddP8EContractSpecRequest
}

// GetSigners returns the address(es) that must sign over msg.GetSignBytes()
func (msg MsgAddP8EContractSpecRequest) GetSigners() []sdk.AccAddress {
	return stringsToAccAddresses(msg.Signers)
}

// GetSignBytes gets the bytes for the message signer to sign on
func (msg MsgAddP8EContractSpecRequest) GetSignBytes() []byte {
	return sdk.MustSortJSON(ModuleCdc.MustMarshalJSON(&msg))
}

// ValidateBasic performs a quick validity check
func (msg MsgAddP8EContractSpecRequest) ValidateBasic() error {
	if len(msg.Signers) < 1 {
		return fmt.Errorf("at least one signer is required")
	}
	_, _, err := ConvertP8eContractSpec(&msg.Contractspec, msg.Signers)
	if err != nil {
		return fmt.Errorf("failed to convert p8e ContractSpec %s", err)
	}
	return nil
}

// ------------------  MsgDeleteScopeSpecificationRequest  ------------------

// NewMsgDeleteScopeSpecificationRequest creates a new msg instance
func NewMsgDeleteScopeSpecificationRequest() *MsgDeleteScopeSpecificationRequest {
	return &MsgDeleteScopeSpecificationRequest{}
}

func (msg MsgDeleteScopeSpecificationRequest) String() string {
	out, _ := yaml.Marshal(msg)
	return string(out)
}

// Route returns the module route
func (msg MsgDeleteScopeSpecificationRequest) Route() string {
	return ModuleName
}

// Type returns the type name for this msg
func (msg MsgDeleteScopeSpecificationRequest) Type() string {
	return TypeMsgDeleteScopeSpecificationRequest
}

// GetSigners returns the address(es) that must sign over msg.GetSignBytes()
func (msg MsgDeleteScopeSpecificationRequest) GetSigners() []sdk.AccAddress {
	return stringsToAccAddresses(msg.Signers)
}

// GetSignBytes gets the bytes for the message signer to sign on
func (msg MsgDeleteScopeSpecificationRequest) GetSignBytes() []byte {
	return sdk.MustSortJSON(ModuleCdc.MustMarshalJSON(&msg))
}

// ValidateBasic performs a quick validity check
func (msg MsgDeleteScopeSpecificationRequest) ValidateBasic() error {
	if len(msg.Signers) < 1 {
		return fmt.Errorf("at least one signer is required")
	}
	return nil
}

// ------------------  MsgAddContractSpecificationRequest  ------------------

// NewMsgAddContractSpecificationRequest creates a new msg instance
func NewMsgAddContractSpecificationRequest() *MsgAddContractSpecificationRequest {
	return &MsgAddContractSpecificationRequest{}
}

func (msg MsgAddContractSpecificationRequest) String() string {
	out, _ := yaml.Marshal(msg)
	return string(out)
}

// Route returns the module route
func (msg MsgAddContractSpecificationRequest) Route() string {
	return ModuleName
}

// Type returns the type name for this msg
func (msg MsgAddContractSpecificationRequest) Type() string {
	return TypeMsgAddContractSpecificationRequest
}

// GetSigners returns the address(es) that must sign over msg.GetSignBytes()
func (msg MsgAddContractSpecificationRequest) GetSigners() []sdk.AccAddress {
	return stringsToAccAddresses(msg.Signers)
}

// GetSignBytes gets the bytes for the message signer to sign on
func (msg MsgAddContractSpecificationRequest) GetSignBytes() []byte {
	return sdk.MustSortJSON(ModuleCdc.MustMarshalJSON(&msg))
}

// ValidateBasic performs a quick validity check
func (msg MsgAddContractSpecificationRequest) ValidateBasic() error {
	if len(msg.Signers) < 1 {
		return fmt.Errorf("at least one signer is required")
	}
	return msg.Specification.ValidateBasic()
}

// ------------------  MsgDeleteContractSpecificationRequest  ------------------

// NewMsgDeleteContractSpecificationRequest creates a new msg instance
func NewMsgDeleteContractSpecificationRequest() *MsgDeleteContractSpecificationRequest {
	return &MsgDeleteContractSpecificationRequest{}
}

func (msg MsgDeleteContractSpecificationRequest) String() string {
	out, _ := yaml.Marshal(msg)
	return string(out)
}

// Route returns the module route
func (msg MsgDeleteContractSpecificationRequest) Route() string {
	return ModuleName
}

// Type returns the type name for this msg
func (msg MsgDeleteContractSpecificationRequest) Type() string {
	return TypeMsgDeleteContractSpecificationRequest
}

// GetSigners returns the address(es) that must sign over msg.GetSignBytes()
func (msg MsgDeleteContractSpecificationRequest) GetSigners() []sdk.AccAddress {
	return stringsToAccAddresses(msg.Signers)
}

// GetSignBytes gets the bytes for the message signer to sign on
func (msg MsgDeleteContractSpecificationRequest) GetSignBytes() []byte {
	return sdk.MustSortJSON(ModuleCdc.MustMarshalJSON(&msg))
}

// ValidateBasic performs a quick validity check
func (msg MsgDeleteContractSpecificationRequest) ValidateBasic() error {
	if len(msg.Signers) < 1 {
		return fmt.Errorf("at least one signer is required")
	}
	return nil
}

// ------------------  MsgAddRecordSpecificationRequest  ------------------

// NewMsgAddRecordSpecificationRequest creates a new msg instance
func NewMsgAddRecordSpecificationRequest() *MsgAddRecordSpecificationRequest {
	return &MsgAddRecordSpecificationRequest{}
}

func (msg MsgAddRecordSpecificationRequest) String() string {
	out, _ := yaml.Marshal(msg)
	return string(out)
}

// Route returns the module route
func (msg MsgAddRecordSpecificationRequest) Route() string {
	return ModuleName
}

// Type returns the type name for this msg
func (msg MsgAddRecordSpecificationRequest) Type() string {
	return TypeMsgAddRecordSpecificationRequest
}

// GetSigners returns the address(es) that must sign over msg.GetSignBytes()
func (msg MsgAddRecordSpecificationRequest) GetSigners() []sdk.AccAddress {
	return stringsToAccAddresses(msg.Signers)
}

// GetSignBytes gets the bytes for the message signer to sign on
func (msg MsgAddRecordSpecificationRequest) GetSignBytes() []byte {
	return sdk.MustSortJSON(ModuleCdc.MustMarshalJSON(&msg))
}

// ValidateBasic performs a quick validity check
func (msg MsgAddRecordSpecificationRequest) ValidateBasic() error {
	if len(msg.Signers) < 1 {
		return fmt.Errorf("at least one signer is required")
	}
	return nil
}

// ------------------  MsgDeleteRecordSpecificationRequest  ------------------

// NewMsgDeleteRecordSpecificationRequest creates a new msg instance
func NewMsgDeleteRecordSpecificationRequest() *MsgDeleteRecordSpecificationRequest {
	return &MsgDeleteRecordSpecificationRequest{}
}

func (msg MsgDeleteRecordSpecificationRequest) String() string {
	out, _ := yaml.Marshal(msg)
	return string(out)
}

// Route returns the module route
func (msg MsgDeleteRecordSpecificationRequest) Route() string {
	return ModuleName
}

// Type returns the type name for this msg
func (msg MsgDeleteRecordSpecificationRequest) Type() string {
	return TypeMsgDeleteRecordSpecificationRequest
}

// GetSigners returns the address(es) that must sign over msg.GetSignBytes()
func (msg MsgDeleteRecordSpecificationRequest) GetSigners() []sdk.AccAddress {
	return stringsToAccAddresses(msg.Signers)
}

// GetSignBytes gets the bytes for the message signer to sign on
func (msg MsgDeleteRecordSpecificationRequest) GetSignBytes() []byte {
	return sdk.MustSortJSON(ModuleCdc.MustMarshalJSON(&msg))
}

// ValidateBasic performs a quick validity check
func (msg MsgDeleteRecordSpecificationRequest) ValidateBasic() error {
	if len(msg.Signers) < 1 {
		return fmt.Errorf("at least one signer is required")
	}
	return nil
}

// ------------------  MsgP8EMemorializeContractRequest  ------------------

// NewMsgP8EMemorializeContractRequest creates a new msg instance
func NewMsgP8EMemorializeContractRequest() *MsgP8EMemorializeContractRequest {
	return &MsgP8EMemorializeContractRequest{}
}

func (msg MsgP8EMemorializeContractRequest) String() string {
	out, _ := yaml.Marshal(msg)
	return string(out)
}

// Route returns the module route
func (msg MsgP8EMemorializeContractRequest) Route() string {
	return ModuleName
}

// Type returns the type name for this msg
func (msg MsgP8EMemorializeContractRequest) Type() string {
	return TypeMsgP8eMemorializeContractRequest
}

// GetSigners returns the address(es) that must sign over msg.GetSignBytes()
func (msg MsgP8EMemorializeContractRequest) GetSigners() []sdk.AccAddress {
	retval := []sdk.AccAddress{}
	if msg.Signatures != nil {
		for _, signature := range msg.Signatures.Signatures {
			if signature != nil && signature.Signer != nil {
				retval = append(retval, signature.Signer.SigningPublicKey.PublicKeyBytes)
			}
		}
	}
	return retval
}

// GetSignBytes gets the bytes for the message signer to sign on
func (msg MsgP8EMemorializeContractRequest) GetSignBytes() []byte {
	return sdk.MustSortJSON(ModuleCdc.MustMarshalJSON(&msg))
}

// ValidateBasic performs a quick validity check
func (msg MsgP8EMemorializeContractRequest) ValidateBasic() error {
	_, _, err := ConvertP8eMemorializeContractRequest(&msg)
	return err
}<|MERGE_RESOLUTION|>--- conflicted
+++ resolved
@@ -23,11 +23,8 @@
 	TypeMsgDeleteContractSpecificationRequest = "delete_contract_specification_request"
 	TypeMsgAddRecordSpecificationRequest      = "add_record_specification_request"
 	TypeMsgDeleteRecordSpecificationRequest   = "delete_record_specification_request"
-<<<<<<< HEAD
+	TypeMsgAddP8EContractSpecRequest          = "add_p8e_contract_spec_request"
 	TypeMsgP8eMemorializeContractRequest      = "p8e_memorialize_contract_request"
-=======
-	TypeMsgAddP8EContractSpecRequest          = "add_p8e_contract_spec_request"
->>>>>>> f5c5529b
 )
 
 // Compile time interface checks.
@@ -45,11 +42,8 @@
 	_ sdk.Msg = &MsgDeleteContractSpecificationRequest{}
 	_ sdk.Msg = &MsgAddRecordSpecificationRequest{}
 	_ sdk.Msg = &MsgDeleteRecordSpecificationRequest{}
-<<<<<<< HEAD
+	_ sdk.Msg = &MsgAddP8EContractSpecRequest{}
 	_ sdk.Msg = &MsgP8EMemorializeContractRequest{}
-=======
-	_ sdk.Msg = &MsgAddP8EContractSpecRequest{}
->>>>>>> f5c5529b
 )
 
 // private method to convert an array of strings into an array of Acc Addresses.
