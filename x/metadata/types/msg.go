package types

import (
	"fmt"
	"strings"

	sdk "github.com/cosmos/cosmos-sdk/types"
	yaml "gopkg.in/yaml.v2"
)

const (
	TypeMsgMemorializeContractRequest      = "memorialize_contract_request"
	TypeMsgChangeOwnershipRequest          = "change_ownershipr_equest"
	TypeMsgAddScopeRequest                 = "add_scope_request"
	TypeMsgRemoveScopeRequest              = "remove_scope_request"
	TypeMsgAddRecordGroupRequest           = "add_recordgroup_request"
	TypeMsgAddRecordRequest                = "add_record_request"
	TypeMsgAddScopeSpecificationRequest    = "add_scope_specification_request"
<<<<<<< HEAD
	TypeMsgAddContractSpecificationRequest = "add_group_specification_request"
=======
	TypeMsgRemoveScopeSpecificationRequest = "remove_scope_specification_request"
	TypeMsgAddGroupSpecificationRequest    = "add_group_specification_request"
>>>>>>> e9d7c8d8
)

// Compile time interface checks.
var (
	_ sdk.Msg = &MsgMemorializeContractRequest{}
	_ sdk.Msg = &MsgChangeOwnershipRequest{}
	_ sdk.Msg = &MsgAddScopeRequest{}
	_ sdk.Msg = &MsgRemoveScopeRequest{}
	_ sdk.Msg = &MsgAddRecordGroupRequest{}
	_ sdk.Msg = &MsgAddRecordRequest{}
	_ sdk.Msg = &MsgAddScopeSpecificationRequest{}
	_ sdk.Msg = &MsgAddContractSpecificationRequest{}
)

// private method to convert an array of strings into an array of Acc Addresses.
func stringsToAccAddresses(strings []string) []sdk.AccAddress {
	retval := make([]sdk.AccAddress, len(strings))

	for i, str := range strings {
		accAddress, err := sdk.AccAddressFromBech32(str)
		if err != nil {
			panic(err)
		}
		retval[i] = accAddress
	}

	return retval
}

// ----------------------------------------------------------------------

// NewMsgMemorializeContractRequest creates a new msg instance
func NewMsgMemorializeContractRequest() *MsgMemorializeContractRequest {
	return &MsgMemorializeContractRequest{}
}

func (msg MsgMemorializeContractRequest) String() string {
	out, _ := yaml.Marshal(msg)
	return string(out)
}

// Route returns the module route
func (msg MsgMemorializeContractRequest) Route() string { return ModuleName }

// Type returns the type name for this msg
func (msg MsgMemorializeContractRequest) Type() string { return TypeMsgMemorializeContractRequest }

// GetSigners returns the address(es) that must sign over msg.GetSignBytes()
func (msg MsgMemorializeContractRequest) GetSigners() []sdk.AccAddress {
	addr, err := sdk.AccAddressFromBech32(msg.Notary)
	if err != nil {
		panic(err)
	}
	return []sdk.AccAddress{addr}
}

// GetSignBytes gets the bytes for the message signer to sign on
func (msg MsgMemorializeContractRequest) GetSignBytes() []byte {
	return sdk.MustSortJSON(ModuleCdc.MustMarshalJSON(&msg))
}

//
// ValidateBasic quick validity check
func (msg MsgMemorializeContractRequest) ValidateBasic() error {
	if strings.TrimSpace(msg.ScopeId) == "" {
		return fmt.Errorf("scope ID is empty")
	}
	if strings.TrimSpace(msg.GroupId) == "" {
		return fmt.Errorf("group ID is empty")
	}
	if strings.TrimSpace(msg.ExecutionId) == "" {
		return fmt.Errorf("execution ID is empty")
	}
	if strings.TrimSpace(msg.Notary) == "" {
		return fmt.Errorf("notary address is empty")
	}
	if err := msg.Contract.ValidateBasic(); err != nil {
		return err
	}

	return msg.Contract.ValidateBasic()
}

// ----------------------------------------------------------------------

// NewMsgChangeOwnershipRequest creates a new msg instance
func NewMsgChangeOwnershipRequest() *MsgChangeOwnershipRequest {
	return &MsgChangeOwnershipRequest{}
}

func (msg MsgChangeOwnershipRequest) String() string {
	out, _ := yaml.Marshal(msg)
	return string(out)
}

// Route returns the module route
func (msg MsgChangeOwnershipRequest) Route() string { return ModuleName }

// Type returns the type name for this msg
func (msg MsgChangeOwnershipRequest) Type() string { return TypeMsgChangeOwnershipRequest }

// GetSigners returns the address(es) that must sign over msg.GetSignBytes()
func (msg MsgChangeOwnershipRequest) GetSigners() []sdk.AccAddress {
	addr, err := sdk.AccAddressFromBech32(msg.Notary)
	if err != nil {
		panic(err)
	}
	return []sdk.AccAddress{addr}
}

// GetSignBytes gets the bytes for the message signer to sign on
func (msg MsgChangeOwnershipRequest) GetSignBytes() []byte {
	return sdk.MustSortJSON(ModuleCdc.MustMarshalJSON(&msg))
}

// ValidateBasic performs a quick validity check
func (msg MsgChangeOwnershipRequest) ValidateBasic() error {
	if strings.TrimSpace(msg.ScopeId) == "" {
		return fmt.Errorf("scope ID is empty")
	}
	if strings.TrimSpace(msg.GroupId) == "" {
		return fmt.Errorf("group ID is empty")
	}
	if strings.TrimSpace(msg.ExecutionId) == "" {
		return fmt.Errorf("execution ID is empty")
	}
	if strings.TrimSpace(msg.Notary) == "" {
		return fmt.Errorf("notary address is empty")
	}

	// Must have one of contract, recitals but not both.
	if msg.Contract == nil && msg.Recitals == nil {
		return fmt.Errorf("one of contract or recitals is required")
	}
	if msg.Contract != nil && msg.Recitals != nil {
		return fmt.Errorf("only one of contract or recitals is allowed")
	}
	return msg.Contract.ValidateBasic()
}

// ----------------------------------------------------------------------

// NewMsgAddScopeRequest creates a new msg instance
func NewMsgAddScopeRequest(scope Scope, signers []string) *MsgAddScopeRequest {
	return &MsgAddScopeRequest{
		Scope:   scope,
		Signers: signers,
	}
}

func (msg MsgAddScopeRequest) String() string {
	out, _ := yaml.Marshal(msg)
	return string(out)
}

// Route returns the module route
func (msg MsgAddScopeRequest) Route() string { return ModuleName }

// Type returns the type name for this msg
func (msg MsgAddScopeRequest) Type() string { return TypeMsgAddScopeRequest }

// GetSigners returns the address(es) that must sign over msg.GetSignBytes()
func (msg MsgAddScopeRequest) GetSigners() []sdk.AccAddress {
	signers := make([]sdk.AccAddress, len(msg.Signers))

	for i, signerAddress := range msg.Signers {
		signAddr, err := sdk.AccAddressFromBech32(signerAddress)
		if err != nil {
			panic(err)
		}
		signers[i] = signAddr
	}

	return signers
}

// GetSignBytes gets the bytes for the message signer to sign on
func (msg MsgAddScopeRequest) GetSignBytes() []byte {
	return sdk.MustSortJSON(ModuleCdc.MustMarshalJSON(&msg))
}

// ValidateBasic performs a quick validity check
func (msg MsgAddScopeRequest) ValidateBasic() error {
	if len(msg.Signers) < 1 {
		return fmt.Errorf("at least one signer is required")
	}
	return msg.Scope.ValidateBasic()
}

// ----------------------------------------------------------------------

// NewMsgRemoveScopeRequest creates a new msg instance
func NewMsgRemoveScopeRequest(scopeID MetadataAddress, signers []string) *MsgRemoveScopeRequest {
	return &MsgRemoveScopeRequest{
		ScopeId: scopeID,
		Signers: signers,
	}
}

func (msg MsgRemoveScopeRequest) String() string {
	out, _ := yaml.Marshal(msg)
	return string(out)
}

// Route returns the module route
func (msg MsgRemoveScopeRequest) Route() string { return ModuleName }

// Type returns the type name for this msg
func (msg MsgRemoveScopeRequest) Type() string { return TypeMsgRemoveScopeRequest }

// GetSigners returns the address(es) that must sign over msg.GetSignBytes()
func (msg MsgRemoveScopeRequest) GetSigners() []sdk.AccAddress {
	return stringsToAccAddresses(msg.Signers)
}

// GetSignBytes gets the bytes for the message signer to sign on
func (msg MsgRemoveScopeRequest) GetSignBytes() []byte {
	return sdk.MustSortJSON(ModuleCdc.MustMarshalJSON(&msg))
}

// ValidateBasic performs a quick validity check
func (msg MsgRemoveScopeRequest) ValidateBasic() error {
	if len(msg.Signers) < 1 {
		return fmt.Errorf("at least one signer is required")
	}
	if !msg.ScopeId.IsScopeAddress() {
		return fmt.Errorf("invalid scope address")
	}
	return nil
}

// ----------------------------------------------------------------------

// NewMsgAddRecordGroupRequest creates a new msg instance
func NewMsgAddRecordGroupRequest() *MsgAddRecordGroupRequest {
	return &MsgAddRecordGroupRequest{}
}

func (msg MsgAddRecordGroupRequest) String() string {
	out, _ := yaml.Marshal(msg)
	return string(out)
}

// Route returns the module route
func (msg MsgAddRecordGroupRequest) Route() string { return ModuleName }

// Type returns the type name for this msg
func (msg MsgAddRecordGroupRequest) Type() string { return TypeMsgAddRecordGroupRequest }

// GetSigners returns the address(es) that must sign over msg.GetSignBytes()
func (msg MsgAddRecordGroupRequest) GetSigners() []sdk.AccAddress {
	delAddr, err := sdk.AccAddressFromBech32(msg.Notary)
	if err != nil {
		panic(err)
	}
	return []sdk.AccAddress{delAddr}
}

// GetSignBytes gets the bytes for the message signer to sign on
func (msg MsgAddRecordGroupRequest) GetSignBytes() []byte {
	return sdk.MustSortJSON(ModuleCdc.MustMarshalJSON(&msg))
}

// ValidateBasic performs a quick validity check
func (msg MsgAddRecordGroupRequest) ValidateBasic() error {
	return nil
}

// ----------------------------------------------------------------------

// NewMsgAddRecordRequest creates a new msg instance
func NewMsgAddRecordRequest() *MsgAddRecordRequest {
	return &MsgAddRecordRequest{}
}

func (msg MsgAddRecordRequest) String() string {
	out, _ := yaml.Marshal(msg)
	return string(out)
}

// Route returns the module route
func (msg MsgAddRecordRequest) Route() string { return ModuleName }

// Type returns the type name for this msg
func (msg MsgAddRecordRequest) Type() string { return TypeMsgAddRecordRequest }

// GetSigners returns the address(es) that must sign over msg.GetSignBytes()
func (msg MsgAddRecordRequest) GetSigners() []sdk.AccAddress {
	delAddr, err := sdk.AccAddressFromBech32(msg.Notary)
	if err != nil {
		panic(err)
	}
	return []sdk.AccAddress{delAddr}
}

// GetSignBytes gets the bytes for the message signer to sign on
func (msg MsgAddRecordRequest) GetSignBytes() []byte {
	return sdk.MustSortJSON(ModuleCdc.MustMarshalJSON(&msg))
}

// ValidateBasic performs a quick validity check
func (msg MsgAddRecordRequest) ValidateBasic() error {
	return nil
}

// ----------------------------------------------------------------------

// NewMsgAddScopeSpecificationRequest creates a new msg instance
func NewMsgAddScopeSpecificationRequest() *MsgAddScopeSpecificationRequest {
	return &MsgAddScopeSpecificationRequest{}
}

func (msg MsgAddScopeSpecificationRequest) String() string {
	out, _ := yaml.Marshal(msg)
	return string(out)
}

// Route returns the module route
func (msg MsgAddScopeSpecificationRequest) Route() string { return ModuleName }

// Type returns the type name for this msg
func (msg MsgAddScopeSpecificationRequest) Type() string { return TypeMsgAddScopeSpecificationRequest }

// GetSigners returns the address(es) that must sign over msg.GetSignBytes()
func (msg MsgAddScopeSpecificationRequest) GetSigners() []sdk.AccAddress {
	return stringsToAccAddresses(msg.Signers)
}

// GetSignBytes gets the bytes for the message signer to sign on
func (msg MsgAddScopeSpecificationRequest) GetSignBytes() []byte {
	return sdk.MustSortJSON(ModuleCdc.MustMarshalJSON(&msg))
}

// ValidateBasic performs a quick validity check
func (msg MsgAddScopeSpecificationRequest) ValidateBasic() error {
	if len(msg.Signers) < 1 {
		return fmt.Errorf("at least one signer is required")
	}
	return msg.Specification.ValidateBasic()
}

// ----------------------------------------------------------------------

// NewMsgRemoveScopeSpecificationRequest creates a new msg instance
func NewMsgRemoveScopeSpecificationRequest() *MsgRemoveScopeSpecificationRequest {
	return &MsgRemoveScopeSpecificationRequest{}
}

func (msg MsgRemoveScopeSpecificationRequest) String() string {
	out, _ := yaml.Marshal(msg)
	return string(out)
}

// Route returns the module route
func (msg MsgRemoveScopeSpecificationRequest) Route() string { return ModuleName }

// Type returns the type name for this msg
func (msg MsgRemoveScopeSpecificationRequest) Type() string {
	return TypeMsgRemoveScopeSpecificationRequest
}

// GetSigners returns the address(es) that must sign over msg.GetSignBytes()
func (msg MsgRemoveScopeSpecificationRequest) GetSigners() []sdk.AccAddress {
	return stringsToAccAddresses(msg.Signers)
}

// GetSignBytes gets the bytes for the message signer to sign on
func (msg MsgRemoveScopeSpecificationRequest) GetSignBytes() []byte {
	return sdk.MustSortJSON(ModuleCdc.MustMarshalJSON(&msg))
}

// ValidateBasic performs a quick validity check
func (msg MsgRemoveScopeSpecificationRequest) ValidateBasic() error {
	if len(msg.Signers) < 1 {
		return fmt.Errorf("at least one signer is required")
	}
	return nil
}

// ----------------------------------------------------------------------

// NewMsgAddContractSpecificationRequest creates a new msg instance
func NewMsgAddContractSpecificationRequest() *MsgAddContractSpecificationRequest {
	return &MsgAddContractSpecificationRequest{}
}

func (msg MsgAddContractSpecificationRequest) String() string {
	out, _ := yaml.Marshal(msg)
	return string(out)
}

// Route returns the module route
func (msg MsgAddContractSpecificationRequest) Route() string { return ModuleName }

// Type returns the type name for this msg
func (msg MsgAddContractSpecificationRequest) Type() string {
	return TypeMsgAddContractSpecificationRequest
}

// GetSigners returns the address(es) that must sign over msg.GetSignBytes()
func (msg MsgAddContractSpecificationRequest) GetSigners() []sdk.AccAddress {
	delAddr, err := sdk.AccAddressFromBech32(msg.Notary)
	if err != nil {
		panic(err)
	}
	return []sdk.AccAddress{delAddr}
}

// GetSignBytes gets the bytes for the message signer to sign on
func (msg MsgAddContractSpecificationRequest) GetSignBytes() []byte {
	return sdk.MustSortJSON(ModuleCdc.MustMarshalJSON(&msg))
}

// ValidateBasic performs a quick validity check
func (msg MsgAddContractSpecificationRequest) ValidateBasic() error {
	return nil
}<|MERGE_RESOLUTION|>--- conflicted
+++ resolved
@@ -10,18 +10,14 @@
 
 const (
 	TypeMsgMemorializeContractRequest      = "memorialize_contract_request"
-	TypeMsgChangeOwnershipRequest          = "change_ownershipr_equest"
+	TypeMsgChangeOwnershipRequest          = "change_ownership_request"
 	TypeMsgAddScopeRequest                 = "add_scope_request"
 	TypeMsgRemoveScopeRequest              = "remove_scope_request"
 	TypeMsgAddRecordGroupRequest           = "add_recordgroup_request"
 	TypeMsgAddRecordRequest                = "add_record_request"
 	TypeMsgAddScopeSpecificationRequest    = "add_scope_specification_request"
-<<<<<<< HEAD
-	TypeMsgAddContractSpecificationRequest = "add_group_specification_request"
-=======
 	TypeMsgRemoveScopeSpecificationRequest = "remove_scope_specification_request"
 	TypeMsgAddGroupSpecificationRequest    = "add_group_specification_request"
->>>>>>> e9d7c8d8
 )
 
 // Compile time interface checks.
