--- conflicted
+++ resolved
@@ -25,16 +25,11 @@
 	_ sdk.Msg = &MsgMemorializeContractRequest{}
 	_ sdk.Msg = &MsgChangeOwnershipRequest{}
 	_ sdk.Msg = &MsgAddScopeRequest{}
-	_ sdk.Msg = &MsgRemoveScopeRequest{}
+	_ sdk.Msg = &MsgDeleteScopeRequest{}
 	_ sdk.Msg = &MsgAddRecordGroupRequest{}
 	_ sdk.Msg = &MsgAddRecordRequest{}
 	_ sdk.Msg = &MsgAddScopeSpecificationRequest{}
-<<<<<<< HEAD
 	_ sdk.Msg = &MsgAddContractSpecificationRequest{}
-=======
-	_ sdk.Msg = &MsgAddGroupSpecificationRequest{}
-	_ sdk.Msg = &MsgDeleteScopeRequest{}
->>>>>>> e0844027
 )
 
 // private method to convert an array of strings into an array of Acc Addresses.
@@ -230,21 +225,14 @@
 }
 
 // Route returns the module route
-<<<<<<< HEAD
-func (msg MsgRemoveScopeRequest) Route() string {
-	return ModuleName
-}
-
-// Type returns the type name for this msg
-func (msg MsgRemoveScopeRequest) Type() string {
-	return TypeMsgRemoveScopeRequest
-}
-=======
-func (msg MsgDeleteScopeRequest) Route() string { return ModuleName }
-
-// Type returns the type name for this msg
-func (msg MsgDeleteScopeRequest) Type() string { return TypeMsgDeleteScopeRequest }
->>>>>>> e0844027
+func (msg MsgDeleteScopeRequest) Route() string {
+	return ModuleName
+}
+
+// Type returns the type name for this msg
+func (msg MsgDeleteScopeRequest) Type() string {
+	return TypeMsgDeleteScopeRequest
+}
 
 // GetSigners returns the address(es) that must sign over msg.GetSignBytes()
 func (msg MsgDeleteScopeRequest) GetSigners() []sdk.AccAddress {
