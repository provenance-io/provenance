--- conflicted
+++ resolved
@@ -47,13 +47,9 @@
 	if store.Has(key) {
 		return types.ErrOSLocatorAlreadyBound
 	}
-<<<<<<< HEAD
-	record := types.NewOSLocatorRecord(ownerAddr, urlToPersist.String())
+
+	record := types.NewOSLocatorRecord(ownerAddr, encryptionKey, urlToPersist.String())
 	bz, err := k.cdc.Marshal(&record)
-=======
-	record := types.NewOSLocatorRecord(ownerAddr, encryptionKey, urlToPersist.String())
-	bz, err := k.cdc.MarshalBinaryBare(&record)
->>>>>>> 61a609e2
 	if err != nil {
 		return err
 	}
@@ -143,13 +139,9 @@
 	if !store.Has(key) {
 		return types.ErrAddressNotBound
 	}
-<<<<<<< HEAD
-	record := types.NewOSLocatorRecord(ownerAddr, urlToPersist.String())
+
+	record := types.NewOSLocatorRecord(ownerAddr, encryptionKey, urlToPersist.String())
 	bz, err := k.cdc.Marshal(&record)
-=======
-	record := types.NewOSLocatorRecord(ownerAddr, encryptionKey, urlToPersist.String())
-	bz, err := k.cdc.MarshalBinaryBare(&record)
->>>>>>> 61a609e2
 	if err != nil {
 		return err
 	}
@@ -169,13 +161,9 @@
 	if store.Has(key) {
 		return types.ErrOSLocatorAlreadyBound
 	}
-<<<<<<< HEAD
-	record := types.NewOSLocatorRecord(ownerAddr, uri)
+
+	record := types.NewOSLocatorRecord(ownerAddr, encryptionKey, uri)
 	bz, err := k.cdc.Marshal(&record)
-=======
-	record := types.NewOSLocatorRecord(ownerAddr, encryptionKey, uri)
-	bz, err := k.cdc.MarshalBinaryBare(&record)
->>>>>>> 61a609e2
 	if err != nil {
 		return err
 	}
