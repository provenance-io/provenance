package keeper

import (
	"fmt"
<<<<<<< HEAD
=======

	"github.com/tendermint/tendermint/libs/log"
>>>>>>> 11b74227

	"github.com/cosmos/cosmos-sdk/codec"
	cryptotypes "github.com/cosmos/cosmos-sdk/crypto/types"
	sdk "github.com/cosmos/cosmos-sdk/types"
	authkeeper "github.com/cosmos/cosmos-sdk/x/auth/keeper"
	authtypes "github.com/cosmos/cosmos-sdk/x/auth/types"
	paramtypes "github.com/cosmos/cosmos-sdk/x/params/types"
	"github.com/provenance-io/provenance/x/metadata/types"
	"github.com/tendermint/tendermint/libs/log"
)

// MetadataKeeperI is the internal state api for the metadata module.
type MetadataKeeperI interface {
	// GetScope returns the scope with the given address.
	GetScope(sdk.Context, types.MetadataAddress) (types.Scope, bool)
	// SetScope persists the provided scope
	SetScope(sdk.Context, types.Scope)
	// RemoveScope removes the provided scope
	RemoveScope(sdk.Context, types.MetadataAddress)

	// IterateScopes processes all stored scopes with the given handler.
	IterateScopes(sdk.Context, func(types.Scope) bool) error

	// GetSession returns the scope with the given address.
	GetSession(sdk.Context, types.MetadataAddress) (types.Session, bool)
	// SetSession persists the provided scope
	SetSession(sdk.Context, types.Session)
	// RemoveSession persists the provided scope
	RemoveSession(sdk.Context, types.MetadataAddress)

	// GetRecord returns the record with the given address.
	GetRecord(sdk.Context, types.MetadataAddress) (types.Record, bool)
	// GetRecords returns records with giving scope and/or name
	GetRecords(sdk.Context, types.MetadataAddress, string) ([]*types.Record, error)
	// SetRecord persists the provided record
	SetRecord(sdk.Context, types.Record)
	// RemoveRecord persists the provided scope
	RemoveRecord(sdk.Context, types.MetadataAddress)

	// IterateRecords processes all stored record for a scope with the given handler.
	IterateRecords(sdk.Context, types.MetadataAddress, func(types.Record) bool) error

	// GetScopeSpecification returns the record with the given address.
	GetScopeSpecification(sdk.Context, types.MetadataAddress) (types.ScopeSpecification, bool)
	// SetScopeSpecification persists the provided scope specification
	SetScopeSpecification(sdk.Context, types.ScopeSpecification)
	// RemoveScopeSpecification removes a scope specification from the module kv store.
	RemoveScopeSpecification(sdk.Context, types.MetadataAddress) error

	// IterateScopeSpecs processes all scope specs using a given handler.
	IterateScopeSpecs(ctx sdk.Context, handler func(specification types.ScopeSpecification) (stop bool)) error
	// IterateScopeSpecsForOwner processes all scope specs owned by an address using a given handler.
	IterateScopeSpecsForOwner(ctx sdk.Context, ownerAddress sdk.AccAddress, handler func(scopeSpecID types.MetadataAddress) (stop bool)) error
	// IterateScopeSpecsForContractSpec processes all scope specs associated with a contract spec id using a given handler.
	IterateScopeSpecsForContractSpec(ctx sdk.Context, contractSpecID types.MetadataAddress, handler func(scopeSpecID types.MetadataAddress) (stop bool)) error

	// GetContractSpecification returns the contract specification with the given address.
	GetContractSpecification(sdk.Context, types.MetadataAddress) (types.ContractSpecification, bool)
	// SetContractSpecification persists the provided contract specification
	SetContractSpecification(sdk.Context, types.ContractSpecification)
	// RemoveContractSpecification removes a contract specification from the module kv store.
	RemoveContractSpecification(sdk.Context, types.MetadataAddress) error

	// IterateContractSpecs processes all contract specs using the given handler.
	IterateContractSpecs(ctx sdk.Context, handler func(specification types.ContractSpecification) (stop bool)) error
	// IterateContractSpecsForOwner processes all contract specs owned by an address using a given handler.
	IterateContractSpecsForOwner(ctx sdk.Context, ownerAddress sdk.AccAddress, handler func(contractSpecID types.MetadataAddress) (stop bool)) error

	// GetRecordSpecification returns the record specification with the given address.
	GetRecordSpecification(sdk.Context, types.MetadataAddress) (types.RecordSpecification, bool)
	// SetRecordSpecification persists the provided record specification
	SetRecordSpecification(sdk.Context, types.RecordSpecification)
	// RemoveRecordSpecification removes a record specification from the module kv store.
	RemoveRecordSpecification(sdk.Context, types.MetadataAddress) error

	// IterateRecordSpecs processes all record specs using a given handler.
	IterateRecordSpecs(ctx sdk.Context, handler func(specification types.RecordSpecification) (stop bool)) error
	// IterateRecordSpecsForOwner processes all record specs owned by an address using a given handler.
	IterateRecordSpecsForOwner(ctx sdk.Context, ownerAddress sdk.AccAddress, handler func(recordSpecID types.MetadataAddress) (stop bool)) error
	// IterateRecordSpecsForContractSpec processes all record specs for a contract spec using a given handler.
	IterateRecordSpecsForContractSpec(ctx sdk.Context, contractSpecID types.MetadataAddress, handler func(recordSpecID types.MetadataAddress) (stop bool)) error
	// GetRecordSpecificationsForContractSpecificationID returns all the record specifications associated with given contractSpecID
	GetRecordSpecificationsForContractSpecificationID(ctx sdk.Context, contractSpecID types.MetadataAddress) ([]*types.RecordSpecification, error)
}

// Keeper is the concrete state-based API for the metadata module.
type Keeper struct {
	// Key to access the key-value store from sdk.Context
	storeKey   sdk.StoreKey
	cdc        codec.BinaryMarshaler
	paramSpace paramtypes.Subspace

	// To check if accounts exist and set public keys.
	authKeeper authkeeper.AccountKeeper
}

// NewKeeper creates new instances of the metadata Keeper.
func NewKeeper(
	cdc codec.BinaryMarshaler, key sdk.StoreKey, paramSpace paramtypes.Subspace,
	authKeeper authkeeper.AccountKeeper,
) Keeper {
	return Keeper{
		storeKey:   key,
		cdc:        cdc,
		paramSpace: paramSpace,
		authKeeper: authKeeper,
	}
}

// Logger returns a module-specific logger.
func (k Keeper) Logger(ctx sdk.Context) log.Logger {
	return ctx.Logger().With("module", "x/"+types.ModuleName)
}

var _ MetadataKeeperI = &Keeper{}

// GetAccount looks up an account by address
func (k Keeper) GetAccount(ctx sdk.Context, addr sdk.AccAddress) authtypes.AccountI {
	return k.authKeeper.GetAccount(ctx, addr)
}

// CreateAccountForKey creates a new account for the given address with a public key set if given.
func (k Keeper) CreateAccountForKey(ctx sdk.Context, addr sdk.AccAddress, pubKey cryptotypes.PubKey) error {
	account := k.authKeeper.NewAccountWithAddress(ctx, addr)
	if pubKey != nil {
		if err := account.SetPubKey(pubKey); err != nil {
			return err
		}
	}
	k.authKeeper.SetAccount(ctx, account)
	return nil
}

// ValidateAllOwnersAreSigners makes sure that all entries in the existingOwners list are contained in the signers list.
func (k Keeper) ValidateAllOwnersAreSigners(existingOwners []string, signers []string) error {
	for _, owner := range existingOwners {
		found := false
		for _, signer := range signers {
			if owner == signer {
				found = true
				break
			}
		}
		if !found {
			return fmt.Errorf("missing signature from existing owner %s; required for update", owner)
		}
	}
	return nil
<<<<<<< HEAD
=======
}

// ValidateRequiredSignatures validate all owners are signers
func (k Keeper) ValidateRequiredSignatures(owners []types.Party, signers []string) error {
	// Validate any changes to the ValueOwner property.
	requiredSignatures := []string{}
	for _, p := range owners {
		requiredSignatures = append(requiredSignatures, p.Address)
	}

	if err := k.ValidateAllOwnersAreSigners(requiredSignatures, signers); err != nil {
		return err
	}
	return nil
}

// ValidatePartiesInvolved validate that all required parties are involved
func (k Keeper) ValidatePartiesInvolved(parties []types.Party, requiredParties []types.PartyType) error {
	for _, pi := range requiredParties {
		found := false
		for _, p := range parties {
			if p.Role.String() == pi.String() {
				found = true
				break
			}
		}
		if !found {
			return fmt.Errorf("missing party type from required parties %s", pi.String())
		}
	}
	return nil
>>>>>>> 11b74227
}<|MERGE_RESOLUTION|>--- conflicted
+++ resolved
@@ -2,11 +2,6 @@
 
 import (
 	"fmt"
-<<<<<<< HEAD
-=======
-
-	"github.com/tendermint/tendermint/libs/log"
->>>>>>> 11b74227
 
 	"github.com/cosmos/cosmos-sdk/codec"
 	cryptotypes "github.com/cosmos/cosmos-sdk/crypto/types"
@@ -155,8 +150,6 @@
 		}
 	}
 	return nil
-<<<<<<< HEAD
-=======
 }
 
 // ValidateRequiredSignatures validate all owners are signers
@@ -188,5 +181,4 @@
 		}
 	}
 	return nil
->>>>>>> 11b74227
-}+}
