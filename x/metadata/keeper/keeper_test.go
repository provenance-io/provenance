package keeper_test

import (
	"fmt"
	"testing"

	simapp "github.com/provenance-io/provenance/app"
	"github.com/provenance-io/provenance/x/metadata/keeper"
	"github.com/provenance-io/provenance/x/metadata/types"

	"github.com/cosmos/cosmos-sdk/baseapp"
	"github.com/cosmos/cosmos-sdk/crypto/keys/secp256k1"
	cryptotypes "github.com/cosmos/cosmos-sdk/crypto/types"
	sdk "github.com/cosmos/cosmos-sdk/types"
	tmproto "github.com/tendermint/tendermint/proto/tendermint/types"

	metadatatypes "github.com/provenance-io/provenance/x/metadata/types"
	"github.com/stretchr/testify/assert"
	"github.com/stretchr/testify/suite"
)

type KeeperTestSuite struct {
	suite.Suite

	app         *simapp.App
	ctx         sdk.Context
	queryClient types.QueryClient

	pubkey1   cryptotypes.PubKey
	user1     string
	user1Addr sdk.AccAddress

	pubkey2   cryptotypes.PubKey
	user2     string
	user2Addr sdk.AccAddress

	pubkey3   cryptotypes.PubKey
	user3     string
	user3Addr sdk.AccAddress

	objectLocator metadatatypes.ObjectStoreLocator
	ownerAddr     sdk.AccAddress
	uri           string

	objectLocator1 metadatatypes.ObjectStoreLocator
	ownerAddr1     sdk.AccAddress
	uri1           string
}

func (s *KeeperTestSuite) SetupTest() {
	s.app = simapp.Setup(false)
	s.ctx = s.app.BaseApp.NewContext(false, tmproto.Header{})
	queryHelper := baseapp.NewQueryServerTestHelper(s.ctx, s.app.InterfaceRegistry())
	types.RegisterQueryServer(queryHelper, s.app.MetadataKeeper)
	s.queryClient = types.NewQueryClient(queryHelper)

	s.pubkey1 = secp256k1.GenPrivKey().PubKey()
	s.user1Addr = sdk.AccAddress(s.pubkey1.Address())
	s.user1 = s.user1Addr.String()
	s.app.AccountKeeper.SetAccount(s.ctx, s.app.AccountKeeper.NewAccountWithAddress(s.ctx, s.user1Addr))

	s.pubkey2 = secp256k1.GenPrivKey().PubKey()
	s.user2Addr = sdk.AccAddress(s.pubkey2.Address())
	s.user2 = s.user2Addr.String()

	s.pubkey3 = secp256k1.GenPrivKey().PubKey()
	s.user3Addr = sdk.AccAddress(s.pubkey3.Address())
	s.user3 = s.user3Addr.String()

	// add os locator
	s.ownerAddr = s.user1Addr
	s.uri = "http://foo.com"
	s.objectLocator = metadatatypes.NewOSLocatorRecord(s.ownerAddr, s.uri)

	s.ownerAddr1 = s.user2Addr
	s.uri1 = "http://bar.com"
	s.objectLocator1 = metadatatypes.NewOSLocatorRecord(s.ownerAddr1, s.uri1)
	//set up genesis
	var metadataData metadatatypes.GenesisState
	metadataData.Params = metadatatypes.DefaultParams()
	metadataData.OSLocatorParams = metadatatypes.DefaultOSLocatorParams()
	metadataData.ObjectStoreLocators = append(metadataData.ObjectStoreLocators, s.objectLocator, s.objectLocator1)
	s.app.MetadataKeeper.InitGenesis(s.ctx, &metadataData)
}

func TestKeeperTestSuite(t *testing.T) {
	suite.Run(t, new(KeeperTestSuite))
}

// ownerPartyList returns a party with role OWNER for each address provided.
// This func is used in other keeper test files.
func ownerPartyList(addresses ...string) []types.Party {
	retval := make([]types.Party, len(addresses))
	for i, addr := range addresses {
		retval[i] = types.Party{Address: addr, Role: types.PartyType_PARTY_TYPE_OWNER}
	}
	return retval
}

func (s *KeeperTestSuite) TestValidatePartiesInvolved() {

	cases := map[string]struct {
		parties         []types.Party
		requiredParties []types.PartyType
		wantErr         bool
		errorMsg        string
	}{
		"valid, matching no parties involved": {
			parties:         []types.Party{},
			requiredParties: []types.PartyType{},
			wantErr:         false,
			errorMsg:        "",
		},
		"invalid, parties contain no required parties": {
			parties:         []types.Party{},
			requiredParties: []types.PartyType{types.PartyType_PARTY_TYPE_AFFILIATE},
			wantErr:         true,
			errorMsg:        "missing required party type PARTY_TYPE_AFFILIATE from parties",
		},
		"invalid, missing required parties": {
			parties:         []types.Party{{Address: "address", Role: types.PartyType_PARTY_TYPE_CUSTODIAN}},
			requiredParties: []types.PartyType{types.PartyType_PARTY_TYPE_AFFILIATE},
			wantErr:         true,
			errorMsg:        "missing required party type PARTY_TYPE_AFFILIATE from parties",
		},
		"valid, required parties fulfilled": {
			parties:         []types.Party{{Address: "address", Role: types.PartyType_PARTY_TYPE_CUSTODIAN}},
			requiredParties: []types.PartyType{types.PartyType_PARTY_TYPE_CUSTODIAN},
			wantErr:         false,
			errorMsg:        "",
		},
	}

	for n, tc := range cases {
		tc := tc

		s.T().Run(n, func(t *testing.T) {
			err := s.app.MetadataKeeper.ValidatePartiesInvolved(tc.parties, tc.requiredParties)
			if tc.wantErr {
				assert.EqualError(t, err, tc.errorMsg)
			} else {
				assert.NoError(t, err)
			}
		})
	}
}

func (s *KeeperTestSuite) TestValidateAllOwnerPartiesAreSigners() {

	cases := map[string]struct {
		owners   []types.Party
		signers  []string
		errorMsg string
	}{
		"no owners - no signers": {
			owners:   []types.Party{},
			signers:  []string{},
			errorMsg: "",
		},
		"one owner - is signer": {
			owners:   []types.Party{{Address: "signer1", Role: types.PartyType_PARTY_TYPE_OWNER}},
			signers:  []string{"signer1"},
			errorMsg: "",
		},
		"one owner - is one of two signers": {
			owners:   []types.Party{{Address: "signer1", Role: types.PartyType_PARTY_TYPE_OWNER}},
			signers:  []string{"signer1", "signer2"},
			errorMsg: "",
		},
		"one owner - is not one of two signers": {
			owners:   []types.Party{{Address: "missingowner", Role: types.PartyType_PARTY_TYPE_OWNER}},
			signers:  []string{"signer1", "signer2"},
			errorMsg: "missing signature from missingowner (PARTY_TYPE_OWNER)",
		},
		"two owners - both are signers": {
			owners: []types.Party{
				{Address: "owner1", Role: types.PartyType_PARTY_TYPE_OWNER},
				{Address: "owner2", Role: types.PartyType_PARTY_TYPE_OWNER}},
			signers:  []string{"owner2", "owner1"},
			errorMsg: "",
		},
		"two owners - only one is signer": {
			owners: []types.Party{
				{Address: "owner1", Role: types.PartyType_PARTY_TYPE_OWNER},
				{Address: "missingowner", Role: types.PartyType_PARTY_TYPE_OWNER}},
			signers:  []string{"owner2", "owner1"},
			errorMsg: "missing signature from missingowner (PARTY_TYPE_OWNER)",
		},
		"two parties - one owner one other - only owner is signer": {
			owners: []types.Party{
				{Address: "owner", Role: types.PartyType_PARTY_TYPE_OWNER},
				{Address: "affiliate", Role: types.PartyType_PARTY_TYPE_AFFILIATE}},
			signers:  []string{"owner"},
			errorMsg: "missing signature from affiliate (PARTY_TYPE_AFFILIATE)",
		},
		"two parties - one owner one other - only other is signer": {
			owners: []types.Party{
				{Address: "owner", Role: types.PartyType_PARTY_TYPE_OWNER},
				{Address: "affiliate", Role: types.PartyType_PARTY_TYPE_AFFILIATE}},
			signers:  []string{"affiliate"},
			errorMsg: "missing signature from owner (PARTY_TYPE_OWNER)",
		},
	}

	for n, tc := range cases {
		s.T().Run(n, func(t *testing.T) {
			err := s.app.MetadataKeeper.ValidateAllPartiesAreSigners(tc.owners, tc.signers)
			if len(tc.errorMsg) == 0 {
				assert.NoError(t, err, "%s unexpected error", n)
			} else {
				assert.EqualError(t, err, tc.errorMsg, "%s error", n)
			}
		})
	}
}

func (s *KeeperTestSuite) TestValidateAllOwnersAreSigners() {
	tests := map[string]struct {
		owners   []string
		signers  []string
		errorMsg string
	}{
		"Scope Spec with 1 owner: no signers - error": {
			[]string{s.user1},
			[]string{},
			fmt.Sprintf("missing signature from existing owner %s; required for update", s.user1),
		},
		"Scope Spec with 1 owner: not in signers list - error": {
			[]string{s.user1},
			[]string{sdk.AccAddress(secp256k1.GenPrivKey().PubKey().Address()).String(), sdk.AccAddress(secp256k1.GenPrivKey().PubKey().Address()).String()},
			fmt.Sprintf("missing signature from existing owner %s; required for update", s.user1),
		},
		"Scope Spec with 1 owner: in signers list with non-owners - ok": {
			[]string{s.user1},
			[]string{sdk.AccAddress(secp256k1.GenPrivKey().PubKey().Address()).String(), s.user1, sdk.AccAddress(secp256k1.GenPrivKey().PubKey().Address()).String()},
			"",
		},
		"Scope Spec with 1 owner: only signer in list - ok": {
			[]string{s.user1},
			[]string{s.user1},
			"",
		},
		"Scope Spec with 2 owners: no signers - error": {
			[]string{s.user1, s.user2},
			[]string{},
			fmt.Sprintf("missing signatures from existing owners %v; required for update",
				[]string{s.user1, s.user2}),
		},
		"Scope Spec with 2 owners: neither in signers list - error": {
			[]string{s.user1, s.user2},
			[]string{sdk.AccAddress(secp256k1.GenPrivKey().PubKey().Address()).String(), sdk.AccAddress(secp256k1.GenPrivKey().PubKey().Address()).String()},
			fmt.Sprintf("missing signatures from existing owners %v; required for update",
				[]string{s.user1, s.user2}),
		},
		"Scope Spec with 2 owners: one in signers list with non-owners - error": {
			[]string{s.user1, s.user2},
			[]string{sdk.AccAddress(secp256k1.GenPrivKey().PubKey().Address()).String(), s.user1, sdk.AccAddress(secp256k1.GenPrivKey().PubKey().Address()).String()},
			fmt.Sprintf("missing signature from existing owner %s; required for update", s.user2),
		},
		"Scope Spec with 2 owners: the other in signers list with non-owners - error": {
			[]string{s.user1, s.user2},
			[]string{sdk.AccAddress(secp256k1.GenPrivKey().PubKey().Address()).String(), s.user2, sdk.AccAddress(secp256k1.GenPrivKey().PubKey().Address()).String()},
			fmt.Sprintf("missing signature from existing owner %s; required for update", s.user1),
		},
		"Scope Spec with 2 owners: both in signers list with non-owners - ok": {
			[]string{s.user1, s.user2},
			[]string{sdk.AccAddress(secp256k1.GenPrivKey().PubKey().Address()).String(), s.user2, sdk.AccAddress(secp256k1.GenPrivKey().PubKey().Address()).String(), s.user1},
			"",
		},
		"Scope Spec with 2 owners: only both in signers list - ok": {
			[]string{s.user1, s.user2},
			[]string{s.user1, s.user2},
			"",
		},
		"Scope Spec with 2 owners: only both in signers list, opposite order - ok": {
			[]string{s.user1, s.user2},
			[]string{s.user2, s.user1},
			"",
		},
	}

	for n, tc := range tests {
		s.T().Run(n, func(t *testing.T) {
			err := s.app.MetadataKeeper.ValidateAllOwnersAreSigners(tc.owners, tc.signers)
			if len(tc.errorMsg) == 0 {
				assert.NoError(t, err, "ValidateAllOwnersAreSigners unexpected error")
			} else {
				assert.EqualError(t, err, tc.errorMsg, "ValidateAllOwnersAreSigners error")
			}
		})
	}
}

func (s *KeeperTestSuite) TestFindMissing() {
	tests := map[string]struct {
		required []string
		entries  []string
		expected []string
	}{
		"empty required - empty entries - empty out": {
			[]string{},
			[]string{},
			[]string{},
		},
		"empty required - 2 entries - empty out": {
			[]string{},
			[]string{"one", "two"},
			[]string{},
		},
		"one required - is only entry - empty out": {
			[]string{"one"},
			[]string{"one"},
			[]string{},
		},
		"one required - is first of two entries - empty out": {
			[]string{"one"},
			[]string{"one", "two"},
			[]string{},
		},
		"one required - is second of two entries - empty out": {
			[]string{"one"},
			[]string{"two", "one"},
			[]string{},
		},
		"one required - empty entries - required out": {
			[]string{"one"},
			[]string{},
			[]string{"one"},
		},
		"one required - one other in entries - required out": {
			[]string{"one"},
			[]string{"two"},
			[]string{"one"},
		},
		"one required - two other in entries - required out": {
			[]string{"one"},
			[]string{"two", "three"},
			[]string{"one"},
		},
		"two required - both in entries - empty out": {
			[]string{"one", "two"},
			[]string{"one", "two"},
			[]string{},
		},
		"two required - reversed in entries - empty out": {
			[]string{"one", "two"},
			[]string{"two", "one"},
			[]string{},
		},
		"two required - only first in entries - second out": {
			[]string{"one", "two"},
			[]string{"one"},
			[]string{"two"},
		},
		"two required - only second in entries - first out": {
			[]string{"one", "two"},
			[]string{"two"},
			[]string{"one"},
		},
		"two required - first and other in entries - second out": {
			[]string{"one", "two"},
			[]string{"one", "other"},
			[]string{"two"},
		},
		"two required - second and other in entries - first out": {
			[]string{"one", "two"},
			[]string{"two", "other"},
			[]string{"one"},
		},
		"two required - empty entries - required out": {
			[]string{"one", "two"},
			[]string{},
			[]string{"one", "two"},
		},
		"two required - neither in one entries - required out": {
			[]string{"one", "two"},
			[]string{"neither"},
			[]string{"one", "two"},
		},
		"two required - neither in three entries - required out": {
			[]string{"one", "two"},
			[]string{"neither", "nor", "nothing"},
			[]string{"one", "two"},
		},
		"two required - first not in three entries 0 - first out": {
			[]string{"one", "two"},
			[]string{"two", "nor", "nothing"},
			[]string{"one"},
		},
		"two required - first not in three entries 1 - first out": {
			[]string{"one", "two"},
			[]string{"neither", "two", "nothing"},
			[]string{"one"},
		},
		"two required - first not in three entries 2 - first out": {
			[]string{"one", "two"},
			[]string{"neither", "nor", "two"},
			[]string{"one"},
		},
		"two required - second not in three entries 0 - second out": {
			[]string{"one", "two"},
			[]string{"one", "nor", "nothing"},
			[]string{"two"},
		},
		"two required - second not in three entries 1 - second out": {
			[]string{"one", "two"},
			[]string{"neither", "one", "nothing"},
			[]string{"two"},
		},
		"two required - second not in three entries 2 - second out": {
			[]string{"one", "two"},
			[]string{"neither", "nor", "one"},
			[]string{"two"},
		},
	}

	for n, tc := range tests {
		s.T().Run(n, func(t *testing.T) {
			actual := keeper.FindMissing(tc.required, tc.entries)
			assert.Equal(t, tc.expected, actual)
		})
	}
}

<<<<<<< HEAD
func (s *KeeperTestSuite) TestParams() {
	s.T().Run("param tests", func(t *testing.T) {
		p := s.app.MetadataKeeper.GetParams(s.ctx)
		assert.NotNil(t, p)

		osp := s.app.MetadataKeeper.GetOSLocatorParams(s.ctx)
		assert.NotNil(t, osp)
		assert.Equal(t, osp.MaxUriLength, s.app.MetadataKeeper.GetMaxURILength(s.ctx))
	})

=======
func (s *KeeperTestSuite) TestGetOSLocator() {
	s.Run("get os locator by owner address", func() {
		r, found := s.app.MetadataKeeper.GetOsLocatorRecord(s.ctx, s.user1Addr)
		s.Require().NotEmpty(r)
		s.Require().True(found)
	})
	s.Run("not found by owner address", func() {
		r, found := s.app.MetadataKeeper.GetOsLocatorRecord(s.ctx, sdk.AccAddress(secp256k1.GenPrivKey().PubKey().Address()))
		s.Require().Empty(r)
		s.Require().False(found)
	})
}

func (s *KeeperTestSuite) TestAddOSLocator() {
	s.Run("add os locator", func() {
		// create account and check default values
		acc := s.app.AccountKeeper.NewAccountWithAddress(s.ctx, s.user3Addr)
		s.Require().NotNil(acc)
		s.Require().Equal(s.user3Addr, acc.GetAddress())
		s.Require().EqualValues(nil, acc.GetPubKey())
		s.Require().EqualValues(0, acc.GetSequence())
		// set and get the new account.
		s.app.AccountKeeper.SetAccount(s.ctx, acc)
		acc1 := s.app.AccountKeeper.GetAccount(s.ctx, s.user3Addr)
		s.Require().NotNil(acc1)
		// create os locator with ^^ account
		err := s.app.MetadataKeeper.SetOSLocatorRecord(s.ctx, s.user3Addr, "https://bob.com/alice")
		s.Require().Empty(err)
		r, found := s.app.MetadataKeeper.GetOsLocatorRecord(s.ctx, s.user1Addr)
		s.Require().NotEmpty(r)
		s.Require().True(found)
	})

	s.Run("add os locator account does not exist.", func() {
		// create account and check default values
		err := s.app.MetadataKeeper.SetOSLocatorRecord(s.ctx, sdk.AccAddress(secp256k1.GenPrivKey().PubKey().Address()), "https://bob.com/alice")
		s.Require().NotEmpty(err)
	})

	s.Run("add os bad uri.", func() {
		pubkey4 := secp256k1.GenPrivKey().PubKey()
		user4Addr := sdk.AccAddress(pubkey4.Address())
		// create account and check default values
		acc := s.app.AccountKeeper.NewAccountWithAddress(s.ctx, user4Addr)
		s.Require().NotNil(acc)
		s.Require().Equal(user4Addr, acc.GetAddress())
		s.Require().EqualValues(nil, acc.GetPubKey())
		s.Require().EqualValues(0, acc.GetSequence())
		// set and get the new account.
		s.app.AccountKeeper.SetAccount(s.ctx, acc)
		acc1 := s.app.AccountKeeper.GetAccount(s.ctx, user4Addr)
		s.Require().NotNil(acc1)
		// create os locator with ^^ account
		err := s.app.MetadataKeeper.SetOSLocatorRecord(s.ctx, user4Addr, "foo.com")
		s.Require().NotEmpty(err)
		r, found := s.app.MetadataKeeper.GetOsLocatorRecord(s.ctx, user4Addr)
		s.Require().Empty(r)
		s.Require().False(found)
	})
}

func (s *KeeperTestSuite) TestModifyOSLocator() {
	s.Run("modify os locator", func() {
		// modify os locator
		err := s.app.MetadataKeeper.ModifyRecord(s.ctx, s.user1Addr, "https://bob.com/alice")
		s.Require().Empty(err)
		r, found := s.app.MetadataKeeper.GetOsLocatorRecord(s.ctx, s.user1Addr)
		s.Require().NotEmpty(r)
		s.Require().True(found)
		s.Require().Equal("https://bob.com/alice", r.LocatorUri)
	})
	s.Run("modify os locator invalid uri", func() {
		// modify os locator
		err := s.app.MetadataKeeper.ModifyRecord(s.ctx, s.user1Addr, "://bob.com/alice")
		s.Require().NotEmpty(err)
	})

	s.Run("modify os locator invalid uri length", func() {
		// modify os locator
		err := s.app.MetadataKeeper.ModifyRecord(s.ctx, s.user1Addr, "https://www.google.com/search?q=long+url+example&oq=long+uril+&aqs=chrome.1.69i57j0i13l9.4447j0j15&sourceid=chrome&ie=UTF-8&aqs=chrome.1.69i57j0i13l9.4447j0j15&sourceid=chrome&ie=UTF-8&aqs=chrome.1.69i57j0i13l9.4447j0j15&sourceid=chrome&ie=UTF-8&aqs=chrome.1.69i57j0i13l9.4447j0j15&sourceid=chrome&ie=UTF-8&aqs=chrome.1.69i57j0i13l9.4447j0j15&sourceid=chrome&ie=UTF-8&aqs=chrome.1.69i57j0i13l9.4447j0j15&sourceid=chrome&ie=UTF-8&aqs=chrome.1.69i57j0i13l9.4447j0j15&sourceid=chrome&ie=UTF-8&aqs=chrome.1.69i57j0i13l9.4447j0j15&sourceid=chrome&ie=UTF-8&aqs=chrome.1.69i57j0i13l9.4447j0j15&sourceid=chrome&ie=UTF-8&aqs=chrome.1.69i57j0i13l9.4447j0j15&sourceid=chrome&ie=UTF-8&aqs=chrome.1.69i57j0i13l9.4447j0j15&sourceid=chrome&ie=UTF-8&aqs=chrome.1.69i57j0i13l9.4447j0j15&sourceid=chrome&ie=UTF-8&aqs=chrome.1.69i57j0i13l9.4447j0j15&sourceid=chrome&ie=UTF-8&aqs=chrome.1.69i57j0i13l9.4447j0j15&sourceid=chrome&ie=UTF-8&aqs=chrome.1.69i57j0i13l9.4447j0j15&sourceid=chrome&ie=UTF-8&aqs=chrome.1.69i57j0i13l9.4447j0j15&sourceid=chrome&ie=UTF-8&aqs=chrome.1.69i57j0i13l9.4447j0j15&sourceid=chrome&ie=UTF-8&aqs=chrome.1.69i57j0i13l9.4447j0j15&sourceid=chrome&ie=UTF-8&aqs=chrome.1.69i57j0i13l9.4447j0j15&sourceid=chrome&ie=UTF-8&aqs=chrome.1.69i57j0i13l9.4447j0j15&sourceid=chrome&ie=UTF-8&aqs=chrome.1.69i57j0i13l9.4447j0j15&sourceid=chrome&ie=UTF-8&aqs=chrome.1.69i57j0i13l9.4447j0j15&sourceid=chrome&ie=UTF-8&aqs=chrome.1.69i57j0i13l9.4447j0j15&sourceid=chrome&ie=UTF-8&aqs=chrome.1.69i57j0i13l9.4447j0j15&sourceid=chrome&ie=UTF-8&aqs=chrome.1.69i57j0i13l9.4447j0j15&sourceid=chrome&ie=UTF-8&aqs=chrome.1.69i57j0i13l9.4447j0j15&sourceid=chrome&ie=UTF-8&aqs=chrome.1.69i57j0i13l9.4447j0j15&sourceid=chrome&ie=UTF-8&aqs=chrome.1.69i57j0i13l9.4447j0j15&sourceid=chrome&ie=UTF-8&aqs=chrome.1.69i57j0i13l9.4447j0j15&sourceid=chrome&ie=UTF-8&aqs=chrome.1.69i57j0i13l9.4447j0j15&sourceid=chrome&ie=UTF-8&aqs=chrome.1.69i57j0i13l9.4447j0j15&sourceid=chrome&ie=UTF-8&aqs=chrome.1.69i57j0i13l9.4447j0j15&sourceid=chrome&ie=UTF-8&aqs=chrome.1.69i57j0i13l9.4447j0j15&sourceid=chrome&ie=UTF-8&aqs=chrome.1.69i57j0i13l9.4447j0j15&sourceid=chrome&ie=UTF-8&aqs=chrome.1.69i57j0i13l9.4447j0j15&sourceid=chrome&ie=UTF-8&aqs=chrome.1.69i57j0i13l9.4447j0j15&sourceid=chrome&ie=UTF-8&aqs=chrome.1.69i57j0i13l9.4447j0j15&sourceid=chrome&ie=UTF-8&aqs=chrome.1.69i57j0i13l9.4447j0j15&sourceid=chrome&ie=UTF-8&aqs=chrome.1.69i57j0i13l9.4447j0j15&sourceid=chrome&ie=UTF-8&aqs=chrome.1.69i57j0i13l9.4447j0j15&sourceid=chrome&ie=UTF-8&aqs=chrome.1.69i57j0i13l9.4447j0j15&sourceid=chrome&ie=UTF-8&aqs=chrome.1.69i57j0i13l9.4447j0j15&sourceid=chrome&ie=UTF-8&aqs=chrome.1.69i57j0i13l9.4447j0j15&sourceid=chrome&ie=UTF-8&aqs=chrome.1.69i57j0i13l9.4447j0j15&sourceid=chrome&ie=UTF-8&aqs=chrome.1.69i57j0i13l9.4447j0j15&sourceid=chrome&ie=UTF-8&aqs=chrome.1.69i57j0i13l9.4447j0j15&sourceid=chrome&ie=UTF-8&aqs=chrome.1.69i57j0i13l9.4447j0j15&sourceid=chrome&ie=UTF-8&aqs=chrome.1.69i57j0i13l9.4447j0j15&sourceid=chrome&ie=UTF-8&aqs=chrome.1.69i57j0i13l9.4447j0j15&sourceid=chrome&ie=UTF-8&aqs=chrome.1.69i57j0i13l9.4447j0j15&sourceid=chrome&ie=UTF-8&aqs=chrome.1.69i57j0i13l9.4447j0j15&sourceid=chrome&ie=UTF-8&aqs=chrome.1.69i57j0i13l9.4447j0j15&sourceid=chrome&ie=UTF-8&aqs=chrome.1.69i57j0i13l9.4447j0j15&sourceid=chrome&ie=UTF-8&aqs=chrome.1.69i57j0i13l9.4447j0j15&sourceid=chrome&ie=UTF-8&aqs=chrome.1.69i57j0i13l9.4447j0j15&sourceid=chrome&ie=UTF-8&aqs=chrome.1.69i57j0i13l9.4447j0j15&sourceid=chrome&ie=UTF-8&aqs=chrome.1.69i57j0i13l9.4447j0j15&sourceid=chrome&ie=UTF-8&aqs=chrome.1.69i57j0i13l9.4447j0j15&sourceid=chrome&ie=UTF-8&aqs=chrome.1.69i57j0i13l9.4447j0j15&sourceid=chrome&ie=UTF-8&aqs=chrome.1.69i57j0i13l9.4447j0j15&sourceid=chrome&ie=UTF-8&aqs=chrome.1.69i57j0i13l9.4447j0j15&sourceid=chrome&ie=UTF-8&aqs=chrome.1.69i57j0i13l9.4447j0j15&sourceid=chrome&ie=UTF-8&aqs=chrome.1.69i57j0i13l9.4447j0j15&sourceid=chrome&ie=UTF-8&aqs=chrome.1.69i57j0i13l9.4447j0j15&sourceid=chrome&ie=UTF-8&aqs=chrome.1.69i57j0i13l9.4447j0j15&sourceid=chrome&ie=UTF-8&aqs=chrome.1.69i57j0i13l9.4447j0j15&sourceid=chrome&ie=UTF-8&aqs=chrome.1.69i57j0i13l9.4447j0j15&sourceid=chrome&ie=UTF-8&aqs=chrome.1.69i57j0i13l9.4447j0j15&sourceid=chrome&ie=UTF-8&aqs=chrome.1.69i57j0i13l9.4447j0j15&sourceid=chrome&ie=UTF-8&aqs=chrome.1.69i57j0i13l9.4447j0j15&sourceid=chrome&ie=UTF-8&aqs=chrome.1.69i57j0i13l9.4447j0j15&sourceid=chrome&ie=UTF-8&aqs=chrome.1.69i57j0i13l9.4447j0j15&sourceid=chrome&ie=UTF-8")
		s.Require().NotEmpty(err)
		s.Require().Equal("uri length greater than allowed",err.Error())
	})
}

func (s *KeeperTestSuite) TestDeleteOSLocator() {
	s.Run("delete os locator", func() {
		// modify os locator
		err := s.app.MetadataKeeper.DeleteRecord(s.ctx, s.user1Addr)
		s.Require().Empty(err)
		r, found := s.app.MetadataKeeper.GetOsLocatorRecord(s.ctx, s.user1Addr)
		s.Require().Empty(r)
		s.Require().False(found)

	})
>>>>>>> 45d5fc92
}<|MERGE_RESOLUTION|>--- conflicted
+++ resolved
@@ -422,7 +422,7 @@
 	}
 }
 
-<<<<<<< HEAD
+
 func (s *KeeperTestSuite) TestParams() {
 	s.T().Run("param tests", func(t *testing.T) {
 		p := s.app.MetadataKeeper.GetParams(s.ctx)
@@ -433,7 +433,7 @@
 		assert.Equal(t, osp.MaxUriLength, s.app.MetadataKeeper.GetMaxURILength(s.ctx))
 	})
 
-=======
+  
 func (s *KeeperTestSuite) TestGetOSLocator() {
 	s.Run("get os locator by owner address", func() {
 		r, found := s.app.MetadataKeeper.GetOsLocatorRecord(s.ctx, s.user1Addr)
@@ -529,5 +529,4 @@
 		s.Require().False(found)
 
 	})
->>>>>>> 45d5fc92
 }