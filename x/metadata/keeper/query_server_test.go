--- conflicted
+++ resolved
@@ -3,15 +3,11 @@
 import (
 	gocontext "context"
 	"fmt"
-<<<<<<< HEAD
-=======
 	"testing"
 	"time"
 
->>>>>>> 11b74227
 	"github.com/google/uuid"
 	tmproto "github.com/tendermint/tendermint/proto/tendermint/types"
-	"testing"
 
 	"github.com/provenance-io/provenance/app"
 	simapp "github.com/provenance-io/provenance/app"
@@ -212,13 +208,6 @@
 	s.Equal(recordNames[0], rsID.Records[0].Name)
 }
 
-<<<<<<< HEAD
-// TODO: ScopeSpecification tests
-// TODO: ContractSpecification tests
-// TODO: ContractSpecificationExtended tests
-// TODO: RecordSpecificationsForContractSpecification test
-// TODO: RecordSpecification tests
-=======
 func (s *QueryServerTestSuite) TestSessionQuery() {
 	app, ctx, queryClient, scopeID, scopeUUID, sessionID, sessionUUID, cSpecID := s.app, s.ctx, s.queryClient, s.scopeID, s.scopeUUID, s.sessionId, s.sessionUUID, s.cSpecId
 
@@ -280,10 +269,10 @@
 	s.Equal(1, len(scrs.Sessions), "should be 1 sessions in set for session context query by scope id and session id")
 	s.Equal(scopeID.String(), scrs.ScopeId)
 	s.Equal(sessionID.String(), scrs.SessionId)
-
-}
-
-func TestQuerierTestSuite(t *testing.T) {
-	suite.Run(t, new(QueryServerTestSuite))
-}
->>>>>>> 11b74227
+}
+
+// TODO: ScopeSpecification tests
+// TODO: ContractSpecification tests
+// TODO: ContractSpecificationExtended tests
+// TODO: RecordSpecificationsForContractSpecification test
+// TODO: RecordSpecification tests
