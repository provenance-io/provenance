package keeper

import (
	"context"
	"fmt"
	"strings"

	sdk "github.com/cosmos/cosmos-sdk/types"

	"github.com/provenance-io/provenance/x/metadata/types"
)

type msgServer struct {
	Keeper
}

// NewMsgServerImpl returns an implementation of the distribution MsgServer interface
// for the provided Keeper.
func NewMsgServerImpl(keeper Keeper) types.MsgServer {
	return &msgServer{Keeper: keeper}
}

var _ types.MsgServer = msgServer{}

func (k msgServer) MemorializeContract(
	goCtx context.Context,
	msg *types.MsgMemorializeContractRequest,
) (*types.MsgMemorializeContractResponse, error) {
	ctx := sdk.UnwrapSDKContext(goCtx)

	// TODO (contract keeper class  methods to process contract execution, scope keeper methods to record it)

	ctx.EventManager().EmitEvent(
		sdk.NewEvent(
			sdk.EventTypeMessage,
			sdk.NewAttribute(sdk.AttributeKeyModule, types.AttributeValueCategory),
			sdk.NewAttribute(sdk.AttributeKeySender, msg.Notary),
		),
	)

	return nil, fmt.Errorf("not implemented")
}

func (k msgServer) ChangeOwnership(
	goCtx context.Context,
	msg *types.MsgChangeOwnershipRequest,
) (*types.MsgChangeOwnershipResponse, error) {
	ctx := sdk.UnwrapSDKContext(goCtx)

	// TODO (contract keeper class  methods to process contract execution, scope keeper methods to record it)

	ctx.EventManager().EmitEvent(
		sdk.NewEvent(
			sdk.EventTypeMessage,
			sdk.NewAttribute(sdk.AttributeKeyModule, types.AttributeValueCategory),
			sdk.NewAttribute(sdk.AttributeKeySender, msg.Notary),
		),
	)

	return nil, fmt.Errorf("not implemented")
}

func (k msgServer) AddScope(
	goCtx context.Context,
	msg *types.MsgAddScopeRequest,
) (*types.MsgAddScopeResponse, error) {
	ctx := sdk.UnwrapSDKContext(goCtx)

	existing, _ := k.GetScope(ctx, msg.Scope.ScopeId)
	if err := k.ValidateScopeUpdate(ctx, existing, msg.Scope, msg.Signers); err != nil {
		return nil, err
	}

	k.SetScope(ctx, msg.Scope)

	ctx.EventManager().EmitEvent(
		sdk.NewEvent(
			sdk.EventTypeMessage,
			sdk.NewAttribute(sdk.AttributeKeyModule, types.AttributeValueCategory),
			sdk.NewAttribute(sdk.AttributeKeySender, strings.Join(msg.Signers, ",")),
		),
	)

	return &types.MsgAddScopeResponse{}, nil
}

func (k msgServer) DeleteScope(
	goCtx context.Context,
	msg *types.MsgDeleteScopeRequest,
) (*types.MsgDeleteScopeResponse, error) {
	ctx := sdk.UnwrapSDKContext(goCtx)

	existing, _ := k.GetScope(ctx, msg.ScopeId)
	// validate that all fields can be unset with the given list of signers
	if err := k.ValidateScopeRemove(ctx, existing, types.Scope{ScopeId: msg.ScopeId}, msg.Signers); err != nil {
		return nil, err
	}

	k.RemoveScope(ctx, msg.ScopeId)

	ctx.EventManager().EmitEvent(
		sdk.NewEvent(
			sdk.EventTypeMessage,
			sdk.NewAttribute(types.AttributeKeyScopeID, string(msg.ScopeId)),
		),
	)

	return &types.MsgDeleteScopeResponse{}, nil
}

func (k msgServer) AddSession(
	goCtx context.Context,
	msg *types.MsgAddSessionRequest,
) (*types.MsgAddSessionResponse, error) {
	ctx := sdk.UnwrapSDKContext(goCtx)

	var existing *types.Session = nil
	var existingAudit *types.AuditFields = nil
	if e, found := k.GetSession(ctx, msg.Session.SessionId); found {
		existing = &e
		existingAudit = existing.Audit
	}
	if err := k.ValidateSessionUpdate(ctx, existing, *msg.Session, msg.Signers); err != nil {
		return nil, err
	}

	msg.Session.Audit = existingAudit.UpdateAudit(ctx.BlockTime(), strings.Join(msg.Signers, ", "), "")

	k.SetSession(ctx, *msg.Session)

	ctx.EventManager().EmitEvent(
		sdk.NewEvent(
			sdk.EventTypeMessage,
			sdk.NewAttribute(sdk.AttributeKeyModule, types.AttributeValueCategory),
			sdk.NewAttribute(sdk.AttributeKeySender, strings.Join(msg.Signers, ",")),
		),
	)

	return &types.MsgAddSessionResponse{}, nil
}

func (k msgServer) AddRecord(
	goCtx context.Context,
	msg *types.MsgAddRecordRequest,
) (*types.MsgAddRecordResponse, error) {
	ctx := sdk.UnwrapSDKContext(goCtx)

	scopeUUID, err := msg.Record.SessionId.ScopeUUID()
	if err != nil {
		return nil, err
	}

	recordID := types.RecordMetadataAddress(scopeUUID, msg.Record.Name)

	var existing *types.Record = nil
	if e, found := k.GetRecord(ctx, recordID); found {
		existing = &e
	}
	if err := k.ValidateRecordUpdate(ctx, existing, *msg.Record, msg.Signers); err != nil {
		return nil, err
	}

	k.SetRecord(ctx, *msg.Record)

	ctx.EventManager().EmitEvent(
		sdk.NewEvent(
			sdk.EventTypeMessage,
			sdk.NewAttribute(sdk.AttributeKeyModule, types.AttributeValueCategory),
			sdk.NewAttribute(sdk.AttributeKeySender, strings.Join(msg.Signers, ",")),
		),
	)

	return &types.MsgAddRecordResponse{}, nil
}

func (k msgServer) DeleteRecord(
	goCtx context.Context,
	msg *types.MsgDeleteRecordRequest,
) (*types.MsgDeleteRecordResponse, error) {
	ctx := sdk.UnwrapSDKContext(goCtx)

	existing, _ := k.GetRecord(ctx, msg.RecordId)
	if err := k.ValidateRecordRemove(ctx, existing, msg.RecordId, msg.Signers); err != nil {
		return nil, err
	}

	k.RemoveRecord(ctx, msg.RecordId)

	ctx.EventManager().EmitEvent(
		sdk.NewEvent(
			sdk.EventTypeMessage,
			sdk.NewAttribute(sdk.AttributeKeyModule, types.AttributeValueCategory),
			sdk.NewAttribute(sdk.AttributeKeySender, strings.Join(msg.Signers, ",")),
		),
	)

	return &types.MsgDeleteRecordResponse{}, nil
}

func (k msgServer) AddScopeSpecification(
	goCtx context.Context,
	msg *types.MsgAddScopeSpecificationRequest,
) (*types.MsgAddScopeSpecificationResponse, error) {
	ctx := sdk.UnwrapSDKContext(goCtx)

	var existing *types.ScopeSpecification = nil
	if e, found := k.GetScopeSpecification(ctx, msg.Specification.SpecificationId); found {
		existing = &e
		if err := k.ValidateAllOwnersAreSigners(existing.OwnerAddresses, msg.Signers); err != nil {
			return nil, err
		}
	}
	if err := k.ValidateScopeSpecUpdate(ctx, existing, msg.Specification); err != nil {
		return nil, err
	}

	k.SetScopeSpecification(ctx, msg.Specification)

	ctx.EventManager().EmitEvent(
		sdk.NewEvent(
			sdk.EventTypeMessage,
			sdk.NewAttribute(sdk.AttributeKeyModule, types.AttributeValueCategory),
			sdk.NewAttribute(sdk.AttributeKeySender, strings.Join(msg.Signers, ",")),
		),
	)

	return &types.MsgAddScopeSpecificationResponse{}, nil
}

func (k msgServer) DeleteScopeSpecification(
	goCtx context.Context,
	msg *types.MsgDeleteScopeSpecificationRequest,
) (*types.MsgDeleteScopeSpecificationResponse, error) {
	ctx := sdk.UnwrapSDKContext(goCtx)

	existing, found := k.GetScopeSpecification(ctx, msg.SpecificationId)
	if !found {
		return nil, fmt.Errorf("scope specification not found with id %s", msg.SpecificationId)
	}
	if err := k.ValidateAllOwnersAreSigners(existing.OwnerAddresses, msg.Signers); err != nil {
		return nil, err
	}

	if err := k.RemoveScopeSpecification(ctx, msg.SpecificationId); err != nil {
		return nil, fmt.Errorf("cannot delete scope specification with id %s: %w", msg.SpecificationId, err)
	}

	ctx.EventManager().EmitEvent(
		sdk.NewEvent(
			sdk.EventTypeMessage,
			sdk.NewAttribute(sdk.AttributeKeyModule, types.AttributeValueCategory),
			sdk.NewAttribute(sdk.AttributeKeySender, strings.Join(msg.Signers, ",")),
		),
	)

	return &types.MsgDeleteScopeSpecificationResponse{}, nil
}

func (k msgServer) AddContractSpecification(
	goCtx context.Context,
	msg *types.MsgAddContractSpecificationRequest,
) (*types.MsgAddContractSpecificationResponse, error) {
	ctx := sdk.UnwrapSDKContext(goCtx)

	var existing *types.ContractSpecification = nil
	if e, found := k.GetContractSpecification(ctx, msg.Specification.SpecificationId); found {
		existing = &e
		if err := k.ValidateAllOwnersAreSigners(existing.OwnerAddresses, msg.Signers); err != nil {
			return nil, err
		}
	}
	if err := k.ValidateContractSpecUpdate(ctx, existing, msg.Specification); err != nil {
		return nil, err
	}

	k.SetContractSpecification(ctx, msg.Specification)

	ctx.EventManager().EmitEvent(
		sdk.NewEvent(
			sdk.EventTypeMessage,
			sdk.NewAttribute(sdk.AttributeKeyModule, types.AttributeValueCategory),
			sdk.NewAttribute(sdk.AttributeKeySender, strings.Join(msg.Signers, ",")),
		),
	)

	return &types.MsgAddContractSpecificationResponse{}, nil
}

func (k msgServer) DeleteContractSpecification(
	goCtx context.Context,
	msg *types.MsgDeleteContractSpecificationRequest,
) (*types.MsgDeleteContractSpecificationResponse, error) {
	ctx := sdk.UnwrapSDKContext(goCtx)

	existing, found := k.GetContractSpecification(ctx, msg.SpecificationId)
	if !found {
		return nil, fmt.Errorf("contract specification not found with id %s", msg.SpecificationId)
	}
	if err := k.ValidateAllOwnersAreSigners(existing.OwnerAddresses, msg.Signers); err != nil {
		return nil, err
	}

	// Remove all record specifications associated with this contract specification.
	recSpecs, recSpecErr := k.GetRecordSpecificationsForContractSpecificationID(ctx, msg.SpecificationId)
	if recSpecErr != nil {
		return nil, fmt.Errorf("could not get record specifications to delete with contract specification with id %s: %w",
			msg.SpecificationId, recSpecErr)
	}
	var delRecSpecErr error = nil
	removedRecSpecs := []*types.RecordSpecification{}
	for _, recSpec := range recSpecs {
		if err := k.RemoveRecordSpecification(ctx, recSpec.SpecificationId); err != nil {
			delRecSpecErr = fmt.Errorf("failed to delete record specification %s (name: %s) while trying to delete contract specification %d: %w",
				recSpec.SpecificationId, recSpec.Name, msg.SpecificationId, err)
			break
		}
		removedRecSpecs = append(removedRecSpecs, recSpec)
	}
	if delRecSpecErr != nil {
		// Put the deleted record specifications back since not all of them could be deleted (and neither can this contract spec)
		for _, recSpec := range removedRecSpecs {
			k.SetRecordSpecification(ctx, *recSpec)
		}
		return nil, delRecSpecErr
	}

	// Remove the contract specification itself
	if err := k.RemoveContractSpecification(ctx, msg.SpecificationId); err != nil {
		return nil, fmt.Errorf("cannot delete contract specification with id %s: %w", msg.SpecificationId, err)
	}

	ctx.EventManager().EmitEvent(
		sdk.NewEvent(
			sdk.EventTypeMessage,
			sdk.NewAttribute(sdk.AttributeKeyModule, types.AttributeValueCategory),
			sdk.NewAttribute(sdk.AttributeKeySender, strings.Join(msg.Signers, ",")),
		),
	)

	return &types.MsgDeleteContractSpecificationResponse{}, nil
}

func (k msgServer) AddRecordSpecification(
	goCtx context.Context,
	msg *types.MsgAddRecordSpecificationRequest,
) (*types.MsgAddRecordSpecificationResponse, error) {
	ctx := sdk.UnwrapSDKContext(goCtx)

	contractSpecID, err := msg.Specification.SpecificationId.AsContractSpecAddress()
	if err != nil {
		return nil, err
	}
	contractSpec, contractSpecFound := k.GetContractSpecification(ctx, contractSpecID)
	if !contractSpecFound {
		contractSpecUUID, _ := contractSpecID.ContractSpecUUID()
		return nil, fmt.Errorf("contract specification not found with id %s (uuid %s) required for adding or updating record specification with id %s",
			contractSpecID, contractSpecUUID, msg.Specification.SpecificationId)
	}
	if err := k.ValidateAllOwnersAreSigners(contractSpec.OwnerAddresses, msg.Signers); err != nil {
		return nil, err
	}

	var existing *types.RecordSpecification = nil
	if e, found := k.GetRecordSpecification(ctx, msg.Specification.SpecificationId); found {
		existing = &e
	}
	if err := k.ValidateRecordSpecUpdate(ctx, existing, msg.Specification); err != nil {
		return nil, err
	}

	k.SetRecordSpecification(ctx, msg.Specification)

	ctx.EventManager().EmitEvent(
		sdk.NewEvent(
			sdk.EventTypeMessage,
			sdk.NewAttribute(sdk.AttributeKeyModule, types.AttributeValueCategory),
			sdk.NewAttribute(sdk.AttributeKeySender, strings.Join(msg.Signers, ",")),
		),
	)

	return &types.MsgAddRecordSpecificationResponse{}, nil
}

func (k msgServer) DeleteRecordSpecification(
	goCtx context.Context,
	msg *types.MsgDeleteRecordSpecificationRequest,
) (*types.MsgDeleteRecordSpecificationResponse, error) {
	ctx := sdk.UnwrapSDKContext(goCtx)

	_, found := k.GetRecordSpecification(ctx, msg.SpecificationId)
	if !found {
		return nil, fmt.Errorf("record specification not found with id %s", msg.SpecificationId)
	}
	contractSpecID, err := msg.SpecificationId.AsContractSpecAddress()
	if err != nil {
		return nil, err
	}
	contractSpec, contractSpecFound := k.GetContractSpecification(ctx, contractSpecID)
	if !contractSpecFound {
		return nil, fmt.Errorf("contract specification not found with id %s required for deleting record specification with id %s",
			contractSpecID, msg.SpecificationId)
	}
	if err := k.ValidateAllOwnersAreSigners(contractSpec.OwnerAddresses, msg.Signers); err != nil {
		return nil, err
	}

	if err := k.RemoveRecordSpecification(ctx, msg.SpecificationId); err != nil {
		return nil, fmt.Errorf("cannot delete record specification with id %s: %w", msg.SpecificationId, err)
	}

	ctx.EventManager().EmitEvent(
		sdk.NewEvent(
			sdk.EventTypeMessage,
			sdk.NewAttribute(sdk.AttributeKeyModule, types.AttributeValueCategory),
			sdk.NewAttribute(sdk.AttributeKeySender, strings.Join(msg.Signers, ",")),
		),
	)

	return &types.MsgDeleteRecordSpecificationResponse{}, nil
}

<<<<<<< HEAD
func (k msgServer) P8EMemorializeContract(
	goCtx context.Context,
	msg *types.MsgP8EMemorializeContractRequest, //nolint:staticcheck // Ignore deprecation error here.
) (*types.MsgP8EMemorializeContractResponse, error) { //nolint:staticcheck // Ignore deprecation error here.
	ctx := sdk.UnwrapSDKContext(goCtx)

	p8EData, signers, err := types.ConvertP8eMemorializeContractRequest(msg)

=======
func (k msgServer) AddP8EContractSpec(
	goCtx context.Context,
	msg *types.MsgAddP8EContractSpecRequest,
) (*types.MsgAddP8EContractSpecResponse, error) {
	ctx := sdk.UnwrapSDKContext(goCtx)

	proposed, newrecords, err := types.ConvertP8eContractSpec(&msg.Contractspec, msg.Signers)
>>>>>>> f5c5529b
	if err != nil {
		return nil, err
	}

<<<<<<< HEAD
	_, err = k.AddScope(goCtx, &types.MsgAddScopeRequest{
		Scope:   *p8EData.Scope,
		Signers: signers,
	})
	if err != nil {
		return nil, err
	}

	_, err = k.AddSession(goCtx, &types.MsgAddSessionRequest{
		Session: p8EData.Session,
		Signers: signers,
	})
	if err != nil {
		return nil, err
	}

	for _, record := range p8EData.Records {
		_, err = k.AddRecord(goCtx, &types.MsgAddRecordRequest{
			SessionId: p8EData.Session.SessionId,
			Record:    record,
			Signers:   signers,
		})
		if err != nil {
			return nil, err
		}
=======
	var existing *types.ContractSpecification = nil
	if e, found := k.GetContractSpecification(ctx, proposed.SpecificationId); found {
		existing = &e
		if err := k.ValidateAllOwnersAreSigners(existing.OwnerAddresses, msg.Signers); err != nil {
			return nil, err
		}
	}

	if err := k.ValidateContractSpecUpdate(ctx, existing, proposed); err != nil {
		return nil, err
	}

	k.SetContractSpecification(ctx, proposed)

	for _, proposedRecord := range newrecords {
		var existing *types.RecordSpecification = nil
		if e, found := k.GetRecordSpecification(ctx, proposedRecord.SpecificationId); found {
			existing = &e
		}
		if err := k.ValidateRecordSpecUpdate(ctx, existing, proposedRecord); err != nil {
			return nil, err
		}

		k.SetRecordSpecification(ctx, proposedRecord)
>>>>>>> f5c5529b
	}

	ctx.EventManager().EmitEvent(
		sdk.NewEvent(
			sdk.EventTypeMessage,
			sdk.NewAttribute(sdk.AttributeKeyModule, types.AttributeValueCategory),
<<<<<<< HEAD
			sdk.NewAttribute(sdk.AttributeKeySender, string(msg.Invoker)),
		),
	)

	return nil, fmt.Errorf("not implemented")
=======
			sdk.NewAttribute(sdk.AttributeKeySender, strings.Join(msg.Signers, ",")),
		),
	)

	return &types.MsgAddP8EContractSpecResponse{}, nil
>>>>>>> f5c5529b
}<|MERGE_RESOLUTION|>--- conflicted
+++ resolved
@@ -419,7 +419,54 @@
 	return &types.MsgDeleteRecordSpecificationResponse{}, nil
 }
 
-<<<<<<< HEAD
+func (k msgServer) AddP8EContractSpec(
+	goCtx context.Context,
+	msg *types.MsgAddP8EContractSpecRequest,
+) (*types.MsgAddP8EContractSpecResponse, error) {
+	ctx := sdk.UnwrapSDKContext(goCtx)
+
+	proposed, newrecords, err := types.ConvertP8eContractSpec(&msg.Contractspec, msg.Signers)
+	if err != nil {
+		return nil, err
+	}
+
+	var existing *types.ContractSpecification = nil
+	if e, found := k.GetContractSpecification(ctx, proposed.SpecificationId); found {
+		existing = &e
+		if err := k.ValidateAllOwnersAreSigners(existing.OwnerAddresses, msg.Signers); err != nil {
+			return nil, err
+		}
+	}
+
+	if err := k.ValidateContractSpecUpdate(ctx, existing, proposed); err != nil {
+		return nil, err
+	}
+
+	k.SetContractSpecification(ctx, proposed)
+
+	for _, proposedRecord := range newrecords {
+		var existing *types.RecordSpecification = nil
+		if e, found := k.GetRecordSpecification(ctx, proposedRecord.SpecificationId); found {
+			existing = &e
+		}
+		if err := k.ValidateRecordSpecUpdate(ctx, existing, proposedRecord); err != nil {
+			return nil, err
+		}
+
+		k.SetRecordSpecification(ctx, proposedRecord)
+	}
+
+	ctx.EventManager().EmitEvent(
+		sdk.NewEvent(
+			sdk.EventTypeMessage,
+			sdk.NewAttribute(sdk.AttributeKeyModule, types.AttributeValueCategory),
+			sdk.NewAttribute(sdk.AttributeKeySender, strings.Join(msg.Signers, ",")),
+		),
+	)
+
+	return &types.MsgAddP8EContractSpecResponse{}, nil
+}
+
 func (k msgServer) P8EMemorializeContract(
 	goCtx context.Context,
 	msg *types.MsgP8EMemorializeContractRequest, //nolint:staticcheck // Ignore deprecation error here.
@@ -428,20 +475,10 @@
 
 	p8EData, signers, err := types.ConvertP8eMemorializeContractRequest(msg)
 
-=======
-func (k msgServer) AddP8EContractSpec(
-	goCtx context.Context,
-	msg *types.MsgAddP8EContractSpecRequest,
-) (*types.MsgAddP8EContractSpecResponse, error) {
-	ctx := sdk.UnwrapSDKContext(goCtx)
-
-	proposed, newrecords, err := types.ConvertP8eContractSpec(&msg.Contractspec, msg.Signers)
->>>>>>> f5c5529b
-	if err != nil {
-		return nil, err
-	}
-
-<<<<<<< HEAD
+	if err != nil {
+		return nil, err
+	}
+
 	_, err = k.AddScope(goCtx, &types.MsgAddScopeRequest{
 		Scope:   *p8EData.Scope,
 		Signers: signers,
@@ -467,49 +504,15 @@
 		if err != nil {
 			return nil, err
 		}
-=======
-	var existing *types.ContractSpecification = nil
-	if e, found := k.GetContractSpecification(ctx, proposed.SpecificationId); found {
-		existing = &e
-		if err := k.ValidateAllOwnersAreSigners(existing.OwnerAddresses, msg.Signers); err != nil {
-			return nil, err
-		}
-	}
-
-	if err := k.ValidateContractSpecUpdate(ctx, existing, proposed); err != nil {
-		return nil, err
-	}
-
-	k.SetContractSpecification(ctx, proposed)
-
-	for _, proposedRecord := range newrecords {
-		var existing *types.RecordSpecification = nil
-		if e, found := k.GetRecordSpecification(ctx, proposedRecord.SpecificationId); found {
-			existing = &e
-		}
-		if err := k.ValidateRecordSpecUpdate(ctx, existing, proposedRecord); err != nil {
-			return nil, err
-		}
-
-		k.SetRecordSpecification(ctx, proposedRecord)
->>>>>>> f5c5529b
-	}
-
-	ctx.EventManager().EmitEvent(
-		sdk.NewEvent(
-			sdk.EventTypeMessage,
-			sdk.NewAttribute(sdk.AttributeKeyModule, types.AttributeValueCategory),
-<<<<<<< HEAD
+	}
+
+	ctx.EventManager().EmitEvent(
+		sdk.NewEvent(
+			sdk.EventTypeMessage,
+			sdk.NewAttribute(sdk.AttributeKeyModule, types.AttributeValueCategory),
 			sdk.NewAttribute(sdk.AttributeKeySender, string(msg.Invoker)),
 		),
 	)
 
 	return nil, fmt.Errorf("not implemented")
-=======
-			sdk.NewAttribute(sdk.AttributeKeySender, strings.Join(msg.Signers, ",")),
-		),
-	)
-
-	return &types.MsgAddP8EContractSpecResponse{}, nil
->>>>>>> f5c5529b
-}+}
