package keeper

import (
	"context"
	"fmt"
	"strings"

	sdkerrors "github.com/cosmos/cosmos-sdk/types/errors"

	sdk "github.com/cosmos/cosmos-sdk/types"

	"github.com/provenance-io/provenance/x/metadata/types"
)

type msgServer struct {
	Keeper
}

// NewMsgServerImpl returns an implementation of the distribution MsgServer interface
// for the provided Keeper.
func NewMsgServerImpl(keeper Keeper) types.MsgServer {
	return &msgServer{Keeper: keeper}
}

var _ types.MsgServer = msgServer{}

func (k msgServer) MemorializeContract(
	goCtx context.Context,
	msg *types.MsgMemorializeContractRequest,
) (*types.MsgMemorializeContractResponse, error) {
	ctx := sdk.UnwrapSDKContext(goCtx)

	// TODO (contract keeper class  methods to process contract execution, scope keeper methods to record it)

	ctx.EventManager().EmitEvent(
		sdk.NewEvent(
			sdk.EventTypeMessage,
			sdk.NewAttribute(sdk.AttributeKeyModule, types.AttributeValueCategory),
			sdk.NewAttribute(sdk.AttributeKeySender, msg.Notary),
		),
	)

	return nil, fmt.Errorf("not implemented")
}

func (k msgServer) ChangeOwnership(
	goCtx context.Context,
	msg *types.MsgChangeOwnershipRequest,
) (*types.MsgChangeOwnershipResponse, error) {
	ctx := sdk.UnwrapSDKContext(goCtx)

	// TODO (contract keeper class  methods to process contract execution, scope keeper methods to record it)

	ctx.EventManager().EmitEvent(
		sdk.NewEvent(
			sdk.EventTypeMessage,
			sdk.NewAttribute(sdk.AttributeKeyModule, types.AttributeValueCategory),
			sdk.NewAttribute(sdk.AttributeKeySender, msg.Notary),
		),
	)

	return nil, fmt.Errorf("not implemented")
}

func (k msgServer) AddScope(
	goCtx context.Context,
	msg *types.MsgAddScopeRequest,
) (*types.MsgAddScopeResponse, error) {
	ctx := sdk.UnwrapSDKContext(goCtx)

	existing, _ := k.GetScope(ctx, msg.Scope.ScopeId)
	if err := k.ValidateScopeUpdate(ctx, existing, msg.Scope, msg.Signers); err != nil {
		return nil, err
	}

	k.SetScope(ctx, msg.Scope)

	ctx.EventManager().EmitEvent(
		sdk.NewEvent(
			sdk.EventTypeMessage,
			sdk.NewAttribute(sdk.AttributeKeyModule, types.AttributeValueCategory),
			sdk.NewAttribute(sdk.AttributeKeySender, strings.Join(msg.Signers, ",")),
		),
	)

	return &types.MsgAddScopeResponse{}, nil
}

func (k msgServer) DeleteScope(
	goCtx context.Context,
	msg *types.MsgDeleteScopeRequest,
) (*types.MsgDeleteScopeResponse, error) {
	ctx := sdk.UnwrapSDKContext(goCtx)

	existing, _ := k.GetScope(ctx, msg.ScopeId)
	// validate that all fields can be unset with the given list of signers
	if err := k.ValidateScopeRemove(ctx, existing, types.Scope{ScopeId: msg.ScopeId}, msg.Signers); err != nil {
		return nil, err
	}

	k.RemoveScope(ctx, msg.ScopeId)

	ctx.EventManager().EmitEvent(
		sdk.NewEvent(
			sdk.EventTypeMessage,
			sdk.NewAttribute(types.AttributeKeyScopeID, string(msg.ScopeId)),
		),
	)

	return &types.MsgDeleteScopeResponse{}, nil
}

func (k msgServer) AddSession(
	goCtx context.Context,
	msg *types.MsgAddSessionRequest,
) (*types.MsgAddSessionResponse, error) {
	ctx := sdk.UnwrapSDKContext(goCtx)

	var existing *types.Session = nil
	var existingAudit *types.AuditFields = nil
	if e, found := k.GetSession(ctx, msg.Session.SessionId); found {
		existing = &e
		existingAudit = existing.Audit
	}
	if err := k.ValidateSessionUpdate(ctx, existing, *msg.Session, msg.Signers); err != nil {
		return nil, err
	}

	msg.Session.Audit = existingAudit.UpdateAudit(ctx.BlockTime(), strings.Join(msg.Signers, ", "), "")

	k.SetSession(ctx, *msg.Session)

	ctx.EventManager().EmitEvent(
		sdk.NewEvent(
			sdk.EventTypeMessage,
			sdk.NewAttribute(sdk.AttributeKeyModule, types.AttributeValueCategory),
			sdk.NewAttribute(sdk.AttributeKeySender, strings.Join(msg.Signers, ",")),
		),
	)

	return &types.MsgAddSessionResponse{}, nil
}

func (k msgServer) AddRecord(
	goCtx context.Context,
	msg *types.MsgAddRecordRequest,
) (*types.MsgAddRecordResponse, error) {
	ctx := sdk.UnwrapSDKContext(goCtx)

	scopeUUID, err := msg.Record.SessionId.ScopeUUID()
	if err != nil {
		return nil, err
	}

	recordID := types.RecordMetadataAddress(scopeUUID, msg.Record.Name)

	var existing *types.Record = nil
	if e, found := k.GetRecord(ctx, recordID); found {
		existing = &e
	}
	if err := k.ValidateRecordUpdate(ctx, existing, *msg.Record, msg.Signers); err != nil {
		return nil, err
	}

	k.SetRecord(ctx, *msg.Record)

	ctx.EventManager().EmitEvent(
		sdk.NewEvent(
			sdk.EventTypeMessage,
			sdk.NewAttribute(sdk.AttributeKeyModule, types.AttributeValueCategory),
			sdk.NewAttribute(sdk.AttributeKeySender, strings.Join(msg.Signers, ",")),
		),
	)

	return &types.MsgAddRecordResponse{}, nil
}

func (k msgServer) DeleteRecord(
	goCtx context.Context,
	msg *types.MsgDeleteRecordRequest,
) (*types.MsgDeleteRecordResponse, error) {
	ctx := sdk.UnwrapSDKContext(goCtx)

	existing, _ := k.GetRecord(ctx, msg.RecordId)
	if err := k.ValidateRecordRemove(ctx, existing, msg.RecordId, msg.Signers); err != nil {
		return nil, err
	}

	k.RemoveRecord(ctx, msg.RecordId)

	ctx.EventManager().EmitEvent(
		sdk.NewEvent(
			sdk.EventTypeMessage,
			sdk.NewAttribute(sdk.AttributeKeyModule, types.AttributeValueCategory),
			sdk.NewAttribute(sdk.AttributeKeySender, strings.Join(msg.Signers, ",")),
		),
	)

	return &types.MsgDeleteRecordResponse{}, nil
}

func (k msgServer) AddScopeSpecification(
	goCtx context.Context,
	msg *types.MsgAddScopeSpecificationRequest,
) (*types.MsgAddScopeSpecificationResponse, error) {
	ctx := sdk.UnwrapSDKContext(goCtx)

	var existing *types.ScopeSpecification = nil
	if e, found := k.GetScopeSpecification(ctx, msg.Specification.SpecificationId); found {
		existing = &e
		if err := k.ValidateAllOwnersAreSigners(existing.OwnerAddresses, msg.Signers); err != nil {
			return nil, err
		}
	}
	if err := k.ValidateScopeSpecUpdate(ctx, existing, msg.Specification); err != nil {
		return nil, err
	}

	k.SetScopeSpecification(ctx, msg.Specification)

	ctx.EventManager().EmitEvent(
		sdk.NewEvent(
			sdk.EventTypeMessage,
			sdk.NewAttribute(sdk.AttributeKeyModule, types.AttributeValueCategory),
			sdk.NewAttribute(sdk.AttributeKeySender, strings.Join(msg.Signers, ",")),
		),
	)

	return &types.MsgAddScopeSpecificationResponse{}, nil
}

func (k msgServer) DeleteScopeSpecification(
	goCtx context.Context,
	msg *types.MsgDeleteScopeSpecificationRequest,
) (*types.MsgDeleteScopeSpecificationResponse, error) {
	ctx := sdk.UnwrapSDKContext(goCtx)

	existing, found := k.GetScopeSpecification(ctx, msg.SpecificationId)
	if !found {
		return nil, fmt.Errorf("scope specification not found with id %s", msg.SpecificationId)
	}
	if err := k.ValidateAllOwnersAreSigners(existing.OwnerAddresses, msg.Signers); err != nil {
		return nil, err
	}

	if err := k.RemoveScopeSpecification(ctx, msg.SpecificationId); err != nil {
		return nil, fmt.Errorf("cannot delete scope specification with id %s: %w", msg.SpecificationId, err)
	}

	ctx.EventManager().EmitEvent(
		sdk.NewEvent(
			sdk.EventTypeMessage,
			sdk.NewAttribute(sdk.AttributeKeyModule, types.AttributeValueCategory),
			sdk.NewAttribute(sdk.AttributeKeySender, strings.Join(msg.Signers, ",")),
		),
	)

	return &types.MsgDeleteScopeSpecificationResponse{}, nil
}

func (k msgServer) AddContractSpecification(
	goCtx context.Context,
	msg *types.MsgAddContractSpecificationRequest,
) (*types.MsgAddContractSpecificationResponse, error) {
	ctx := sdk.UnwrapSDKContext(goCtx)

	var existing *types.ContractSpecification = nil
	if e, found := k.GetContractSpecification(ctx, msg.Specification.SpecificationId); found {
		existing = &e
		if err := k.ValidateAllOwnersAreSigners(existing.OwnerAddresses, msg.Signers); err != nil {
			return nil, err
		}
	}
	if err := k.ValidateContractSpecUpdate(ctx, existing, msg.Specification); err != nil {
		return nil, err
	}

	k.SetContractSpecification(ctx, msg.Specification)

	ctx.EventManager().EmitEvent(
		sdk.NewEvent(
			sdk.EventTypeMessage,
			sdk.NewAttribute(sdk.AttributeKeyModule, types.AttributeValueCategory),
			sdk.NewAttribute(sdk.AttributeKeySender, strings.Join(msg.Signers, ",")),
		),
	)

	return &types.MsgAddContractSpecificationResponse{}, nil
}

func (k msgServer) DeleteContractSpecification(
	goCtx context.Context,
	msg *types.MsgDeleteContractSpecificationRequest,
) (*types.MsgDeleteContractSpecificationResponse, error) {
	ctx := sdk.UnwrapSDKContext(goCtx)

	existing, found := k.GetContractSpecification(ctx, msg.SpecificationId)
	if !found {
		return nil, fmt.Errorf("contract specification not found with id %s", msg.SpecificationId)
	}
	if err := k.ValidateAllOwnersAreSigners(existing.OwnerAddresses, msg.Signers); err != nil {
		return nil, err
	}

	// Remove all record specifications associated with this contract specification.
	recSpecs, recSpecErr := k.GetRecordSpecificationsForContractSpecificationID(ctx, msg.SpecificationId)
	if recSpecErr != nil {
		return nil, fmt.Errorf("could not get record specifications to delete with contract specification with id %s: %w",
			msg.SpecificationId, recSpecErr)
	}
	var delRecSpecErr error = nil
	removedRecSpecs := []*types.RecordSpecification{}
	for _, recSpec := range recSpecs {
		if err := k.RemoveRecordSpecification(ctx, recSpec.SpecificationId); err != nil {
			delRecSpecErr = fmt.Errorf("failed to delete record specification %s (name: %s) while trying to delete contract specification %d: %w",
				recSpec.SpecificationId, recSpec.Name, msg.SpecificationId, err)
			break
		}
		removedRecSpecs = append(removedRecSpecs, recSpec)
	}
	if delRecSpecErr != nil {
		// Put the deleted record specifications back since not all of them could be deleted (and neither can this contract spec)
		for _, recSpec := range removedRecSpecs {
			k.SetRecordSpecification(ctx, *recSpec)
		}
		return nil, delRecSpecErr
	}

	// Remove the contract specification itself
	if err := k.RemoveContractSpecification(ctx, msg.SpecificationId); err != nil {
		return nil, fmt.Errorf("cannot delete contract specification with id %s: %w", msg.SpecificationId, err)
	}

	ctx.EventManager().EmitEvent(
		sdk.NewEvent(
			sdk.EventTypeMessage,
			sdk.NewAttribute(sdk.AttributeKeyModule, types.AttributeValueCategory),
			sdk.NewAttribute(sdk.AttributeKeySender, strings.Join(msg.Signers, ",")),
		),
	)

	return &types.MsgDeleteContractSpecificationResponse{}, nil
}

func (k msgServer) AddRecordSpecification(
	goCtx context.Context,
	msg *types.MsgAddRecordSpecificationRequest,
) (*types.MsgAddRecordSpecificationResponse, error) {
	ctx := sdk.UnwrapSDKContext(goCtx)

	contractSpecID, err := msg.Specification.SpecificationId.AsContractSpecAddress()
	if err != nil {
		return nil, err
	}
	contractSpec, contractSpecFound := k.GetContractSpecification(ctx, contractSpecID)
	if !contractSpecFound {
		contractSpecUUID, _ := contractSpecID.ContractSpecUUID()
		return nil, fmt.Errorf("contract specification not found with id %s (uuid %s) required for adding or updating record specification with id %s",
			contractSpecID, contractSpecUUID, msg.Specification.SpecificationId)
	}
	if err := k.ValidateAllOwnersAreSigners(contractSpec.OwnerAddresses, msg.Signers); err != nil {
		return nil, err
	}

	var existing *types.RecordSpecification = nil
	if e, found := k.GetRecordSpecification(ctx, msg.Specification.SpecificationId); found {
		existing = &e
	}
	if err := k.ValidateRecordSpecUpdate(ctx, existing, msg.Specification); err != nil {
		return nil, err
	}

	k.SetRecordSpecification(ctx, msg.Specification)

	ctx.EventManager().EmitEvent(
		sdk.NewEvent(
			sdk.EventTypeMessage,
			sdk.NewAttribute(sdk.AttributeKeyModule, types.AttributeValueCategory),
			sdk.NewAttribute(sdk.AttributeKeySender, strings.Join(msg.Signers, ",")),
		),
	)

	return &types.MsgAddRecordSpecificationResponse{}, nil
}

func (k msgServer) DeleteRecordSpecification(
	goCtx context.Context,
	msg *types.MsgDeleteRecordSpecificationRequest,
) (*types.MsgDeleteRecordSpecificationResponse, error) {
	ctx := sdk.UnwrapSDKContext(goCtx)

	_, found := k.GetRecordSpecification(ctx, msg.SpecificationId)
	if !found {
		return nil, fmt.Errorf("record specification not found with id %s", msg.SpecificationId)
	}
	contractSpecID, err := msg.SpecificationId.AsContractSpecAddress()
	if err != nil {
		return nil, err
	}
	contractSpec, contractSpecFound := k.GetContractSpecification(ctx, contractSpecID)
	if !contractSpecFound {
		return nil, fmt.Errorf("contract specification not found with id %s required for deleting record specification with id %s",
			contractSpecID, msg.SpecificationId)
	}
	if err := k.ValidateAllOwnersAreSigners(contractSpec.OwnerAddresses, msg.Signers); err != nil {
		return nil, err
	}

	if err := k.RemoveRecordSpecification(ctx, msg.SpecificationId); err != nil {
		return nil, fmt.Errorf("cannot delete record specification with id %s: %w", msg.SpecificationId, err)
	}

	ctx.EventManager().EmitEvent(
		sdk.NewEvent(
			sdk.EventTypeMessage,
			sdk.NewAttribute(sdk.AttributeKeyModule, types.AttributeValueCategory),
			sdk.NewAttribute(sdk.AttributeKeySender, strings.Join(msg.Signers, ",")),
		),
	)

	return &types.MsgDeleteRecordSpecificationResponse{}, nil
}

func (k msgServer) AddP8EContractSpec(
	goCtx context.Context,
	msg *types.MsgAddP8EContractSpecRequest,
) (*types.MsgAddP8EContractSpecResponse, error) {
	ctx := sdk.UnwrapSDKContext(goCtx)

	proposed, newrecords, err := types.ConvertP8eContractSpec(&msg.Contractspec, msg.Signers)
	if err != nil {
		return nil, err
	}

	var existing *types.ContractSpecification = nil
	if e, found := k.GetContractSpecification(ctx, proposed.SpecificationId); found {
		existing = &e
		if err := k.ValidateAllOwnersAreSigners(existing.OwnerAddresses, msg.Signers); err != nil {
			return nil, err
		}
	}

	if err := k.ValidateContractSpecUpdate(ctx, existing, proposed); err != nil {
		return nil, err
	}

	k.SetContractSpecification(ctx, proposed)

	for _, proposedRecord := range newrecords {
		var existing *types.RecordSpecification = nil
		if e, found := k.GetRecordSpecification(ctx, proposedRecord.SpecificationId); found {
			existing = &e
		}
		if err := k.ValidateRecordSpecUpdate(ctx, existing, proposedRecord); err != nil {
			return nil, err
		}

		k.SetRecordSpecification(ctx, proposedRecord)
	}

	ctx.EventManager().EmitEvent(
		sdk.NewEvent(
			sdk.EventTypeMessage,
			sdk.NewAttribute(sdk.AttributeKeyModule, types.AttributeValueCategory),
			sdk.NewAttribute(sdk.AttributeKeySender, strings.Join(msg.Signers, ",")),
		),
	)

	return &types.MsgAddP8EContractSpecResponse{}, nil
}

<<<<<<< HEAD
func (k msgServer) P8EMemorializeContract(
	goCtx context.Context,
	msg *types.MsgP8EMemorializeContractRequest, //nolint:staticcheck // Ignore deprecation error here.
) (*types.MsgP8EMemorializeContractResponse, error) { //nolint:staticcheck // Ignore deprecation error here.
	ctx := sdk.UnwrapSDKContext(goCtx)

	p8EData, signers, err := types.ConvertP8eMemorializeContractRequest(msg)
	if err != nil {
		return nil, err
	}

	// Add the stuff that needs to come from the specs.
	var processID types.ProcessID
	contractSpec, found := k.GetContractSpecification(ctx, p8EData.Session.SpecificationId)
	if !found {
		return nil, fmt.Errorf("contract specification %s not found", p8EData.Session.SpecificationId)
	}
	switch source := contractSpec.Source.(type) {
	case *types.ContractSpecification_ResourceId:
		processID = &types.Process_Address{Address: source.ResourceId.String()}
	case *types.ContractSpecification_Hash:
		processID = &types.Process_Hash{Hash: source.Hash}
	default:
		return nil, fmt.Errorf("unexpected source type on contract specification %s", p8EData.Session.SpecificationId)
	}

	for _, r := range p8EData.Records {
		r.Process.ProcessId = processID
		recSpecID, e := p8EData.Session.SpecificationId.AsRecordSpecAddress(r.Name)
		if e != nil {
			return nil, e
		}
		recSpec, found := k.GetRecordSpecification(ctx, recSpecID)
		if !found {
			return nil, fmt.Errorf("record specification %s not found", recSpecID)
		}
		for _, input := range r.Inputs {
			input.Status = types.RecordInputStatus(recSpec.ResultType)
		}
	}

	// Finally, store everything.
	_, err = k.AddScope(goCtx, &types.MsgAddScopeRequest{
		Scope:   *p8EData.Scope,
		Signers: signers,
	})
	if err != nil {
		return nil, err
	}

	_, err = k.AddSession(goCtx, &types.MsgAddSessionRequest{
		Session: p8EData.Session,
		Signers: signers,
	})
	if err != nil {
		return nil, err
	}

	for _, record := range p8EData.Records {
		_, err = k.AddRecord(goCtx, &types.MsgAddRecordRequest{
			SessionId: p8EData.Session.SessionId,
			Record:    record,
			Signers:   signers,
		})
		if err != nil {
			return nil, err
		}
	}

	ctx.EventManager().EmitEvent(
		sdk.NewEvent(
			sdk.EventTypeMessage,
			sdk.NewAttribute(sdk.AttributeKeyModule, types.AttributeValueCategory),
			sdk.NewAttribute(sdk.AttributeKeySender, string(msg.Invoker)),
		),
	)

	return &types.MsgP8EMemorializeContractResponse{}, nil //nolint:staticcheck // Ignore deprecation error here.
=======
func (k msgServer) BindOSLocator(goCtx context.Context, msg *types.MsgBindOSLocatorRequest) (*types.MsgBindOSLocatorResponse, error) {
	ctx := sdk.UnwrapSDKContext(goCtx)
	// Validate
	if err := msg.ValidateBasic(); err != nil {
		ctx.Logger().Error("unable to validate message", "err", err)
		return nil, sdkerrors.Wrap(sdkerrors.ErrInvalidRequest, err.Error())
	}

	if k.Keeper.OSLocatorExists(ctx, msg.Locator.Owner) {
		ctx.Logger().Error("Address already bound to an URI", "owner", msg.Locator.Owner)
		return nil, sdkerrors.Wrap(sdkerrors.ErrInvalidRequest, types.ErrOSLocatorAlreadyBound.Error())
	}

	// Bind owner to URI
	address, err := sdk.AccAddressFromBech32(msg.Locator.Owner)
	if err != nil {
		ctx.Logger().Error("invalid address", "err", err)
		return nil, sdkerrors.Wrap(sdkerrors.ErrInvalidRequest, err.Error())
	}

	if err := k.Keeper.SetOSLocatorRecord(ctx, address, msg.Locator.LocatorUri); err != nil {
		ctx.Logger().Error("unable to bind name", "err", err)
		return nil, sdkerrors.Wrap(sdkerrors.ErrInvalidRequest, err.Error())
	}
	// Emit event and return
	ctx.EventManager().EmitEvent(
		sdk.NewEvent(
			types.EventTypeOsLocatorCreated,
			sdk.NewAttribute(types.AttributeKeyOSLocatorAddress, msg.Locator.Owner),
			sdk.NewAttribute(types.AttributeKeyOSLocatorURI, msg.Locator.LocatorUri),
		),
	)

	return &types.MsgBindOSLocatorResponse{}, nil
}

func (k msgServer) DeleteOSLocator(ctx context.Context, msg *types.MsgDeleteOSLocatorRequest) (*types.MsgDeleteOSLocatorResponse, error) {
	sdkCtx := sdk.UnwrapSDKContext(ctx)
	// Validate
	if err := msg.ValidateBasic(); err != nil {
		sdkCtx.Logger().Error("unable to validate message", "err", err)
		return nil, sdkerrors.Wrap(sdkerrors.ErrInvalidRequest, err.Error())
	}

	if !k.Keeper.OSLocatorExists(sdkCtx, msg.Locator.Owner) {
		sdkCtx.Logger().Error("Address not already bound to an URI", "owner", msg.Locator.Owner)
		return nil, sdkerrors.Wrap(sdkerrors.ErrInvalidRequest, types.ErrOSLocatorAlreadyBound.Error())
	}

	// already valid address, checked in ValidateBasic
	ownerAddr, _ := sdk.AccAddressFromBech32(msg.Locator.Owner)

	if !k.Keeper.VerifyCorrectOwner(sdkCtx, ownerAddr) {
		sdkCtx.Logger().Error("msg sender cannot delete os locator", "owner", ownerAddr)
		return nil, sdkerrors.Wrap(sdkerrors.ErrUnauthorized, "msg sender cannot delete os locator.")
	}

	// Delete
	if err := k.Keeper.deleteRecord(sdkCtx, ownerAddr); err != nil {
		sdkCtx.Logger().Error("error deleting name", "err", err)
		return nil, sdkerrors.Wrap(sdkerrors.ErrInvalidRequest, err.Error())
	}
	// Emit event and return
	sdkCtx.EventManager().EmitEvent(
		sdk.NewEvent(
			types.EventTypeOsLocatorDeleted,
			sdk.NewAttribute(types.AttributeKeyOSLocatorAddress, msg.Locator.Owner),
			sdk.NewAttribute(types.AttributeKeyOSLocatorURI, msg.Locator.LocatorUri),
		),
	)
	return &types.MsgDeleteOSLocatorResponse{Locator: msg.Locator}, nil
}

func (k msgServer) ModifyOSLocator(ctx context.Context, msg *types.MsgModifyOSLocatorRequest) (*types.MsgModifyOSLocatorResponse, error) {
	sdkCtx := sdk.UnwrapSDKContext(ctx)
	// Validate
	if err := msg.ValidateBasic(); err != nil {
		sdkCtx.Logger().Error("unable to validate message", "err", err)
		return nil, sdkerrors.Wrap(sdkerrors.ErrInvalidRequest, err.Error())
	}

	if !k.Keeper.OSLocatorExists(sdkCtx, msg.Locator.Owner) {
		sdkCtx.Logger().Error("Address not already bound to an URI", "owner", msg.Locator.Owner)
		return nil, sdkerrors.Wrap(sdkerrors.ErrInvalidRequest, types.ErrOSLocatorAlreadyBound.Error())
	}

	// already valid address, checked in ValidateBasic
	ownerAddr, _ := sdk.AccAddressFromBech32(msg.Locator.Owner)

	if !k.Keeper.VerifyCorrectOwner(sdkCtx, ownerAddr) {
		sdkCtx.Logger().Error("msg sender cannot modify os locator", "owner", ownerAddr)
		return nil, sdkerrors.Wrap(sdkerrors.ErrUnauthorized, "msg sender cannot delete os locator.")
	}
	// Modify
	if err := k.Keeper.modifyRecord(sdkCtx, ownerAddr, msg.Locator.LocatorUri); err != nil {
		sdkCtx.Logger().Error("error deleting name", "err", err)
		return nil, sdkerrors.Wrap(sdkerrors.ErrInvalidRequest, err.Error())
	}
	// Emit event and return
	sdkCtx.EventManager().EmitEvent(
		sdk.NewEvent(
			types.EventTypeOsLocatorModified,
			sdk.NewAttribute(types.AttributeKeyOSLocatorAddress, msg.Locator.Owner),
			sdk.NewAttribute(types.AttributeKeyOSLocatorURI, msg.Locator.LocatorUri),
		),
	)
	return &types.MsgModifyOSLocatorResponse{Locator: msg.Locator}, nil
>>>>>>> 65856b22
}<|MERGE_RESOLUTION|>--- conflicted
+++ resolved
@@ -469,7 +469,6 @@
 	return &types.MsgAddP8EContractSpecResponse{}, nil
 }
 
-<<<<<<< HEAD
 func (k msgServer) P8EMemorializeContract(
 	goCtx context.Context,
 	msg *types.MsgP8EMemorializeContractRequest, //nolint:staticcheck // Ignore deprecation error here.
@@ -548,7 +547,8 @@
 	)
 
 	return &types.MsgP8EMemorializeContractResponse{}, nil //nolint:staticcheck // Ignore deprecation error here.
-=======
+}
+
 func (k msgServer) BindOSLocator(goCtx context.Context, msg *types.MsgBindOSLocatorRequest) (*types.MsgBindOSLocatorResponse, error) {
 	ctx := sdk.UnwrapSDKContext(goCtx)
 	// Validate
@@ -656,5 +656,4 @@
 		),
 	)
 	return &types.MsgModifyOSLocatorResponse{Locator: msg.Locator}, nil
->>>>>>> 65856b22
 }