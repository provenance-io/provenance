package keeper

import (
	"context"
	"fmt"
	"strings"

	sdkerrors "github.com/cosmos/cosmos-sdk/types/errors"

	sdk "github.com/cosmos/cosmos-sdk/types"

	"github.com/provenance-io/provenance/x/metadata/types"
)

type msgServer struct {
	Keeper
}

// NewMsgServerImpl returns an implementation of the distribution MsgServer interface
// for the provided Keeper.
func NewMsgServerImpl(keeper Keeper) types.MsgServer {
	return &msgServer{Keeper: keeper}
}

var _ types.MsgServer = msgServer{}

func (k msgServer) MemorializeContract(
	goCtx context.Context,
	msg *types.MsgMemorializeContractRequest,
) (*types.MsgMemorializeContractResponse, error) {
	ctx := sdk.UnwrapSDKContext(goCtx)

	// TODO (contract keeper class  methods to process contract execution, scope keeper methods to record it)

	ctx.EventManager().EmitEvent(
		sdk.NewEvent(
			sdk.EventTypeMessage,
			sdk.NewAttribute(sdk.AttributeKeyModule, types.AttributeValueCategory),
			sdk.NewAttribute(sdk.AttributeKeySender, msg.Notary),
		),
	)

	return nil, fmt.Errorf("not implemented")
}

func (k msgServer) ChangeOwnership(
	goCtx context.Context,
	msg *types.MsgChangeOwnershipRequest,
) (*types.MsgChangeOwnershipResponse, error) {
	ctx := sdk.UnwrapSDKContext(goCtx)

	// TODO (contract keeper class  methods to process contract execution, scope keeper methods to record it)

	ctx.EventManager().EmitEvent(
		sdk.NewEvent(
			sdk.EventTypeMessage,
			sdk.NewAttribute(sdk.AttributeKeyModule, types.AttributeValueCategory),
			sdk.NewAttribute(sdk.AttributeKeySender, msg.Notary),
		),
	)

	return nil, fmt.Errorf("not implemented")
}

func (k msgServer) AddScope(
	goCtx context.Context,
	msg *types.MsgAddScopeRequest,
) (*types.MsgAddScopeResponse, error) {
	ctx := sdk.UnwrapSDKContext(goCtx)

	existing, _ := k.GetScope(ctx, msg.Scope.ScopeId)
	if err := k.ValidateScopeUpdate(ctx, existing, msg.Scope, msg.Signers); err != nil {
		return nil, err
	}

	k.SetScope(ctx, msg.Scope)

	ctx.EventManager().EmitEvent(
		sdk.NewEvent(
			sdk.EventTypeMessage,
			sdk.NewAttribute(sdk.AttributeKeyModule, types.AttributeValueCategory),
			sdk.NewAttribute(sdk.AttributeKeySender, strings.Join(msg.Signers, ",")),
		),
	)

	return &types.MsgAddScopeResponse{}, nil
}

func (k msgServer) DeleteScope(
	goCtx context.Context,
	msg *types.MsgDeleteScopeRequest,
) (*types.MsgDeleteScopeResponse, error) {
	ctx := sdk.UnwrapSDKContext(goCtx)

	existing, _ := k.GetScope(ctx, msg.ScopeId)
	// validate that all fields can be unset with the given list of signers
	if err := k.ValidateScopeRemove(ctx, existing, types.Scope{ScopeId: msg.ScopeId}, msg.Signers); err != nil {
		return nil, err
	}

	k.RemoveScope(ctx, msg.ScopeId)

	ctx.EventManager().EmitEvent(
		sdk.NewEvent(
			sdk.EventTypeMessage,
			sdk.NewAttribute(types.AttributeKeyScopeID, string(msg.ScopeId)),
		),
	)

	return &types.MsgDeleteScopeResponse{}, nil
}

func (k msgServer) AddSession(
	goCtx context.Context,
	msg *types.MsgAddSessionRequest,
) (*types.MsgAddSessionResponse, error) {
	ctx := sdk.UnwrapSDKContext(goCtx)

	existing, _ := k.GetSession(ctx, msg.Session.SessionId)
	if err := k.ValidateSessionUpdate(ctx, existing, *msg.Session, msg.Signers); err != nil {
		return nil, err
	}

	audit := existing.Audit.UpdateAudit(ctx.BlockTime(), strings.Join(msg.Signers, ", "), "")
	*msg.Session.Audit = *audit

	k.SetSession(ctx, *msg.Session)

	ctx.EventManager().EmitEvent(
		sdk.NewEvent(
			sdk.EventTypeMessage,
			sdk.NewAttribute(sdk.AttributeKeyModule, types.AttributeValueCategory),
			sdk.NewAttribute(sdk.AttributeKeySender, strings.Join(msg.Signers, ",")),
		),
	)

	return &types.MsgAddSessionResponse{}, nil
}

func (k msgServer) AddRecord(
	goCtx context.Context,
	msg *types.MsgAddRecordRequest,
) (*types.MsgAddRecordResponse, error) {
	ctx := sdk.UnwrapSDKContext(goCtx)

	scopeUUID, err := msg.Record.SessionId.ScopeUUID()
	if err != nil {
		return nil, err
	}

	recordID := types.RecordMetadataAddress(scopeUUID, msg.Record.Name)

	existing, _ := k.GetRecord(ctx, recordID)
	if err := k.ValidateRecordUpdate(ctx, existing, *msg.Record, msg.Signers); err != nil {
		return nil, err
	}

	k.SetRecord(ctx, *msg.Record)

	ctx.EventManager().EmitEvent(
		sdk.NewEvent(
			sdk.EventTypeMessage,
			sdk.NewAttribute(sdk.AttributeKeyModule, types.AttributeValueCategory),
			sdk.NewAttribute(sdk.AttributeKeySender, strings.Join(msg.Signers, ",")),
		),
	)

	return &types.MsgAddRecordResponse{}, nil
}

func (k msgServer) DeleteRecord(
	goCtx context.Context,
	msg *types.MsgDeleteRecordRequest,
) (*types.MsgDeleteRecordResponse, error) {
	ctx := sdk.UnwrapSDKContext(goCtx)

	existing, _ := k.GetRecord(ctx, msg.RecordId)
	if err := k.ValidateRecordRemove(ctx, existing, msg.RecordId, msg.Signers); err != nil {
		return nil, err
	}

	k.RemoveRecord(ctx, msg.RecordId)

	ctx.EventManager().EmitEvent(
		sdk.NewEvent(
			sdk.EventTypeMessage,
			sdk.NewAttribute(sdk.AttributeKeyModule, types.AttributeValueCategory),
			sdk.NewAttribute(sdk.AttributeKeySender, strings.Join(msg.Signers, ",")),
		),
	)

	return &types.MsgDeleteRecordResponse{}, nil
}

func (k msgServer) AddScopeSpecification(
	goCtx context.Context,
	msg *types.MsgAddScopeSpecificationRequest,
) (*types.MsgAddScopeSpecificationResponse, error) {
	ctx := sdk.UnwrapSDKContext(goCtx)

	var existing *types.ScopeSpecification = nil
	if e, found := k.GetScopeSpecification(ctx, msg.Specification.SpecificationId); found {
		existing = &e
		if err := k.ValidateAllOwnersAreSigners(existing.OwnerAddresses, msg.Signers); err != nil {
			return nil, err
		}
	}
	if err := k.ValidateScopeSpecUpdate(ctx, existing, msg.Specification); err != nil {
		return nil, err
	}

	k.SetScopeSpecification(ctx, msg.Specification)

	ctx.EventManager().EmitEvent(
		sdk.NewEvent(
			sdk.EventTypeMessage,
			sdk.NewAttribute(sdk.AttributeKeyModule, types.AttributeValueCategory),
			sdk.NewAttribute(sdk.AttributeKeySender, strings.Join(msg.Signers, ",")),
		),
	)

	return &types.MsgAddScopeSpecificationResponse{}, nil
}

func (k msgServer) DeleteScopeSpecification(
	goCtx context.Context,
	msg *types.MsgDeleteScopeSpecificationRequest,
) (*types.MsgDeleteScopeSpecificationResponse, error) {
	ctx := sdk.UnwrapSDKContext(goCtx)

	existing, found := k.GetScopeSpecification(ctx, msg.SpecificationId)
	if !found {
		return nil, fmt.Errorf("scope specification not found with id %s", msg.SpecificationId)
	}
	if err := k.ValidateAllOwnersAreSigners(existing.OwnerAddresses, msg.Signers); err != nil {
		return nil, err
	}

	if err := k.RemoveScopeSpecification(ctx, msg.SpecificationId); err != nil {
		return nil, fmt.Errorf("cannot delete scope specification with id %s: %w", msg.SpecificationId, err)
	}

	ctx.EventManager().EmitEvent(
		sdk.NewEvent(
			sdk.EventTypeMessage,
			sdk.NewAttribute(sdk.AttributeKeyModule, types.AttributeValueCategory),
			sdk.NewAttribute(sdk.AttributeKeySender, strings.Join(msg.Signers, ",")),
		),
	)

	return &types.MsgDeleteScopeSpecificationResponse{}, nil
}

func (k msgServer) AddContractSpecification(
	goCtx context.Context,
	msg *types.MsgAddContractSpecificationRequest,
) (*types.MsgAddContractSpecificationResponse, error) {
	ctx := sdk.UnwrapSDKContext(goCtx)

	var existing *types.ContractSpecification = nil
	if e, found := k.GetContractSpecification(ctx, msg.Specification.SpecificationId); found {
		existing = &e
		if err := k.ValidateAllOwnersAreSigners(existing.OwnerAddresses, msg.Signers); err != nil {
			return nil, err
		}
	}
	if err := k.ValidateContractSpecUpdate(ctx, existing, msg.Specification); err != nil {
		return nil, err
	}

	k.SetContractSpecification(ctx, msg.Specification)

	ctx.EventManager().EmitEvent(
		sdk.NewEvent(
			sdk.EventTypeMessage,
			sdk.NewAttribute(sdk.AttributeKeyModule, types.AttributeValueCategory),
			sdk.NewAttribute(sdk.AttributeKeySender, strings.Join(msg.Signers, ",")),
		),
	)

	return &types.MsgAddContractSpecificationResponse{}, nil
}

func (k msgServer) DeleteContractSpecification(
	goCtx context.Context,
	msg *types.MsgDeleteContractSpecificationRequest,
) (*types.MsgDeleteContractSpecificationResponse, error) {
	ctx := sdk.UnwrapSDKContext(goCtx)

	existing, found := k.GetContractSpecification(ctx, msg.SpecificationId)
	if !found {
		return nil, fmt.Errorf("contract specification not found with id %s", msg.SpecificationId)
	}
	if err := k.ValidateAllOwnersAreSigners(existing.OwnerAddresses, msg.Signers); err != nil {
		return nil, err
	}

	// Remove all record specifications associated with this contract specification.
	recSpecs, recSpecErr := k.GetRecordSpecificationsForContractSpecificationID(ctx, msg.SpecificationId)
	if recSpecErr != nil {
		return nil, fmt.Errorf("could not get record specifications to delete with contract specification with id %s: %w",
			msg.SpecificationId, recSpecErr)
	}
	var delRecSpecErr error = nil
	removedRecSpecs := []*types.RecordSpecification{}
	for _, recSpec := range recSpecs {
		if err := k.RemoveRecordSpecification(ctx, recSpec.SpecificationId); err != nil {
			delRecSpecErr = fmt.Errorf("failed to delete record specification %s (name: %s) while trying to delete contract specification %d: %w",
				recSpec.SpecificationId, recSpec.Name, msg.SpecificationId, err)
			break
		}
		removedRecSpecs = append(removedRecSpecs, recSpec)
	}
	if delRecSpecErr != nil {
		// Put the deleted record specifications back since not all of them could be deleted (and neither can this contract spec)
		for _, recSpec := range removedRecSpecs {
			k.SetRecordSpecification(ctx, *recSpec)
		}
		return nil, delRecSpecErr
	}

	// Remove the contract specification itself
	if err := k.RemoveContractSpecification(ctx, msg.SpecificationId); err != nil {
		return nil, fmt.Errorf("cannot delete contract specification with id %s: %w", msg.SpecificationId, err)
	}

	ctx.EventManager().EmitEvent(
		sdk.NewEvent(
			sdk.EventTypeMessage,
			sdk.NewAttribute(sdk.AttributeKeyModule, types.AttributeValueCategory),
			sdk.NewAttribute(sdk.AttributeKeySender, strings.Join(msg.Signers, ",")),
		),
	)

	return &types.MsgDeleteContractSpecificationResponse{}, nil
}

func (k msgServer) AddRecordSpecification(
	goCtx context.Context,
	msg *types.MsgAddRecordSpecificationRequest,
) (*types.MsgAddRecordSpecificationResponse, error) {
	ctx := sdk.UnwrapSDKContext(goCtx)

	contractSpecID, err := msg.Specification.SpecificationId.AsContractSpecAddress()
	if err != nil {
		return nil, err
	}
	contractSpec, contractSpecFound := k.GetContractSpecification(ctx, contractSpecID)
	if !contractSpecFound {
		contractSpecUUID, _ := contractSpecID.ContractSpecUUID()
		return nil, fmt.Errorf("contract specification not found with id %s (uuid %s) required for adding or updating record specification with id %s",
			contractSpecID, contractSpecUUID, msg.Specification.SpecificationId)
	}
	if err := k.ValidateAllOwnersAreSigners(contractSpec.OwnerAddresses, msg.Signers); err != nil {
		return nil, err
	}

	var existing *types.RecordSpecification = nil
	if e, found := k.GetRecordSpecification(ctx, msg.Specification.SpecificationId); found {
		existing = &e
	}
	if err := k.ValidateRecordSpecUpdate(ctx, existing, msg.Specification); err != nil {
		return nil, err
	}

	k.SetRecordSpecification(ctx, msg.Specification)

	ctx.EventManager().EmitEvent(
		sdk.NewEvent(
			sdk.EventTypeMessage,
			sdk.NewAttribute(sdk.AttributeKeyModule, types.AttributeValueCategory),
			sdk.NewAttribute(sdk.AttributeKeySender, strings.Join(msg.Signers, ",")),
		),
	)

	return &types.MsgAddRecordSpecificationResponse{}, nil
}

func (k msgServer) DeleteRecordSpecification(
	goCtx context.Context,
	msg *types.MsgDeleteRecordSpecificationRequest,
) (*types.MsgDeleteRecordSpecificationResponse, error) {
	ctx := sdk.UnwrapSDKContext(goCtx)

	_, found := k.GetRecordSpecification(ctx, msg.SpecificationId)
	if !found {
		return nil, fmt.Errorf("record specification not found with id %s", msg.SpecificationId)
	}
	contractSpecID, err := msg.SpecificationId.AsContractSpecAddress()
	if err != nil {
		return nil, err
	}
	contractSpec, contractSpecFound := k.GetContractSpecification(ctx, contractSpecID)
	if !contractSpecFound {
		return nil, fmt.Errorf("contract specification not found with id %s required for deleting record specification with id %s",
			contractSpecID, msg.SpecificationId)
	}
	if err := k.ValidateAllOwnersAreSigners(contractSpec.OwnerAddresses, msg.Signers); err != nil {
		return nil, err
	}

	if err := k.RemoveRecordSpecification(ctx, msg.SpecificationId); err != nil {
		return nil, fmt.Errorf("cannot delete record specification with id %s: %w", msg.SpecificationId, err)
	}

	ctx.EventManager().EmitEvent(
		sdk.NewEvent(
			sdk.EventTypeMessage,
			sdk.NewAttribute(sdk.AttributeKeyModule, types.AttributeValueCategory),
			sdk.NewAttribute(sdk.AttributeKeySender, strings.Join(msg.Signers, ",")),
		),
	)

	return &types.MsgDeleteRecordSpecificationResponse{}, nil
}

<<<<<<< HEAD
func (k msgServer) BindOSLocator(goCtx context.Context, msg *types.MsgBindOSLocatorRequest) (*types.MsgBindOSLocatorResponse, error) {
	ctx := sdk.UnwrapSDKContext(goCtx)
	// Validate
	if err := msg.ValidateBasic(); err != nil {
		ctx.Logger().Error("unable to validate message", "err", err)
		return nil, sdkerrors.Wrap(sdkerrors.ErrInvalidRequest, err.Error())
	}

	if k.Keeper.OSLocatorExists(ctx, msg.Locator.Owner) {
		ctx.Logger().Error("Address already bound to an URI", "owner", msg.Locator.Owner)
		return nil, sdkerrors.Wrap(sdkerrors.ErrInvalidRequest, types.ErrOSLocatorAlreadyBound.Error())
	}

	// Bind owner to URI
	address, err := sdk.AccAddressFromBech32(msg.Locator.Owner)
	if err != nil {
		ctx.Logger().Error("invalid address", "err", err)
		return nil, sdkerrors.Wrap(sdkerrors.ErrInvalidRequest, err.Error())
	}

	if err := k.Keeper.SetOSLocatorRecord(ctx, address, msg.Locator.LocatorUri); err != nil {
		ctx.Logger().Error("unable to bind name", "err", err)
		return nil, sdkerrors.Wrap(sdkerrors.ErrInvalidRequest, err.Error())
	}
	// Emit event and return
	ctx.EventManager().EmitEvent(
		sdk.NewEvent(
			types.EventTypeOsLocatorCreated,
			sdk.NewAttribute(types.AttributeKeyOSLocatorAddress, msg.Locator.Owner),
			sdk.NewAttribute(types.AttributeKeyOSLocatorURI, msg.Locator.LocatorUri),
		),
	)

	return &types.MsgBindOSLocatorResponse{}, nil
}

func (k msgServer) DeleteOSLocator(ctx context.Context, msg *types.MsgDeleteOSLocatorRequest) (*types.MsgDeleteOSLocatorResponse, error) {
	sdkCtx := sdk.UnwrapSDKContext(ctx)
	// Validate
	if err := msg.ValidateBasic(); err != nil {
		sdkCtx.Logger().Error("unable to validate message", "err", err)
		return nil, sdkerrors.Wrap(sdkerrors.ErrInvalidRequest, err.Error())
	}

	if !k.Keeper.OSLocatorExists(sdkCtx, msg.Locator.Owner) {
		sdkCtx.Logger().Error("Address not already bound to an URI", "owner", msg.Locator.Owner)
		return nil, sdkerrors.Wrap(sdkerrors.ErrInvalidRequest, types.ErrOSLocatorAlreadyBound.Error())
	}

	// already valid address, checked in ValidateBasic
	ownerAddr, _ := sdk.AccAddressFromBech32(msg.Locator.Owner)

	if !k.Keeper.VerifyCorrectOwner(sdkCtx, ownerAddr) {
		sdkCtx.Logger().Error("msg sender cannot delete os locator", "owner", ownerAddr)
		return nil, sdkerrors.Wrap(sdkerrors.ErrUnauthorized, "msg sender cannot delete os locator.")
	}

	// Delete
	if err := k.Keeper.deleteRecord(sdkCtx, ownerAddr); err != nil {
		sdkCtx.Logger().Error("error deleting name", "err", err)
		return nil, sdkerrors.Wrap(sdkerrors.ErrInvalidRequest, err.Error())
	}
	// Emit event and return
	sdkCtx.EventManager().EmitEvent(
		sdk.NewEvent(
			types.EventTypeOsLocatorDeleted,
			sdk.NewAttribute(types.AttributeKeyOSLocatorAddress, msg.Locator.Owner),
			sdk.NewAttribute(types.AttributeKeyOSLocatorURI, msg.Locator.LocatorUri),
		),
	)
	return &types.MsgDeleteOSLocatorResponse{Locator: msg.Locator}, nil
}

func (k msgServer) ModifyOSLocator(ctx context.Context, msg *types.MsgModifyOSLocatorRequest) (*types.MsgModifyOSLocatorResponse, error) {
	sdkCtx := sdk.UnwrapSDKContext(ctx)
	// Validate
	if err := msg.ValidateBasic(); err != nil {
		sdkCtx.Logger().Error("unable to validate message", "err", err)
		return nil, sdkerrors.Wrap(sdkerrors.ErrInvalidRequest, err.Error())
	}

	if !k.Keeper.OSLocatorExists(sdkCtx, msg.Locator.Owner) {
		sdkCtx.Logger().Error("Address not already bound to an URI", "owner", msg.Locator.Owner)
		return nil, sdkerrors.Wrap(sdkerrors.ErrInvalidRequest, types.ErrOSLocatorAlreadyBound.Error())
	}

	// already valid address, checked in ValidateBasic
	ownerAddr, _ := sdk.AccAddressFromBech32(msg.Locator.Owner)

	if !k.Keeper.VerifyCorrectOwner(sdkCtx, ownerAddr) {
		sdkCtx.Logger().Error("msg sender cannot modify os locator", "owner", ownerAddr)
		return nil, sdkerrors.Wrap(sdkerrors.ErrUnauthorized, "msg sender cannot delete os locator.")
	}
	// Modify
	if err := k.Keeper.modifyRecord(sdkCtx, ownerAddr, msg.Locator.LocatorUri); err != nil {
		sdkCtx.Logger().Error("error deleting name", "err", err)
		return nil, sdkerrors.Wrap(sdkerrors.ErrInvalidRequest, err.Error())
	}
	// Emit event and return
	sdkCtx.EventManager().EmitEvent(
		sdk.NewEvent(
			types.EventTypeOsLocatorModified,
			sdk.NewAttribute(types.AttributeKeyOSLocatorAddress, msg.Locator.Owner),
			sdk.NewAttribute(types.AttributeKeyOSLocatorURI, msg.Locator.LocatorUri),
		),
	)
	return &types.MsgModifyOSLocatorResponse{Locator: msg.Locator}, nil
=======
func (k msgServer) AddP8EContractSpec(
	goCtx context.Context,
	msg *types.MsgAddP8EContractSpecRequest,
) (*types.MsgAddP8EContractSpecResponse, error) {
	ctx := sdk.UnwrapSDKContext(goCtx)

	proposed, newrecords, err := types.ConvertP8eContractSpec(&msg.Contractspec, msg.Signers)
	if err != nil {
		return nil, err
	}

	var existing *types.ContractSpecification = nil
	if e, found := k.GetContractSpecification(ctx, proposed.SpecificationId); found {
		existing = &e
		if err := k.ValidateAllOwnersAreSigners(existing.OwnerAddresses, msg.Signers); err != nil {
			return nil, err
		}
	}

	if err := k.ValidateContractSpecUpdate(ctx, existing, proposed); err != nil {
		return nil, err
	}

	k.SetContractSpecification(ctx, proposed)

	for _, proposedRecord := range newrecords {
		var existing *types.RecordSpecification = nil
		if e, found := k.GetRecordSpecification(ctx, proposedRecord.SpecificationId); found {
			existing = &e
		}
		if err := k.ValidateRecordSpecUpdate(ctx, existing, proposedRecord); err != nil {
			return nil, err
		}

		k.SetRecordSpecification(ctx, proposedRecord)
	}

	ctx.EventManager().EmitEvent(
		sdk.NewEvent(
			sdk.EventTypeMessage,
			sdk.NewAttribute(sdk.AttributeKeyModule, types.AttributeValueCategory),
			sdk.NewAttribute(sdk.AttributeKeySender, strings.Join(msg.Signers, ",")),
		),
	)

	return &types.MsgAddP8EContractSpecResponse{}, nil
>>>>>>> 6c7e9a35
}<|MERGE_RESOLUTION|>--- conflicted
+++ resolved
@@ -414,7 +414,54 @@
 	return &types.MsgDeleteRecordSpecificationResponse{}, nil
 }
 
-<<<<<<< HEAD
+func (k msgServer) AddP8EContractSpec(
+	goCtx context.Context,
+	msg *types.MsgAddP8EContractSpecRequest,
+) (*types.MsgAddP8EContractSpecResponse, error) {
+	ctx := sdk.UnwrapSDKContext(goCtx)
+
+	proposed, newrecords, err := types.ConvertP8eContractSpec(&msg.Contractspec, msg.Signers)
+	if err != nil {
+		return nil, err
+	}
+
+	var existing *types.ContractSpecification = nil
+	if e, found := k.GetContractSpecification(ctx, proposed.SpecificationId); found {
+		existing = &e
+		if err := k.ValidateAllOwnersAreSigners(existing.OwnerAddresses, msg.Signers); err != nil {
+			return nil, err
+		}
+	}
+
+	if err := k.ValidateContractSpecUpdate(ctx, existing, proposed); err != nil {
+		return nil, err
+	}
+
+	k.SetContractSpecification(ctx, proposed)
+
+	for _, proposedRecord := range newrecords {
+		var existing *types.RecordSpecification = nil
+		if e, found := k.GetRecordSpecification(ctx, proposedRecord.SpecificationId); found {
+			existing = &e
+		}
+		if err := k.ValidateRecordSpecUpdate(ctx, existing, proposedRecord); err != nil {
+			return nil, err
+		}
+
+		k.SetRecordSpecification(ctx, proposedRecord)
+	}
+
+	ctx.EventManager().EmitEvent(
+		sdk.NewEvent(
+			sdk.EventTypeMessage,
+			sdk.NewAttribute(sdk.AttributeKeyModule, types.AttributeValueCategory),
+			sdk.NewAttribute(sdk.AttributeKeySender, strings.Join(msg.Signers, ",")),
+		),
+	)
+
+	return &types.MsgAddP8EContractSpecResponse{}, nil
+}
+
 func (k msgServer) BindOSLocator(goCtx context.Context, msg *types.MsgBindOSLocatorRequest) (*types.MsgBindOSLocatorResponse, error) {
 	ctx := sdk.UnwrapSDKContext(goCtx)
 	// Validate
@@ -522,52 +569,4 @@
 		),
 	)
 	return &types.MsgModifyOSLocatorResponse{Locator: msg.Locator}, nil
-=======
-func (k msgServer) AddP8EContractSpec(
-	goCtx context.Context,
-	msg *types.MsgAddP8EContractSpecRequest,
-) (*types.MsgAddP8EContractSpecResponse, error) {
-	ctx := sdk.UnwrapSDKContext(goCtx)
-
-	proposed, newrecords, err := types.ConvertP8eContractSpec(&msg.Contractspec, msg.Signers)
-	if err != nil {
-		return nil, err
-	}
-
-	var existing *types.ContractSpecification = nil
-	if e, found := k.GetContractSpecification(ctx, proposed.SpecificationId); found {
-		existing = &e
-		if err := k.ValidateAllOwnersAreSigners(existing.OwnerAddresses, msg.Signers); err != nil {
-			return nil, err
-		}
-	}
-
-	if err := k.ValidateContractSpecUpdate(ctx, existing, proposed); err != nil {
-		return nil, err
-	}
-
-	k.SetContractSpecification(ctx, proposed)
-
-	for _, proposedRecord := range newrecords {
-		var existing *types.RecordSpecification = nil
-		if e, found := k.GetRecordSpecification(ctx, proposedRecord.SpecificationId); found {
-			existing = &e
-		}
-		if err := k.ValidateRecordSpecUpdate(ctx, existing, proposedRecord); err != nil {
-			return nil, err
-		}
-
-		k.SetRecordSpecification(ctx, proposedRecord)
-	}
-
-	ctx.EventManager().EmitEvent(
-		sdk.NewEvent(
-			sdk.EventTypeMessage,
-			sdk.NewAttribute(sdk.AttributeKeyModule, types.AttributeValueCategory),
-			sdk.NewAttribute(sdk.AttributeKeySender, strings.Join(msg.Signers, ",")),
-		),
-	)
-
-	return &types.MsgAddP8EContractSpecResponse{}, nil
->>>>>>> 6c7e9a35
 }