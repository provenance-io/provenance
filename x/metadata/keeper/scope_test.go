--- conflicted
+++ resolved
@@ -10,11 +10,7 @@
 	"github.com/stretchr/testify/require"
 	"github.com/stretchr/testify/suite"
 
-<<<<<<< HEAD
 	sdkmath "cosmossdk.io/math"
-=======
-	tmproto "github.com/tendermint/tendermint/proto/tendermint/types"
->>>>>>> 97e71a02
 
 	"github.com/cosmos/cosmos-sdk/baseapp"
 	"github.com/cosmos/cosmos-sdk/crypto/keys/secp256k1"
@@ -24,10 +20,7 @@
 	"github.com/cosmos/cosmos-sdk/x/authz"
 
 	simapp "github.com/provenance-io/provenance/app"
-<<<<<<< HEAD
-=======
 	"github.com/provenance-io/provenance/testutil/assertions"
->>>>>>> 97e71a02
 	markertypes "github.com/provenance-io/provenance/x/marker/types"
 	"github.com/provenance-io/provenance/x/metadata/keeper"
 	"github.com/provenance-io/provenance/x/metadata/types"
@@ -2470,7 +2463,7 @@
 				{
 					Price: sdk.Coin{
 						Denom:  "invalid",
-						Amount: sdk.NewInt(1000),
+						Amount: sdkmath.NewInt(1000),
 					},
 				},
 			},
@@ -2484,7 +2477,7 @@
 				{
 					Price: sdk.Coin{
 						Denom:  "usd",
-						Amount: sdk.NewInt(1000),
+						Amount: sdkmath.NewInt(1000),
 					},
 				},
 			},
@@ -2497,7 +2490,7 @@
 				{
 					Price: sdk.Coin{
 						Denom:  "jackthecat",
-						Amount: sdk.NewInt(1000),
+						Amount: sdkmath.NewInt(1000),
 					},
 				},
 			},
@@ -2533,7 +2526,7 @@
 			netAssetValue: types.NetAssetValue{
 				Price: sdk.Coin{
 					Denom:  "usd",
-					Amount: sdk.NewInt(1000),
+					Amount: sdkmath.NewInt(1000),
 				},
 			},
 			source: "test",
@@ -2544,7 +2537,7 @@
 			netAssetValue: types.NetAssetValue{
 				Price: sdk.Coin{
 					Denom:  "",
-					Amount: sdk.NewInt(1000),
+					Amount: sdkmath.NewInt(1000),
 				},
 			},
 			source: "source",
@@ -2593,7 +2586,7 @@
 			netAssetValue: types.NetAssetValue{
 				Price: sdk.Coin{
 					Denom:  "usd",
-					Amount: sdk.NewInt(1000),
+					Amount: sdkmath.NewInt(1000),
 				},
 			},
 			expErr: "",
