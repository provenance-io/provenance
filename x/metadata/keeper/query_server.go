--- conflicted
+++ resolved
@@ -2,11 +2,8 @@
 
 import (
 	"context"
-<<<<<<< HEAD
-=======
 	"strings"
 
->>>>>>> e805af92
 	"google.golang.org/grpc/codes"
 	"google.golang.org/grpc/status"
 
@@ -482,8 +479,7 @@
 	}
 	retval.RecordSpecification = &spec
 
-<<<<<<< HEAD
-	return &types.RecordSpecificationResponse{RecordSpecification: &spec}, nil
+	return &retval, nil
 }
 
 func (k Keeper) OSLocatorParams(c context.Context, request *types.OSLocatorQueryParamsRequest) (*types.OSLocatorQueryParamsResponse, error) {
@@ -538,7 +534,4 @@
 	}
 
 	return k.GetOSLocatorByScopeUUID(ctxSDK, request.ScopeUuid)
-=======
-	return &retval, nil
->>>>>>> e805af92
 }