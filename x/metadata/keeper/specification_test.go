--- conflicted
+++ resolved
@@ -629,18 +629,10 @@
 func (s *SpecKeeperTestSuite) TestValidateContractSpecUpdate() {
 	otherContractSpecID := types.ContractSpecMetadataAddress(uuid.New())
 	tests := []struct {
-<<<<<<< HEAD
-		name        string
-		existing    *types.ContractSpecification
-		proposed    *types.ContractSpecification
-		want        string
-=======
 		name     string
 		existing *types.ContractSpecification
 		proposed *types.ContractSpecification
-		signers  []string
 		want     string
->>>>>>> 11b74227
 	}{
 		{
 			"existing specificationID does not match proposed specificationID causes error",
@@ -1093,18 +1085,10 @@
 	otherScopeSpecID := types.ScopeSpecMetadataAddress(uuid.New())
 	otherContractSpecID := types.ContractSpecMetadataAddress(uuid.New())
 	tests := []struct {
-<<<<<<< HEAD
-		name        string
-		existing    *types.ScopeSpecification
-		proposed    *types.ScopeSpecification
-		want        string
-=======
 		name     string
 		existing *types.ScopeSpecification
 		proposed *types.ScopeSpecification
-		signers  []string
 		want     string
->>>>>>> 11b74227
 	}{
 		{
 			"existing specificationID does not match proposed specificationID causes error",
