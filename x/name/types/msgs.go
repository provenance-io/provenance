package types

import (
	"fmt"
	"strings"

	sdk "github.com/cosmos/cosmos-sdk/types"
	govtypes "github.com/cosmos/cosmos-sdk/x/gov/types"
)

// Compile time interface checks.
<<<<<<< HEAD
var _, _, _ sdk.Msg = &MsgBindNameRequest{}, &MsgDeleteNameRequest{}, &MsgCreateRootNameRequest{}
=======
var _, _, _ sdk.Msg = &MsgBindNameRequest{}, &MsgDeleteNameRequest{}, &MsgModifyNameRequest{}
>>>>>>> 4421e1f6

// NewMsgBindNameRequest creates a new bind name request
func NewMsgBindNameRequest(record, parent NameRecord) *MsgBindNameRequest {
	return &MsgBindNameRequest{
		Parent: parent,
		Record: record,
	}
}

// ValidateBasic runs stateless validation checks on the message.
func (msg MsgBindNameRequest) ValidateBasic() error {
	if strings.TrimSpace(msg.Parent.Name) == "" {
		return fmt.Errorf("parent name cannot be empty")
	}
	if strings.TrimSpace(msg.Parent.Address) == "" {
		return fmt.Errorf("parent address cannot be empty")
	}
	if strings.TrimSpace(msg.Record.Name) == "" {
		return fmt.Errorf("name cannot be empty")
	}
	if strings.Contains(msg.Record.Name, ".") {
		return fmt.Errorf("invalid name: \".\" is reserved")
	}
	if strings.TrimSpace(msg.Record.Address) == "" {
		return fmt.Errorf("address cannot be empty")
	}
	return nil
}

// GetSigners indicates that the message must have been signed by the parent.
func (msg MsgBindNameRequest) GetSigners() []sdk.AccAddress {
	addr, err := sdk.AccAddressFromBech32(msg.Parent.Address)
	if err != nil {
		panic(err)
	}
	return []sdk.AccAddress{addr}
}

// NewMsgDeleteNameRequest creates a new Delete Name Request
func NewMsgDeleteNameRequest(record NameRecord) *MsgDeleteNameRequest {
	return &MsgDeleteNameRequest{
		Record: record,
	}
}

// ValidateBasic runs stateless validation checks on the message.
func (msg MsgDeleteNameRequest) ValidateBasic() error {
	if strings.TrimSpace(msg.Record.Name) == "" {
		return fmt.Errorf("name cannot be empty")
	}
	if strings.TrimSpace(msg.Record.Address) == "" {
		return fmt.Errorf("address cannot be empty")
	}
	return nil
}

// GetSigners indicates that the message must have been signed by the record owner.
func (msg MsgDeleteNameRequest) GetSigners() []sdk.AccAddress {
	addr, err := sdk.AccAddressFromBech32(msg.Record.Address)
	if err != nil {
		panic(err)
	}
	return []sdk.AccAddress{addr}
}

<<<<<<< HEAD
// NewMsgCreateRootNameRequest creates a new Create Root Name Request
func NewMsgCreateRootNameRequest(authority string, name string, address string, restricted bool) *MsgCreateRootNameRequest {
	return &MsgCreateRootNameRequest{
		Authority: authority,
		Record: &NameRecord{
			Name:       name,
			Address:    address,
			Restricted: restricted,
		},
=======
// NewMsgModifyNameRequest modifies an existing name record
func NewMsgModifyNameRequest(authority string, name string, owner sdk.AccAddress, restricted bool) *MsgModifyNameRequest {
	return &MsgModifyNameRequest{
		Authority: authority,
		Record:    NewNameRecord(name, owner, restricted),
>>>>>>> 4421e1f6
	}
}

// ValidateBasic runs stateless validation checks on the message.
<<<<<<< HEAD
func (msg MsgCreateRootNameRequest) ValidateBasic() error {
	if _, err := sdk.AccAddressFromBech32(msg.Authority); err != nil {
		return ErrInvalidAddress
	}

	if _, err := sdk.AccAddressFromBech32(msg.Record.Address); err != nil {
		return ErrInvalidAddress
	}

	if strings.TrimSpace(msg.Record.Name) == "" {
		return ErrInvalidLengthName
	}

	if strings.Contains(msg.Record.Name, ".") {
		return ErrNameContainsSegments
	}

	return nil
}

// GetSigners Implements Msg.
func (msg MsgCreateRootNameRequest) GetSigners() []sdk.AccAddress {
	fromAddress, _ := sdk.AccAddressFromBech32(msg.Authority)
	return []sdk.AccAddress{fromAddress}
=======
func (msg MsgModifyNameRequest) ValidateBasic() error {
	if strings.TrimSpace(msg.Record.Name) == "" {
		return fmt.Errorf("name cannot be empty")
	}
	if _, err := sdk.AccAddressFromBech32(msg.Record.Address); err != nil {
		return fmt.Errorf("invalid record address: %w", err)
	}
	if strings.TrimSpace(msg.GetAuthority()) == "" {
		return govtypes.ErrInvalidSigner
	}
	return nil
}

// GetSigners indicates that the message must have been signed by the gov module.
func (msg MsgModifyNameRequest) GetSigners() []sdk.AccAddress {
	addr, err := sdk.AccAddressFromBech32(msg.GetAuthority())
	if err != nil {
		panic(err)
	}
	return []sdk.AccAddress{addr}
>>>>>>> 4421e1f6
}<|MERGE_RESOLUTION|>--- conflicted
+++ resolved
@@ -9,11 +9,7 @@
 )
 
 // Compile time interface checks.
-<<<<<<< HEAD
-var _, _, _ sdk.Msg = &MsgBindNameRequest{}, &MsgDeleteNameRequest{}, &MsgCreateRootNameRequest{}
-=======
-var _, _, _ sdk.Msg = &MsgBindNameRequest{}, &MsgDeleteNameRequest{}, &MsgModifyNameRequest{}
->>>>>>> 4421e1f6
+var _, _, _, _ sdk.Msg = &MsgBindNameRequest{}, &MsgDeleteNameRequest{}, &MsgModifyNameRequest{}, &MsgCreateRootNameRequest{}
 
 // NewMsgBindNameRequest creates a new bind name request
 func NewMsgBindNameRequest(record, parent NameRecord) *MsgBindNameRequest {
@@ -79,7 +75,6 @@
 	return []sdk.AccAddress{addr}
 }
 
-<<<<<<< HEAD
 // NewMsgCreateRootNameRequest creates a new Create Root Name Request
 func NewMsgCreateRootNameRequest(authority string, name string, address string, restricted bool) *MsgCreateRootNameRequest {
 	return &MsgCreateRootNameRequest{
@@ -89,18 +84,18 @@
 			Address:    address,
 			Restricted: restricted,
 		},
-=======
+	}
+}
+
 // NewMsgModifyNameRequest modifies an existing name record
 func NewMsgModifyNameRequest(authority string, name string, owner sdk.AccAddress, restricted bool) *MsgModifyNameRequest {
 	return &MsgModifyNameRequest{
 		Authority: authority,
 		Record:    NewNameRecord(name, owner, restricted),
->>>>>>> 4421e1f6
 	}
 }
 
 // ValidateBasic runs stateless validation checks on the message.
-<<<<<<< HEAD
 func (msg MsgCreateRootNameRequest) ValidateBasic() error {
 	if _, err := sdk.AccAddressFromBech32(msg.Authority); err != nil {
 		return ErrInvalidAddress
@@ -125,7 +120,8 @@
 func (msg MsgCreateRootNameRequest) GetSigners() []sdk.AccAddress {
 	fromAddress, _ := sdk.AccAddressFromBech32(msg.Authority)
 	return []sdk.AccAddress{fromAddress}
-=======
+}
+
 func (msg MsgModifyNameRequest) ValidateBasic() error {
 	if strings.TrimSpace(msg.Record.Name) == "" {
 		return fmt.Errorf("name cannot be empty")
@@ -146,5 +142,4 @@
 		panic(err)
 	}
 	return []sdk.AccAddress{addr}
->>>>>>> 4421e1f6
 }