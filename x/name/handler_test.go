package name_test

import (
	"fmt"
	"strings"
	"testing"

	"github.com/cosmos/cosmos-sdk/crypto/keys/secp256k1"
	"github.com/cosmos/cosmos-sdk/crypto/keys/secp256r1"
	"github.com/golang/protobuf/proto"
	tmproto "github.com/tendermint/tendermint/proto/tendermint/types"

	"github.com/cosmos/cosmos-sdk/testutil/testdata"
	sdk "github.com/cosmos/cosmos-sdk/types"
	sdkerrors "github.com/cosmos/cosmos-sdk/types/errors"
	authtypes "github.com/cosmos/cosmos-sdk/x/auth/types"
	"github.com/stretchr/testify/assert"
	"github.com/stretchr/testify/require"

	simapp "github.com/provenance-io/provenance/app"
	"github.com/provenance-io/provenance/x/name"
	"github.com/provenance-io/provenance/x/name/keeper"
	nametypes "github.com/provenance-io/provenance/x/name/types"
)

func TestInvalidMsg(t *testing.T) {
	k := keeper.Keeper{}
	h := name.NewHandler(k)

	res, err := h(sdk.NewContext(nil, tmproto.Header{}, false, nil), testdata.NewTestMsg())
	require.Error(t, err)
	require.Nil(t, res)

	_, _, log := sdkerrors.ABCIInfo(err, false)
	require.True(t, strings.Contains(log, "unrecognized name message type"))
}

func containsMessage(result *sdk.Result, msg proto.Message) bool {
	events := result.GetEvents().ToABCIEvents()
	for _, event := range events {
		typeEvent, _ := sdk.ParseTypedEvent(event)
		if assert.ObjectsAreEqual(msg, typeEvent) {
			return true
		}
	}
	return false
}

// create name record
func TestCreateName(t *testing.T) {
	priv1 := secp256k1.GenPrivKey()
	addr1 := sdk.AccAddress(priv1.PubKey().Address())
	priv2, _ := secp256r1.GenPrivKey()
	addr2 := sdk.AccAddress(priv2.PubKey().Address())

	tests := []struct {
		name          string
		expectedError error
		msg           *nametypes.MsgBindNameRequest
		expectedEvent proto.Message
	}{
		{
			name:          "create name record",
			msg:           nametypes.NewMsgBindNameRequest(nametypes.NewNameRecord("new", addr2, false), nametypes.NewNameRecord("example.name", addr1, false)),
			expectedError: nil,
			expectedEvent: nametypes.NewEventNameBound(addr2.String(), "new.example.name", false),
		},
		{
			name:          "create bad name record",
			msg:           nametypes.NewMsgBindNameRequest(nametypes.NewNameRecord("new", addr2, false), nametypes.NewNameRecord("foo.name", addr1, false)),
			expectedError: sdkerrors.ErrInvalidRequest.Wrap(nametypes.ErrNameNotBound.Error()),
		},
	}

	acc1 := &authtypes.BaseAccount{
		Address: addr1.String(),
	}
	acc2 := &authtypes.BaseAccount{
		Address: addr2.String(),
	}
	accs := authtypes.GenesisAccounts{acc1, acc2}
<<<<<<< HEAD
	app := simapp.SetupWithGenesisAccounts(t, "", accs)
=======
	app := simapp.SetupWithGenesisAccounts(t, accs)
>>>>>>> 86900d5b
	ctx := app.BaseApp.NewContext(false, tmproto.Header{})

	var nameData nametypes.GenesisState
	nameData.Bindings = append(nameData.Bindings, nametypes.NewNameRecord("name", addr1, false))
	nameData.Bindings = append(nameData.Bindings, nametypes.NewNameRecord("example.name", addr1, false))
	nameData.Params.AllowUnrestrictedNames = false
	nameData.Params.MaxNameLevels = 16
	nameData.Params.MinSegmentLength = 2
	nameData.Params.MaxSegmentLength = 16

	app.NameKeeper.InitGenesis(ctx, nameData)

	app.NameKeeper = keeper.NewKeeper(app.AppCodec(), app.GetKey(nametypes.ModuleName), app.GetSubspace(nametypes.ModuleName))
	handler := name.NewHandler(app.NameKeeper)

	for _, tc := range tests {
		t.Run(tc.name, func(t *testing.T) {
			response, err := handler(ctx, tc.msg)
			if tc.expectedError != nil {
				require.EqualError(t, err, tc.expectedError.Error())
			} else {
				require.NoError(t, err)
			}
			if tc.expectedEvent != nil {
				result := containsMessage(response, tc.expectedEvent)
				require.True(t, result, fmt.Sprintf("Expected typed event was not found: %v", tc.expectedEvent))
			}
		})
	}
}

// delete name record
func TestDeleteName(t *testing.T) {
	priv1 := secp256k1.GenPrivKey()
	addr1 := sdk.AccAddress(priv1.PubKey().Address())

	tests := []struct {
		name          string
		expectedError error
		msg           *nametypes.MsgDeleteNameRequest
		expectedEvent proto.Message
	}{
		{
			name:          "delete name record",
			msg:           nametypes.NewMsgDeleteNameRequest(nametypes.NewNameRecord("example.name", addr1, false)),
			expectedError: nil,
			expectedEvent: nametypes.NewEventNameUnbound(addr1.String(), "example.name", false),
		},
		{
			name:          "create bad name record",
			msg:           nametypes.NewMsgDeleteNameRequest(nametypes.NewNameRecord("example.name", addr1, false)),
			expectedError: sdkerrors.ErrInvalidRequest.Wrap("name does not exist"),
		},
	}

	acc1 := &authtypes.BaseAccount{
		Address: addr1.String(),
	}
	accs := authtypes.GenesisAccounts{acc1}
<<<<<<< HEAD
	app := simapp.SetupWithGenesisAccounts(t, "", accs)
=======
	app := simapp.SetupWithGenesisAccounts(t, accs)
>>>>>>> 86900d5b
	ctx := app.BaseApp.NewContext(false, tmproto.Header{})

	var nameData nametypes.GenesisState
	nameData.Bindings = append(nameData.Bindings, nametypes.NewNameRecord("name", addr1, false))
	nameData.Bindings = append(nameData.Bindings, nametypes.NewNameRecord("example.name", addr1, false))
	nameData.Params.AllowUnrestrictedNames = false
	nameData.Params.MaxNameLevels = 16
	nameData.Params.MinSegmentLength = 2
	nameData.Params.MaxSegmentLength = 16

	app.NameKeeper.InitGenesis(ctx, nameData)

	app.NameKeeper = keeper.NewKeeper(app.AppCodec(), app.GetKey(nametypes.ModuleName), app.GetSubspace(nametypes.ModuleName))
	handler := name.NewHandler(app.NameKeeper)

	for _, tc := range tests {
		t.Run(tc.name, func(t *testing.T) {
			response, err := handler(ctx, tc.msg)
			if tc.expectedError != nil {
				require.EqualError(t, err, tc.expectedError.Error())
			} else {
				require.NoError(t, err)
			}
			if tc.expectedEvent != nil {
				result := containsMessage(response, tc.expectedEvent)
				require.True(t, result, fmt.Sprintf("Expected typed event was not found: %v", tc.expectedEvent))
			}
		})
	}
}<|MERGE_RESOLUTION|>--- conflicted
+++ resolved
@@ -79,11 +79,7 @@
 		Address: addr2.String(),
 	}
 	accs := authtypes.GenesisAccounts{acc1, acc2}
-<<<<<<< HEAD
-	app := simapp.SetupWithGenesisAccounts(t, "", accs)
-=======
 	app := simapp.SetupWithGenesisAccounts(t, accs)
->>>>>>> 86900d5b
 	ctx := app.BaseApp.NewContext(false, tmproto.Header{})
 
 	var nameData nametypes.GenesisState
@@ -143,11 +139,7 @@
 		Address: addr1.String(),
 	}
 	accs := authtypes.GenesisAccounts{acc1}
-<<<<<<< HEAD
-	app := simapp.SetupWithGenesisAccounts(t, "", accs)
-=======
 	app := simapp.SetupWithGenesisAccounts(t, accs)
->>>>>>> 86900d5b
 	ctx := app.BaseApp.NewContext(false, tmproto.Header{})
 
 	var nameData nametypes.GenesisState
