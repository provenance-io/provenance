--- conflicted
+++ resolved
@@ -19,17 +19,12 @@
 	"github.com/spf13/viper"
 )
 
-<<<<<<< HEAD
 const (
-	// The flag for created restricted names
-	flagRestricted = "restrict"
+	// The flag for creating unrestricted names
+	flagUnrestricted = "unrestrict"
 	// FlagExpires is flag for setting expiration period on name
 	FlagExpires = "expires"
 )
-=======
-// The flag for creating unrestricted names
-const flagUnrestricted = "unrestrict"
->>>>>>> ac0bb7ce
 
 // NewTxCmd is the top-level command for name CLI transactions.
 func NewTxCmd() *cobra.Command {
@@ -83,12 +78,7 @@
 			return tx.GenerateOrBroadcastTxCLI(clientCtx, cmd.Flags(), msg)
 		},
 	}
-<<<<<<< HEAD
-=======
 	cmd.Flags().BoolP(flagUnrestricted, "u", false, "Allow child name creation by everyone")
->>>>>>> ac0bb7ce
-
-	cmd.Flags().BoolP(flagRestricted, "r", true, "Restrict creation of child names to owner only")
 	addExpiresFlagCmd(cmd)
 	flags.AddTxFlagsToCmd(cmd)
 
@@ -121,17 +111,6 @@
 	return cmd
 }
 
-<<<<<<< HEAD
-func addExpiresFlagCmd(cmd *cobra.Command) {
-	cmd.Flags().String(FlagExpires, "", "expiration period (e.g. '1y')")
-}
-
-// parseExpires checks expires flag, else uses the default expiration period
-func parseExpires(cmd *cobra.Command) string {
-	flagSet := cmd.Flags()
-	expires, _ := flagSet.GetString(FlagExpires)
-	return expires
-=======
 func GetModifyNameProposalCmd() *cobra.Command {
 	cmd := &cobra.Command{
 		Use:   "modify-name-proposal [name] [new_owner] (--unrestrict) [flags]",
@@ -199,5 +178,15 @@
 	cmd.Flags().String(FlagDeposit, "", "Deposit of proposal")
 	flags.AddTxFlagsToCmd(cmd)
 	return cmd
->>>>>>> ac0bb7ce
+}
+
+func addExpiresFlagCmd(cmd *cobra.Command) {
+	cmd.Flags().String(FlagExpires, "", "expiration period (e.g. '1y')")
+}
+
+// parseExpires checks expires flag, else uses the default expiration period
+func parseExpires(cmd *cobra.Command) string {
+	flagSet := cmd.Flags()
+	expires, _ := flagSet.GetString(FlagExpires)
+	return expires
 }