package cli

import (
	"context"
	"encoding/base64"
	"fmt"
	"strings"

	"github.com/spf13/cobra"
	flag "github.com/spf13/pflag"

	"github.com/cosmos/cosmos-sdk/client"
	"github.com/cosmos/cosmos-sdk/client/flags"
	sdk "github.com/cosmos/cosmos-sdk/types"
	"github.com/cosmos/cosmos-sdk/version"

	"github.com/provenance-io/provenance/x/name/types"
)

// GetQueryCmd is the top-level command for name CLI queries.
func GetQueryCmd() *cobra.Command {
	queryCmd := &cobra.Command{
		Use:                        types.ModuleName,
		Short:                      "Querying commands for the name module",
		DisableFlagParsing:         true,
		SuggestionsMinimumDistance: 2,
		RunE:                       client.ValidateCmd,
	}

	queryCmd.AddCommand(
		QueryParamsCmd(),
		ResolveNameCommand(),
		ReverseLookupCommand(),
	)

	return queryCmd
}

// QueryParamsCmd returns the command handler for name parameter querying.
func QueryParamsCmd() *cobra.Command {
	cmd := &cobra.Command{
		Use:   "params",
		Short: "Query the current name parameters",
		Args:  cobra.NoArgs,
		Long: strings.TrimSpace(
			fmt.Sprintf(`Query the current name module parameters:

$ %s query name params
`,
				version.AppName,
			)),
		RunE: func(cmd *cobra.Command, args []string) error {
			clientCtx, err := client.GetClientQueryContext(cmd)
			if err != nil {
				return err
			}

			queryClient := types.NewQueryClient(clientCtx)
			res, err := queryClient.Params(context.Background(), &types.QueryParamsRequest{})
			if err != nil {
				return err
			}

			return clientCtx.PrintProto(&res.Params)
		},
	}

	flags.AddQueryFlagsToCmd(cmd)

	return cmd
}

// ResolveNameCommand returns the command handler for resolving the address for a given name.
func ResolveNameCommand() *cobra.Command {
	cmd := &cobra.Command{
		Use:   "resolve [name]",
		Short: "Resolve the address for a name",
		Long: strings.TrimSpace(
			fmt.Sprintf(`Resolve the address for a given name:

Example:
$ %s query name resolve attrib.name
`,
				version.AppName,
			)),
		Args: cobra.ExactArgs(1),
		RunE: func(cmd *cobra.Command, args []string) error {
			clientCtx, err := client.GetClientQueryContext(cmd)
			if err != nil {
				return err
			}
			queryClient := types.NewQueryClient(clientCtx)

			name := strings.ToLower(strings.TrimSpace(args[0]))

			var response *types.QueryResolveResponse
			if response, err = queryClient.Resolve(
				context.Background(),
				&types.QueryResolveRequest{Name: name},
			); err != nil {
				fmt.Printf("failed to query name \"%s\" for address: %v\n", name, err)
				return nil
			}
			return clientCtx.PrintProto(response)
		},
	}

	flags.AddQueryFlagsToCmd(cmd)

	return cmd
}

// ReverseLookupCommand returns the command handler for finding all names that point to an address.
func ReverseLookupCommand() *cobra.Command {
	cmd := &cobra.Command{
		Use:   "lookup [address]",
		Short: "Reverse lookup of all names bound to a given address",
		Long: strings.TrimSpace(
			fmt.Sprintf(`Perform a reverse lookup query for all names associated with a given address:

Example:
$ %s query name loopup pb1skjwj5whet0lpe65qaq4rpq03hjxlwd9nf39lk
$ %s query name loopup pb1skjwj5whet0lpe65qaq4rpq03hjxlwd9nf39lk --page=2 --limit=100
`,
				version.AppName, version.AppName,
			)),
		Args: cobra.ExactArgs(1),
		RunE: func(cmd *cobra.Command, args []string) error {
			clientCtx, err := client.GetClientQueryContext(cmd)
			if err != nil {
				return err
			}
			queryClient := types.NewQueryClient(clientCtx)

			pageReq, err := client.ReadPageRequest(withPageKeyDecoded(cmd.Flags()))
			if err != nil {
				return err
			}

			address, err := sdk.AccAddressFromBech32(args[0])
			if err != nil {
				return fmt.Errorf("account address must be a Bech32 string: %w", err)
			}

			var response *types.QueryReverseLookupResponse
			if response, err = queryClient.ReverseLookup(
				context.Background(),
				&types.QueryReverseLookupRequest{Address: address.String(), Pagination: pageReq},
			); err != nil {
				fmt.Printf("failed to query reverse lookup against \"%s\": %v\n", address, err)
				return nil
			}
			return clientCtx.PrintProto(response)
		},
	}

	flags.AddPaginationFlagsToCmd(cmd, "get")
	flags.AddQueryFlagsToCmd(cmd)

	return cmd
}

<<<<<<< HEAD
// RosettaCommand is used to test the Rosetta api integration
func RosettaCommand() *cobra.Command {
	cmd := &cobra.Command{
		Use:   "rosetta",
		Short: "spin up a rosetta server",
		Args: cobra.ExactArgs(1),
		RunE: func(cmd *cobra.Command, args []string) error {
			clientCtx, err := client.GetClientQueryContext(cmd)
			if err != nil {
				return err
			}

			queryClient := types.NewQueryClient(clientCtx)
			res, err := queryClient.Params(context.Background(), &types.QueryParamsRequest{})
			if err != nil {
				return err
			}

			return clientCtx.PrintProto(&res.Params)
		},
	}

	return cmd
=======
// sdk ReadPageRequest expects binary but we encoded to base64 in our marshaller
func withPageKeyDecoded(flagSet *flag.FlagSet) *flag.FlagSet {
	encoded, err := flagSet.GetString(flags.FlagPageKey)
	if err != nil {
		panic(err.Error())
	}
	raw, err := base64.StdEncoding.DecodeString(encoded)
	if err != nil {
		panic(err.Error())
	}
	_ = flagSet.Set(flags.FlagPageKey, string(raw))
	return flagSet
>>>>>>> bf1d33a5
}<|MERGE_RESOLUTION|>--- conflicted
+++ resolved
@@ -160,31 +160,6 @@
 	return cmd
 }
 
-<<<<<<< HEAD
-// RosettaCommand is used to test the Rosetta api integration
-func RosettaCommand() *cobra.Command {
-	cmd := &cobra.Command{
-		Use:   "rosetta",
-		Short: "spin up a rosetta server",
-		Args: cobra.ExactArgs(1),
-		RunE: func(cmd *cobra.Command, args []string) error {
-			clientCtx, err := client.GetClientQueryContext(cmd)
-			if err != nil {
-				return err
-			}
-
-			queryClient := types.NewQueryClient(clientCtx)
-			res, err := queryClient.Params(context.Background(), &types.QueryParamsRequest{})
-			if err != nil {
-				return err
-			}
-
-			return clientCtx.PrintProto(&res.Params)
-		},
-	}
-
-	return cmd
-=======
 // sdk ReadPageRequest expects binary but we encoded to base64 in our marshaller
 func withPageKeyDecoded(flagSet *flag.FlagSet) *flag.FlagSet {
 	encoded, err := flagSet.GetString(flags.FlagPageKey)
@@ -197,5 +172,4 @@
 	}
 	_ = flagSet.Set(flags.FlagPageKey, string(raw))
 	return flagSet
->>>>>>> bf1d33a5
 }