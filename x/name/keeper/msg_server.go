package keeper

import (
	"context"
	"fmt"

	"github.com/armon/go-metrics"

	sdk "github.com/cosmos/cosmos-sdk/types"
	sdkerrors "github.com/cosmos/cosmos-sdk/types/errors"
	govtypes "github.com/cosmos/cosmos-sdk/x/gov/types"
<<<<<<< HEAD

	"cosmossdk.io/errors"
	"github.com/cosmos/cosmos-sdk/telemetry"
=======
>>>>>>> 4421e1f6

	"github.com/provenance-io/provenance/x/name/types"
)

type msgServer struct {
	Keeper
}

// NewMsgServerImpl returns an implementation of the name MsgServer interface
// for the provided Keeper.
func NewMsgServerImpl(keeper Keeper) types.MsgServer {
	return &msgServer{Keeper: keeper}
}

var _ types.MsgServer = msgServer{}

// BindName binds a name to an address
func (s msgServer) BindName(goCtx context.Context, msg *types.MsgBindNameRequest) (*types.MsgBindNameResponse, error) {
	ctx := sdk.UnwrapSDKContext(goCtx)
	// Validate
	if err := msg.ValidateBasic(); err != nil {
		ctx.Logger().Error("unable to validate message", "err", err)
		return nil, sdkerrors.ErrInvalidRequest.Wrap(err.Error())
	}
	// Fetch the parent name record from the keeper.
	record, err := s.Keeper.GetRecordByName(ctx, msg.Parent.Name)
	if err != nil {
		ctx.Logger().Error("unable to find parent name record", "err", err)
		return nil, sdkerrors.ErrInvalidRequest.Wrap(err.Error())
	}
	// Ensure that if the parent name is restricted, it resolves to the given parent address (message signer).
	if record.Restricted {
		parentAddress, addrErr := sdk.AccAddressFromBech32(msg.Parent.Address)
		if addrErr != nil {
			ctx.Logger().Error("unable to parse parent address", "err", addrErr)
			return nil, sdkerrors.ErrInvalidRequest.Wrap(addrErr.Error())
		}
		if !s.Keeper.ResolvesTo(ctx, msg.Parent.Name, parentAddress) {
			errm := "parent name is restricted and does not resolve to the provided parent address"
			ctx.Logger().Error(errm)
			return nil, sdkerrors.ErrInvalidRequest.Wrap(errm)
		}
	}
	// Combine names, normalize, and check for existing record
	n := fmt.Sprintf("%s.%s", msg.Record.Name, msg.Parent.Name)
	name, err := s.Keeper.Normalize(ctx, n)
	if err != nil {
		ctx.Logger().Error("invalid name", "name", name)
		return nil, sdkerrors.ErrInvalidRequest.Wrap(err.Error())
	}
	if s.Keeper.NameExists(ctx, name) {
		ctx.Logger().Error("name already bound", "name", name)
		return nil, sdkerrors.ErrInvalidRequest.Wrap(types.ErrNameAlreadyBound.Error())
	}
	// Bind name to address
	address, err := sdk.AccAddressFromBech32(msg.Record.Address)
	if err != nil {
		ctx.Logger().Error("invalid address", "err", err)
		return nil, sdkerrors.ErrInvalidRequest.Wrap(err.Error())
	}
	if err := s.Keeper.SetNameRecord(ctx, name, address, msg.Record.Restricted); err != nil {
		ctx.Logger().Error("unable to bind name", "err", err)
		return nil, sdkerrors.ErrInvalidRequest.Wrap(err.Error())
	}

	// key: modulename+name+bind
	defer func() {
		telemetry.IncrCounterWithLabels(
			[]string{types.ModuleName, "name", "bind"},
			1,
			[]metrics.Label{telemetry.NewLabel("name", name), telemetry.NewLabel("address", msg.Record.Address)},
		)
	}()

	ctx.EventManager().EmitEvent(
		sdk.NewEvent(
			types.EventTypeNameBound,
			sdk.NewAttribute(types.KeyAttributeAddress, msg.Record.Address),
			sdk.NewAttribute(types.KeyAttributeName, msg.Record.Name),
		),
	)

	return &types.MsgBindNameResponse{}, nil
}

// DeleteName unbinds a name from an address
func (s msgServer) DeleteName(goCtx context.Context, msg *types.MsgDeleteNameRequest) (*types.MsgDeleteNameResponse, error) {
	ctx := sdk.UnwrapSDKContext(goCtx)
	// Validate
	if err := msg.ValidateBasic(); err != nil {
		ctx.Logger().Error("unable to validate message", "err", err)
		return nil, sdkerrors.ErrInvalidRequest.Wrap(err.Error())
	}
	// Normalize
	name, err := s.Keeper.Normalize(ctx, msg.Record.Name)
	if err != nil {
		ctx.Logger().Error("invalid name", "err", err)
		return nil, sdkerrors.ErrInvalidRequest.Wrap(err.Error())
	}
	// Parse address
	address, err := sdk.AccAddressFromBech32(msg.Record.Address)
	if err != nil {
		ctx.Logger().Error("invalid address", "err", err)
		return nil, sdkerrors.ErrInvalidRequest.Wrap(err.Error())
	}
	// Ensure the name exists
	if !s.Keeper.NameExists(ctx, name) {
		ctx.Logger().Error("invalid name", "name", name)
		return nil, sdkerrors.ErrInvalidRequest.Wrap("name does not exist")
	}
	// Ensure permission
	if !s.Keeper.ResolvesTo(ctx, name, address) {
		ctx.Logger().Error("msg sender cannot delete name", "name", name)
		return nil, sdkerrors.ErrUnauthorized.Wrap("msg sender cannot delete name")
	}
	// Delete
	if err := s.Keeper.DeleteRecord(ctx, name); err != nil {
		ctx.Logger().Error("error deleting name", "err", err)
		return nil, sdkerrors.ErrInvalidRequest.Wrap(err.Error())
	}

	// key: modulename+name+unbind
	defer func() {
		telemetry.IncrCounterWithLabels(
			[]string{types.ModuleName, "name", "unbind"},
			1,
			[]metrics.Label{telemetry.NewLabel("name", name), telemetry.NewLabel("address", msg.Record.Address)},
		)
	}()

	ctx.EventManager().EmitEvent(
		sdk.NewEvent(
			types.EventTypeNameUnbound,
			sdk.NewAttribute(types.KeyAttributeAddress, msg.Record.Address),
			sdk.NewAttribute(types.KeyAttributeName, msg.Record.Name),
		),
	)

	return &types.MsgDeleteNameResponse{}, nil
}

<<<<<<< HEAD
// CreateRootName binds a name to an address
func (s msgServer) CreateRootName(goCtx context.Context, msg *types.MsgCreateRootNameRequest) (*types.MsgCreateRootNameResponse, error) {
	ctx := sdk.UnwrapSDKContext(goCtx)

	if s.Keeper.GetAuthority() != msg.Authority {
		return nil, errors.Wrapf(govtypes.ErrInvalidSigner, "expected %s got %s", s.Keeper.GetAuthority(), msg.Authority)
	}

	// Routes to legacy proposal handler to avoid code duplication
	// Setting title and description to empty strings. These two fields are deprecated in the v1.
	err := HandleCreateRootNameProposal(ctx, s.Keeper, types.NewCreateRootNameProposal("", "", msg.Record.Name, sdk.AccAddress(msg.Record.Address), msg.Record.Restricted))
	if err != nil {
		return nil, err
	}

	return &types.MsgCreateRootNameResponse{}, nil
=======
// ModifyName updates an existing name
func (s msgServer) ModifyName(goCtx context.Context, msg *types.MsgModifyNameRequest) (*types.MsgModifyNameResponse, error) {
	ctx := sdk.UnwrapSDKContext(goCtx)

	if msg.GetAuthority() != s.Keeper.GetAuthority() {
		return nil, govtypes.ErrInvalidSigner.Wrapf("expected %s got %s", s.Keeper.GetAuthority(), msg.GetAuthority())
	}

	existing, _ := s.Keeper.GetRecordByName(ctx, msg.GetRecord().Name)
	if existing == nil {
		return nil, sdkerrors.ErrInvalidRequest.Wrap(types.ErrNameNotBound.Error())
	}

	addr, err := sdk.AccAddressFromBech32(msg.GetRecord().Address)
	if err != nil {
		return nil, sdkerrors.ErrInvalidRequest.Wrap(err.Error())
	}

	if err := s.Keeper.UpdateNameRecord(ctx, msg.GetRecord().Name, addr, msg.GetRecord().Restricted); err != nil {
		return nil, sdkerrors.ErrInvalidRequest.Wrap(err.Error())
	}

	return &types.MsgModifyNameResponse{}, nil
>>>>>>> 4421e1f6
}<|MERGE_RESOLUTION|>--- conflicted
+++ resolved
@@ -6,15 +6,11 @@
 
 	"github.com/armon/go-metrics"
 
+	"cosmossdk.io/errors"
+	"github.com/cosmos/cosmos-sdk/telemetry"
 	sdk "github.com/cosmos/cosmos-sdk/types"
 	sdkerrors "github.com/cosmos/cosmos-sdk/types/errors"
 	govtypes "github.com/cosmos/cosmos-sdk/x/gov/types"
-<<<<<<< HEAD
-
-	"cosmossdk.io/errors"
-	"github.com/cosmos/cosmos-sdk/telemetry"
-=======
->>>>>>> 4421e1f6
 
 	"github.com/provenance-io/provenance/x/name/types"
 )
@@ -156,24 +152,6 @@
 	return &types.MsgDeleteNameResponse{}, nil
 }
 
-<<<<<<< HEAD
-// CreateRootName binds a name to an address
-func (s msgServer) CreateRootName(goCtx context.Context, msg *types.MsgCreateRootNameRequest) (*types.MsgCreateRootNameResponse, error) {
-	ctx := sdk.UnwrapSDKContext(goCtx)
-
-	if s.Keeper.GetAuthority() != msg.Authority {
-		return nil, errors.Wrapf(govtypes.ErrInvalidSigner, "expected %s got %s", s.Keeper.GetAuthority(), msg.Authority)
-	}
-
-	// Routes to legacy proposal handler to avoid code duplication
-	// Setting title and description to empty strings. These two fields are deprecated in the v1.
-	err := HandleCreateRootNameProposal(ctx, s.Keeper, types.NewCreateRootNameProposal("", "", msg.Record.Name, sdk.AccAddress(msg.Record.Address), msg.Record.Restricted))
-	if err != nil {
-		return nil, err
-	}
-
-	return &types.MsgCreateRootNameResponse{}, nil
-=======
 // ModifyName updates an existing name
 func (s msgServer) ModifyName(goCtx context.Context, msg *types.MsgModifyNameRequest) (*types.MsgModifyNameResponse, error) {
 	ctx := sdk.UnwrapSDKContext(goCtx)
@@ -197,5 +175,22 @@
 	}
 
 	return &types.MsgModifyNameResponse{}, nil
->>>>>>> 4421e1f6
+}
+
+// CreateRootName binds a name to an address
+func (s msgServer) CreateRootName(goCtx context.Context, msg *types.MsgCreateRootNameRequest) (*types.MsgCreateRootNameResponse, error) {
+	ctx := sdk.UnwrapSDKContext(goCtx)
+
+	if s.Keeper.GetAuthority() != msg.Authority {
+		return nil, errors.Wrapf(govtypes.ErrInvalidSigner, "expected %s got %s", s.Keeper.GetAuthority(), msg.Authority)
+	}
+
+	// Routes to legacy proposal handler to avoid code duplication
+	// Setting title and description to empty strings. These two fields are deprecated in the v1.
+	err := HandleCreateRootNameProposal(ctx, s.Keeper, types.NewCreateRootNameProposal("", "", msg.Record.Name, sdk.AccAddress(msg.Record.Address), msg.Record.Restricted))
+	if err != nil {
+		return nil, err
+	}
+
+	return &types.MsgCreateRootNameResponse{}, nil
 }