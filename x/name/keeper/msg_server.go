package keeper

import (
	"context"
	"fmt"
	codectypes "github.com/cosmos/cosmos-sdk/codec/types"
	exptypes "github.com/provenance-io/provenance/x/expiration/types"

	"github.com/armon/go-metrics"
	"github.com/cosmos/cosmos-sdk/telemetry"
	sdk "github.com/cosmos/cosmos-sdk/types"
	sdkerrors "github.com/cosmos/cosmos-sdk/types/errors"
	govtypes "github.com/cosmos/cosmos-sdk/x/gov/types"

	"github.com/provenance-io/provenance/x/name/types"
)

type msgServer struct {
	Keeper
}

// NewMsgServerImpl returns an implementation of the account MsgServer interface
// for the provided Keeper.
func NewMsgServerImpl(keeper Keeper) types.MsgServer {
	return &msgServer{Keeper: keeper}
}

var _ types.MsgServer = msgServer{}

// BindName binds a name to an address
func (s msgServer) BindName(goCtx context.Context, msg *types.MsgBindNameRequest) (*types.MsgBindNameResponse, error) {
	ctx := sdk.UnwrapSDKContext(goCtx)
	// Validate
	if err := msg.ValidateBasic(); err != nil {
		ctx.Logger().Error("unable to validate message", "err", err)
		return nil, sdkerrors.ErrInvalidRequest.Wrap(err.Error())
	}
	// Fetch the parent name record from the keeper.
	record, err := s.Keeper.GetRecordByName(ctx, msg.Parent.Name)
	if err != nil {
		ctx.Logger().Error("unable to find parent name record", "err", err)
		return nil, sdkerrors.ErrInvalidRequest.Wrap(err.Error())
	}
	// Ensure that if the parent name is restricted, it resolves to the given parent address (message signer).
	if record.Restricted {
		parentAddress, addrErr := sdk.AccAddressFromBech32(msg.Parent.Address)
		if addrErr != nil {
			ctx.Logger().Error("unable to parse parent address", "err", addrErr)
			return nil, sdkerrors.ErrInvalidRequest.Wrap(addrErr.Error())
		}
		if !s.Keeper.ResolvesTo(ctx, msg.Parent.Name, parentAddress) {
			errm := "parent name is restricted and does not resolve to the provided parent address"
			ctx.Logger().Error(errm)
			return nil, sdkerrors.ErrInvalidRequest.Wrap(errm)
		}
	}
	// Combine names, normalize, and check for existing record
	n := fmt.Sprintf("%s.%s", msg.Record.Name, msg.Parent.Name)
	name, err := s.Keeper.Normalize(ctx, n)
	if err != nil {
		ctx.Logger().Error("invalid name", "name", name)
		return nil, sdkerrors.ErrInvalidRequest.Wrap(err.Error())
	}
	if s.Keeper.NameExists(ctx, name) {
		ctx.Logger().Error("name already bound", "name", name)
		return nil, sdkerrors.ErrInvalidRequest.Wrap(types.ErrNameAlreadyBound.Error())
	}
	// Bind name to address
	address, err := sdk.AccAddressFromBech32(msg.Record.Address)
	if err != nil {
		ctx.Logger().Error("invalid address", "err", err)
		return nil, sdkerrors.ErrInvalidRequest.Wrap(err.Error())
	}
	if err := s.Keeper.SetNameRecord(ctx, name, address, msg.Record.Restricted); err != nil {
		ctx.Logger().Error("unable to bind name", "err", err)
		return nil, sdkerrors.ErrInvalidRequest.Wrap(err.Error())
	}

	// create an expiration if an expiration value is specified
	if len(msg.Expiration) > 0 {
		// attempt to create expiration metadata for name
		if err := s.setExpirationForNameRecord(ctx, msg); err != nil {
			return nil, err
		}
	}

	// key: modulename+name+bind
	defer func() {
		telemetry.IncrCounterWithLabels(
			[]string{types.ModuleName, "name", "bind"},
			1,
			[]metrics.Label{telemetry.NewLabel("name", name), telemetry.NewLabel("address", msg.Record.Address)},
		)
	}()

	ctx.EventManager().EmitEvent(
		sdk.NewEvent(
			types.EventTypeNameBound,
			sdk.NewAttribute(types.KeyAttributeAddress, msg.Record.Address),
			sdk.NewAttribute(types.KeyAttributeName, msg.Record.Name),
		),
	)

	return &types.MsgBindNameResponse{}, nil
}

// DeleteName unbinds a name from an address
func (s msgServer) DeleteName(goCtx context.Context, msg *types.MsgDeleteNameRequest) (*types.MsgDeleteNameResponse, error) {
	ctx := sdk.UnwrapSDKContext(goCtx)
	// Validate
	if err := msg.ValidateBasic(); err != nil {
		ctx.Logger().Error("unable to validate message", "err", err)
		return nil, sdkerrors.ErrInvalidRequest.Wrap(err.Error())
	}
	// Normalize
	name, err := s.Keeper.Normalize(ctx, msg.Record.Name)
	if err != nil {
		ctx.Logger().Error("invalid name", "err", err)
		return nil, sdkerrors.ErrInvalidRequest.Wrap(err.Error())
	}
	// Parse address
	address, err := sdk.AccAddressFromBech32(msg.Record.Address)
	if err != nil {
		ctx.Logger().Error("invalid address", "err", err)
		return nil, sdkerrors.ErrInvalidRequest.Wrap(err.Error())
	}
	// Ensure the name exists
	if !s.Keeper.NameExists(ctx, name) {
		ctx.Logger().Error("invalid name", "name", name)
		return nil, sdkerrors.ErrInvalidRequest.Wrap("name does not exist")
	}
	// Ensure permission
	if !s.Keeper.ResolvesTo(ctx, name, address) {
		ctx.Logger().Error("msg sender cannot delete name", "name", name)
		return nil, sdkerrors.ErrUnauthorized.Wrap("msg sender cannot delete name")
	}

	// remove expiration record
	if err := s.expKeeper.RemoveExpiration(ctx, address.String(), address); err != nil {
		return nil, err
	}

	// Delete
	if err := s.Keeper.DeleteRecord(ctx, name); err != nil {
		ctx.Logger().Error("error deleting name", "err", err)
		return nil, sdkerrors.ErrInvalidRequest.Wrap(err.Error())
	}

	// key: modulename+name+unbind
	defer func() {
		telemetry.IncrCounterWithLabels(
			[]string{types.ModuleName, "name", "unbind"},
			1,
			[]metrics.Label{telemetry.NewLabel("name", name), telemetry.NewLabel("address", msg.Record.Address)},
		)
	}()

	ctx.EventManager().EmitEvent(
		sdk.NewEvent(
			types.EventTypeNameUnbound,
			sdk.NewAttribute(types.KeyAttributeAddress, msg.Record.Address),
			sdk.NewAttribute(types.KeyAttributeName, msg.Record.Name),
		),
	)

	return &types.MsgDeleteNameResponse{}, nil
}

<<<<<<< HEAD
// setExpirationForNameRecord registers an expiration record
// with the expiration module for the supplied types.NameRecord
func (s msgServer) setExpirationForNameRecord(ctx sdk.Context, msg *types.MsgBindNameRequest) error {
	// create expire name request
	expireMsg := types.NewMsgDeleteNameRequest(msg.Record)
	wrapper, anyErr := codectypes.NewAnyWithValue(expireMsg)
	if anyErr != nil {
		return anyErr
	}

	// if an expiration period isn't provided, use default expiration period
	expShort := msg.Expiration
	if len(expShort) == 0 {
		expShort = s.Keeper.GetDefaultNameExpiration(ctx, msg.Record)
	}

	// parse expiration into a duration
	duration, durErr := exptypes.ParseDuration(expShort)
	if durErr != nil {
		return durErr
	}

	// use record address as owner for name as expiration depositor
	owner := msg.Record.Address

	// create expiration metadata that will expire scope when executed.
	expTime := ctx.BlockTime().Add(*duration)
	expDeposit := sdk.NewCoins(s.expKeeper.GetDeposit(ctx))
	expiration := exptypes.NewExpiration(owner, owner, expTime, expDeposit, *wrapper)
	expErr := s.expKeeper.SetExpiration(ctx, *expiration)
	if expErr != nil {
		return expErr
	}

	return nil
=======
// ModifyName updates an existing name
func (s msgServer) ModifyName(goCtx context.Context, msg *types.MsgModifyNameRequest) (*types.MsgModifyNameResponse, error) {
	ctx := sdk.UnwrapSDKContext(goCtx)

	if msg.GetAuthority() != s.Keeper.GetAuthority() {
		return nil, govtypes.ErrInvalidSigner.Wrapf("expected %s got %s", s.Keeper.GetAuthority(), msg.GetAuthority())
	}

	existing, _ := s.Keeper.GetRecordByName(ctx, msg.GetRecord().Name)
	if existing == nil {
		return nil, sdkerrors.ErrInvalidRequest.Wrap(types.ErrNameNotBound.Error())
	}

	addr, err := sdk.AccAddressFromBech32(msg.GetRecord().Address)
	if err != nil {
		return nil, sdkerrors.ErrInvalidRequest.Wrap(err.Error())
	}

	if err := s.Keeper.UpdateNameRecord(ctx, msg.GetRecord().Name, addr, msg.GetRecord().Restricted); err != nil {
		return nil, sdkerrors.ErrInvalidRequest.Wrap(err.Error())
	}

	return &types.MsgModifyNameResponse{}, nil
>>>>>>> ac0bb7ce
}<|MERGE_RESOLUTION|>--- conflicted
+++ resolved
@@ -3,15 +3,15 @@
 import (
 	"context"
 	"fmt"
+
+	"github.com/armon/go-metrics"
 	codectypes "github.com/cosmos/cosmos-sdk/codec/types"
-	exptypes "github.com/provenance-io/provenance/x/expiration/types"
-
-	"github.com/armon/go-metrics"
 	"github.com/cosmos/cosmos-sdk/telemetry"
 	sdk "github.com/cosmos/cosmos-sdk/types"
 	sdkerrors "github.com/cosmos/cosmos-sdk/types/errors"
+
 	govtypes "github.com/cosmos/cosmos-sdk/x/gov/types"
-
+	exptypes "github.com/provenance-io/provenance/x/expiration/types"
 	"github.com/provenance-io/provenance/x/name/types"
 )
 
@@ -166,7 +166,31 @@
 	return &types.MsgDeleteNameResponse{}, nil
 }
 
-<<<<<<< HEAD
+// ModifyName updates an existing name
+func (s msgServer) ModifyName(goCtx context.Context, msg *types.MsgModifyNameRequest) (*types.MsgModifyNameResponse, error) {
+	ctx := sdk.UnwrapSDKContext(goCtx)
+
+	if msg.GetAuthority() != s.Keeper.GetAuthority() {
+		return nil, govtypes.ErrInvalidSigner.Wrapf("expected %s got %s", s.Keeper.GetAuthority(), msg.GetAuthority())
+	}
+
+	existing, _ := s.Keeper.GetRecordByName(ctx, msg.GetRecord().Name)
+	if existing == nil {
+		return nil, sdkerrors.ErrInvalidRequest.Wrap(types.ErrNameNotBound.Error())
+	}
+
+	addr, err := sdk.AccAddressFromBech32(msg.GetRecord().Address)
+	if err != nil {
+		return nil, sdkerrors.ErrInvalidRequest.Wrap(err.Error())
+	}
+
+	if err := s.Keeper.UpdateNameRecord(ctx, msg.GetRecord().Name, addr, msg.GetRecord().Restricted); err != nil {
+		return nil, sdkerrors.ErrInvalidRequest.Wrap(err.Error())
+	}
+
+	return &types.MsgModifyNameResponse{}, nil
+}
+
 // setExpirationForNameRecord registers an expiration record
 // with the expiration module for the supplied types.NameRecord
 func (s msgServer) setExpirationForNameRecord(ctx sdk.Context, msg *types.MsgBindNameRequest) error {
@@ -202,29 +226,4 @@
 	}
 
 	return nil
-=======
-// ModifyName updates an existing name
-func (s msgServer) ModifyName(goCtx context.Context, msg *types.MsgModifyNameRequest) (*types.MsgModifyNameResponse, error) {
-	ctx := sdk.UnwrapSDKContext(goCtx)
-
-	if msg.GetAuthority() != s.Keeper.GetAuthority() {
-		return nil, govtypes.ErrInvalidSigner.Wrapf("expected %s got %s", s.Keeper.GetAuthority(), msg.GetAuthority())
-	}
-
-	existing, _ := s.Keeper.GetRecordByName(ctx, msg.GetRecord().Name)
-	if existing == nil {
-		return nil, sdkerrors.ErrInvalidRequest.Wrap(types.ErrNameNotBound.Error())
-	}
-
-	addr, err := sdk.AccAddressFromBech32(msg.GetRecord().Address)
-	if err != nil {
-		return nil, sdkerrors.ErrInvalidRequest.Wrap(err.Error())
-	}
-
-	if err := s.Keeper.UpdateNameRecord(ctx, msg.GetRecord().Name, addr, msg.GetRecord().Restricted); err != nil {
-		return nil, sdkerrors.ErrInvalidRequest.Wrap(err.Error())
-	}
-
-	return &types.MsgModifyNameResponse{}, nil
->>>>>>> ac0bb7ce
 }