package keeper_test

import (
	"bytes"
	"fmt"
	"strings"
	"testing"

	"github.com/rs/zerolog"
	"github.com/stretchr/testify/assert"
	"github.com/stretchr/testify/require"
	"github.com/stretchr/testify/suite"
	"sigs.k8s.io/yaml"

	"cosmossdk.io/log"

	"github.com/cosmos/cosmos-sdk/codec"
	"github.com/cosmos/cosmos-sdk/crypto/keys/secp256k1"
	cryptotypes "github.com/cosmos/cosmos-sdk/crypto/types"
	sdk "github.com/cosmos/cosmos-sdk/types"
	authtypes "github.com/cosmos/cosmos-sdk/x/auth/types"

	"github.com/provenance-io/provenance/app"
	attrtypes "github.com/provenance-io/provenance/x/attribute/types"
	namekeeper "github.com/provenance-io/provenance/x/name/keeper"
	nametypes "github.com/provenance-io/provenance/x/name/types"
)

type KeeperTestSuite struct {
	suite.Suite

	app *app.App
	ctx sdk.Context
	cdc *codec.ProtoCodec

	pubkey1   cryptotypes.PubKey
	user1     string
	user1Addr sdk.AccAddress

	pubkey2   cryptotypes.PubKey
	user2     string
	user2Addr sdk.AccAddress

	msgSrvr nametypes.MsgServer
}

func TestKeeperTestSuite(t *testing.T) {
	suite.Run(t, new(KeeperTestSuite))
}

func (s *KeeperTestSuite) SetupTest() {
	s.app = app.Setup(s.T())
	s.cdc = codec.NewProtoCodec(s.app.GetEncodingConfig().InterfaceRegistry)
	s.ctx = s.app.BaseApp.NewContext(false)
	s.pubkey1 = secp256k1.GenPrivKey().PubKey()
	s.user1Addr = sdk.AccAddress(s.pubkey1.Address())
	s.user1 = s.user1Addr.String()

	s.pubkey2 = secp256k1.GenPrivKey().PubKey()
	s.user2Addr = sdk.AccAddress(s.pubkey2.Address())
	s.user2 = s.user2Addr.String()

	var nameData nametypes.GenesisState
	nameData.Bindings = append(nameData.Bindings, nametypes.NewNameRecord("name", s.user1Addr, false))
	nameData.Bindings = append(nameData.Bindings, nametypes.NewNameRecord("example.name", s.user1Addr, false))
	nameData.Bindings = append(nameData.Bindings, nametypes.NewNameRecord("test.root", s.user1Addr, false))
	nameData.Params.AllowUnrestrictedNames = false
	nameData.Params.MaxNameLevels = 16
	nameData.Params.MinSegmentLength = 2
	nameData.Params.MaxSegmentLength = 16

	s.app.NameKeeper.InitGenesis(s.ctx, nameData)

	s.app.AccountKeeper.SetAccount(s.ctx, s.app.AccountKeeper.NewAccountWithAddress(s.ctx, s.user1Addr))
	s.app.AccountKeeper.SetAccount(s.ctx, s.app.AccountKeeper.NewAccountWithAddress(s.ctx, s.user2Addr))
}

func (s *KeeperTestSuite) TestSetup() {
	s.Run("verify test setup params", func() {
		s.Require().False(s.app.NameKeeper.GetAllowUnrestrictedNames(s.ctx))
		s.Require().Equal(uint32(16), s.app.NameKeeper.GetMaxNameLevels(s.ctx))
		s.Require().Equal(uint32(2), s.app.NameKeeper.GetMinSegmentLength(s.ctx))
		s.Require().Equal(uint32(16), s.app.NameKeeper.GetMaxSegmentLength(s.ctx))
	})
	s.Run("verify get all test setup params", func() {
		p := s.app.NameKeeper.GetParams(s.ctx)
		s.Require().NotNil(p)
		s.Require().False(p.AllowUnrestrictedNames)
		s.Require().Equal(uint32(16), p.MaxNameLevels)
		s.Require().Equal(uint32(2), p.MinSegmentLength)
		s.Require().Equal(uint32(16), p.MaxSegmentLength)
	})

<<<<<<< HEAD
	expOut := fmt.Sprintf(`params:
  maxsegmentlength: 16
  minsegmentlength: 2
  maxnamelevels: 16
  allowunrestrictednames: false
bindings:
- name: test.root
  address: %[1]s
  restricted: false
- name: name
  address: %[1]s
=======
	expOut := fmt.Sprintf(`bindings:
- address: %[1]s
  name: name
>>>>>>> 6b0c4420
  restricted: false
- address: %[1]s
  name: example.name
  restricted: false
- address: %[3]s
  name: %[2]s
  restricted: true
params:
  allow_unrestricted_names: false
  max_name_levels: 16
  max_segment_length: 16
  min_segment_length: 2
`,
		s.user1Addr.String(), attrtypes.AccountDataName, authtypes.NewModuleAddress(attrtypes.ModuleName).String())

	gen := s.app.NameKeeper.ExportGenesis(s.ctx)
	genJSON, err := s.cdc.MarshalJSON(gen)
	s.Require().NoError(err, "MarshalJSON name genesis")
	genYAML, err := yaml.JSONToYAML(genJSON)
	s.Require().NoError(err, "JSONToYAML name genesis")
	s.Require().Equal(expOut, string(genYAML))
}

func (s *KeeperTestSuite) TestNameNormalization() {
	type args struct {
		name string
	}
	tests := []struct {
		name    string
		args    args
		want    string
		wantErr bool
	}{
		// Valid names
		{"normalize upper case", args{name: "TEST.NORMALIZE.PIO"}, "test.normalize.pio", false},
		{"trim comp spaces", args{name: "test . normalize. pio "}, "test.normalize.pio", false},
		{"allow single dash per comp", args{name: "test-field.my-service.pio"}, "test-field.my-service.pio", false},
		{"allow digits", args{name: "test.normalize.v1.pio"}, "test.normalize.v1.pio", false},
		{"allow unicode chars", args{name: "tœst.nørmålize.v1.pio"}, "tœst.nørmålize.v1.pio", false},
		{"allow uuid as comp", args{name: "6443a1e8-ec9b-4ff1-b200-d639424bcba4.service.pb"},
			"6443a1e8-ec9b-4ff1-b200-d639424bcba4.service.pb", false},
		// Invalid names / components
		{"fail on empty name", args{name: ""}, "", true},
		{"fail when too short", args{name: "z"}, "", true},
		{"fail when too long", args{name: "too.looooooooooooooooooooooooooooooooooooooong.pio"}, "", true},
		{"fail on multiple dashes in comp", args{name: "fail-test-field.my-app.pio"}, "", true},
		{"fail on non-printable chars", args{name: "test.normalize" + string([]byte{0x01}) + ".pio"}, "", true},
		{"fail on too many components", args{name: "ab.bc.cd.de.ef.fg.gh.hi.ij.jk.kl.lm.mn.no.op.pq.qr"}, "", true},
		{"fail on unsupported chars", args{name: "fail_normalize.pio"}, "", true},
		{"fail on unsupported chars", args{name: "fail!normalize.pio"}, "", true},
		{"fail on unsupported chars", args{name: "fail|normalize.pio"}, "", true},
		{"fail on unsupported chars", args{name: "fail,normalize.pio"}, "", true},
		{"fail on unsupported chars", args{name: "fail~normalize.pio"}, "", true},
		{"fail on unsupported chars", args{name: "fail*normalize.pio"}, "", true},
		{"fail on unsupported chars", args{name: "fail&normalize.pio"}, "", true},
		{"fail on unsupported chars", args{name: "fail^normalize.pio"}, "", true},
		{"fail on unsupported chars", args{name: "fail@normalize.pio"}, "", true},
		{"fail on unsupported chars", args{name: "fail#normalize.pio"}, "", true},
		{"fail on unsupported chars", args{name: "fail=normalize.pio"}, "", true},
		{"fail on unsupported chars", args{name: "fail+normalize.pio"}, "", true},
		{"fail on unsupported chars", args{name: "fail`normalize.pio"}, "", true},
		{"fail on unsupported chars", args{name: "fail%normalize.pio"}, "", true},
		{"fail on invalid uuid", args{name: "6443a1e8-ec9b-4ff1-b200-d639424bcba4-deadbeef.service.pb"}, "", true},
	}
	for _, tt := range tests {
		s.Run(tt.name, func() {
			got, err := s.app.NameKeeper.Normalize(s.ctx, tt.args.name)
			if tt.wantErr {
				s.Error(err)
			} else {
				s.NoError(err)
				s.Require().Equal(tt.want, got)
			}
		})
	}
}

func (s *KeeperTestSuite) TestSetName() {
	cases := map[string]struct {
		recordName     string
		recordRestrict bool
		accAddr        sdk.AccAddress
		wantErr        bool
		errorMsg       string
	}{
		"should successfully add name": {
			recordName:     "new.name",
			recordRestrict: true,
			accAddr:        s.user1Addr,
			wantErr:        false,
			errorMsg:       "",
		},
		"invalid name": {
			recordName:     "fail!!.name",
			recordRestrict: true,
			accAddr:        s.user1Addr,
			wantErr:        true,
			errorMsg:       "value provided for name is invalid",
		},
		"bad address": {
			recordName:     "bad.address.name",
			recordRestrict: true,
			accAddr:        sdk.AccAddress{},
			wantErr:        true,
			errorMsg:       "addresses cannot be empty: unknown address: invalid account address",
		},
		"name already bound": {
			recordName:     "name",
			recordRestrict: true,
			accAddr:        s.user1Addr,
			wantErr:        true,
			errorMsg:       "name is already bound to an address",
		},
	}
	for n, tc := range cases {
		tc := tc

		s.Run(n, func() {
			err := s.app.NameKeeper.SetNameRecord(s.ctx, tc.recordName, tc.accAddr, tc.recordRestrict)
			if tc.wantErr {
				s.Error(err)
				s.Equal(tc.errorMsg, err.Error())
			} else {
				s.NoError(err)
			}
		})
	}
}

func (s *KeeperTestSuite) TestGetName() {
	s.Run("get valid root name", func() {
		r, err := s.app.NameKeeper.GetRecordByName(s.ctx, "name")
		s.Require().NoError(err)
		s.Require().Equal("name", r.Name)
		s.Require().False(r.Restricted)
		s.Require().True(s.app.NameKeeper.ResolvesTo(s.ctx, "name", s.user1Addr))
		s.Require().True(s.app.NameKeeper.NameExists(s.ctx, "name"))
		s.Require().Equal(s.user1Addr.String(), r.Address)
	})
	s.Run("get valid sub name", func() {
		r, err := s.app.NameKeeper.GetRecordByName(s.ctx, "example.name")
		s.Require().NoError(err)
		s.Require().Equal("example.name", r.Name)
		s.Require().False(r.Restricted)
		s.Require().Equal(s.user1Addr.String(), r.Address)
	})
	s.Run("get invalid name", func() {
		r, err := s.app.NameKeeper.GetRecordByName(s.ctx, "undefined.name")
		s.Require().Error(err)
		s.Require().Nil(r)
		s.Require().Equal("no address bound to name", err.Error())
		s.Require().False(s.app.NameKeeper.NameExists(s.ctx, "undefined.name"))
		s.Require().False(s.app.NameKeeper.ResolvesTo(s.ctx, "undefined.name", s.user1Addr))
	})
	s.Run("get missing segment name", func() {
		r, err := s.app.NameKeeper.GetRecordByName(s.ctx, "..name")
		s.Require().Error(err)
		s.Require().Nil(r)
		s.Require().Equal("name segment cannot be empty: value provided for name is invalid", err.Error())
		s.Require().False(s.app.NameKeeper.NameExists(s.ctx, "..name"))
	})
}

func (s *KeeperTestSuite) TestGetAddress() {
	s.Run("get names by address", func() {
		r, err := s.app.NameKeeper.GetRecordsByAddress(s.ctx, s.user1Addr)
		s.Require().NoError(err)
		s.Require().NotEmpty(r)
	})
}

func (s *KeeperTestSuite) TestDeleteRecord() {
	s.Run("delete invalid name", func() {
		err := s.app.NameKeeper.DeleteRecord(s.ctx, "undefined.name")
		s.Require().Error(err)
		s.Require().Equal("no address bound to name", err.Error())
	})
	s.Run("delete valid root name", func() {
		err := s.app.NameKeeper.DeleteRecord(s.ctx, "name")
		s.Require().NoError(err)
	})
	s.Run("delete valid root sub name", func() {
		err := s.app.NameKeeper.DeleteRecord(s.ctx, "example.name")
		s.Require().NoError(err)
	})

}

func (s *KeeperTestSuite) TestModifyRecord() {
	jackthecat := "jackthecat"
	s.Run("update adds new name", func() {
		err := s.app.NameKeeper.UpdateNameRecord(s.ctx, jackthecat, s.user2Addr, true)
		s.Require().NoError(err, "UpdateNameRecord(%q, user2)", jackthecat)
		isUser2 := s.app.NameKeeper.ResolvesTo(s.ctx, jackthecat, s.user2Addr)
		s.Assert().True(isUser2, "ResolvesTo(%q, user2)", jackthecat)

		expUser2Recs := nametypes.NameRecords{
			{Name: jackthecat, Address: s.user2Addr.String(), Restricted: true},
		}
		addr2Recs, err := s.app.NameKeeper.GetRecordsByAddress(s.ctx, s.user2Addr)
		s.Require().NoError(err, "GetRecordsByAddress(user2)")
		s.Assert().Equal(expUser2Recs, addr2Recs, "GetRecordsByAddress(user2)")

	})
	s.Run("update to new owner", func() {
		err := s.app.NameKeeper.UpdateNameRecord(s.ctx, jackthecat, s.user1Addr, true)
		s.Require().NoError(err, "UpdateNameRecord(%q, user1)", jackthecat)
		isUser1 := s.app.NameKeeper.ResolvesTo(s.ctx, jackthecat, s.user1Addr)
		s.Assert().True(isUser1, "ResolvesTo(%q, user1)", jackthecat)
		isUser2 := s.app.NameKeeper.ResolvesTo(s.ctx, jackthecat, s.user2Addr)
		s.Assert().False(isUser2, "ResolvesTo(%q, user2)", jackthecat)

		expUser1Recs := nametypes.NameRecords{
			{Name: jackthecat, Address: s.user1Addr.String(), Restricted: true},
			{Name: "test.root", Address: s.user1Addr.String(), Restricted: false},
			{Name: "name", Address: s.user1Addr.String(), Restricted: false},
			{Name: "example.name", Address: s.user1Addr.String(), Restricted: false},
		}
		addr1Recs, err := s.app.NameKeeper.GetRecordsByAddress(s.ctx, s.user1Addr)
		s.Require().NoError(err, "GetRecordsByAddress(user1)")
		s.Assert().Equal(expUser1Recs, addr1Recs, "GetRecordsByAddress(user1)")

		expUser2Recs := nametypes.NameRecords{}
		addr2Recs, err := s.app.NameKeeper.GetRecordsByAddress(s.ctx, s.user2Addr)
		s.Require().NoError(err, "GetRecordsByAddress(user2)")
		s.Assert().Equal(expUser2Recs, addr2Recs, "GetRecordsByAddress(user2)")
	})
	s.Run("update has invalid address", func() {
		err := s.app.NameKeeper.UpdateNameRecord(s.ctx, "jackthecat", sdk.AccAddress{}, true)
		s.Require().Error(err)
		s.Require().Equal("addresses cannot be empty: unknown address: invalid account address", err.Error())
	})
	s.Run("update valid root name", func() {
		err := s.app.NameKeeper.UpdateNameRecord(s.ctx, "name", s.user2Addr, true)
		s.Require().NoError(err)
		record, err := s.app.NameKeeper.GetRecordByName(s.ctx, "name")
		s.Require().NoError(err)
		s.Require().Equal("name", record.Name)
		s.Require().Equal(s.user2Addr.String(), record.GetAddress())
		s.Require().Equal(true, record.Restricted)
	})
	s.Run("update valid root sub name", func() {
		err := s.app.NameKeeper.UpdateNameRecord(s.ctx, "example.name", s.user2Addr, true)
		s.Require().NoError(err)
		record, err := s.app.NameKeeper.GetRecordByName(s.ctx, "example.name")
		s.Require().NoError(err)
		s.Require().Equal("example.name", record.Name)
		s.Require().Equal(s.user2Addr.String(), record.GetAddress())
		s.Require().Equal(true, record.Restricted)
	})
}

func (s *KeeperTestSuite) TestGetAuthority() {
	s.Run("has correct authority", func() {
		authority := s.app.NameKeeper.GetAuthority()
		s.Require().Equal("cosmos10d07y265gmmuvt4z0w9aw880jnsr700j6zn9kn", authority)
	})
}

func (s *KeeperTestSuite) TestIterateRecord() {
	s.Run("iterate name's", func() {
		expRecords := nametypes.NameRecords{
			nametypes.NewNameRecord("test.root", s.user1Addr, false),
			nametypes.NewNameRecord("name", s.user1Addr, false),
			nametypes.NewNameRecord("example.name", s.user1Addr, false),
			nametypes.NewNameRecord(attrtypes.AccountDataName, authtypes.NewModuleAddress(attrtypes.ModuleName), true),
		}
		records := nametypes.NameRecords{}
		// Callback func that adds records to genesis state.
		appendToRecords := func(record nametypes.NameRecord) error {
			records = append(records, record)
			return nil
		}
		// Collect and return genesis state.
		err := s.app.NameKeeper.IterateRecords(s.ctx, nametypes.NameKeyPrefix, appendToRecords)
		s.Require().NoError(err, "IterateRecords error")
		s.Require().Equal(expRecords, records, "records iterated over")
	})

}

func (s *KeeperTestSuite) TestSecp256r1KeyAlgo() {
	s.Run("should successfully add name for account with secp256r1 key", func() {
		err := s.app.NameKeeper.SetNameRecord(s.ctx, "secp256r1.name", s.user2Addr, true)
		s.NoError(err)
	})
}

func (s *KeeperTestSuite) TestAuthority() {
	require.EqualValues(s.T(), s.app.NameKeeper.GetAuthority(), "cosmos10d07y265gmmuvt4z0w9aw880jnsr700j6zn9kn")
}

func (s *KeeperTestSuite) TestCreateRootName() {
	s.msgSrvr = namekeeper.NewMsgServerImpl(s.app.NameKeeper)
	msg := nametypes.MsgCreateRootNameRequest{
		Record: &nametypes.NameRecord{
			Name:       "swampmonster",
			Address:    "cosmos10d07y265gmmuvt4z0w9aw880jnsr700j6zn9kn",
			Restricted: false,
		},
		Authority: "cosmos10d07y265gmmuvt4z0w9aw880jnsr700j6zn9kn",
	}

	s.Run("create valid root name", func() {
		_, err := s.msgSrvr.CreateRootName(s.ctx, &msg)
		s.Require().NoError(err)
	})

	s.Run("invalid authority", func() {
		msg.Authority = "..."
		_, err := s.msgSrvr.CreateRootName(s.ctx, &msg)
		s.Require().Error(err)
		s.Require().Equal("expected cosmos10d07y265gmmuvt4z0w9aw880jnsr700j6zn9kn got ...: expected gov account as only signer for proposal message", err.Error())
	})
}

func TestDeleteInvalidAddressIndexEntries(t *testing.T) {
	// Not using the suite here because:
	// a) this is only going to be around for a couple versions.
	// b) I don't want to worry about any of the name records automatically added for the suite runs.

	provApp := app.Setup(t)
	ctx := provApp.NewContext(false)

	getRecordNames := func(records nametypes.NameRecords) []string {
		rv := make([]string, len(records))
		for i, record := range records {
			rv[i] = record.Name
		}
		return rv
	}

	// The point of this setup is that "two" will be saved (and indexed) to addr1.
	// It will then be updated (and indexed) to addr2, but the addr1 index will still exist.

	addr1 := sdk.AccAddress("addr1_______________")
	addr2 := sdk.AccAddress("addr2_______________")

	setups := []struct {
		id    string
		addr  sdk.AccAddress
		names []string
	}{
		{id: "addr1", addr: addr1, names: []string{"one", "sub.one", "two"}},
		{id: "addr2", addr: addr2, names: []string{"two", "sub.two"}},
	}

	for _, sc := range setups {
		for _, name := range sc.names {
			// Using the private addRecord method here to bypass the name-already-bound
			// check. This lets me mimic what used to happen in ModifyRecord.
			err := provApp.NameKeeper.AddRecord(ctx, name, sc.addr, false, true)
			require.NoError(t, err, "addRecord(%q, %s)", name, sc.id)
		}
	}

	// Defining these as full records because the address value is important here.
	expNameRecords := nametypes.NameRecords{
		{Name: "one", Address: addr1.String()},
		{Name: "sub.one", Address: addr1.String()},
		{Name: "two", Address: addr2.String()},
		{Name: "sub.two", Address: addr2.String()},
		{Name: attrtypes.AccountDataName, Address: authtypes.NewModuleAddress(attrtypes.ModuleName).String(), Restricted: true},
	}

	// For these, all we care about are the names.
	addr1ExpNames := []string{"one", "sub.one"}
	addr2ExpNames := []string{"two", "sub.two"}

	tests := []struct {
		name          string
		expLog        []string
		expAddr1Names []string
		expAddr2Names []string
	}{
		{
			// Sanity check. DeleteInvalidAddressIndexEntries isn't run on first test case.
			// Make sure there's a bad entry in the addr1 names.
			name:          "initial state sanity check",
			expAddr1Names: append(addr1ExpNames, "two"),
			expAddr2Names: addr2ExpNames,
		},
		{
			// DeleteInvalidAddressIndexEntries will be called first.
			// There should be one bad entry to delete (addr1 -> "two").
			name: "first run - deletes one",
			expLog: []string{
				"Checking address -> name index entries.",
				"Found 1 invalid address -> name index entries. Deleting them now.",
				fmt.Sprintf("Done checking address -> name index entries. Deleted 1 invalid entries and kept %d valid entries.", len(expNameRecords)),
			},
			expAddr1Names: addr1ExpNames,
			expAddr2Names: addr2ExpNames,
		},
		{
			// DeleteInvalidAddressIndexEntries will be called again.
			// This time, all is good, so there shouldn't be anything to delete.
			name: "second run - all ok already",
			expLog: []string{
				"Checking address -> name index entries.",
				fmt.Sprintf("Done checking address -> name index entries. All %d entries are valid", len(expNameRecords)),
			},
			expAddr1Names: addr1ExpNames,
			expAddr2Names: addr2ExpNames,
		},
	}

	for i, tc := range tests {
		t.Run(tc.name, func(t *testing.T) {
			// All the log lines are info level and have the module name at the end.
			for l, expLog := range tc.expLog {
				tc.expLog[l] = "INF " + expLog + " module=x/name"
			}
			if i != 0 {
				// Call the DeleteInvalidAddressIndexEntries function.
				// Use a custom logger that goes to a buffer, so I can see what was logged.
				var logBuffer bytes.Buffer
				lw := zerolog.ConsoleWriter{
					Out:          &logBuffer,
					NoColor:      true,
					PartsExclude: []string{"time"}, // Without this, each line starts with "<nil> "
				}
				// Error log lines will start with "ERR ".
				// Info log lines will start with "INF ".
				// Debug log lines are omitted, but would start with "DBG ".
				logger := log.NewCustomLogger(zerolog.New(lw).Level(zerolog.InfoLevel))

				// And use a fresh event manager.
				em := sdk.NewEventManager()

				tctx := provApp.NewContext(false).WithEventManager(em).WithLogger(logger)
				testFunc := func() {
					provApp.NameKeeper.DeleteInvalidAddressIndexEntries(tctx)
				}
				require.NotPanics(t, testFunc, "DeleteInvalidAddressIndexEntries")

				// Get the log output and make sure it's as expected.
				logOut := logBuffer.String()
				t.Logf("DeleteInvalidAddressIndexEntries log output:\n%s", logOut)
				actLog1Lines := strings.Split(logOut, "\n")
				// Delete the last entry if it's just an empty string.
				if len(actLog1Lines[len(actLog1Lines)-1]) == 0 {
					actLog1Lines = actLog1Lines[:len(actLog1Lines)-1]
				}
				assert.Equal(t, tc.expLog, actLog1Lines, "logged output")

				// Make sure no events were emitted.
				events := em.Events()
				assert.Len(t, events, 0, "emitted events")
			}

			// Get all the records and make sure they're as expected.
			var allRecords nametypes.NameRecords
			err := provApp.NameKeeper.IterateRecords(ctx, nametypes.NameKeyPrefix, func(record nametypes.NameRecord) error {
				allRecords = append(allRecords, record)
				return nil
			})
			require.NoError(t, err, "IterateRecords by name")
			assert.ElementsMatch(t, expNameRecords, allRecords, "name records: expected (A) vs actual (B)")

			// Get all the addr1 name records and make sure they're as expected.
			addr1ActRecords, err := provApp.NameKeeper.GetRecordsByAddress(ctx, addr1)
			require.NoError(t, err, "GetRecordsByAddress(addr1)")
			addr1ActNames := getRecordNames(addr1ActRecords)
			require.ElementsMatch(t, tc.expAddr1Names, addr1ActNames, "addr1 names: expected (A) vs actual (B)")

			// Get all the addr2 name records and make sure they're as expected.
			addr2ActRecords, err := provApp.NameKeeper.GetRecordsByAddress(ctx, addr2)
			require.NoError(t, err, "GetRecordsByAddress(addr2)")
			addr2ActNames := getRecordNames(addr2ActRecords)
			require.ElementsMatch(t, tc.expAddr2Names, addr2ActNames, "addr2 names: expected (A) vs actual (B)")
		})
	}
}

func (s *KeeperTestSuite) TestCreateRootNameProposals() {

	testCases := []struct {
		testName   string
		name       string
		owner      sdk.AccAddress
		restricted bool
		err        error
	}{
		{
			testName:   "add root name - valid",
			name:       "root",
			owner:      s.user1Addr,
			restricted: false,
		},
		{
			testName:   "add root name - valid full domain",
			name:       "example.provenance.io",
			owner:      s.user1Addr,
			restricted: false,
		},
		{
			testName:   "add root name - valid new sub domain",
			name:       "another.provenance.io",
			owner:      s.user1Addr,
			restricted: false,
		},
		{
			testName:   "add root name - invalid address",
			name:       "badroot",
			owner:      sdk.AccAddress("bad1address"),
			restricted: false,
		},
		{
			testName:   "add root name - fails duplicate",
			name:       "root",
			owner:      s.user1Addr,
			restricted: false,
			err:        fmt.Errorf("name is already bound to an address"),
		},
		{
			testName:   "add root name - fails duplicate sub domain",
			name:       "provenance.io",
			owner:      s.user1Addr,
			restricted: false,
			err:        fmt.Errorf("name is already bound to an address"),
		},
		{
			testName:   "add root name - fails duplicate third level domain",
			name:       "example.provenance.io",
			owner:      s.user1Addr,
			restricted: false,
			err:        fmt.Errorf("name is already bound to an address"),
		},
		{
			testName:   "add root name - fails another duplicate third level domain",
			name:       "another.provenance.io",
			owner:      s.user1Addr,
			restricted: false,
			err:        fmt.Errorf("name is already bound to an address"),
		},
		{
			testName:   "add root name - fails invalid name",
			name:       "..badroot",
			owner:      s.user1Addr,
			restricted: false,
			err:        fmt.Errorf("segment of name is too short"),
		},
	}

	for _, tc := range testCases {
		tc := tc

		s.Run(tc.testName, func() {
			err := s.app.NameKeeper.CreateRootName(s.ctx, tc.name, tc.owner.String(), tc.restricted)

			if err != nil {
				s.Require().Error(err)
				s.Require().Equal(tc.err.Error(), err.Error())
			} else {
				s.Require().NoError(err)
			}
		})
	}
}<|MERGE_RESOLUTION|>--- conflicted
+++ resolved
@@ -91,23 +91,12 @@
 		s.Require().Equal(uint32(16), p.MaxSegmentLength)
 	})
 
-<<<<<<< HEAD
-	expOut := fmt.Sprintf(`params:
-  maxsegmentlength: 16
-  minsegmentlength: 2
-  maxnamelevels: 16
-  allowunrestrictednames: false
-bindings:
-- name: test.root
-  address: %[1]s
-  restricted: false
-- name: name
-  address: %[1]s
-=======
 	expOut := fmt.Sprintf(`bindings:
 - address: %[1]s
+  name: test.root
+  restricted: false
+- address: %[1]s
   name: name
->>>>>>> 6b0c4420
   restricted: false
 - address: %[1]s
   name: example.name
