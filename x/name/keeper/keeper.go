package keeper

import (
	"strings"
	"unicode"

	"github.com/google/uuid"
	"github.com/tendermint/tendermint/libs/log"

	"github.com/cosmos/cosmos-sdk/codec"
	storetypes "github.com/cosmos/cosmos-sdk/store/types"
	sdk "github.com/cosmos/cosmos-sdk/types"
	authtypes "github.com/cosmos/cosmos-sdk/x/auth/types"
	govtypes "github.com/cosmos/cosmos-sdk/x/gov/types"
	paramtypes "github.com/cosmos/cosmos-sdk/x/params/types"

	"github.com/provenance-io/provenance/x/name/types"
)

// Handler is a name record handler function for use with IterateRecords.
type Handler func(record types.NameRecord) error

// Keeper defines the name module Keeper
type Keeper struct {
	// The reference to the Paramstore to get and set account specific params
	paramSpace paramtypes.Subspace

	// Key to access the key-value store from sdk.Context.
	storeKey storetypes.StoreKey

	// The codec for binary encoding/decoding.
	cdc codec.BinaryCodec

<<<<<<< HEAD
	// the signing authority for the gov proposals
=======
>>>>>>> 4421e1f6
	authority string
}

// NewKeeper returns a name keeper. It handles:
// - managing a hierarchy of names
// - enforcing permissions for name creation/deletion
//
// CONTRACT: the parameter Subspace must have the param key table already initialized
func NewKeeper(
	cdc codec.BinaryCodec,
	key storetypes.StoreKey,
	paramSpace paramtypes.Subspace,
) Keeper {
	// set KeyTable if it has not already been set
	if !paramSpace.HasKeyTable() {
		paramSpace = paramSpace.WithKeyTable(types.ParamKeyTable())
	}

	return Keeper{
		storeKey:   key,
		paramSpace: paramSpace,
		cdc:        cdc,
		authority:  authtypes.NewModuleAddress(govtypes.ModuleName).String(),
	}
}

// Logger returns a module-specific logger.
func (keeper Keeper) Logger(ctx sdk.Context) log.Logger {
	return ctx.Logger().With("module", "x/"+types.ModuleName)
}

// ResolvesTo to determines whether a name resolves to a given address.
func (keeper Keeper) ResolvesTo(ctx sdk.Context, name string, addr sdk.AccAddress) bool { //nolint:interfacer
	stored, err := keeper.GetRecordByName(ctx, name)
	if err != nil {
		return false
	}
	return addr.String() == stored.Address
}

// SetNameRecord binds a name to an address.
func (keeper Keeper) SetNameRecord(ctx sdk.Context, name string, addr sdk.AccAddress, restrict bool) error {
	var err error
	if name, err = keeper.Normalize(ctx, name); err != nil {
		return err
	}
	if err = types.ValidateAddress(addr); err != nil {
		return types.ErrInvalidAddress.Wrap(err.Error())
	}

	if err = keeper.addRecord(ctx, name, addr, restrict, false); err != nil {
		return err
	}

	nameBoundEvent := types.NewEventNameBound(addr.String(), name, restrict)

	if err := ctx.EventManager().EmitTypedEvent(nameBoundEvent); err != nil {
		return err
	}

	return nil
}

// UpdateNameRecord updates the owner address and restricted flag on a name.
func (keeper Keeper) UpdateNameRecord(ctx sdk.Context, name string, addr sdk.AccAddress, restrict bool) error {
	var err error
	if name, err = keeper.Normalize(ctx, name); err != nil {
		return err
	}
	if err = types.ValidateAddress(addr); err != nil {
		return types.ErrInvalidAddress.Wrap(err.Error())
	}

	if err = keeper.addRecord(ctx, name, addr, restrict, true); err != nil {
		return err
	}

	nameUpdateEvent := types.NewEventNameUpdate(addr.String(), name, restrict)

	if err := ctx.EventManager().EmitTypedEvent(nameUpdateEvent); err != nil {
		return err
	}

	return nil
}

// GetRecordByName resolves a record by name.
func (keeper Keeper) GetRecordByName(ctx sdk.Context, name string) (record *types.NameRecord, err error) {
	key, err := types.GetNameKeyPrefix(name)
	if err != nil {
		return nil, err
	}
	return getNameRecord(ctx, keeper, key)
}

func getNameRecord(ctx sdk.Context, keeper Keeper, key []byte) (record *types.NameRecord, err error) {
	store := ctx.KVStore(keeper.storeKey)
	if !store.Has(key) {
		return nil, types.ErrNameNotBound
	}
	bz := store.Get(key)
	record = &types.NameRecord{}
	err = keeper.cdc.Unmarshal(bz, record)
	return record, err
}

// NameExists returns true if store contains a record for the given name.
func (keeper Keeper) NameExists(ctx sdk.Context, name string) bool {
	key, err := types.GetNameKeyPrefix(name)
	if err != nil {
		return false
	}
	store := ctx.KVStore(keeper.storeKey)
	return store.Has(key)
}

// GetRecordsByAddress looks up all names bound to an address.
func (keeper Keeper) GetRecordsByAddress(ctx sdk.Context, address sdk.AccAddress) (types.NameRecords, error) {
	// Return value data structure.
	records := types.NameRecords{}
	// Handler that adds records if account address matches.
	appendToRecords := func(record types.NameRecord) error {
		if record.Address == address.String() {
			records = append(records, record)
		}
		return nil
	}
	// Calculate address prefix
	addrPrefix, err := types.GetAddressKeyPrefix(address)
	if err != nil {
		return nil, err
	}
	// Collect and return all names that match.
	if err := keeper.IterateRecords(ctx, addrPrefix, appendToRecords); err != nil {
		return records, err
	}
	return records, nil
}

// DeleteRecord removes a name record from the kvstore.
func (keeper Keeper) DeleteRecord(ctx sdk.Context, name string) error {
	// Need the record to clear the address index
	record, err := keeper.GetRecordByName(ctx, name)
	if err != nil {
		return err
	}
	address, err := sdk.AccAddressFromBech32(record.Address)
	if err != nil {
		return err
	}
	// Delete the main name record
	key, err := types.GetNameKeyPrefix(name)
	if err != nil {
		return err
	}
	store := ctx.KVStore(keeper.storeKey)
	store.Delete(key)
	// Delete the address index record
	addrPrefix, err := types.GetAddressKeyPrefix(address)
	if err != nil {
		return err
	}
	addrPrefix = append(addrPrefix, key...) // [0x02] :: [addr-bytes] :: [name-key-bytes]
	if store.Has(addrPrefix) {
		store.Delete(addrPrefix)
	}

	nameUnboundEvent := types.NewEventNameUnbound(record.Address, name, record.Restricted)

	if err := ctx.EventManager().EmitTypedEvent(nameUnboundEvent); err != nil {
		return err
	}

	return nil
}

// IterateRecords iterates over all the stored name records and passes them to a callback function.
func (keeper Keeper) IterateRecords(ctx sdk.Context, prefix []byte, handle Handler) error {
	// Init a name record iterator
	store := ctx.KVStore(keeper.storeKey)
	iterator := sdk.KVStorePrefixIterator(store, prefix)
	defer iterator.Close()
	// Iterate over records, processing callbacks.
	for ; iterator.Valid(); iterator.Next() {
		record := types.NameRecord{}
		if err := keeper.cdc.Unmarshal(iterator.Value(), &record); err != nil {
			return err
		}
		if err := handle(record); err != nil {
			return err
		}
	}
	return nil
}

// Normalize returns a name is storage format.
func (keeper Keeper) Normalize(ctx sdk.Context, name string) (string, error) {
	comps := make([]string, 0)
	for _, comp := range strings.Split(name, ".") {
		comp = strings.ToLower(strings.TrimSpace(comp))
		lenComp := uint32(len(comp))
		isUUID := isValidUUID(comp)
		if lenComp < keeper.GetMinSegmentLength(ctx) {
			return "", types.ErrNameSegmentTooShort
		}
		if lenComp > keeper.GetMaxSegmentLength(ctx) && !isUUID {
			return "", types.ErrNameSegmentTooLong
		}
		if !isValid(comp) {
			return "", types.ErrNameInvalid
		}
		comps = append(comps, comp)
	}
	if uint32(len(comps)) > keeper.GetMaxNameLevels(ctx) {
		return "", types.ErrNameHasTooManySegments
	}
	return strings.Join(comps, "."), nil
}

// Check whether a name component is valid
func isValid(s string) bool {
	// Allow valid UUID
	if isValidUUID(s) {
		return true
	}
	// Only allow a single dash if not a UUID
	if strings.Count(s, "-") > 1 {
		return false
	}
	for _, c := range s {
		if c == '-' {
			continue
		}
		if !unicode.IsGraphic(c) {
			return false
		}
		if !unicode.IsLower(c) && !unicode.IsDigit(c) {
			return false
		}
	}
	return true
}

// Ensure a string can be parsed into a UUID.
func isValidUUID(s string) bool {
	if _, err := uuid.Parse(s); err != nil {
		return false
	}
	return true
}

<<<<<<< HEAD
=======
func (keeper Keeper) addRecord(ctx sdk.Context, name string, addr sdk.AccAddress, restrict, isModifiable bool) error {
	key, err := types.GetNameKeyPrefix(name)
	if err != nil {
		return err
	}

	store := ctx.KVStore(keeper.storeKey)
	if store.Has(key) && !isModifiable {
		return types.ErrNameAlreadyBound
	}

	record := types.NewNameRecord(name, addr, restrict)
	if err = record.ValidateBasic(); err != nil {
		return err
	}
	bz, err := keeper.cdc.Marshal(&record)
	if err != nil {
		return err
	}
	store.Set(key, bz)
	// Now index by address
	addrPrefix, err := types.GetAddressKeyPrefix(addr)
	if err != nil {
		return err
	}
	addrPrefix = append(addrPrefix, key...) // [0x04] :: [addr-bytes] :: [name-key-bytes]
	store.Set(addrPrefix, bz)

	return nil
}

>>>>>>> 4421e1f6
func (keeper Keeper) GetAuthority() string {
	return keeper.authority
}<|MERGE_RESOLUTION|>--- conflicted
+++ resolved
@@ -31,10 +31,7 @@
 	// The codec for binary encoding/decoding.
 	cdc codec.BinaryCodec
 
-<<<<<<< HEAD
 	// the signing authority for the gov proposals
-=======
->>>>>>> 4421e1f6
 	authority string
 }
 
@@ -286,8 +283,6 @@
 	return true
 }
 
-<<<<<<< HEAD
-=======
 func (keeper Keeper) addRecord(ctx sdk.Context, name string, addr sdk.AccAddress, restrict, isModifiable bool) error {
 	key, err := types.GetNameKeyPrefix(name)
 	if err != nil {
@@ -319,7 +314,6 @@
 	return nil
 }
 
->>>>>>> 4421e1f6
 func (keeper Keeper) GetAuthority() string {
 	return keeper.authority
 }