--- conflicted
+++ resolved
@@ -34,12 +34,10 @@
 	// The codec for binary encoding/decoding.
 	cdc codec.BinaryCodec
 
-<<<<<<< HEAD
+	authority string
+
 	// To support creating expiration metadata on scope creation.
 	expKeeper expkeeper.Keeper
-=======
-	authority string
->>>>>>> ac0bb7ce
 }
 
 // NewKeeper returns a name keeper. It handles:
@@ -62,11 +60,8 @@
 		storeKey:   key,
 		paramSpace: paramSpace,
 		cdc:        cdc,
-<<<<<<< HEAD
+		authority:  authtypes.NewModuleAddress(govtypes.ModuleName).String(),
 		expKeeper:  expKeeper,
-=======
-		authority:  authtypes.NewModuleAddress(govtypes.ModuleName).String(),
->>>>>>> ac0bb7ce
 	}
 }
 
