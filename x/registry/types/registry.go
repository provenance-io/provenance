package types

import (
	"errors"
	"fmt"
	"regexp"
	"strings"

	"cosmossdk.io/collections"

	sdk "github.com/cosmos/cosmos-sdk/types"
	"github.com/cosmos/cosmos-sdk/types/bech32"

	metadataTypes "github.com/provenance-io/provenance/x/metadata/types"
)

const (
	registryKeyHrp = "reg"

	MaxLenAddress          = 90
	MaxLenAssetClassID     = 128
	MaxLenNFTID            = 128
	MaxRegistryBulkEntries = 200
)

var alNumDashRx = regexp.MustCompile(`^[a-zA-Z0-9-.]+$`)

// Combine the asset class id and nft id into a bech32 string.
// Using bech32 here just allows us a readable identifier for the ledger.
func (m RegistryKey) String() string {
	// Use null byte as delimiter
	joined := m.AssetClassId + "\x00" + m.NftId

	b32, err := bech32.ConvertAndEncode(registryKeyHrp, []byte(joined))
	if err != nil {
		panic(err)
	}

	return b32
}

// Validate validates the RegistryKey
func (m *RegistryKey) Validate() error {
	if m == nil {
		return fmt.Errorf("registry key cannot be nil")
	}

	return errors.Join(
		ValidateNftID(m.NftId),
		ValidateClassID(m.AssetClassId),
	)
}

// CollKey returns the collections key that this RegistryKey represents.
func (m *RegistryKey) CollKey() collections.Pair[string, string] {
	return collections.Join(m.AssetClassId, m.NftId)
}

// Equals returns true if this RegistryKey equals the provided one.
func (m *RegistryKey) Equals(other *RegistryKey) bool {
	if m == other {
		return true
	}
	if m == nil || other == nil {
		return false
	}
	return m.NftId == other.NftId && m.AssetClassId == other.AssetClassId
}

// Validate validates the RegistryEntry
func (m *RegistryEntry) Validate() error {
	if m == nil {
		return fmt.Errorf("registry entry cannot be nil")
	}

	var errs []error
	if err := m.Key.Validate(); err != nil {
		errs = append(errs, err)
	}

	// Validate roles
	if len(m.Roles) == 0 {
		errs = append(errs, fmt.Errorf("roles cannot be empty"))
	}

	for _, role := range m.Roles {
		if err := role.Validate(); err != nil {
			errs = append(errs, err)
		}
	}

	return errors.Join(errs...)
}

// GetRoleAddrs gets all the addresses assigned the given role in this RegistryEntry.
func (m *RegistryEntry) GetRoleAddrs(role RegistryRole) []string {
	if m == nil {
		return nil
	}
	for _, entry := range m.Roles {
		if entry.Role == role {
			return entry.Addresses
		}
	}
	return nil
}

// Validate validates the RolesEntry
func (m *RolesEntry) Validate() error {
	if m == nil {
		return fmt.Errorf("roles entry cannot be nil")
	}

	var errs []error
	if err := m.Role.Validate(); err != nil {
		errs = append(errs, err)
	}

	// Validate addresses
	if len(m.Addresses) == 0 {
		errs = append(errs, fmt.Errorf("addresses cannot be empty"))
	}

	// Check for duplicate addresses
	seen := make(map[string]bool)
	for _, address := range m.Addresses {
		if err := ValidateStringLength(address, 1, MaxLenAddress); err != nil {
			errs = append(errs, fmt.Errorf("address: %w", err))
		}
		if _, err := sdk.AccAddressFromBech32(address); err != nil {
			errs = append(errs, fmt.Errorf("address: %w", err))
		}
		if seen[address] {
			errs = append(errs, fmt.Errorf("duplicate address: %q", address))
		}
		seen[address] = true
	}

	return errors.Join(errs...)
}

func (r RegistryRole) Validate() error {
	var errs []error
	if _, ok := RegistryRole_name[int32(r)]; !ok {
		errs = append(errs, fmt.Errorf("invalid role"))
	}

	if r == RegistryRole_REGISTRY_ROLE_UNSPECIFIED {
		errs = append(errs, fmt.Errorf("cannot be unspecified"))
	}

	return errors.Join(errs...)
}

// ShortString returns this.String() with the "REGISTRY_ROLE_" prefix removed.
func (r RegistryRole) ShortString() string {
	return strings.TrimPrefix(r.String(), "REGISTRY_ROLE_")
}

// ParseRegistryRole converts the provided string into a RegistryRole. The "REGISTRY_ROLE_" prefix is optional.
func ParseRegistryRole(str string) (RegistryRole, error) {
	name := strings.ToUpper(str)
	if !strings.HasPrefix(name, "REGISTRY_ROLE_") {
		name = "REGISTRY_ROLE_" + name
	}
	role, ok := RegistryRole_value[name]
	if !ok {
		return RegistryRole_REGISTRY_ROLE_UNSPECIFIED, NewErrCodeInvalidField("role", "invalid role")
	}
	rv := RegistryRole(role)
	if rv == RegistryRole_REGISTRY_ROLE_UNSPECIFIED {
		return rv, NewErrCodeInvalidField("role", "cannot be unspecified")
	}
	return rv, nil
}

<<<<<<< HEAD
// Validate validates the RegistryBulkUpdate
func (m *MsgRegistryBulkUpdate) Validate() error {
	if m == nil {
		return fmt.Errorf("registry bulk update cannot be nil")
	}

	// Validate entries
	if len(m.Entries) == 0 || len(m.Entries) > 200 {
		return fmt.Errorf("entries cannot be empty or greater than 200")
	}

	for _, entry := range m.Entries {
		if err := entry.Validate(); err != nil {
			return err
		}
	}

	return nil
=======
// ValidRolesString returns a string containing all of the registry roles string values.
func ValidRolesString() string {
	roles := make([]string, 0, len(RegistryRole_name)-1)
	for _, roleID := range slices.Sorted(maps.Keys(RegistryRole_name)) {
		if roleID == 0 {
			continue
		}
		roles = append(roles, strings.TrimPrefix(RegistryRole_name[roleID], "REGISTRY_ROLE_"))
	}
	for _, role := range RegistryRole_value {
		roles = append(roles, RegistryRole(role).String())
	}
	return strings.Join(roles, "  ")
>>>>>>> 091cd955
}

// ValidateClassID validates the asset class id format
func ValidateClassID(classID string) error {
	if err := ValidateStringLength(classID, 1, MaxLenAssetClassID); err != nil {
		return err
	}

	if _, isScopeSpec := MetadataScopeSpecID(classID); isScopeSpec {
		// the class id is an asset class id
		if !alNumDashRx.MatchString(classID) {
			return fmt.Errorf("must only contain alphanumeric, '-', '.' characters")
		}
	}

	return nil
}

// ValidateNFTID validates the nft id format
func ValidateNftID(nftID string) error {
	if err := ValidateStringLength(nftID, 1, MaxLenNFTID); err != nil {
		return err
	}

	if _, isScope := MetadataScopeID(nftID); !isScope {
		// the nft id is an asset id
		if !alNumDashRx.MatchString(nftID) {
			return fmt.Errorf("must only contain alphanumeric, '-', '.' characters")
		}
	}

	return nil
}

// metadataScopeID returns the metadata address for a given bech32 string.
// The bool is true if it's for a scope, false if other or invalid.
func MetadataScopeID(bech32String string) (metadataTypes.MetadataAddress, bool) {
	addr, hrp, err := metadataTypes.ParseMetadataAddressFromBech32(bech32String)
	if err != nil {
		return nil, false
	}
	return addr, hrp == metadataTypes.PrefixScope
}

// metadataScopeSpecID returns the metadata address for a given bech32 string.
// The bool is true if it's for a scope spec, false if other or invalid.
func MetadataScopeSpecID(bech32String string) (metadataTypes.MetadataAddress, bool) {
	addr, hrp, err := metadataTypes.ParseMetadataAddressFromBech32(bech32String)
	if err != nil {
		return nil, false
	}
	return addr, hrp == metadataTypes.PrefixScopeSpecification
}<|MERGE_RESOLUTION|>--- conflicted
+++ resolved
@@ -172,42 +172,6 @@
 		return rv, NewErrCodeInvalidField("role", "cannot be unspecified")
 	}
 	return rv, nil
-}
-
-<<<<<<< HEAD
-// Validate validates the RegistryBulkUpdate
-func (m *MsgRegistryBulkUpdate) Validate() error {
-	if m == nil {
-		return fmt.Errorf("registry bulk update cannot be nil")
-	}
-
-	// Validate entries
-	if len(m.Entries) == 0 || len(m.Entries) > 200 {
-		return fmt.Errorf("entries cannot be empty or greater than 200")
-	}
-
-	for _, entry := range m.Entries {
-		if err := entry.Validate(); err != nil {
-			return err
-		}
-	}
-
-	return nil
-=======
-// ValidRolesString returns a string containing all of the registry roles string values.
-func ValidRolesString() string {
-	roles := make([]string, 0, len(RegistryRole_name)-1)
-	for _, roleID := range slices.Sorted(maps.Keys(RegistryRole_name)) {
-		if roleID == 0 {
-			continue
-		}
-		roles = append(roles, strings.TrimPrefix(RegistryRole_name[roleID], "REGISTRY_ROLE_"))
-	}
-	for _, role := range RegistryRole_value {
-		roles = append(roles, RegistryRole(role).String())
-	}
-	return strings.Join(roles, "  ")
->>>>>>> 091cd955
 }
 
 // ValidateClassID validates the asset class id format
