package keeper

import (
	"context"
	"fmt"

	sdkmath "cosmossdk.io/math"
	nft "cosmossdk.io/x/nft"

	sdk "github.com/cosmos/cosmos-sdk/types"

	"github.com/provenance-io/provenance/x/asset/types"
	markertypes "github.com/provenance-io/provenance/x/marker/types"
	registrytypes "github.com/provenance-io/provenance/x/registry/types"
)

type msgServer struct {
	Keeper
}

// NewMsgServerImpl returns an implementation of the asset MsgServer interface
func NewMsgServerImpl(keeper Keeper) types.MsgServer {
	return &msgServer{Keeper: keeper}
}

// BurnAsset burns/removes an NFT (but does not remove its registry).
func (m msgServer) BurnAsset(goCtx context.Context, msg *types.MsgBurnAsset) (*types.MsgBurnAssetResponse, error) {
	ctx := sdk.UnwrapSDKContext(goCtx)

	// Verify the asset exists and get the current owner
	ownerResp, err := m.nftKeeper.Owner(goCtx, &nft.QueryOwnerRequest{ClassId: msg.Asset.ClassId, Id: msg.Asset.Id})
	if err != nil {
		return nil, types.NewErrCodeNotFound(fmt.Sprintf("asset %q/%q", msg.Asset.ClassId, msg.Asset.Id))
	}

	// Verify the signer is the current owner of the asset
	if msg.Signer != ownerResp.Owner {
		return nil, types.NewErrCodeUnauthorized(fmt.Sprintf("signer %q is not the owner of asset %q/%q, current owner: %s",
			msg.Signer, msg.Asset.ClassId, msg.Asset.Id, ownerResp.Owner))
	}

	// Burn the NFT using the nft module
	err = m.nftKeeper.Burn(ctx, msg.Asset.ClassId, msg.Asset.Id)
	if err != nil {
		return nil, types.NewErrCodeInternal(fmt.Sprintf("failed to burn NFT: %s", err))
	}

	// Note: Registry entries are preserved after asset burn for historical/audit purposes

	// Emit event for asset burn
	if err := ctx.EventManager().EmitTypedEvent(types.NewEventAssetBurned(msg.Asset.ClassId, msg.Asset.Id, msg.Signer)); err != nil {
		return nil, types.NewErrCodeInternal(fmt.Sprintf("failed to emit asset burned event: %s", err))
	}

	return &types.MsgBurnAssetResponse{}, nil
}

// CreateAsset creates an NFT and a default registry for the asset and validates the data against the class schema.
func (m msgServer) CreateAsset(goCtx context.Context, msg *types.MsgCreateAsset) (*types.MsgCreateAssetResponse, error) {
	ctx := sdk.UnwrapSDKContext(goCtx)

	// Verify the asset class exists
	classResp, err := m.nftKeeper.Class(ctx, &nft.QueryClassRequest{ClassId: msg.Asset.ClassId})
	if err != nil {
		return nil, types.NewErrCodeNotFound(fmt.Sprintf("asset class %q", msg.Asset.ClassId))
	}

	// Create NFT from asset
	token := nft.NFT{
		ClassId: msg.Asset.ClassId,
		Id:      msg.Asset.Id,
		Uri:     msg.Asset.Uri,
		UriHash: msg.Asset.UriHash,
	}

	// If there's data, add it to the token
	if msg.Asset.Data != "" {
		// Validate the data against the Class schema if it exists
		if classResp.Class.Data != nil {
			jsonSchema, err := types.AnyToJSONSchema(m.cdc, classResp.Class.Data)
			if err != nil {
				return nil, types.NewErrCodeInternal(fmt.Sprintf("failed to convert class data to JSON schema: %s", err))
			}

			// Validate the data against the JSON schema
			err = types.ValidateDataWithJSONSchema(jsonSchema, []byte(msg.Asset.Data))
			if err != nil {
				return nil, types.NewErrCodeInvalidField("data", "%s", err)
			}
		}

		// Convert string to Any type
		anyValue, err := types.StringToAny(msg.Asset.Data)
		if err != nil {
			return nil, types.NewErrCodeInternal(fmt.Sprintf("failed to create Any from data: %s", err))
		}
		token.Data = anyValue
	}

	// Get the owner address
	owner, err := sdk.AccAddressFromBech32(msg.Owner)
	if err != nil {
		return nil, types.NewErrCodeInvalidField("owner", "%s", err)
	}

	// Mint the NFT with the owner address
	err = m.nftKeeper.Mint(ctx, token, owner)
	if err != nil {
		return nil, types.NewErrCodeInternal(fmt.Sprintf("failed to mint NFT: %s", err))
	}

	// Create a default registry for the asset
	registryKey := &registrytypes.RegistryKey{
		AssetClassId: msg.Asset.ClassId,
		NftId:        msg.Asset.Id,
	}

	err = m.registryKeeper.CreateDefaultRegistry(ctx, owner.String(), registryKey)
	if err != nil {
		return nil, types.NewErrCodeInternal(fmt.Sprintf("failed to create default registry: %s", err))
	}

	// Emit event for asset creation
	if err := ctx.EventManager().EmitTypedEvent(types.NewEventAssetCreated(msg.Asset.ClassId, msg.Asset.Id, owner.String())); err != nil {
		return nil, types.NewErrCodeInternal(fmt.Sprintf("failed to emit asset created event: %s", err))
	}

	return &types.MsgCreateAssetResponse{}, nil
}

// CreateAssetClass creates an NFT class and validates the json schema data field.
func (m msgServer) CreateAssetClass(goCtx context.Context, msg *types.MsgCreateAssetClass) (*types.MsgCreateAssetClassResponse, error) {
	ctx := sdk.UnwrapSDKContext(goCtx)

	// Create NFT class from asset class
	class := nft.Class{
		Id:          msg.AssetClass.Id,
		Name:        msg.AssetClass.Name,
		Symbol:      msg.AssetClass.Symbol,
		Description: msg.AssetClass.Description,
		Uri:         msg.AssetClass.Uri,
		UriHash:     msg.AssetClass.UriHash,
	}

	// If there's data, add it to the class
	if msg.AssetClass.Data != "" {
		// Convert string to Any type
		anyMsg, err := types.StringToAny(msg.AssetClass.Data)
		if err != nil {
			return nil, types.NewErrCodeInternal(fmt.Sprintf("failed to create Any from data: %s", err))
		}
		class.Data = anyMsg

		// Validate the data is valid JSON schema
		_, err = types.AnyToJSONSchema(m.cdc, anyMsg)
		if err != nil {
			return nil, types.NewErrCodeInvalidField("data", "%s", err)
		}
	}

	// Save the NFT class
	err := m.nftKeeper.SaveClass(ctx, class)
	if err != nil {
		return nil, types.NewErrCodeInternal(fmt.Sprintf("failed to save NFT class: %s", err))
	}

	// Emit event for asset class creation
	if err := ctx.EventManager().EmitTypedEvent(types.NewEventAssetClassCreated(class.Id, class.Name, class.Symbol)); err != nil {
		return nil, types.NewErrCodeInternal(fmt.Sprintf("failed to emit asset class created event: %s", err))
	}

	return &types.MsgCreateAssetClassResponse{}, nil
}

// CreatePool creates a marker for the pool and transfers the assets to the pool marker.
func (m msgServer) CreatePool(goCtx context.Context, msg *types.MsgCreatePool) (*types.MsgCreatePoolResponse, error) {
	ctx := sdk.UnwrapSDKContext(goCtx)
	denom := fmt.Sprintf("pool.%s", msg.Pool.Denom)

	// Ensure the pool marker doesn't already exist
	if _, err := m.markerKeeper.GetMarkerByDenom(ctx, denom); err == nil {
		return nil, types.NewErrCodeAlreadyExists(fmt.Sprintf("pool marker with denom %s", denom))
	}

	// Create the marker
	marker, err := m.createMarker(goCtx, sdk.NewCoin(denom, msg.Pool.Amount), msg.Signer)
	if err != nil {
		return nil, types.NewErrCodeInternal(fmt.Sprintf("failed to create pool marker: %s", err))
	}

	// Get the nfts and count them
	var assetCount uint32
	for _, asset := range msg.Assets {
		// Get the owner of the nft and verify it matches the from address
		ownerResp, err := m.nftKeeper.Owner(goCtx, &nft.QueryOwnerRequest{ClassId: asset.ClassId, Id: asset.Id})
		if err != nil {
			return nil, types.NewErrCodeNotFound(fmt.Sprintf("asset %q/%q", asset.ClassId, asset.Id))
		}
		if ownerResp.Owner != msg.Signer {
<<<<<<< HEAD
			return nil, types.NewErrCodeUnauthorized(fmt.Sprintf("asset class %s, id %s owner %s does not match signer %s", asset.ClassId, asset.Id, ownerResp.Owner, msg.Signer))
=======
			return nil, types.NewErrCodeUnauthorized(fmt.Sprintf("asset class %q, id %q owner %q does not match signer %q", asset.ClassId, asset.Id, ownerResp.Owner, msg.Signer))
>>>>>>> 6a51cf83
		}

		// Transfer the nft to the pool marker address
		err = m.nftKeeper.Transfer(goCtx, asset.ClassId, asset.Id, marker.GetAddress())
		if err != nil {
			return nil, types.NewErrCodeInternal(fmt.Sprintf("failed to transfer nft: %s", err))
		}
		assetCount++
	}

	// Emit event for pool creation
	if err := ctx.EventManager().EmitTypedEvent(types.NewEventPoolCreated(msg.Pool.String(), assetCount, msg.Signer)); err != nil {
		return nil, types.NewErrCodeInternal(fmt.Sprintf("failed to emit pool created event: %s", err))
	}

	return &types.MsgCreatePoolResponse{}, nil
}

// CreateTokenization creates a marker for a tokenization and transfers the asset to the tokenization marker.
func (m msgServer) CreateTokenization(goCtx context.Context, msg *types.MsgCreateTokenization) (*types.MsgCreateTokenizationResponse, error) {
	// Create the marker
	marker, err := m.createMarker(goCtx, msg.Token, msg.Signer)
	if err != nil {
		return nil, types.NewErrCodeInternal(fmt.Sprintf("failed to create tokenization marker: %s", err))
	}

	// Verify the Asset exists and is owned by the from address
	ownerResp, err := m.nftKeeper.Owner(goCtx, &nft.QueryOwnerRequest{ClassId: msg.Asset.ClassId, Id: msg.Asset.Id})
	if err != nil {
		return nil, types.NewErrCodeNotFound(fmt.Sprintf("asset %q/%q", msg.Asset.ClassId, msg.Asset.Id))
	}
	if ownerResp.Owner != msg.Signer {
		return nil, types.NewErrCodeUnauthorized(fmt.Sprintf("asset class %s, id %s owner %s does not match from address %s", msg.Asset.ClassId, msg.Asset.Id, ownerResp.Owner, msg.Signer))
	}

	// Transfer the Asset to the tokenization marker address
	err = m.nftKeeper.Transfer(goCtx, msg.Asset.ClassId, msg.Asset.Id, marker.GetAddress())
	if err != nil {
		return nil, types.NewErrCodeInternal(fmt.Sprintf("failed to transfer asset: %s", err))
	}

	// Emit event for tokenization creation
	ctx := sdk.UnwrapSDKContext(goCtx)
	if err := ctx.EventManager().EmitTypedEvent(types.NewEventTokenizationCreated(msg.Token.String(), msg.Asset.ClassId, msg.Asset.Id, msg.Signer)); err != nil {
		return nil, types.NewErrCodeInternal(fmt.Sprintf("failed to emit tokenization created event: %s", err))
	}

	return &types.MsgCreateTokenizationResponse{}, nil
}

// CreateSecuritization creates markers for the securitization and tranches and transfers the assets to the securitization marker.
func (m msgServer) CreateSecuritization(goCtx context.Context, msg *types.MsgCreateSecuritization) (*types.MsgCreateSecuritizationResponse, error) {
	ctx := sdk.UnwrapSDKContext(goCtx)

	// Create the securitization marker
	_, err := m.createMarker(goCtx, sdk.NewCoin(fmt.Sprintf("sec.%s", msg.Id), sdkmath.NewInt(0)), msg.Signer)
	if err != nil {
		return nil, types.NewErrCodeInternal(fmt.Sprintf("failed to create securitization marker: %s", err))
	}

	// Create the tranches and count them
	var trancheCount uint32
	for _, tranche := range msg.Tranches {
		_, err := m.createMarker(goCtx, sdk.NewCoin(fmt.Sprintf("sec.%s.tranche.%s", msg.Id, tranche.Denom), tranche.Amount), msg.Signer)
		if err != nil {
			return nil, types.NewErrCodeInternal(fmt.Sprintf("failed to create tranche marker: %s", err))
		}
		trancheCount++
	}

	// Reassign the pools permissions to the asset module account (prevent the pools from being transferred)
	var poolCount uint32
	for _, pool := range msg.Pools {
		poolMarker, err := m.markerKeeper.GetMarkerByDenom(ctx, fmt.Sprintf("pool.%s", pool))
		if err != nil {
			return nil, types.NewErrCodeNotFound(fmt.Sprintf("pool marker with denom pool.%s", pool))
		}

		// Create a new access grant with the desired permissions
		moduleAccessGrant := markertypes.NewAccessGrant(
			m.GetModuleAddress(),
			[]markertypes.Access{
				markertypes.Access_Admin,
				markertypes.Access_Mint,
				markertypes.Access_Burn,
				markertypes.Access_Withdraw,
				markertypes.Access_Transfer,
			},
		)

		// Revoke all access from the pool marker
		accessList := poolMarker.GetAccessList()
		for i, access := range accessList {
			accessAcc, err := sdk.AccAddressFromBech32(access.Address)
			if err != nil {
				return nil, types.NewErrCodeInvalidField(fmt.Sprintf("pool_marker_access_address[%d]", i), "%s", err)
			}
			err = poolMarker.RevokeAccess(accessAcc)
			if err != nil {
				return nil, types.NewErrCodeInternal(fmt.Sprintf("failed to revoke access: %s", err))
			}
		}

		// Grant the module account access to the pool marker
		err = poolMarker.GrantAccess(moduleAccessGrant)
		if err != nil {
			return nil, types.NewErrCodeInternal(fmt.Sprintf("failed to update pool marker access: %s", err))
		}

		// Save the updated marker
		m.markerKeeper.SetMarker(ctx, poolMarker)
		poolCount++
	}

	// Emit event for securitization creation
	if err := ctx.EventManager().EmitTypedEvent(types.NewEventSecuritizationCreated(msg.Id, trancheCount, poolCount, msg.Signer)); err != nil {
		return nil, types.NewErrCodeInternal(fmt.Sprintf("failed to emit securitization created event: %s", err))
	}

	return &types.MsgCreateSecuritizationResponse{}, nil
}

// createMarker creates a new marker. It creates a marker for the token and address.
func (m msgServer) createMarker(goCtx context.Context, token sdk.Coin, addr string) (*markertypes.MarkerAccount, error) {
	ctx := sdk.UnwrapSDKContext(goCtx)

	marker, err := types.NewDefaultMarker(token, addr)
	if err != nil {
		return &markertypes.MarkerAccount{}, types.NewErrCodeInternal(fmt.Sprintf("failed to create marker: %s", err))
	}

	// Add the marker account by setting it
	err = m.Keeper.markerKeeper.AddFinalizeAndActivateMarker(ctx, marker)
	if err != nil {
		return &markertypes.MarkerAccount{}, types.NewErrCodeInternal(fmt.Sprintf("failed to add marker account: %s", err))
	}

	return marker, nil
}<|MERGE_RESOLUTION|>--- conflicted
+++ resolved
@@ -197,11 +197,7 @@
 			return nil, types.NewErrCodeNotFound(fmt.Sprintf("asset %q/%q", asset.ClassId, asset.Id))
 		}
 		if ownerResp.Owner != msg.Signer {
-<<<<<<< HEAD
-			return nil, types.NewErrCodeUnauthorized(fmt.Sprintf("asset class %s, id %s owner %s does not match signer %s", asset.ClassId, asset.Id, ownerResp.Owner, msg.Signer))
-=======
 			return nil, types.NewErrCodeUnauthorized(fmt.Sprintf("asset class %q, id %q owner %q does not match signer %q", asset.ClassId, asset.Id, ownerResp.Owner, msg.Signer))
->>>>>>> 6a51cf83
 		}
 
 		// Transfer the nft to the pool marker address
