package types

import (
	"encoding/json"
	"fmt"

	wrapperspb "google.golang.org/protobuf/types/known/wrapperspb"

	codec "github.com/cosmos/cosmos-sdk/codec"
	cdctypes "github.com/cosmos/cosmos-sdk/codec/types"
	sdk "github.com/cosmos/cosmos-sdk/types"
	authtypes "github.com/cosmos/cosmos-sdk/x/auth/types"
	proto "github.com/cosmos/gogoproto/proto"

	markertypes "github.com/provenance-io/provenance/x/marker/types"
)

// AnyToString extracts a string value from an Any type that contains a StringValue using the provided codec.
func AnyToString(cdc codec.BinaryCodec, anyMsg *cdctypes.Any) (string, error) {
	if anyMsg == nil {
		return "", nil
	}

	var unpacked proto.Message
	if err := cdc.UnpackAny(anyMsg, &unpacked); err != nil {
		return "", err
	}
	sv, ok := unpacked.(*wrapperspb.StringValue)
	if !ok {
		return "", fmt.Errorf("expected StringValue, got %T", unpacked)
	}
	return sv.Value, nil
}

// StringToAny converts a string to an Any type by wrapping it in a StringValue
func StringToAny(str string) (*cdctypes.Any, error) {
	strMsg := wrapperspb.String(str)
	anyMsg, err := cdctypes.NewAnyWithValue(strMsg)
	if err != nil {
		return nil, fmt.Errorf("failed to create Any from string: %w", err)
	}
	return anyMsg, nil
}

func AnyToJSONSchema(cdc codec.BinaryCodec, anyValue *cdctypes.Any) (map[string]interface{}, error) {
	if anyValue == nil {
		return nil, nil
	}

	schemaString, err := AnyToString(cdc, anyValue)
	if err != nil {
		return nil, err
	}

	var schema map[string]interface{}
	if err := json.Unmarshal([]byte(schemaString), &schema); err != nil {
		return nil, err
	}
	return schema, nil
}

func ValidateJSONSchema(schema map[string]interface{}, data []byte) error {
	// Decode the JSON instance.
	var value interface{}
	if err := json.Unmarshal(data, &value); err != nil {
		return fmt.Errorf("invalid JSON data: %w", err)
	}
	return validateAgainstSchema(schema, value)
}

// validateAgainstSchema provides a minimal, dependency-free subset of JSON Schema validation
// sufficient for our use cases/tests:
// - Supported types: object, array, string, integer
// - Object keywords: properties, required
// - Array keywords: items
// - Integer keywords: minimum
func validateAgainstSchema(schema map[string]interface{}, value interface{}) error {
	if schema == nil {
		return nil
	}

	schemaType, _ := schema["type"].(string)
	switch schemaType {
	case "object":
		obj, ok := value.(map[string]interface{})
		if !ok {
			return fmt.Errorf("expected object")
		}

		// required
		if reqVal, exists := schema["required"]; exists {
			required, err := toStringSlice(reqVal)
			if err != nil {
				return fmt.Errorf("invalid required: %w", err)
			}
			for _, key := range required {
				if _, present := obj[key]; !present {
					return fmt.Errorf("missing required field: %s", key)
				}
			}
		}

		// properties
		if propsVal, exists := schema["properties"]; exists {
			props, ok := propsVal.(map[string]interface{})
			if !ok {
				return fmt.Errorf("invalid properties definition")
			}
			for key, sub := range props {
				subSchema, ok := sub.(map[string]interface{})
				if !ok {
					return fmt.Errorf("invalid schema for property: %s", key)
				}
				if val, present := obj[key]; present {
					if err := validateAgainstSchema(subSchema, val); err != nil {
						return fmt.Errorf("property %s: %w", key, err)
					}
				}
			}
		}
		return nil

	case "array":
		arr, ok := value.([]interface{})
		if !ok {
			return fmt.Errorf("expected array")
		}
		if itemsVal, exists := schema["items"]; exists {
			itemSchema, ok := itemsVal.(map[string]interface{})
			if !ok {
				return fmt.Errorf("invalid items definition")
			}
			for i, item := range arr {
				if err := validateAgainstSchema(itemSchema, item); err != nil {
					return fmt.Errorf("item %d: %w", i, err)
				}
			}
		}
		return nil

	case "string":
		if _, ok := value.(string); !ok {
			return fmt.Errorf("expected string")
		}
		return nil

	case "integer":
		f, ok := numericToUint64(value)
		if !ok {
			return fmt.Errorf("expected integer")
		}
		// minimum
		if minVal, ok := schema["minimum"]; ok {
			minn, ok := numericToUint64(minVal)
			if !ok {
				return fmt.Errorf("invalid minimum")
			}
			if f < minn {
				return fmt.Errorf("value %v is less than minimum %v", f, minn)
			}
		}
		return nil

	default:
		// Unknown/unspecified type: accept to remain permissive
		return nil
	}
}

// toStringSlice converts a value to a slice of strings
func toStringSlice(v interface{}) ([]string, error) {
	if v == nil {
		return nil, nil
	}
	if ss, ok := v.([]string); ok {
		return ss, nil
	}
	arr, ok := v.([]interface{})
	if !ok {
		return nil, fmt.Errorf("expected array of strings")
	}
	out := make([]string, 0, len(arr))
	for _, it := range arr {
		s, ok := it.(string)
		if !ok {
			return nil, fmt.Errorf("expected string in array")
		}
		out = append(out, s)
	}
	return out, nil
}

// numericToUint64 converts a numeric value to a uint64
func numericToUint64(v interface{}) (uint64, bool) {
	switch n := v.(type) {
	case uint64:
		return n, true
	case int:
		return uint64(n), true
	case int32:
		return uint64(n), true
	case int64:
		return uint64(n), true
	case uint:
		return uint64(n), true
	case uint32:
		return uint64(n), true
	default:
		return 0, false
	}
}

// NewDefaultMarker creates a new default marker account for a given token and address
func NewDefaultMarker(token sdk.Coin, addr string) (*markertypes.MarkerAccount, error) {
	// Get the from address
	fromAcc, err := sdk.AccAddressFromBech32(addr)
	if err != nil {
<<<<<<< HEAD
		return nil, fmt.Errorf("invalid from address: %w", err)
	}

	// Get the address of the new marker.
	markerAddr, err := markertypes.MarkerAddress(token.Denom)
	if err != nil {
		return nil, fmt.Errorf("failed to create marker address: %w", err)
	}

	// Create a new marker account
=======
		return &markertypes.MarkerAccount{}, fmt.Errorf("invalid address: %w", err)
	}

	// Create a new marker account
	markerAddr, err := markertypes.MarkerAddress(token.Denom)
	if err != nil {
		return &markertypes.MarkerAccount{}, fmt.Errorf("invalid marker address: %w", err)
	}
>>>>>>> 91187707
	marker := markertypes.NewMarkerAccount(
		authtypes.NewBaseAccountWithAddress(markerAddr),
		token,
		fromAcc,
		[]markertypes.AccessGrant{
			{
				Address: fromAcc.String(),
				Permissions: markertypes.AccessList{
					markertypes.Access_Admin,
					markertypes.Access_Mint,
					markertypes.Access_Burn,
					markertypes.Access_Withdraw,
					markertypes.Access_Transfer,
				},
			},
		},
		markertypes.StatusProposed,
		markertypes.MarkerType_RestrictedCoin,
		true,       // Supply fixed
		false,      // Allow governance control
		false,      // Don't allow forced transfer
		[]string{}, // No required attributes
	)

	return marker, nil
}

func validateJSON(data string) error {
	if data == "" {
		return nil // Empty data is valid
	}

	var jsonData any
	if err := json.Unmarshal([]byte(data), &jsonData); err != nil {
		return fmt.Errorf("invalid JSON data: %w", err)
	}

	return nil
}

// validateJSONSchema validates that the provided string is a well-formed JSON schema
func validateJSONSchema(data string) error {
	if data == "" {
		return nil // Empty data is valid
	}

	// Try to parse the data as JSON
	var jsonData any
	if err := json.Unmarshal([]byte(data), &jsonData); err != nil {
		return fmt.Errorf("invalid JSON data: %w", err)
	}

	// Check if it's a JSON schema by looking for required schema properties
	schemaMap, ok := jsonData.(map[string]any)
	if !ok {
		return fmt.Errorf("data is not a JSON object")
	}

	// Check for type property which is required in JSON schemas
	if _, hasType := schemaMap["type"]; !hasType {
		return fmt.Errorf("data is missing required 'type' property for JSON schema")
	}

	return nil
}<|MERGE_RESOLUTION|>--- conflicted
+++ resolved
@@ -215,8 +215,7 @@
 	// Get the from address
 	fromAcc, err := sdk.AccAddressFromBech32(addr)
 	if err != nil {
-<<<<<<< HEAD
-		return nil, fmt.Errorf("invalid from address: %w", err)
+		return nil, fmt.Errorf("invalid address: %w", err)
 	}
 
 	// Get the address of the new marker.
@@ -226,16 +225,10 @@
 	}
 
 	// Create a new marker account
-=======
-		return &markertypes.MarkerAccount{}, fmt.Errorf("invalid address: %w", err)
-	}
-
-	// Create a new marker account
 	markerAddr, err := markertypes.MarkerAddress(token.Denom)
 	if err != nil {
 		return &markertypes.MarkerAccount{}, fmt.Errorf("invalid marker address: %w", err)
 	}
->>>>>>> 91187707
 	marker := markertypes.NewMarkerAccount(
 		authtypes.NewBaseAccountWithAddress(markerAddr),
 		token,
