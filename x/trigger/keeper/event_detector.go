package keeper

import (
	"fmt"

	sdk "github.com/cosmos/cosmos-sdk/types"

	"github.com/provenance-io/provenance/x/trigger/types"
)

// DetectBlockEvents Detects triggers that have been activated by their corresponding events.
func (k Keeper) DetectBlockEvents(ctx sdk.Context) {
	triggers := k.detectTransactionEvents(ctx)
	triggers = append(triggers, k.detectBlockHeightEvents(ctx)...)
	triggers = append(triggers, k.detectTimeEvents(ctx)...)

	for _, trigger := range triggers {
<<<<<<< HEAD
		k.emitTriggerDetected(ctx, trigger)
=======
		k.Logger(ctx).Debug(fmt.Sprintf("Trigger %d added to queue", trigger.Id))
>>>>>>> 51281860
		k.UnregisterTrigger(ctx, trigger)
		k.QueueTrigger(ctx, trigger)
	}
}

// detectTransactionEvents Detects triggers that have been activated by transaction events.
func (k Keeper) detectTransactionEvents(ctx sdk.Context) (triggers []types.Trigger) {
	detectedTriggers := map[uint64]bool{}
	terminator := func(trigger types.Trigger, triggerEvent types.TriggerEventI) bool {
		return false
	}

	for _, event := range ctx.EventManager().GetABCIEventHistory() {
		matched := k.getMatchingTriggersUntil(ctx, event.GetType(), func(trigger types.Trigger, triggerEvent types.TriggerEventI) bool {
			if _, isDetected := detectedTriggers[trigger.Id]; isDetected {
				return false
			}
			txEvent := triggerEvent.(*types.TransactionEvent)
			detected := txEvent.Matches(event)
			detectedTriggers[trigger.Id] = detected
			return detected
		}, terminator)
		triggers = append(triggers, matched...)
	}
	return
}

// detectBlockHeightEvents Detects triggers that have been activated by block height events.
func (k Keeper) detectBlockHeightEvents(ctx sdk.Context) (triggers []types.Trigger) {
	match := func(_ types.Trigger, triggerEvent types.TriggerEventI) bool {
		blockHeightEvent := triggerEvent.(*types.BlockHeightEvent)
		return ctx.BlockHeight() >= int64(blockHeightEvent.GetBlockHeight())
	}
	terminator := func(_ types.Trigger, triggerEvent types.TriggerEventI) bool {
		blockHeightEvent := triggerEvent.(*types.BlockHeightEvent)
		return ctx.BlockHeight() < int64(blockHeightEvent.GetBlockHeight())
	}

	triggers = k.getMatchingTriggersUntil(ctx, types.BlockHeightPrefix, match, terminator)
	return
}

// detectTimeEvents Detects triggers that have been activated by block time events.
func (k Keeper) detectTimeEvents(ctx sdk.Context) (triggers []types.Trigger) {
	match := func(_ types.Trigger, triggerEvent types.TriggerEventI) bool {
		blockTimeEvent := triggerEvent.(*types.BlockTimeEvent)
		return ctx.BlockTime().UTC().Equal(blockTimeEvent.GetTime().UTC()) || ctx.BlockTime().UTC().After(blockTimeEvent.GetTime().UTC())
	}
	terminator := func(_ types.Trigger, triggerEvent types.TriggerEventI) bool {
		blockTimeEvent := triggerEvent.(*types.BlockTimeEvent)
		return ctx.BlockTime().UTC().Before(blockTimeEvent.GetTime().UTC())
	}

	triggers = k.getMatchingTriggersUntil(ctx, types.BlockTimePrefix, match, terminator)
	return
}

// getMatchingTriggersUntil Gets the triggers with a specified prefix that are ready to be activated and fulfill the given condition until a specific ending condition is reached.
func (k Keeper) getMatchingTriggersUntil(ctx sdk.Context, prefix string, match func(types.Trigger, types.TriggerEventI) bool, terminator func(types.Trigger, types.TriggerEventI) bool) (triggers []types.Trigger) {
	err := k.IterateEventListeners(ctx, prefix, func(trigger types.Trigger) (stop bool, err error) {
		event, _ := trigger.GetTriggerEventI()
		if match(trigger, event) {
			k.Logger(ctx).Debug(fmt.Sprintf("Event detected for trigger %d", trigger.Id))
			triggers = append(triggers, trigger)
		}
		return terminator(trigger, event), nil
	})
	if err != nil {
		panic(fmt.Errorf("unable to iterate event listeners for matching triggers: %w", err))
	}
	return
}

// emitTriggerDetected Emits an EventTriggerDetection for the provided trigger.
func (k Keeper) emitTriggerDetected(ctx sdk.Context, trigger types.Trigger) {
	err := ctx.EventManager().EmitTypedEvent(&types.EventTriggerDetected{
		TriggerId: fmt.Sprintf("%d", trigger.GetId()),
	})
	if err != nil {
		ctx.Logger().Error("unable to emit EventTriggerDetected", "err", err)
	}
}<|MERGE_RESOLUTION|>--- conflicted
+++ resolved
@@ -15,11 +15,8 @@
 	triggers = append(triggers, k.detectTimeEvents(ctx)...)
 
 	for _, trigger := range triggers {
-<<<<<<< HEAD
+		k.Logger(ctx).Debug(fmt.Sprintf("Trigger %d added to queue", trigger.Id))
 		k.emitTriggerDetected(ctx, trigger)
-=======
-		k.Logger(ctx).Debug(fmt.Sprintf("Trigger %d added to queue", trigger.Id))
->>>>>>> 51281860
 		k.UnregisterTrigger(ctx, trigger)
 		k.QueueTrigger(ctx, trigger)
 	}
