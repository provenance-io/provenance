--- conflicted
+++ resolved
@@ -6,12 +6,8 @@
 	"github.com/provenance-io/provenance/x/reward/types"
 )
 
-<<<<<<< HEAD
-// GetRewardAccountState returns the RewardAccountState for an address within a reward program's claim period.
-=======
 // GetRewardAccountState gets a RewardAccountState.
 // If the desired RewardAccountState doesn't exist, an empty RewardAccountState is returned (without error).
->>>>>>> 26e195ea
 func (k Keeper) GetRewardAccountState(ctx sdk.Context, rewardProgramID, rewardClaimPeriodID uint64, addr string) (state types.RewardAccountState, err error) {
 	store := ctx.KVStore(k.storeKey)
 	key := types.GetRewardAccountStateKey(rewardProgramID, rewardClaimPeriodID, types.MustAccAddressFromBech32(addr))
@@ -31,11 +27,7 @@
 	return state, err
 }
 
-<<<<<<< HEAD
-// SetRewardAccountState sets the RewardAccountState for an address within a reward program's claim period.
-=======
 // SetRewardAccountState stores the provided RewardAccountState in the state store and indexes it.
->>>>>>> 26e195ea
 func (k Keeper) SetRewardAccountState(ctx sdk.Context, state types.RewardAccountState) {
 	store := ctx.KVStore(k.storeKey)
 	bz := k.cdc.MustMarshal(&state)
