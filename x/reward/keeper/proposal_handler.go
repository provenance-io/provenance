package keeper

import (
	"fmt"

	codectypes "github.com/cosmos/cosmos-sdk/codec/types"
	sdk "github.com/cosmos/cosmos-sdk/types"

	epochtypes "github.com/provenance-io/provenance/x/epoch/types"
	"github.com/provenance-io/provenance/x/reward/types"
)

// HandleAddRewardProposal handles an Add reward program governance proposal request
func HandleAddRewardProgramProposal(ctx sdk.Context, k Keeper, proposal *types.AddRewardProgramProposal, registry codectypes.InterfaceRegistry) error {
	if err := proposal.ValidateBasic(); err != nil {
		return err
	}
	epochInfo := k.EpochKeeper.GetEpochInfo(ctx, proposal.EpochId)
	if (epochInfo == epochtypes.EpochInfo{}) {
		return fmt.Errorf("invalid epoch identifier: %s", proposal.EpochId)
	}

<<<<<<< HEAD
	// calculate the start epoch height from current heigh + proposal offset height
=======
	// calculate the start epoch from current epoch + proposal offset height
>>>>>>> 3c68a32a
	startEpoch := uint64(epochInfo.CurrentEpoch) + proposal.EpochStartOffset

	rewardProgram := types.NewRewardProgram(proposal.RewardProgramId,
		proposal.DistributeFromAddress,
		proposal.Coin,
		proposal.Coin,
		proposal.EpochId,
		startEpoch,
		proposal.NumberEpochs,
		proposal.EligibilityCriteria,
		false,
		proposal.Minimum,
		proposal.Maximum,
	)
	err := rewardProgram.ValidateBasic()
	if err != nil {
		return err
	}

	k.SetRewardProgram(ctx, rewardProgram)

	acc, _ := sdk.AccAddressFromBech32(rewardProgram.DistributeFromAddress)
	err = k.bankKeeper.SendCoinsFromAccountToModule(ctx, acc, types.ModuleName, sdk.NewCoins(rewardProgram.Coin))
	if err != nil {
		return fmt.Errorf("unable to send coin to module reward pool: %s", err)
	}
	//TODO: Add object to track all balances in the module

	ctx.Logger().Info(fmt.Sprintf("NOTICE: Reward Program Proposal %v", rewardProgram))
	return nil
}<|MERGE_RESOLUTION|>--- conflicted
+++ resolved
@@ -20,11 +20,7 @@
 		return fmt.Errorf("invalid epoch identifier: %s", proposal.EpochId)
 	}
 
-<<<<<<< HEAD
-	// calculate the start epoch height from current heigh + proposal offset height
-=======
 	// calculate the start epoch from current epoch + proposal offset height
->>>>>>> 3c68a32a
 	startEpoch := uint64(epochInfo.CurrentEpoch) + proposal.EpochStartOffset
 
 	rewardProgram := types.NewRewardProgram(proposal.RewardProgramId,
