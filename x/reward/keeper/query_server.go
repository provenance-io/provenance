package keeper

import (
	"context"
	"fmt"

	"github.com/cosmos/cosmos-sdk/store/prefix"
	sdkerrors "github.com/cosmos/cosmos-sdk/types/errors"
	"github.com/cosmos/cosmos-sdk/types/query"

	sdk "github.com/cosmos/cosmos-sdk/types"
	"google.golang.org/grpc/codes"
	"google.golang.org/grpc/status"

	"github.com/provenance-io/provenance/x/reward/types"
)

var _ types.QueryServer = Keeper{}

const defaultPerPageLimit = 100

func (k Keeper) RewardPrograms(ctx context.Context, req *types.RewardProgramsRequest) (*types.RewardProgramsResponse, error) {
	if req == nil {
		return nil, status.Error(codes.InvalidArgument, "invalid request")
	}

	sdkCtx := sdk.UnwrapSDKContext(ctx)
	var rewardPrograms []types.RewardProgram
	var err error

	switch req.QueryType {
	case types.RewardProgramsRequest_ALL:
		rewardPrograms, err = k.GetAllRewardPrograms(sdkCtx)
	case types.RewardProgramsRequest_PENDING:
		rewardPrograms, err = k.GetAllPendingRewardPrograms(sdkCtx)
	case types.RewardProgramsRequest_ACTIVE:
		rewardPrograms, err = k.GetAllActiveRewardPrograms(sdkCtx)
	case types.RewardProgramsRequest_FINISHED:
		rewardPrograms, err = k.GetAllCompletedRewardPrograms(sdkCtx)
	case types.RewardProgramsRequest_OUTSTANDING:
		rewardPrograms, err = k.GetOutstandingRewardPrograms(sdkCtx)
	}

	if err != nil {
		return nil, status.Errorf(codes.Internal, fmt.Sprintf("unable to query all reward programs: %v", err))
	}

	return &types.RewardProgramsResponse{RewardPrograms: rewardPrograms}, nil
}

func (k Keeper) RewardProgramByID(ctx context.Context, req *types.RewardProgramByIDRequest) (*types.RewardProgramByIDResponse, error) {
	if req == nil {
		return nil, status.Error(codes.InvalidArgument, "invalid request")
	}

	sdkCtx := sdk.UnwrapSDKContext(ctx)
	rewardProgram, err := k.GetRewardProgram(sdkCtx, req.GetId())
	if err != nil {
		return &types.RewardProgramByIDResponse{}, status.Errorf(codes.Internal, fmt.Sprintf("unable to query for reward program: %v", err))
	}
	return &types.RewardProgramByIDResponse{RewardProgram: &rewardProgram}, nil
}

// returns paginated ClaimPeriodRewardDistributions
func (k Keeper) ClaimPeriodRewardDistributions(ctx context.Context, req *types.ClaimPeriodRewardDistributionRequest) (*types.ClaimPeriodRewardDistributionResponse, error) {
	if req == nil {
		return nil, status.Error(codes.InvalidArgument, "invalid request")
	}
	pageRequest := getPageRequest(req)

	response := types.ClaimPeriodRewardDistributionResponse{}
	sdkCtx := sdk.UnwrapSDKContext(ctx)
	kvStore := sdkCtx.KVStore(k.storeKey)
	prefixStore := prefix.NewStore(kvStore, types.ClaimPeriodRewardDistributionKeyPrefix)
	pageRes, err := query.Paginate(prefixStore, pageRequest, func(key, value []byte) error {
		var claimPeriodRewardDist types.ClaimPeriodRewardDistribution
		vErr := claimPeriodRewardDist.Unmarshal(value)
		if vErr == nil {
			response.ClaimPeriodRewardDistribution = append(response.ClaimPeriodRewardDistribution, claimPeriodRewardDist)
		}
		// move on for now, even if error
		return nil
	})
	if err != nil {
		return &response, status.Error(codes.Unavailable, err.Error())
	}
	response.Pagination = pageRes
	return &response, nil
}

// ClaimPeriodRewardDistributionsByID returns a ClaimPeriodRewardDistribution by rewardId and epochId
func (k Keeper) ClaimPeriodRewardDistributionsByID(ctx context.Context, req *types.ClaimPeriodRewardDistributionByIDRequest) (*types.ClaimPeriodRewardDistributionByIDResponse, error) {
	if req == nil {
		return nil, status.Error(codes.InvalidArgument, "invalid request")
	}

	response := types.ClaimPeriodRewardDistributionByIDResponse{}
	sdkCtx := sdk.UnwrapSDKContext(ctx)

	ClaimPeriodReward, err := k.GetClaimPeriodRewardDistribution(sdkCtx, req.GetClaimPeriodId(), req.GetRewardId())
	if err != nil {
		return nil, status.Errorf(codes.Internal, fmt.Sprintf("unable to query epoch reward distributions: %v", err))
	}

	if k.ClaimPeriodRewardDistributionIsValid(&ClaimPeriodReward) {
		response.ClaimPeriodRewardDistribution = &ClaimPeriodReward
	}

	return &response, nil
}

func (k Keeper) QueryRewardDistributionsByAddress(ctx context.Context, request *types.RewardAccountByAddressRequest) (*types.RewardAccountByAddressResponse, error) {
	if request == nil {
		return nil, status.Error(codes.InvalidArgument, "invalid request")
	}
	address, err := sdk.AccAddressFromBech32(request.Address)
	if err != nil {
		return nil, sdkerrors.Wrap(sdkerrors.ErrInvalidAddress, err.Error())
	}
<<<<<<< HEAD
	sdkCtx := sdk.UnwrapSDKContext(ctx)
	var states []types.RewardAccountState
	err = k.IterateAllRewardAccountStates(sdkCtx, func(state types.RewardAccountState) bool {
		if state.GetSharesEarned() > 0 && state.Address == address.String() {
			states = append(states, state)
			return true
		}
		return false
	})
	if err != nil {
		return nil, sdkerrors.Wrap(sdkerrors.ErrInvalidAddress, err.Error())
	}

	rewardAccountResponses := k.convertRewardAccountStateToRewardAccountResponse(sdkCtx, states)
	rewardAccountByAddressResponse := types.RewardAccountByAddressResponse{
		Address:            request.Address,
		RewardAccountState: rewardAccountResponses,
	}
	return &rewardAccountByAddressResponse, nil
}

func (k Keeper) convertRewardAccountStateToRewardAccountResponse(ctx sdk.Context, states []types.RewardAccountState) []types.RewardAccountResponse {
	var rewardAccountResponse []types.RewardAccountResponse
	for _, state := range states {
		rewardProgram, err := k.GetRewardProgram(ctx, state.GetRewardProgramId())
		distribution, err := k.GetClaimPeriodRewardDistribution(ctx, state.ClaimPeriodId, state.RewardProgramId)
		if err != nil {
			continue
		}

		participantReward := k.CalculateParticipantReward(ctx, int64(state.GetSharesEarned()), distribution.GetTotalShares(), distribution.GetRewardsPool(), rewardProgram.MaxRewardByAddress)
		accountResponse := types.RewardAccountResponse{
			RewardProgramId:  state.RewardProgramId,
			Address:          state.Address,
			TotalRewardClaim: participantReward,
			ClaimStatus:      state.ClaimStatus,
		}
		rewardAccountResponse = append(rewardAccountResponse, accountResponse)
	}

	return rewardAccountResponse
=======
	panic("implement me")
}

// hasPageRequest is just for use with the getPageRequest func below.
type hasPageRequest interface {
	GetPagination() *query.PageRequest
}

// Gets the query.PageRequest from the provided request if there is one.
// Also sets the default limit if it's not already set yet.
func getPageRequest(req hasPageRequest) *query.PageRequest {
	var pageRequest *query.PageRequest
	if req != nil {
		pageRequest = req.GetPagination()
	}
	if pageRequest == nil {
		pageRequest = &query.PageRequest{}
	}
	if pageRequest.Limit == 0 {
		pageRequest.Limit = defaultPerPageLimit
	}
	return pageRequest
>>>>>>> 38d54c05
}<|MERGE_RESOLUTION|>--- conflicted
+++ resolved
@@ -117,7 +117,6 @@
 	if err != nil {
 		return nil, sdkerrors.Wrap(sdkerrors.ErrInvalidAddress, err.Error())
 	}
-<<<<<<< HEAD
 	sdkCtx := sdk.UnwrapSDKContext(ctx)
 	var states []types.RewardAccountState
 	err = k.IterateAllRewardAccountStates(sdkCtx, func(state types.RewardAccountState) bool {
@@ -159,8 +158,6 @@
 	}
 
 	return rewardAccountResponse
-=======
-	panic("implement me")
 }
 
 // hasPageRequest is just for use with the getPageRequest func below.
@@ -182,5 +179,4 @@
 		pageRequest.Limit = defaultPerPageLimit
 	}
 	return pageRequest
->>>>>>> 38d54c05
 }