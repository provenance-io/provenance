--- conflicted
+++ resolved
@@ -231,28 +231,14 @@
 
 func (k Keeper) GetAllActiveRewardPrograms(ctx sdk.Context) ([]types.RewardProgram, error) {
 	var rewardPrograms []types.RewardProgram
-<<<<<<< HEAD
-
-	// get all the rewards programs
-	err := k.IterateRewardPrograms(ctx, func(rewardProgram types.RewardProgram) (stop bool) {
-		if rewardProgram.Active {
-=======
 	// get all the rewards programs
 	err := k.IterateRewardPrograms(ctx, func(rewardProgram types.RewardProgram) (stop bool) {
 		if !rewardProgram.Finished && rewardProgram.Started {
->>>>>>> 929700d6
 			rewardPrograms = append(rewardPrograms, rewardProgram)
 		}
 		return false
 	})
-<<<<<<< HEAD
-	if err != nil {
-		return nil, err
-	}
-	return rewardPrograms, nil
-=======
 	return rewardPrograms, err
->>>>>>> 929700d6
 }
 
 func searchValue(attributes []abci.EventAttribute, attributeKey string) (sdk.AccAddress, error) {
