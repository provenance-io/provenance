--- conflicted
+++ resolved
@@ -80,13 +80,13 @@
 	response := types.MsgClaimRewardResponse{}
 
 	rewardProgram, err := s.Keeper.GetRewardProgram(ctx, req.GetRewardProgramId())
-	if err != nil || rewardProgram.ValidateBasic() != nil {
+	if err != nil || rewardProgram.Validate() != nil {
 		return nil, fmt.Errorf("reward program %d does not exist", req.GetRewardProgramId())
 	}
 
 	// 1.) gathers all the claimable awards for address and completed claim period
 	response.RewardProgramId = req.GetRewardProgramId()
-	rewards := s.Keeper.ClaimRewards(ctx, rewardProgram, req.GetDistributeToAddress())
+	rewards := s.Keeper.ClaimRewards(ctx, rewardProgram, req.GetRewardAddress())
 
 	// 2.) sums the total reward coins from claim periods
 	for i := 0; i < len(rewards); i++ {
@@ -110,26 +110,16 @@
 	rewardProgram.ClaimedAmount = rewardProgram.ClaimedAmount.Add(response.TotalRewardClaim)
 	s.Keeper.SetRewardProgram(ctx, rewardProgram)
 
-<<<<<<< HEAD
 	// 5.) emit event of claims, possibly a typed event
 	if len(rewards) > 0 {
 		ctx.EventManager().EmitEvent(
 			sdk.NewEvent(
 				types.EventTypeClaimRewards,
 				sdk.NewAttribute(types.AttributeKeyRewardProgramID, fmt.Sprintf("%d", req.RewardProgramId)),
-				sdk.NewAttribute(types.AttributeKeyRewardsClaimAddress, req.DistributeToAddress),
+				sdk.NewAttribute(types.AttributeKeyRewardsClaimAddress, req.GetRewardAddress()),
 			),
 		)
 	}
-=======
-	ctx.EventManager().EmitEvent(
-		sdk.NewEvent(
-			types.EventTypeClaimRewards,
-			sdk.NewAttribute(types.AttributeKeyRewardProgramID, fmt.Sprintf("%d", req.RewardProgramId)),
-			sdk.NewAttribute(types.AttributeKeyRewardsClaimAddress, req.RewardAddress),
-		),
-	)
->>>>>>> 0c9a42e1
 
 	// 4.) returns details of claim periods and total funds to be populated in MsgClaimRewardResponse
 	return &response, nil
