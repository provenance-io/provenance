package keeper

import (
	"context"
	"fmt"

	sdk "github.com/cosmos/cosmos-sdk/types"

	"github.com/provenance-io/provenance/x/reward/types"
)

type msgServer struct {
	Keeper
}

// NewMsgServerImpl returns an implementation of the account MsgServer interface
// for the provided Keeper.
func NewMsgServerImpl(keeper Keeper) types.MsgServer {
	return &msgServer{Keeper: keeper}
}

var _ types.MsgServer = msgServer{}

// CreateRewardProgram creates new reward program from msg
func (s msgServer) CreateRewardProgram(goCtx context.Context, msg *types.MsgCreateRewardProgramRequest) (*types.MsgCreateRewardProgramResponse, error) {
	ctx := sdk.UnwrapSDKContext(goCtx)

	rewardProgramID, err := s.Keeper.GetNextRewardProgramID(ctx)
	if err != nil {
		return &types.MsgCreateRewardProgramResponse{}, err
	}

	claimPeriodDaysInSeconds := uint64(types.DayInSeconds) * msg.GetClaimPeriodDays()
	expirationOffsetInSeconds := uint64(types.DayInSeconds) * msg.GetExpireDays()

	rewardProgram := types.NewRewardProgram(
		msg.Title,
		msg.Description,
		rewardProgramID,
		msg.DistributeFromAddress,
		msg.TotalRewardPool,
		msg.MaxRewardPerClaimAddress,
		msg.ProgramStartTime.UTC(),
		claimPeriodDaysInSeconds,
		msg.ClaimPeriods,
		msg.MaxRolloverClaimPeriods,
		expirationOffsetInSeconds,
		msg.QualifyingActions,
	)
	err = s.Keeper.CreateRewardProgram(ctx, rewardProgram)
	if err != nil {
		return &types.MsgCreateRewardProgramResponse{}, err
	}

	ctx.EventManager().EmitEvent(
		sdk.NewEvent(
			types.EventTypeRewardProgramCreated,
			sdk.NewAttribute(types.AttributeKeyRewardProgramID, fmt.Sprintf("%d", rewardProgramID)),
		),
	)

	return &types.MsgCreateRewardProgramResponse{Id: rewardProgramID}, nil
}

// EndRewardProgram ends reward program from msg
func (s msgServer) EndRewardProgram(goCtx context.Context, msg *types.MsgEndRewardProgramRequest) (*types.MsgEndRewardProgramResponse, error) {
	ctx := sdk.UnwrapSDKContext(goCtx)

	rewardProgram, err := s.Keeper.GetRewardProgram(ctx, msg.RewardProgramId)
	if err != nil {
		return &types.MsgEndRewardProgramResponse{}, err
	}
	if rewardProgram.DistributeFromAddress != msg.ProgramOwnerAddress {
		return &types.MsgEndRewardProgramResponse{}, types.ErrEndRewardProgramNotAuthorized
	}
	if rewardProgram.State != types.RewardProgram_STATE_PENDING && rewardProgram.State != types.RewardProgram_STATE_STARTED {
		return &types.MsgEndRewardProgramResponse{}, types.ErrEndrewardProgramIncorrectState
	}

	s.Keeper.EndingRewardProgram(ctx, rewardProgram)

	ctx.EventManager().EmitEvent(
		sdk.NewEvent(
			types.EventTypeRewardProgramEnded,
			sdk.NewAttribute(types.AttributeKeyRewardProgramID, fmt.Sprintf("%d", rewardProgram.Id)),
		),
	)

	return &types.MsgEndRewardProgramResponse{}, nil
}

<<<<<<< HEAD
// ClaimRewards claims a reward for a reward program's participant
=======
// ClaimRewards claims specific rewards for a user.
>>>>>>> 26e195ea
func (s msgServer) ClaimRewards(goCtx context.Context, req *types.MsgClaimRewardsRequest) (*types.MsgClaimRewardsResponse, error) {
	ctx := sdk.UnwrapSDKContext(goCtx)

	details, reward, err := s.Keeper.ClaimRewards(ctx, req.GetRewardProgramId(), req.GetRewardAddress())
	if err != nil {
		return nil, err
	}

	if len(details) > 0 {
		ctx.EventManager().EmitEvent(
			sdk.NewEvent(
				types.EventTypeClaimRewards,
				sdk.NewAttribute(types.AttributeKeyRewardProgramID, fmt.Sprintf("%d", req.RewardProgramId)),
				sdk.NewAttribute(types.AttributeKeyRewardsClaimAddress, req.GetRewardAddress()),
			),
		)
	}

	return &types.MsgClaimRewardsResponse{
		ClaimDetails: types.RewardProgramClaimDetail{
			RewardProgramId:            req.GetRewardProgramId(),
			TotalRewardClaim:           reward,
			ClaimedRewardPeriodDetails: details,
		},
	}, nil
}

<<<<<<< HEAD
// ClaimAllRewards claims every reward that a participant is eligible to claim
=======
// ClaimAllRewards claims all rewards for a user.
>>>>>>> 26e195ea
func (s msgServer) ClaimAllRewards(goCtx context.Context, req *types.MsgClaimAllRewardsRequest) (*types.MsgClaimAllRewardsResponse, error) {
	ctx := sdk.UnwrapSDKContext(goCtx)

	details, reward, err := s.Keeper.ClaimAllRewards(ctx, req.GetRewardAddress())
	if err != nil {
		return nil, err
	}

	programIDs := make([]uint64, 0, len(details))
	for _, detail := range details {
		programIDs = append(programIDs, detail.GetRewardProgramId())
	}

	if len(details) > 0 {
		ctx.EventManager().EmitEvent(
			sdk.NewEvent(
				types.EventTypeClaimAllRewards,
				sdk.NewAttribute(types.AttributeKeyRewardProgramIDs, fmt.Sprintf("%v", programIDs)),
				sdk.NewAttribute(types.AttributeKeyRewardsClaimAddress, req.GetRewardAddress()),
			),
		)
	}

	return &types.MsgClaimAllRewardsResponse{
		TotalRewardClaim: reward,
		ClaimDetails:     details,
	}, nil
}<|MERGE_RESOLUTION|>--- conflicted
+++ resolved
@@ -89,11 +89,7 @@
 	return &types.MsgEndRewardProgramResponse{}, nil
 }
 
-<<<<<<< HEAD
-// ClaimRewards claims a reward for a reward program's participant
-=======
 // ClaimRewards claims specific rewards for a user.
->>>>>>> 26e195ea
 func (s msgServer) ClaimRewards(goCtx context.Context, req *types.MsgClaimRewardsRequest) (*types.MsgClaimRewardsResponse, error) {
 	ctx := sdk.UnwrapSDKContext(goCtx)
 
@@ -121,11 +117,7 @@
 	}, nil
 }
 
-<<<<<<< HEAD
-// ClaimAllRewards claims every reward that a participant is eligible to claim
-=======
 // ClaimAllRewards claims all rewards for a user.
->>>>>>> 26e195ea
 func (s msgServer) ClaimAllRewards(goCtx context.Context, req *types.MsgClaimAllRewardsRequest) (*types.MsgClaimAllRewardsResponse, error) {
 	ctx := sdk.UnwrapSDKContext(goCtx)
 
