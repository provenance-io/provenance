package reward

import (
	"fmt"

	sdk "github.com/cosmos/cosmos-sdk/types"

	"github.com/provenance-io/provenance/x/reward/keeper"
)

// EndBlocker called every block
<<<<<<< HEAD
/*func EndBlocker(ctx sdk.Context, k keeper.Keeper) {
	ctx.Logger().Info(fmt.Sprintf("In endblocker"))
=======
func EndBlocker(ctx sdk.Context, k keeper.Keeper) {
>>>>>>> 5dd84f19
	blockTime := ctx.BlockTime()
	// check if epoch has ended
	ctx.Logger().Info(fmt.Sprintf("NOTICE: Block time: %v Size of events is %d", blockTime, len(ctx.EventManager().GetABCIEventHistory())))
	logEvents(ctx)
	// Step 1
	rewardPrograms, err := k.GetAllActiveRewards(ctx)
	if err != nil {
		// TODO log it imo..we don't want blockchain to stop?
		ctx.Logger().Error(err.Error())
	}

	// only rewards programs who are eligible will be iterated through here
	// Step 2
	for _, rewardProgram := range rewardPrograms {
		epochRewardDistributionForEpoch, err := k.GetEpochRewardDistribution(ctx, "", rewardProgram.Id)
		//epochRewardDistributionForEpoch, err := k.GetEpochRewardDistribution(ctx, rewardProgram.EpochId, rewardProgram.Id)
		if err != nil {
			continue
		}

		// TODO We removed epoch so I am using 0 to just get it to compile
		currentEpoch := uint64(0)
		//currentEpoch := k.EpochKeeper.GetEpochInfo(ctx, rewardProgram.EpochId)
		// epoch reward distribution does it exist till the block has ended, highly unlikely but could happen
		if epochRewardDistributionForEpoch.EpochId == "" {
			epochRewardDistributionForEpoch.EpochId = ""
			//epochRewardDistributionForEpoch.EpochId = rewardProgram.EpochId
			epochRewardDistributionForEpoch.RewardProgramId = rewardProgram.Id
			epochRewardDistributionForEpoch.TotalShares = 0
			epochRewardDistributionForEpoch.TotalRewardsPool = rewardProgram.Coin
			epochRewardDistributionForEpoch.EpochEnded = false
			k.EvaluateRules(ctx, currentEpoch, rewardProgram, epochRewardDistributionForEpoch)
		} else if epochRewardDistributionForEpoch.EpochEnded == false { // if hook epoch end has already been called, this should not get called.
			// end the epoch
			k.EvaluateRules(ctx, currentEpoch, rewardProgram, epochRewardDistributionForEpoch)
		}
	}
}*/

// BeginBlocker called every block
func BeginBlocker(ctx sdk.Context, k keeper.Keeper) {
	blockTime := ctx.BlockTime()
	ctx.Logger().Info(fmt.Sprintf("NOTICE: BeginBlocker - Block time: %v ", blockTime))
	// TODO: determine if reward programs need to start or finish
}

// this method is only for testing
func logEvents(ctx sdk.Context) {
	ctx.Logger().Info(fmt.Sprintf("Size of events is %d", len(ctx.EventManager().GetABCIEventHistory())))

	// check if epoch has ended
	for _, s := range ctx.EventManager().GetABCIEventHistory() {
		ctx.Logger().Info(fmt.Sprintf("events type is %s", s.Type))
		for _, y := range s.Attributes {
			ctx.Logger().Info(fmt.Sprintf("event attribute is %s attribute_key:attribute_value  %s:%s", s.Type, y.Key, y.Value))
			//4:24PM INF events type is coin_spent
			//4:24PM INF event attribute is coin_spent attribute_key:attribute_value  spender:tp1sha7e07l5knw4vdw2vgc3k06gd0fscz9r32yv6
			//4:24PM INF event attribute is coin_spent attribute_key:attribute_value  amount:76200000000000nhash
			//4:24PM INF events type is coin_received
			//4:24PM INF event attribute is coin_received attribute_key:attribute_value  receiver:tp17xpfvakm2amg962yls6f84z3kell8c5l2udfyt
			//4:24PM INF event attribute is coin_received attribute_key:attribute_value  amount:76200000000000nhash
			//4:24PM INF events type is transfer
			//4:24PM INF event attribute is transfer attribute_key:attribute_value  recipient:tp17xpfvakm2amg962yls6f84z3kell8c5l2udfyt
			//4:24PM INF event attribute is transfer attribute_key:attribute_value  sender:tp1sha7e07l5knw4vdw2vgc3k06gd0fscz9r32yv6
			//4:24PM INF event attribute is transfer attribute_key:attribute_value  amount:76200000000000nhash

		}
	}
}

// New Implementation

func EndBlocker(ctx sdk.Context, k keeper.Keeper) {
	ctx.Logger().Info("NOTICE: -End Blocker-")
	blockTime := ctx.BlockTime()
	ctx.Logger().Info(fmt.Sprintf("NOTICE: Block time: %v Size of events is %d", blockTime, len(ctx.EventManager().GetABCIEventHistory())))

	// We have all the transactions at this point
	// We can review all the transactions
	// We can see if there are any qualifying actions and if their constraints are met
	// If they are then we can give them a share
}<|MERGE_RESOLUTION|>--- conflicted
+++ resolved
@@ -9,12 +9,7 @@
 )
 
 // EndBlocker called every block
-<<<<<<< HEAD
 /*func EndBlocker(ctx sdk.Context, k keeper.Keeper) {
-	ctx.Logger().Info(fmt.Sprintf("In endblocker"))
-=======
-func EndBlocker(ctx sdk.Context, k keeper.Keeper) {
->>>>>>> 5dd84f19
 	blockTime := ctx.BlockTime()
 	// check if epoch has ended
 	ctx.Logger().Info(fmt.Sprintf("NOTICE: Block time: %v Size of events is %d", blockTime, len(ctx.EventManager().GetABCIEventHistory())))
@@ -91,6 +86,19 @@
 	ctx.Logger().Info("NOTICE: -End Blocker-")
 	blockTime := ctx.BlockTime()
 	ctx.Logger().Info(fmt.Sprintf("NOTICE: Block time: %v Size of events is %d", blockTime, len(ctx.EventManager().GetABCIEventHistory())))
+	logEvents(ctx)
+
+	rewardPrograms, err := k.GetAllActiveRewards(ctx)
+	if err != nil {
+		// TODO log it imo..we don't want blockchain to stop?
+		ctx.Logger().Error(err.Error())
+	}
+
+	for _, rewardProgram := range rewardPrograms {
+		// Go through all the reward programs
+		k.EvaluateRules(ctx, &rewardProgram)
+
+	}
 
 	// We have all the transactions at this point
 	// We can review all the transactions
