--- conflicted
+++ resolved
@@ -230,13 +230,6 @@
 	})
 }
 
-<<<<<<< HEAD
-var govVoteMsgUrls = []string{
-	sdk.MsgTypeURL(&govtypesv1.MsgVote{}),
-	sdk.MsgTypeURL(&govtypesv1.MsgVoteWeighted{}),
-	sdk.MsgTypeURL(&govtypesv1beta1.MsgVote{}),
-	sdk.MsgTypeURL(&govtypesv1beta1.MsgVoteWeighted{}),
-=======
 // govVoteMsgURLs the MsgURLs of all the governance module's vote messages.
 // Use getGovVoteMsgURLs() instead of using this variable directly.
 var govVoteMsgURLs []string
@@ -257,7 +250,6 @@
 		}
 	}
 	return govVoteMsgURLs
->>>>>>> 6be4ab2f
 }
 
 func (v *VoteActionBuilder) AddEvent(eventType string, attributes *map[string][]byte) error {
@@ -270,11 +262,7 @@
 		v.Voter = address
 	} else if action, ok := (*attributes)[sdk.AttributeKeyAction]; ok {
 		a := string(action)
-<<<<<<< HEAD
-		for _, m := range govVoteMsgUrls {
-=======
 		for _, m := range getGovVoteMsgURLs() {
->>>>>>> 6be4ab2f
 			if a == m {
 				v.Voted = true
 				break
