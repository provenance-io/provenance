--- conflicted
+++ resolved
@@ -114,7 +114,6 @@
 	qualifyingActions []QualifyingAction,
 ) RewardProgram {
 	return RewardProgram{
-<<<<<<< HEAD
 		Title:                       title,
 		Description:                 description,
 		Id:                          id,
@@ -128,23 +127,7 @@
 		RewardClaimExpirationOffset: rewardClaimExpirationOffset,
 		State:                       RewardProgram_PENDING,
 		QualifyingActions:           qualifyingActions,
-		MinimumRolloverAmount:       sdk.NewInt64Coin("nhash", 100_000_000_000),
-=======
-		Title:                 title,
-		Description:           description,
-		Id:                    id,
-		DistributeFromAddress: distributeFromAddress,
-		TotalRewardPool:       totalRewardPool,
-		RemainingPoolBalance:  totalRewardPool,
-		MaxRewardByAddress:    maxRewardByAddress,
-		ProgramStartTime:      programStartTime,
-		ClaimPeriodSeconds:    claimPeriodSeconds,
-		ClaimPeriods:          claimPeriods,
-		ShareExpirationOffset: shareExpirationOffset,
-		State:                 RewardProgram_PENDING,
-		QualifyingActions:     qualifyingActions,
-		MinimumRolloverAmount: sdk.NewInt64Coin(totalRewardPool.Denom, 100_000_000_000),
->>>>>>> fbf1fdb7
+		MinimumRolloverAmount:       sdk.NewInt64Coin(totalRewardPool.Denom, 100_000_000_000),
 	}
 }
 
