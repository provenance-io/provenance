package types

import (
	"errors"
	fmt "fmt"
	"reflect"
	"strings"
	time "time"

	authtypes "github.com/cosmos/cosmos-sdk/x/auth/types"
	provenanceconfig "github.com/provenance-io/provenance/internal/pioconfig"
	"gopkg.in/yaml.v2"

	sdk "github.com/cosmos/cosmos-sdk/types"
)

// DefaultStartingRewardProgramID is 1
const DefaultStartingRewardProgramID uint64 = 1

// Constants pertaining to a RewardProgram object
const (
	MaxDescriptionLength int = 10000
	MaxTitleLength       int = 140
	DayInSeconds         int = 60 * 60 * 24
)

var (
	_ RewardAction = (*ActionDelegate)(nil)
	_ RewardAction = &ActionTransfer{}
	_ RewardAction = &ActionVote{}
)

const (
	ActionTypeDelegate = "ActionDelegate"
	ActionTypeTransfer = "ActionTransfer"
	ActionTypeVote     = "ActionVote"
)

type (
	// RewardAction defines the interface that actions need to implement
	RewardAction interface {
		ActionType() string
		Evaluate(ctx sdk.Context, provider KeeperProvider, state RewardAccountState, event EvaluationResult) bool
		PreEvaluate(ctx sdk.Context, provider KeeperProvider, state RewardAccountState) bool
		PostEvaluate(ctx sdk.Context, provider KeeperProvider, state RewardAccountState) bool
		GetBuilder() ActionBuilder
	}
)

// ============ Shared structs ============

type ABCIEvent struct {
	Type       string
	Attributes map[string][]byte
}

type EventCriteria struct {
	Events map[string]ABCIEvent
}

// NewEventCriteria Performs a shallow copy of the map
// We are assuming this takes ownership of events
func NewEventCriteria(events []ABCIEvent) *EventCriteria {
	criteria := EventCriteria{}
	if len(events) == 0 {
		return &criteria
	}
	criteria.Events = make(map[string]ABCIEvent)
	for _, event := range events {
		criteria.Events[event.Type] = event
	}
	return &criteria
}

func (ec *EventCriteria) MatchesEvent(eventType string) bool {
	// If we have no Events then we match everything
	if ec.Events == nil {
		return true
	}

	// If we don't have the event then we don't match it
	_, exists := ec.Events[eventType]
	return exists
}

func (ec *ABCIEvent) MatchesAttribute(name string, value []byte) bool {
	attribute, exists := ec.Attributes[name]
	if !exists {
		return false
	}
	// for dynamic properties like sender we will never know the value, hence a zero byte check will return true too
	return attribute == nil || reflect.DeepEqual(attribute, value)
}

type EvaluationResult struct {
	EventTypeToSearch string
	AttributeKey      string
	Shares            int64
	Address           sdk.AccAddress // shares to attribute to this address
	Validator         sdk.ValAddress // Address of the validator
	Delegator         sdk.AccAddress // Address of the delegator
	Recipient         sdk.AccAddress // Address of the recipient of the Action, specifically Transfer
}

// ============ Reward Program ============

func NewRewardProgram(
	title string,
	description string,
	id uint64,
	distributeFromAddress string,
	totalRewardPool sdk.Coin,
	maxRewardByAddress sdk.Coin,
	programStartTime time.Time,
	claimPeriodSeconds uint64,
	claimPeriods uint64,
	rewardClaimExpirationOffset uint64,
	qualifyingActions []QualifyingAction,
) RewardProgram {
	return RewardProgram{
		Title:                       title,
		Description:                 description,
		Id:                          id,
		DistributeFromAddress:       distributeFromAddress,
		TotalRewardPool:             totalRewardPool,
		RemainingPoolBalance:        totalRewardPool,
		ClaimedAmount:               sdk.NewInt64Coin(totalRewardPool.Denom, 0),
		MaxRewardByAddress:          maxRewardByAddress,
		ProgramStartTime:            programStartTime,
		ClaimPeriodSeconds:          claimPeriodSeconds,
		ClaimPeriods:                claimPeriods,
		RewardClaimExpirationOffset: rewardClaimExpirationOffset,
		State:                       RewardProgram_PENDING,
		QualifyingActions:           qualifyingActions,
		MinimumRolloverAmount:       sdk.NewInt64Coin(totalRewardPool.Denom, 100_000_000_000),
	}
}

// TODO Test this
func (rp *RewardProgram) IsStarting(ctx sdk.Context) bool {
	blockTime := ctx.BlockTime()
	return rp.State == RewardProgram_PENDING && (blockTime.After(rp.ProgramStartTime) || blockTime.Equal(rp.ProgramStartTime))
}

// TODO Test this
func (rp *RewardProgram) IsEndingClaimPeriod(ctx sdk.Context) bool {
	blockTime := ctx.BlockTime()
	return rp.State == RewardProgram_STARTED && (blockTime.After(rp.ClaimPeriodEndTime) || blockTime.Equal(rp.ClaimPeriodEndTime))
}

// TODO Test this
func (rp *RewardProgram) IsExpiring(ctx sdk.Context) bool {
	blockTime := ctx.BlockTime()
	expireTime := rp.ActualProgramEndTime.Add(time.Second * time.Duration(rp.RewardClaimExpirationOffset))
	return rp.State == RewardProgram_FINISHED && (blockTime.After(expireTime) || blockTime.Equal(expireTime))
}

// TODO Test this
func (rp *RewardProgram) IsEnding(ctx sdk.Context, programBalance sdk.Coin) bool {
	blockTime := ctx.BlockTime()
	isProgramExpired := !rp.GetExpectedProgramEndTime().IsZero() && (blockTime.After(rp.ExpectedProgramEndTime) || blockTime.Equal(rp.ExpectedProgramEndTime))
	canRollover := programBalance.IsGTE(rp.GetMinimumRolloverAmount())
	return rp.State == RewardProgram_STARTED && (isProgramExpired || !canRollover)
}

func (rp *RewardProgram) Validate() error {
	title := rp.GetTitle()
	if len(strings.TrimSpace(title)) == 0 {
		return errors.New("reward program title cannot be blank")
	}
	if len(title) > MaxTitleLength {
		return fmt.Errorf("reward program title is longer than max length of %d", MaxTitleLength)
	}
	description := rp.GetDescription()
	if len(description) == 0 {
		return errors.New("reward program description cannot be blank")
	}
	if len(description) > MaxDescriptionLength {
		return fmt.Errorf("reward program description is longer than max length of %d", MaxDescriptionLength)
	}
	if rp.Id < 1 {
		return errors.New("reward program id must be larger than 0")
	}
	if _, err := sdk.AccAddressFromBech32(rp.DistributeFromAddress); err != nil {
		return fmt.Errorf("invalid address for rewards program distribution from address: %w", err)
	}
	if !rp.TotalRewardPool.IsPositive() {
		return fmt.Errorf("reward program requires coins: %v", rp.TotalRewardPool)
	}
	if !rp.MaxRewardByAddress.IsPositive() {
		return fmt.Errorf("reward program requires positive max reward by address: %v", rp.MaxRewardByAddress)
	}
	if rp.ClaimPeriods < 1 {
		return errors.New("reward program number of claim periods must be larger than 0")
	}
	if rp.TotalRewardPool.Denom != rp.RemainingPoolBalance.Denom && rp.RemainingPoolBalance.Denom != rp.MaxRewardByAddress.Denom {
		return fmt.Errorf("all denoms must be same for total reward pool (%s) remaining reward pool (%s) and max reward by address (%s)", rp.TotalRewardPool.Denom, rp.RemainingPoolBalance.Denom, rp.MaxRewardByAddress.Denom)
	}
	if rp.TotalRewardPool.Denom != "nhash" {
		return fmt.Errorf("reward program denom must be in %s : %s", rp.TotalRewardPool.Denom, "nhash")
	}

	if len(rp.QualifyingActions) == 0 {
		return errors.New("reward program must have at least one qualifying action")
	}

	return nil
}

func (rp *RewardProgram) String() string {
	out, _ := yaml.Marshal(rp)
	return string(out)
}

// ============ Account State ============

func NewRewardAccountState(rewardProgramID, rewardClaimPeriodID uint64, address string, shares uint64) RewardAccountState {
	return RewardAccountState{
		RewardProgramId: rewardProgramID,
		ClaimPeriodId:   rewardClaimPeriodID,
		Address:         address,
		ActionCounter:   map[string]uint64{},
		SharesEarned:    shares,
		ClaimStatus:     RewardAccountState_UNCLAIMABLE,
	}
}

func (s *RewardAccountState) ValidateBasic() error {
	if _, err := sdk.AccAddressFromBech32(s.Address); err != nil {
		return fmt.Errorf("invalid address for share address: %w", err)
	}
	if id := s.GetRewardProgramId(); id == 0 {
		return fmt.Errorf("reward program id must be greater than 0")
	}
	if claimID := s.GetClaimPeriodId(); claimID == 0 {
		return fmt.Errorf("claim period id must be greater than 0")
	}

	return nil
}

func (s *RewardAccountState) String() string {
	out, _ := yaml.Marshal(s)
	return string(out)
}

// ============ Claim Period Reward Distribution ============

func NewClaimPeriodRewardDistribution(claimPeriodID uint64, rewardProgramID uint64, rewardsPool, totalRewardsPoolForClaimPeriod sdk.Coin, totalShares int64, claimPeriodEnded bool) ClaimPeriodRewardDistribution {
	return ClaimPeriodRewardDistribution{
		ClaimPeriodId:                  claimPeriodID,
		RewardProgramId:                rewardProgramID,
		RewardsPool:                    rewardsPool,
		TotalRewardsPoolForClaimPeriod: totalRewardsPoolForClaimPeriod,
		TotalShares:                    totalShares,
		ClaimPeriodEnded:               claimPeriodEnded,
	}
}

func (erd *ClaimPeriodRewardDistribution) ValidateBasic() error {
	if erd.ClaimPeriodId <= 0 {
		return errors.New("claim reward distribution has invalid claim id")
	}
	if erd.RewardProgramId < 1 {
		return errors.New("claim reward distribution must have a valid reward program id")
	}
	if !erd.TotalRewardsPoolForClaimPeriod.IsPositive() && !erd.TotalRewardsPoolForClaimPeriod.IsZero() {
		return errors.New("claim reward distribution must have a total reward pool")
	}
	if !erd.RewardsPool.IsPositive() {
		return errors.New("claim reward distribution must have a reward pool which is positive")
	}
	return nil
}

func (erd *ClaimPeriodRewardDistribution) String() string {
	out, _ := yaml.Marshal(erd)
	return string(out)
}

// ============ Action Delegate ============

func NewActionDelegate() ActionDelegate {
	return ActionDelegate{}
}

func (ad *ActionDelegate) ValidateBasic() error {
	return nil
}

func (ad *ActionDelegate) ActionType() string {
	return ActionTypeDelegate
}

func (ad *ActionDelegate) GetBuilder() ActionBuilder {
	return &DelegateActionBuilder{}
}

func (ad *ActionDelegate) getTokensFromValidator(ctx sdk.Context, provider KeeperProvider, validatorAddr sdk.ValAddress, delegator sdk.AccAddress) (sdk.Dec, bool) {
	stakingKeeper := provider.GetStakingKeeper()
	delegation, found := stakingKeeper.GetDelegation(ctx, delegator, validatorAddr)
	if !found {
		return sdk.NewDec(0), found
	}
	validator, found := stakingKeeper.GetValidator(ctx, validatorAddr)
	if !found {
		return sdk.NewDec(0), found
	}
	tokens := validator.TokensFromShares(delegation.GetShares())
	return tokens, found
}

// The percentile is dictated by its placement in the BondedValidator list
// If there are 5 validators and the first validator matches then that validator is in the top 80%
func (ad *ActionDelegate) getValidatorRankPercentile(ctx sdk.Context, provider KeeperProvider, validator sdk.ValAddress) sdk.Dec {
	validators := provider.GetStakingKeeper().GetBondedValidatorsByPower(ctx)
	numValidators := int64(len(validators))
	rank := numValidators
	for i := int64(0); i < numValidators; i++ {
		v := validators[i]
		validatorString := validator.String()
		if v.OperatorAddress == validatorString {
			rank = i + 1
			break
		}
	}
	placement := sdk.NewDec(numValidators - rank)
	vals := sdk.NewDec(numValidators)
	percentile := placement.Quo(vals)

	return percentile
}

func (ad *ActionDelegate) Evaluate(ctx sdk.Context, provider KeeperProvider, state RewardAccountState, event EvaluationResult) bool {
	validator := event.Validator
	delegator := event.Delegator

	tokens, found := ad.getTokensFromValidator(ctx, provider, validator, delegator)
	if !found {
		return false
	}
	percentile := ad.getValidatorRankPercentile(ctx, provider, validator)

	// TODO Is this correct to truncate the tokens?
	delegatedHash := sdk.NewInt64Coin(provenanceconfig.DefaultBondDenom, tokens.TruncateInt64())
	minDelegation := ad.GetMinimumDelegationAmount()
	maxDelegation := ad.GetMaximumDelegationAmount()
	minPercentile := ad.GetMinimumActiveStakePercentile()
	maxPercentile := ad.GetMaximumActiveStakePercentile()

	hasValidDelegationAmount := delegatedHash.IsGTE(*minDelegation) && (delegatedHash.IsLT(*maxDelegation) || delegatedHash.IsEqual(*maxDelegation))
	hasValidActivePercentile := percentile.GTE(minPercentile) && percentile.LTE(maxPercentile)

	return hasValidDelegationAmount && hasValidActivePercentile
}

func (ad *ActionDelegate) String() string {
	out, _ := yaml.Marshal(ad)
	return string(out)
}

func (ad *ActionDelegate) GetMinimumActiveStakePercentile() sdk.Dec {
	if ad != nil {
		return ad.MinimumActiveStakePercentile
	}
	return sdk.NewDec(0)
}

func (ad *ActionDelegate) GetMaximumActiveStakePercentile() sdk.Dec {
	if ad != nil {
		return ad.MaximumActiveStakePercentile
	}
	return sdk.NewDec(0)
}

func (ad *ActionDelegate) PreEvaluate(ctx sdk.Context, provider KeeperProvider, state RewardAccountState) bool {
	return true
}

func (ad *ActionDelegate) PostEvaluate(ctx sdk.Context, provider KeeperProvider, state RewardAccountState) bool {
	actionCounter := state.ActionCounter[ad.ActionType()]
	hasValidActionCount := actionCounter >= ad.GetMinimumActions() && actionCounter <= ad.GetMaximumActions()
	return hasValidActionCount
}

// ============ Action Transfer Delegations ============

func NewActionTransfer() ActionTransfer {
	return ActionTransfer{}
}

func (at *ActionTransfer) ValidateBasic() error {
	return nil
}

func (at *ActionTransfer) GetBuilder() ActionBuilder {
	return &TransferActionBuilder{}
}

func (at *ActionTransfer) String() string {
	out, _ := yaml.Marshal(at)
	return string(out)
}

func (at *ActionTransfer) ActionType() string {
	return ActionTypeTransfer
}

func (at *ActionTransfer) Evaluate(ctx sdk.Context, provider KeeperProvider, state RewardAccountState, event EvaluationResult) bool {
<<<<<<< HEAD
	// get the address that is performing the send
	addressSender := event.Address
	if addressSender == nil {
		return false
	}
	if provider.GetAccountKeeper().GetModuleAddress(authtypes.FeeCollectorName).Equals(event.Recipient) {
		return false
	}
	actionCounter := state.ActionCounter[at.ActionType()]
	hasValidActionCount := actionCounter >= at.GetMinimumActions() && actionCounter <= at.GetMaximumActions()
	if !hasValidActionCount {
		return false
	}

	println(at.MinimumDelegationAmount.String())
=======
	// get the address that voted
	addressVoting := event.Address

>>>>>>> a4623df8
	// check delegations if and only if mandated by the Action
	if sdk.NewCoin(provenanceconfig.DefaultBondDenom, sdk.ZeroInt()).IsLT(at.MinimumDelegationAmount) {
		// now check if it has any delegations
		totalDelegations, found := getAllDelegations(ctx, provider, addressSender)
		if !found {
			return false
		}
		if totalDelegations.IsGTE(at.MinimumDelegationAmount) {
			return true
		}
	}
	return true
}

func (at *ActionTransfer) PreEvaluate(ctx sdk.Context, provider KeeperProvider, state RewardAccountState) bool {
	return true
}

func (at *ActionTransfer) PostEvaluate(ctx sdk.Context, provider KeeperProvider, state RewardAccountState) bool {
	actionCounter := state.ActionCounter[at.ActionType()]
	hasValidActionCount := actionCounter >= at.GetMinimumActions() && actionCounter <= at.GetMaximumActions()
	return hasValidActionCount
}

// ============ Action Vote  ============

func NewActionVote() ActionVote {
	return ActionVote{}
}

func (atd *ActionVote) ValidateBasic() error {
	return nil
}

func (atd *ActionVote) GetBuilder() ActionBuilder {
	return &VoteActionBuilder{}
}

func (atd *ActionVote) String() string {
	out, _ := yaml.Marshal(atd)
	return string(out)
}

func (atd *ActionVote) ActionType() string {
	return ActionTypeVote
}

func (atd *ActionVote) Evaluate(ctx sdk.Context, provider KeeperProvider, state RewardAccountState, event EvaluationResult) bool {

	// get the address that voted
	addressVoting := event.Address
	if atd.MinimumDelegationAmount.IsGTE(sdk.NewCoin(provenanceconfig.DefaultBondDenom, sdk.ZeroInt())) {
		// now check if it has any delegations

		totalDelegations, found := getAllDelegations(ctx, provider, addressVoting)
		if !found {
			return false
		}
		if totalDelegations.IsGTE(atd.MinimumDelegationAmount) {
			return true
		}
	}
	return false
}

func (atd *ActionVote) PreEvaluate(ctx sdk.Context, provider KeeperProvider, state RewardAccountState) bool {
	return true
}

func (atd *ActionVote) PostEvaluate(ctx sdk.Context, provider KeeperProvider, state RewardAccountState) bool {
	actionCounter := state.ActionCounter[atd.ActionType()]
	hasValidActionCount := actionCounter >= atd.GetMinimumActions() && actionCounter <= atd.GetMaximumActions()
	return hasValidActionCount
}

// ============ Qualifying Action ============

func (qa *QualifyingAction) GetRewardAction(ctx sdk.Context) (RewardAction, error) {
	var action RewardAction

	switch actionType := qa.GetType().(type) {
	case *QualifyingAction_Delegate:
		action = qa.GetDelegate()
	case *QualifyingAction_Transfer:
		action = qa.GetTransfer()
	case *QualifyingAction_Vote:
		action = qa.GetVote()
	default:
		// Skip any unsupported actions
		message := fmt.Sprintf("The Action type %s is not supported", actionType)
		return nil, errors.New(message)
	}

	ctx.Logger().Info(fmt.Sprintf("NOTICE: The Action type is %s", action.ActionType()))

	return action, nil
}

// getAllDelegations pure functions to get delegated coins for an address
// return total coin delegated and boolean to indicate if any delegations are at all present.
func getAllDelegations(ctx sdk.Context, provider KeeperProvider, delegator sdk.AccAddress) (sdk.Coin, bool) {
	stakingKeeper := provider.GetStakingKeeper()
	delegations := stakingKeeper.GetAllDelegatorDelegations(ctx, delegator)
	// if no delegations then return not found
	if len(delegations) == 0 {
		return sdk.NewCoin(provenanceconfig.DefaultBondDenom, sdk.ZeroInt()), false
	}

	sum := sdk.NewCoin(provenanceconfig.DefaultBondDenom, sdk.ZeroInt())

	for _, delegation := range delegations {
		val, found := stakingKeeper.GetValidator(ctx, delegation.GetValidatorAddr())

		if found {
			tokens := val.TokensFromShares(delegation.GetShares()).TruncateInt()
			sum = sum.Add(sdk.NewCoin(provenanceconfig.DefaultBondDenom, tokens))
		}
	}

	if sum.Amount.Equal(sdk.ZeroInt()) {
		return sum, false
	}
	return sum, true
}<|MERGE_RESOLUTION|>--- conflicted
+++ resolved
@@ -407,7 +407,6 @@
 }
 
 func (at *ActionTransfer) Evaluate(ctx sdk.Context, provider KeeperProvider, state RewardAccountState, event EvaluationResult) bool {
-<<<<<<< HEAD
 	// get the address that is performing the send
 	addressSender := event.Address
 	if addressSender == nil {
@@ -423,11 +422,6 @@
 	}
 
 	println(at.MinimumDelegationAmount.String())
-=======
-	// get the address that voted
-	addressVoting := event.Address
-
->>>>>>> a4623df8
 	// check delegations if and only if mandated by the Action
 	if sdk.NewCoin(provenanceconfig.DefaultBondDenom, sdk.ZeroInt()).IsLT(at.MinimumDelegationAmount) {
 		// now check if it has any delegations
