package keeper_test

import (
	"fmt"
	"testing"

	"github.com/stretchr/testify/assert"
	"github.com/stretchr/testify/require"

	sdk "github.com/cosmos/cosmos-sdk/types"
	authtypes "github.com/cosmos/cosmos-sdk/x/auth/types"
	banktypes "github.com/cosmos/cosmos-sdk/x/bank/types"

	simapp "github.com/provenance-io/provenance/app"
	attrTypes "github.com/provenance-io/provenance/x/attribute/types"
	"github.com/provenance-io/provenance/x/marker"
	"github.com/provenance-io/provenance/x/marker/keeper"
	"github.com/provenance-io/provenance/x/marker/types"
)

func TestSendRestrictionFn(t *testing.T) {
	c := func(amt int64, denom string) sdk.Coin {
		return sdk.NewInt64Coin(denom, amt)
	}
	cz := func(coins ...sdk.Coin) sdk.Coins {
		return sdk.NewCoins(coins...)
	}

	app := simapp.Setup(t)
<<<<<<< HEAD
	ctx := app.BaseApp.NewContext(false)
	ctxWithBypass := types.WithBypass(ctx)
=======
	ctx := app.BaseApp.NewContext(false, tmproto.Header{})
	// ctxP returns a pointer to the provided context.
	ctxP := func(ctx sdk.Context) *sdk.Context {
		return &ctx
	}
>>>>>>> 97e71a02
	owner := sdk.AccAddress("owner_address_______")
	app.AccountKeeper.SetAccount(ctx, app.AccountKeeper.NewAccountWithAddress(ctx, owner))
	require.NoError(t, app.NameKeeper.SetNameRecord(ctx, "kyc.provenance.io", owner, false), "SetNameRecord kyc.provenance.io")
	require.NoError(t, app.NameKeeper.SetNameRecord(ctx, "not-kyc.provenance.io", owner, false), "SetNameRecord not-kyc.provenance.io")

	addrWithAttrs := sdk.AccAddress("addr_with_attributes")
	addrWithAttrsStr := addrWithAttrs.String()
	require.NoError(t, app.AttributeKeeper.SetAttribute(ctx,
		attrTypes.Attribute{
			Name:          "kyc.provenance.io",
			Value:         []byte("string value"),
			Address:       addrWithAttrsStr,
			AttributeType: attrTypes.AttributeType_String,
		},
		owner,
	), "SetAttribute kyc.provenance.io")
	require.NoError(t, app.AttributeKeeper.SetAttribute(ctx,
		attrTypes.Attribute{
			Name:          "not-kyc.provenance.io",
			Value:         []byte("string value"),
			Address:       addrWithAttrsStr,
			AttributeType: attrTypes.AttributeType_String,
		},
		owner,
	), "SetAttribute not-kyc.provenance.io")

	addrWithoutAttrs := sdk.AccAddress("addr_without_attribs")
	addrWithTransfer := sdk.AccAddress("addr_with_transfer__")
	addrWithForceTransfer := sdk.AccAddress("addr_with_force_tran")
	addrWithDeposit := sdk.AccAddress("addrWithDeposit_____")
	addrWithWithdraw := sdk.AccAddress("addrWithWithdraw____")
	addrWithTranDep := sdk.AccAddress("addrWithTranDep_____")
	addrWithTranWithdraw := sdk.AccAddress("addrWithTranWithdraw")
	addrWithTranDepWithdraw := sdk.AccAddress("addrWithTranDepWithd")
	addrWithDepWithdraw := sdk.AccAddress("addrWithDepWithdraw_")
	addrWithDenySend := sdk.AccAddress("addrWithDenySend_____")
	addrOther := sdk.AccAddress("addrOther___________")

	addrFeeCollector := app.MarkerKeeper.GetFeeCollectorAddr()
	bypassAddrs := app.MarkerKeeper.GetReqAttrBypassAddrs()
	var addrWithBypass, addrWithBypassNoDep sdk.AccAddress
	for _, addr := range bypassAddrs {
		if addr.Equals(addrFeeCollector) {
			continue
		}
		if len(addrWithBypass) == 0 {
			addrWithBypass = addr
			continue
		}
		addrWithBypassNoDep = addr
		break
	}
	require.NotEmpty(t, addrWithBypass, "addrWithBypass (first bypass address that is not the fee collector)")
	require.NotEmpty(t, addrWithBypassNoDep, "addrWithBypassNoDep (second bypass address that is not the fee collector)")

	coin := types.MarkerType_Coin
	restricted := types.MarkerType_RestrictedCoin

	newMarkerAcc := func(denom string, markerType types.MarkerType, reqAttrs []string) *types.MarkerAccount {
		addr, err := types.MarkerAddress(denom)
		require.NoError(t, err, "MarkerAddress(%q)", denom)

		rv := &types.MarkerAccount{
			BaseAccount:            authtypes.NewBaseAccountWithAddress(addr),
			Manager:                owner.String(),
			Status:                 types.StatusProposed,
			Denom:                  denom,
			Supply:                 sdk.NewInt(1000),
			MarkerType:             markerType,
			SupplyFixed:            true,
			AllowGovernanceControl: true,
			AllowForcedTransfer:    false,
			RequiredAttributes:     reqAttrs,
		}

		if markerType == restricted {
			rv.AccessControl = []types.AccessGrant{
				{Address: addrWithTransfer.String(), Permissions: types.AccessList{types.Access_Transfer}},
				{Address: addrWithForceTransfer.String(), Permissions: types.AccessList{types.Access_ForceTransfer}},
				{Address: addrWithDeposit.String(), Permissions: types.AccessList{types.Access_Deposit}},
				{Address: addrWithWithdraw.String(), Permissions: types.AccessList{types.Access_Withdraw}},
				{Address: addrWithTranDep.String(), Permissions: types.AccessList{types.Access_Deposit, types.Access_Transfer}},
				{Address: addrWithTranWithdraw.String(), Permissions: types.AccessList{types.Access_Withdraw, types.Access_Transfer}},
				{Address: addrWithDepWithdraw.String(), Permissions: types.AccessList{types.Access_Deposit, types.Access_Withdraw}},
				{Address: addrWithTranDepWithdraw.String(), Permissions: types.AccessList{types.Access_Deposit, types.Access_Withdraw, types.Access_Transfer}},
				// It's silly to give any permissions to a bypass address, but I do so in here to hit some test cases.
				{Address: addrWithBypass.String(), Permissions: types.AccessList{types.Access_Deposit}},
			}
		}

		return rv
	}
	createActiveMarker := func(marker *types.MarkerAccount) *types.MarkerAccount {
		nav := []types.NetAssetValue{types.NewNetAssetValue(sdk.NewInt64Coin(types.UsdDenom, int64(1)), 1)}
		err := app.MarkerKeeper.AddSetNetAssetValues(ctx, marker, nav, t.Name())
		require.NoError(t, err, "AddSetNetAssetValues(%v, %v, %v)", marker.Denom, nav, t.Name())
		err = app.MarkerKeeper.AddFinalizeAndActivateMarker(ctx, marker)
		require.NoError(t, err, "AddFinalizeAndActivateMarker(%s)", marker.Denom)
		return marker
	}
	newMarker := func(denom string, markerType types.MarkerType, reqAttrs []string) *types.MarkerAccount {
		return createActiveMarker(newMarkerAcc(denom, markerType, reqAttrs))
	}
	newProposedMarker := func(denom string, markerType types.MarkerType, reqAttrs []string) *types.MarkerAccount {
		rv := newMarkerAcc(denom, markerType, reqAttrs)
		err := app.MarkerKeeper.AddMarkerAccount(ctx, rv)
		require.NoError(t, err, "AddMarkerAccount(%s)", denom)
		return rv

	}

	nrDenom := "nonrestrictedmarker"
	nrMarker := newMarker(nrDenom, coin, nil)

	rDenomNoAttr := "restrictedmarkernoreqattributes"
	rMarkerNoAttr := newMarker(rDenomNoAttr, restricted, nil)
	app.MarkerKeeper.AddSendDeny(ctx, rMarkerNoAttr.GetAddress(), addrWithDenySend)

	rDenom1AttrNoOneHas := "restrictedmarkerreqattributes2"
	newMarker(rDenom1AttrNoOneHas, restricted, []string{"some.attribute.that.i.require"})

	rDenom1Attr := "restrictedmarkerreqattributes3"
	rMarker1Attr := newMarker(rDenom1Attr, restricted, []string{"kyc.provenance.io"})
	require.NoError(t, app.AttributeKeeper.SetAttribute(ctx,
		attrTypes.Attribute{
			Name:          "kyc.provenance.io",
			Value:         []byte("string value"),
			Address:       rMarker1Attr.GetAddress().String(),
			AttributeType: attrTypes.AttributeType_String,
		},
		owner,
	), "SetAttribute kyc.provenance.io")

	rDenom2Attrs := "restrictedmarkerreqattributes4"
	rMarker2Attrs := newMarker(rDenom2Attrs, restricted, []string{"kyc.provenance.io", "not-kyc.provenance.io"})

	rDenom3Attrs := "restrictedmarkerreqattributes5"
	newMarker(rDenom3Attrs, restricted, []string{"kyc.provenance.io", "not-kyc.provenance.io", "foo.provenance.io"})

	rDenomProposed := "stillproposed"
	rMarkerProposed := newProposedMarker(rDenomProposed, restricted, nil)

	noAccessErr := func(addr sdk.AccAddress, role types.Access, denom string) string {
		mAddr, err := types.MarkerAddress(denom)
		require.NoError(t, err, "MarkerAddress(%q)", denom)
		return fmt.Sprintf("%s does not have %s on %s marker (%s)", addr, role, denom, mAddr)
	}

	testCases := []struct {
		name       string
		attrKeeper *WrappedAttrKeeper
		ctx        *sdk.Context
		from       sdk.AccAddress
		to         sdk.AccAddress
		amt        sdk.Coins
		expErr     string
	}{
		{
			name:   "unknown denom",
			from:   owner,
			to:     addrWithAttrs,
			amt:    cz(c(1, "unknowncoin")),
			expErr: "",
		},
		{
			name:   "non restricted marker",
			from:   owner,
			to:     addrWithAttrs,
			amt:    cz(c(1, nrDenom)),
			expErr: "",
		},
		{
			name: "restricted to fee collector from normal account",
			// include a transfer agent just to make sure that doesn't bypass anything.
			ctx:    ctxP(types.WithTransferAgent(ctx, addrWithTransfer)),
			from:   addrOther,
			to:     addrFeeCollector,
			amt:    cz(c(1, rDenomNoAttr)),
			expErr: "restricted denom " + rDenomNoAttr + " cannot be sent to the fee collector",
		},
		{
			name: "restricted to fee collector from marker module account",
			// include a transfer agent just to make sure that doesn't bypass anything.
			ctx:    ctxP(types.WithTransferAgent(ctx, addrWithTranWithdraw)),
			from:   app.MarkerKeeper.GetMarkerModuleAddr(),
			to:     addrFeeCollector,
			amt:    cz(c(1, rDenomNoAttr)),
			expErr: "cannot send restricted denom " + rDenomNoAttr + " to the fee collector",
		},
		{
			name: "restricted to fee collector from ibc transfer module account",
			// include a transfer agent just to make sure that doesn't bypass anything.
			ctx:    ctxP(types.WithTransferAgent(ctx, addrWithTransfer)),
			from:   app.MarkerKeeper.GetIbcTransferModuleAddr(),
			to:     addrFeeCollector,
			amt:    cz(c(1, rDenomNoAttr)),
			expErr: "cannot send restricted denom " + rDenomNoAttr + " to the fee collector",
		},
		{
			name:   "addr has transfer, denom without attrs",
			from:   addrWithTransfer,
			to:     addrWithoutAttrs,
			amt:    cz(c(1, rDenomNoAttr)),
			expErr: "",
		},
		{
			name:   "addr has force transfer, denom without attrs",
			from:   addrWithForceTransfer,
			to:     addrWithoutAttrs,
			amt:    cz(c(1, rDenomNoAttr)),
			expErr: fmt.Sprintf("%s does not have transfer permissions for %s", addrWithForceTransfer.String(), rDenomNoAttr),
		},
		{
			name:   "addr has transfer, denom with 3 attrs, to has none",
			from:   addrWithTransfer,
			to:     addrWithoutAttrs,
			amt:    cz(c(1, rDenom3Attrs)),
			expErr: "",
		},
		{
			name:       "error getting attrs",
			attrKeeper: NewWrappedAttrKeeper().WithGetAllAttributesAddrErrs("crazy injected attr error"),
			from:       addrOther,
			to:         addrWithAttrs,
			amt:        cz(c(1, rDenom3Attrs)),
			expErr:     "could not get attributes for " + addrWithAttrsStr + ": crazy injected attr error",
		},
		{
			name:   "restricted marker with empty required attributes and no transfer rights",
			from:   owner,
			to:     addrWithAttrs,
			amt:    cz(c(1, rDenomNoAttr)),
			expErr: fmt.Sprintf("%s does not have transfer permissions for %s", owner.String(), rDenomNoAttr),
		},
		{
			name: "restricted marker with required attributes but none match",
			from: owner,
			to:   addrWithAttrs,
			amt:  cz(c(1, rDenom1AttrNoOneHas)),
			expErr: fmt.Sprintf("address %s does not contain the %q required attribute: \"some.attribute.that.i.require\"",
				addrWithAttrsStr, rDenom1AttrNoOneHas),
			// This should be the exact same test as the below one, but without a bypass context, so expect an error.
		},
		{
			// This should be the exact same test as the above one, but with a bypass context, so no error is expected.
			name:   "with bypass, restricted marker with required attributes but none match",
			ctx:    ctxP(types.WithBypass(ctx)),
			from:   owner,
			to:     addrWithAttrs,
			amt:    cz(c(1, rDenom1AttrNoOneHas)),
			expErr: "",
		},
		{
			name:   "from marker module account",
			from:   app.MarkerKeeper.GetMarkerModuleAddr(),
			to:     addrWithAttrs,
			amt:    cz(c(1, rDenom1AttrNoOneHas)),
			expErr: "",
		},
		{
			name:   "from ibc transfer module account",
			from:   app.MarkerKeeper.GetIbcTransferModuleAddr(),
			to:     addrWithAttrs,
			amt:    cz(c(1, rDenom1AttrNoOneHas)),
			expErr: "",
		},
		{
			name:   "send from an account on denied list",
			from:   addrWithDenySend,
			to:     addrWithAttrs,
			amt:    cz(c(1, rDenomNoAttr)),
			expErr: addrWithDenySend.String() + " is on deny list for sending restricted marker",
		},
		{
			name:   "account contains the needed attribute",
			from:   owner,
			to:     addrWithAttrs,
			amt:    cz(c(1, rDenom1Attr)),
			expErr: "",
		},
		{
			name:   "account contains both needed attributes",
			from:   owner,
			to:     addrWithAttrs,
			amt:    cz(c(1, rDenom2Attrs)),
			expErr: "",
		},
		{
			name: "account contains 2 of 3 needed attributes",
			from: owner,
			to:   addrWithAttrs,
			amt:  cz(c(1, rDenom3Attrs)),
			expErr: fmt.Sprintf("address %s does not contain the %q required attribute: \"foo.provenance.io\"",
				addrWithAttrsStr, rDenom3Attrs),
		},
		{
			name: "account has no attributes, needs 3",
			from: owner,
			to:   addrWithoutAttrs,
			amt:  cz(c(1, rDenom3Attrs)),
			expErr: fmt.Sprintf("address %s does not contain the %q required attributes: "+
				"\"kyc.provenance.io\", \"not-kyc.provenance.io\", \"foo.provenance.io\"",
				addrWithoutAttrs, rDenom3Attrs),
		},
		{
			name:   "account has no attributes, denom not restricted",
			from:   addrWithTransfer,
			to:     addrWithoutAttrs,
			amt:    cz(c(1, nrDenom)),
			expErr: "",
		},
		{
			name:   "two denoms, unrestricted and has needed attribute",
			from:   owner,
			to:     addrWithAttrs,
			amt:    cz(c(1, nrDenom), c(1, rDenom1Attr)),
			expErr: "",
		},
		{
			name:   "two denoms, has needed attribute and unrestricted",
			from:   owner,
			to:     addrWithAttrs,
			amt:    cz(c(1, rDenom1Attr), c(1, nrDenom)),
			expErr: "",
		},
		{
			name: "two denoms, unrestricted and missing attribute",
			from: owner,
			to:   addrWithAttrs,
			amt:  cz(c(1, nrDenom), c(1, rDenom1AttrNoOneHas)),
			expErr: fmt.Sprintf("address %s does not contain the %q required attribute: \"some.attribute.that.i.require\"",
				addrWithAttrsStr, rDenom1AttrNoOneHas),
		},
		{
			name: "two denoms, missing attribute and unrestricted",
			from: owner,
			to:   addrWithAttrs,
			amt:  cz(c(1, rDenom1AttrNoOneHas), c(1, nrDenom)),
			expErr: fmt.Sprintf("address %s does not contain the %q required attribute: \"some.attribute.that.i.require\"",
				addrWithAttrsStr, rDenom1AttrNoOneHas),
		},
		{
			name:   "send to marker from account without deposit",
			from:   addrWithAttrs,
			to:     rMarkerNoAttr.GetAddress(),
			amt:    cz(c(1, rDenomNoAttr)),
			expErr: noAccessErr(addrWithAttrs, types.Access_Deposit, rDenomNoAttr),
		},
		{
			name:   "send to marker from account with deposit but no transfer",
			from:   addrWithDeposit,
			to:     rMarkerNoAttr.GetAddress(),
			amt:    cz(c(1, rDenomNoAttr)),
			expErr: noAccessErr(addrWithDeposit, types.Access_Transfer, rDenomNoAttr),
		},
		{
			name:   "send to another marker with transfer on denom but no deposit on to",
			from:   addrWithTransfer,
			to:     rMarker1Attr.GetAddress(),
			amt:    cz(c(1, rDenomNoAttr)),
			expErr: noAccessErr(addrWithTransfer, types.Access_Deposit, rDenom1Attr),
		},
		{
			name:   "send to another marker without transfer on denom but with deposit on to",
			from:   addrWithDeposit,
			to:     rMarker1Attr.GetAddress(),
			amt:    cz(c(1, rDenomNoAttr)),
			expErr: noAccessErr(addrWithDeposit, types.Access_Transfer, rDenomNoAttr),
		},
		{
			name:   "send to another marker with transfer on denom and deposit on to",
			from:   addrWithTranDep,
			to:     rMarker1Attr.GetAddress(),
			amt:    cz(c(1, rDenomNoAttr)),
			expErr: "",
		},
		{
			name:   "send non-restricted coin to the marker",
			from:   addrWithoutAttrs,
			to:     nrMarker.GetAddress(),
			amt:    cz(c(1, nrDenom)),
			expErr: "",
		},
		{
			name:   "to a marker from addr with bypass but no deposit",
			from:   addrWithBypassNoDep,
			to:     rMarkerNoAttr.GetAddress(),
			amt:    cz(c(1, rDenomNoAttr)),
			expErr: noAccessErr(addrWithBypassNoDep, types.Access_Deposit, rDenomNoAttr),
		},
		{
			name:   "to a marker with req attrs from an addr with bypass",
			from:   addrWithBypass,
			to:     rMarker1Attr.GetAddress(),
			amt:    cz(c(1, rDenom1Attr)),
			expErr: noAccessErr(addrWithBypass, types.Access_Transfer, rDenom1Attr),
		},
		{
			name:   "to marker without req attrs from addr with bypass",
			from:   addrWithBypass,
			to:     rMarkerNoAttr.GetAddress(),
			amt:    cz(c(1, rDenomNoAttr)),
			expErr: noAccessErr(addrWithBypass, types.Access_Transfer, rDenomNoAttr),
		},
		{
			name:   "no req attrs from addr with bypass",
			from:   addrWithBypass,
			to:     addrOther,
			amt:    cz(c(3, rDenomNoAttr)),
			expErr: "",
		},
		{
			name: "with req attrs from addr with bypass",
			from: addrWithBypass,
			to:   addrOther,
			amt:  cz(c(1, rDenom1AttrNoOneHas)),
			expErr: fmt.Sprintf("address %s does not contain the %q required attribute: \"some.attribute.that.i.require\"",
				addrOther, rDenom1AttrNoOneHas),
		},
		{
			name:   "no req attrs to addr with bypass from without transfer",
			from:   addrOther,
			to:     addrWithBypass,
			amt:    cz(c(1, rDenomNoAttr)),
			expErr: addrOther.String() + " does not have transfer permissions for " + rDenomNoAttr,
		},
		{
			name:   "no req attrs to addr with bypass from with transfer",
			from:   addrWithTransfer,
			to:     addrWithBypass,
			amt:    cz(c(1, rDenomNoAttr)),
			expErr: "",
		},
		{
			name:   "with req attrs to addr with bypass from without transfer",
			from:   addrOther,
			to:     addrWithBypass,
			amt:    cz(c(1, rDenom1AttrNoOneHas)),
			expErr: "",
		},
		{
			name:   "with req attrs to addr with bypass from with transfer",
			from:   addrWithTransfer,
			to:     addrWithBypass,
			amt:    cz(c(1, rDenom1AttrNoOneHas)),
			expErr: "",
		},
		{
			name:   "with req attrs between bypass addrs",
			from:   addrWithBypass,
			to:     addrWithBypassNoDep,
			amt:    cz(c(1, rDenom1AttrNoOneHas)),
			expErr: "",
		},
		{
			name:   "without req attrs between bypass addrs",
			from:   addrWithBypass,
			to:     addrWithBypassNoDep,
			amt:    cz(c(1, rDenomNoAttr)),
			expErr: "",
		},
		{
			name:   "from marker: no admin",
			from:   rMarkerNoAttr.GetAddress(),
			to:     addrWithAttrs,
			amt:    cz(c(2, rDenomNoAttr)),
			expErr: "cannot withdraw from marker account " + rMarkerNoAttr.GetAddress().String() + " (" + rDenomNoAttr + ")",
		},
		{
			name:   "from marker: admin without withdraw permission",
			ctx:    ctxP(types.WithTransferAgent(ctx, addrWithTransfer)),
			from:   rMarkerNoAttr.GetAddress(),
			to:     addrWithAttrs,
			amt:    cz(c(2, rDenomNoAttr)),
			expErr: noAccessErr(addrWithTransfer, types.Access_Withdraw, rDenomNoAttr),
		},
		{
			name: "from marker: withdraw marker funds from inactive marker",
			ctx:  ctxP(types.WithTransferAgent(ctx, addrWithTranWithdraw)),
			from: rMarkerProposed.GetAddress(),
			to:   addrWithAttrs,
			amt:  cz(c(2, rDenomNoAttr), c(1, rDenomProposed), c(5, rDenom3Attrs)),
			expErr: fmt.Sprintf("cannot withdraw %s from %s marker (%s): marker status (proposed) is not active",
				c(1, rDenomProposed), rDenomProposed, rMarkerProposed.GetAddress(),
			),
		},
		{
			name: "from marker: withdraw non-marker funds from inactive marker",
			ctx:  ctxP(types.WithTransferAgent(ctx, addrWithTranWithdraw)),
			from: rMarkerProposed.GetAddress(),
			to:   addrWithAttrs,
			amt:  cz(c(2, rDenomNoAttr), c(5, rDenom3Attrs)),
		},
		{
			name: "from marker: withdraw from active marker",
			ctx:  ctxP(types.WithTransferAgent(ctx, addrWithTranWithdraw)),
			from: rMarkerNoAttr.GetAddress(),
			to:   addrWithAttrs,
			amt:  cz(c(3, rDenomNoAttr)),
		},
		{
			name: "with admin: does not have transfer: okay otherwise",
			ctx:  ctxP(types.WithTransferAgent(ctx, addrOther)),
			from: owner,
			to:   addrWithAttrs,
			amt:  cz(c(1, rDenom1Attr), c(1, nrDenom)),
		},
		{
			name: "with admin: has transfer: would otherwise fail",
			ctx:  ctxP(types.WithTransferAgent(ctx, addrWithTransfer)),
			from: addrWithDenySend,
			to:   addrWithAttrs,
			amt:  cz(c(1, rDenomNoAttr)),
		},
		{
			name:   "from marker to marker: admin only has transfer",
			ctx:    ctxP(types.WithTransferAgent(ctx, addrWithTransfer)),
			from:   rMarkerNoAttr.GetAddress(),
			to:     rMarker1Attr.GetAddress(),
			amt:    cz(c(1, rDenom1AttrNoOneHas)),
			expErr: noAccessErr(addrWithTransfer, types.Access_Withdraw, rDenomNoAttr),
		},
		{
			name:   "from marker to marker: admin only has deposit",
			ctx:    ctxP(types.WithTransferAgent(ctx, addrWithDeposit)),
			from:   rMarkerNoAttr.GetAddress(),
			to:     rMarker1Attr.GetAddress(),
			amt:    cz(c(1, rDenom1AttrNoOneHas)),
			expErr: noAccessErr(addrWithDeposit, types.Access_Withdraw, rDenomNoAttr),
		},
		{
			name:   "from marker to marker: admin only has withdraw",
			ctx:    ctxP(types.WithTransferAgent(ctx, addrWithWithdraw)),
			from:   rMarkerNoAttr.GetAddress(),
			to:     rMarker1Attr.GetAddress(),
			amt:    cz(c(1, rDenom1AttrNoOneHas)),
			expErr: noAccessErr(addrWithWithdraw, types.Access_Deposit, rDenom1Attr),
		},
		{
			name:   "from marker to marker: admin only has transfer and deposit",
			ctx:    ctxP(types.WithTransferAgent(ctx, addrWithTranDep)),
			from:   rMarkerNoAttr.GetAddress(),
			to:     rMarker1Attr.GetAddress(),
			amt:    cz(c(1, rDenom1AttrNoOneHas)),
			expErr: noAccessErr(addrWithTranDep, types.Access_Withdraw, rDenomNoAttr),
		},
		{
			name:   "from marker to marker: admin only has transfer and withdraw",
			ctx:    ctxP(types.WithTransferAgent(ctx, addrWithTranWithdraw)),
			from:   rMarkerNoAttr.GetAddress(),
			to:     rMarker1Attr.GetAddress(),
			amt:    cz(c(1, rDenom1AttrNoOneHas)),
			expErr: noAccessErr(addrWithTranWithdraw, types.Access_Deposit, rDenom1Attr),
		},
		{
			name:   "from marker to marker: admin only has deposit and withdraw",
			ctx:    ctxP(types.WithTransferAgent(ctx, addrWithDepWithdraw)),
			from:   rMarker1Attr.GetAddress(),
			to:     rMarker2Attrs.GetAddress(),
			amt:    cz(c(1, rDenom1Attr)),
			expErr: noAccessErr(addrWithDepWithdraw, types.Access_Transfer, rDenom1Attr),
		},
		{
			name: "from marker to marker: admin has transfer and deposit and withdraw",
			ctx:  ctxP(types.WithTransferAgent(ctx, addrWithTranDepWithdraw)),
			from: rMarker1Attr.GetAddress(),
			to:   rMarker2Attrs.GetAddress(),
			amt:  cz(c(1, rDenomNoAttr)),
		},
	}

	for _, tc := range testCases {
		t.Run(tc.name, func(t *testing.T) {
			tCtx := ctx
			if tc.ctx != nil {
				tCtx = *tc.ctx
			}
			kpr := app.MarkerKeeper
			if tc.attrKeeper != nil {
				kpr = kpr.WithAttrKeeper(tc.attrKeeper.WithParent(app.AttributeKeeper))
			}
			newTo, err := kpr.SendRestrictionFn(tCtx, tc.from, tc.to, tc.amt)
			if len(tc.expErr) > 0 {
				assert.EqualError(t, err, tc.expErr, "SendRestrictionFn error")
			} else {
				assert.NoError(t, err, "SendRestrictionFn error")
				assert.Equal(t, tc.to, newTo, "SendRestrictionFn returned address")
			}
		})
	}
}

func TestBankSendCoinsUsesSendRestrictionFn(t *testing.T) {
	// This test only checks that the marker SendRestrictionFn is applied during a SendCoins.
	// Testing of the actual SendRestrictionFn is assumed to be done elsewhere more extensively.

	cz := func(amt int64, denom string) sdk.Coins {
		return sdk.NewCoins(sdk.NewInt64Coin(denom, amt))
	}

	markerDenom := "markercoin"

	addrNameOwner := sdk.AccAddress("name_owner__________")
	addrHasWithdraw := sdk.AccAddress("has_withdraw________")
	addrHasAttr := sdk.AccAddress("has_attribute_______")
	addrOther := sdk.AccAddress("other_address_______")

	app := simapp.Setup(t)
	ctx := app.BaseApp.NewContext(false)
	app.MarkerKeeper.AddMarkerAccount(ctx, types.NewEmptyMarkerAccount("navcoin", addrNameOwner.String(), []types.AccessGrant{}))
	app.AccountKeeper.SetAccount(ctx, app.AccountKeeper.NewAccountWithAddress(ctx, addrNameOwner))
	err := app.NameKeeper.SetNameRecord(ctx, "kyc.provenance.io", addrNameOwner, false)
	require.NoError(t, err, "SetNameRecord kyc.provenance.io")
	require.NoError(t, app.AttributeKeeper.SetAttribute(ctx,
		attrTypes.Attribute{
			Name:          "kyc.provenance.io",
			Value:         []byte("string value"),
			Address:       addrHasAttr.String(),
			AttributeType: attrTypes.AttributeType_String,
		},
		addrNameOwner,
	), "SetAttribute kyc.provenance.io")

	makeMarkerMsg := &types.MsgAddFinalizeActivateMarkerRequest{
		Amount:      sdk.NewInt64Coin(markerDenom, 1000),
		Manager:     addrHasWithdraw.String(),
		FromAddress: addrHasWithdraw.String(),
		MarkerType:  types.MarkerType_RestrictedCoin,
		AccessList: []types.AccessGrant{
			{Address: addrHasWithdraw.String(), Permissions: types.AccessList{types.Access_Withdraw}},
		},
		SupplyFixed:            true,
		AllowGovernanceControl: true,
		AllowForcedTransfer:    false,
		RequiredAttributes:     []string{"kyc.provenance.io"},
	}
	markerHandler := marker.NewHandler(app.MarkerKeeper)
	_, err = markerHandler(ctx, makeMarkerMsg)
	require.NoError(t, err, "makeMarkerMsg")
	err = app.MarkerKeeper.WithdrawCoins(ctx, addrHasWithdraw, addrHasAttr, markerDenom, cz(100, markerDenom))
	require.NoError(t, err, "WithdrawCoins to addrHasTransfer")
	err = app.MarkerKeeper.WithdrawCoins(ctx, addrHasWithdraw, addrOther, markerDenom, cz(100, markerDenom))
	require.NoError(t, err, "WithdrawCoins to addrOther")

	// Done with setup.
	// addrOther and addrHasAttr now each have 100 of the marker denom.
	// addrHasAttr has the attribute needed to receive the denom, and addrOther does not.

	// sendWithCache uses a cache context to call SendCoins, and only writes it if there wasn't an error.
	// This is needed because SendCoins subtracts the amount from the fromAddr before checking the send restriction.
	// That's usually okay because it's all being done in a single transaction, which gets rolled back on error.
	sendWithCache := func(fromAddr, toAddr sdk.AccAddress, amt sdk.Coins) error {
		cacheCtx, writeCache := ctx.CacheContext()
		err = app.BankKeeper.SendCoins(cacheCtx, fromAddr, toAddr, amt)
		if err == nil {
			writeCache()
		}
		return err
	}

	t.Run("send to address without attributes", func(t *testing.T) {
		expErr := fmt.Sprintf("address %s does not contain the %q required attribute: \"kyc.provenance.io\"",
			addrOther, markerDenom)
		err = sendWithCache(addrHasAttr, addrOther, cz(5, markerDenom))
		assert.EqualError(t, err, expErr, "SendCoins")
		expBal := cz(100, markerDenom)
		hasAttrBal := app.BankKeeper.GetBalance(ctx, addrHasAttr, markerDenom)
		assert.Equal(t, expBal.String(), hasAttrBal.String(), "GetBalance addrHasAttr")
		otherBal := app.BankKeeper.GetBalance(ctx, addrOther, markerDenom)
		assert.Equal(t, expBal.String(), otherBal.String(), "GetBalance addrOther")
	})

	t.Run("send to address with attributes", func(t *testing.T) {
		err = sendWithCache(addrOther, addrHasAttr, cz(6, markerDenom))
		assert.NoError(t, err, "SendCoins")
		hasAttrExpBal := cz(106, markerDenom)
		hasAttrBal := app.BankKeeper.GetBalance(ctx, addrHasAttr, markerDenom)
		assert.Equal(t, hasAttrExpBal.String(), hasAttrBal.String(), "GetBalance addrHasAttr")
		otherExpBal := cz(94, markerDenom)
		otherBal := app.BankKeeper.GetBalance(ctx, addrOther, markerDenom)
		assert.Equal(t, otherExpBal.String(), otherBal.String(), "GetBalance addrOther")
	})
}

func TestBankInputOutputCoinsUsesSendRestrictionFn(t *testing.T) {
	// This test only checks that the marker SendRestrictionFn is applied during a InputOutputCoins.
	// Testing of the actual SendRestrictionFn is assumed to be done elsewhere more extensively.

	markerDenom := "cowcoin"
	cz := func(amt int64) sdk.Coins {
		return sdk.NewCoins(sdk.NewInt64Coin(markerDenom, amt))
	}

	addrManager := sdk.AccAddress("addrManager_________")
	addrInput := sdk.AccAddress("addrInput___________")
	addrOutput1 := sdk.AccAddress("addrOutput1_________")
	addrOutput2 := sdk.AccAddress("addrOutput2_________")
	addrWithoutTransfer := sdk.AccAddress("addrWithoutTransfer_")
	addrWithAttr1 := sdk.AccAddress("addrWithAttr1_______")
	addrWithAttr2 := sdk.AccAddress("addrWithAttr2_______")

	app := simapp.Setup(t)
	ctx := app.BaseApp.NewContext(false)
	app.MarkerKeeper.AddMarkerAccount(ctx, types.NewEmptyMarkerAccount("navcoin", addrManager.String(), []types.AccessGrant{}))
	app.AccountKeeper.SetAccount(ctx, app.AccountKeeper.NewAccountWithAddress(ctx, addrManager))
	err := app.NameKeeper.SetNameRecord(ctx, "rando.io", addrManager, false)
	require.NoError(t, err, "SetNameRecord rando.io")
	require.NoError(t, app.AttributeKeeper.SetAttribute(ctx,
		attrTypes.Attribute{
			Name:          "rando.io",
			Value:         []byte("random value 1"),
			Address:       addrWithAttr1.String(),
			AttributeType: attrTypes.AttributeType_String,
		},
		addrManager,
	), "SetAttribute rando.io on addrWithAttr1")
	require.NoError(t, app.AttributeKeeper.SetAttribute(ctx,
		attrTypes.Attribute{
			Name:          "rando.io",
			Value:         []byte("random value 2"),
			Address:       addrWithAttr2.String(),
			AttributeType: attrTypes.AttributeType_String,
		},
		addrManager,
	), "SetAttribute rando.io on addrWithAttr2")

	makeMarkerMsg := &types.MsgAddFinalizeActivateMarkerRequest{
		Amount:      sdk.NewInt64Coin(markerDenom, 1000),
		Manager:     addrManager.String(),
		FromAddress: addrManager.String(),
		MarkerType:  types.MarkerType_RestrictedCoin,
		AccessList: []types.AccessGrant{
			{Address: addrManager.String(), Permissions: types.AccessList{
				types.Access_Mint, types.Access_Burn,
				types.Access_Deposit, types.Access_Withdraw,
				types.Access_Delete, types.Access_Admin, types.Access_Transfer,
			}},
		},
		SupplyFixed:            true,
		AllowGovernanceControl: true,
		AllowForcedTransfer:    false,
		RequiredAttributes:     []string{"rando.io"},
	}
	markerHandler := marker.NewHandler(app.MarkerKeeper)
	_, err = markerHandler(ctx, makeMarkerMsg)
	require.NoError(t, err, "MsgAddFinalizeActivateMarkerRequest")
	err = app.MarkerKeeper.WithdrawCoins(ctx, addrManager, addrManager, markerDenom, cz(100))
	require.NoError(t, err, "WithdrawCoins to addrInput")
	err = app.MarkerKeeper.WithdrawCoins(ctx, addrManager, addrInput, markerDenom, cz(100))
	require.NoError(t, err, "WithdrawCoins to addrInput")
	err = app.MarkerKeeper.WithdrawCoins(ctx, addrManager, addrWithoutTransfer, markerDenom, cz(100))
	require.NoError(t, err, "WithdrawCoins to addrWithoutTransfer")

	type expBal struct {
		name string
		addr sdk.AccAddress
		bal  sdk.Coins
	}
	newExpBal := func(name string, addr sdk.AccAddress, bal sdk.Coins) expBal {
		return expBal{
			name: name,
			addr: addr,
			bal:  bal,
		}
	}
	assertBalance := func(t *testing.T, exp expBal) bool {
		t.Helper()
		bal := app.BankKeeper.GetBalance(ctx, exp.addr, markerDenom)
		return assert.Equal(t, exp.bal.String(), bal.String(), "GetBalance %s", exp.name)
	}

	noAttrErr := func(addr sdk.AccAddress) string {
		return fmt.Sprintf("address %s does not contain the %q required attribute: %q",
			addr.String(), markerDenom, "rando.io")
	}

	tests := []struct {
		name    string
		input   banktypes.Input
		outputs []banktypes.Output
		expErr  string
		expBals []expBal
	}{
		{
			name:  "from address with transfer permission",
			input: banktypes.Input{Address: addrManager.String(), Coins: cz(99)},
			outputs: []banktypes.Output{
				{Address: addrOutput1.String(), Coins: cz(33)},
				{Address: addrOutput2.String(), Coins: cz(66)},
			},
			expErr: "",
			expBals: []expBal{
				newExpBal("addrManager", addrManager, cz(1)),
				newExpBal("addrOutput1", addrOutput1, cz(33)),
				newExpBal("addrOutput2", addrOutput2, cz(66)),
			},
		},
		{
			name:  "from address without transfer permission",
			input: banktypes.Input{Address: addrInput.String(), Coins: cz(100)},
			outputs: []banktypes.Output{
				{Address: addrOutput1.String(), Coins: cz(60)},
				{Address: addrOutput2.String(), Coins: cz(40)},
			},
			expErr: noAttrErr(addrOutput1),
			// Note: The input coins are subtracted before running the restriction function.
			//       Usually this is done in a transaction so the error would roll it back.
			//       Here, we just skip checking that balance.
			expBals: []expBal{
				newExpBal("addrOutput1", addrOutput1, cz(33)), // from previous test
				newExpBal("addrOutput2", addrOutput2, cz(66)), // from previous test
			},
		},
		{
			name:  "to addresses with attributes",
			input: banktypes.Input{Address: addrWithoutTransfer.String(), Coins: cz(77)},
			outputs: []banktypes.Output{
				{Address: addrWithAttr1.String(), Coins: cz(33)},
				{Address: addrWithAttr2.String(), Coins: cz(44)},
			},
			expErr: "",
			expBals: []expBal{
				newExpBal("addrWithoutTransfer", addrWithoutTransfer, cz(23)),
				newExpBal("addrWithAttr1", addrWithAttr1, cz(33)),
				newExpBal("addrWithAttr2", addrWithAttr2, cz(44)),
			},
		},
		{
			name:  "to one address with and one without",
			input: banktypes.Input{Address: addrWithoutTransfer.String(), Coins: cz(20)},
			outputs: []banktypes.Output{
				{Address: addrWithAttr1.String(), Coins: cz(3)},
				{Address: addrOutput2.String(), Coins: cz(17)},
			},
			expErr: noAttrErr(addrOutput2),
			// Note: Here too, the input should come out and the first output go through before getting the error.
			//       Normally, that'd get rolled back because of the error, but we're not in a Tx here.
			//       So all I'm going to do is check that the last output didn't go through.
			expBals: []expBal{newExpBal("addrOutput2", addrOutput2, cz(66))}, // from first test.
		},
	}

	for _, tc := range tests {
		t.Run(tc.name, func(t *testing.T) {
			// err = app.BankKeeper.InputOutputCoins(ctx, []banktypes.Input{tc.input}, tc.outputs) // TODO[1760]: bank
			if len(tc.expErr) != 0 {
				assert.EqualError(t, err, tc.expErr, "InputOutputCoins")
			} else {
				assert.NoError(t, err, "InputOutputCoins")
			}

			for _, exp := range tc.expBals {
				assertBalance(t, exp)
			}
		})
	}
}

func TestNormalizeRequiredAttributes(t *testing.T) {
	app := simapp.Setup(t)
	ctx := app.BaseApp.NewContext(false)

	testCases := []struct {
		name               string
		requiredAttributes []string
		expectedNormalized []string
		expectedError      string
	}{
		{
			name:               "should succeed - empty required attrs",
			requiredAttributes: []string{},
			expectedNormalized: []string{},
			expectedError:      "",
		},
		{
			name:               "should fail - segment name too short",
			requiredAttributes: []string{"."},
			expectedNormalized: []string{},
			expectedError:      "segment of name is too short",
		},
		{
			name:               "should fail - segment name too short2",
			requiredAttributes: []string{"provenance.io"},
			expectedNormalized: []string{"provenance.io"},
			expectedError:      "",
		},
		{
			name:               "should fail - invalid wild card value",
			requiredAttributes: []string{"*b.provenance.io"},
			expectedNormalized: []string{},
			expectedError:      "value provided for name is invalid",
		},
		{
			name:               "should succeed - valid wild card value",
			requiredAttributes: []string{"*.provenance.io"},
			expectedNormalized: []string{"*.provenance.io"},
			expectedError:      "",
		},
	}

	for _, tc := range testCases {
		t.Run(tc.name, func(t *testing.T) {
			result, err := app.MarkerKeeper.NormalizeRequiredAttributes(ctx, tc.requiredAttributes)
			if len(tc.expectedError) > 0 {
				require.EqualError(t, err, tc.expectedError, "NormalizeRequiredAttributes error")
			} else {
				require.NoError(t, err, "NormalizeRequiredAttributes error")
				require.Equal(t, tc.expectedNormalized, result, "NormalizeRequiredAttributes result")
			}
		})
	}
}

func TestMatchAttribute(t *testing.T) {
	testCases := []struct {
		name           string
		reqAttr        string
		attr           string
		expectedResult bool
	}{
		{
			name:           "should succeed - wildcard on single name",
			reqAttr:        "*.provenance.io",
			attr:           "test.provenance.io",
			expectedResult: true,
		},
		{
			name:           "should succeed - wildcard on multiple names",
			reqAttr:        "*.provenance.io",
			attr:           "test.test.test.provenance.io",
			expectedResult: true,
		},
		{
			name:           "should succeed - literal match",
			reqAttr:        "test.provenance.io",
			attr:           "test.provenance.io",
			expectedResult: true,
		},
		{
			name:           "should fail - wildcard match",
			reqAttr:        "*.provenance.io",
			attr:           "test.provenance.com",
			expectedResult: false,
		},
		{
			name:           "should fail - literal match",
			reqAttr:        "test.provenance.io",
			attr:           "test.provenance.com",
			expectedResult: false,
		},
		{
			name:           "should fail - empty required attr",
			reqAttr:        "",
			attr:           "test.provenance.com",
			expectedResult: false,
		},
		{
			name:           "should fail - empty required attr and attr",
			reqAttr:        "",
			attr:           "",
			expectedResult: false,
		},
		{
			name:           "should fail - extra ending",
			reqAttr:        "test.provenance.io",
			attr:           "test.provenance.iox",
			expectedResult: false,
		},
		{
			name:           "should fail - wildcard extra ending",
			reqAttr:        "*.provenance.io",
			attr:           "test.provenance.iox",
			expectedResult: false,
		},
		{
			name:           "should fail - wildcard extra beginning",
			reqAttr:        "*.provenance.io",
			attr:           "test.xprovenance.io",
			expectedResult: false,
		},
	}

	for _, tc := range testCases {
		t.Run(tc.name, func(t *testing.T) {
			result := keeper.MatchAttribute(tc.reqAttr, tc.attr)
			require.Equal(t, tc.expectedResult, result, "MatchAttribute")
		})
	}
}

func TestQuarantineOfRestrictedCoins(t *testing.T) {
	// Directly tests the bug described in https://github.com/provenance-io/provenance/issues/1626

	app := simapp.Setup(t)
	ctx := app.BaseApp.NewContext(false)
	owner := sdk.AccAddress("owner_address_______")
	app.AccountKeeper.SetAccount(ctx, app.AccountKeeper.NewAccountWithAddress(ctx, owner))
	reqAttr := "quarantinetest.provenance.io"
	require.NoError(t, app.NameKeeper.SetNameRecord(ctx, reqAttr, owner, false), "SetNameRecord(%q)", reqAttr)

	// Two source addresses, one with transfer on both markers, one without on either.
	addrWithTransfer := sdk.AccAddress("addrWithTransfer____")
	addrWithWithdraw := sdk.AccAddress("addrWithWithdraw____")
	addrWithoutTransfer := sdk.AccAddress("addrWithoutTransfer_")
	nav := []types.NetAssetValue{types.NewNetAssetValue(sdk.NewInt64Coin(types.UsdDenom, int64(1)), 1)}

	newMarker := func(denom string, reqAttrs []string) *types.MarkerAccount {
		rv := types.NewMarkerAccount(
			app.AccountKeeper.NewAccountWithAddress(ctx, types.MustGetMarkerAddress(denom)).(*authtypes.BaseAccount),
			sdk.NewInt64Coin(denom, 1000),
			owner,
			[]types.AccessGrant{
				{Address: addrWithTransfer.String(), Permissions: types.AccessList{types.Access_Transfer}},
				{Address: addrWithWithdraw.String(), Permissions: types.AccessList{types.Access_Withdraw}},
			},
			types.StatusProposed,
			types.MarkerType_RestrictedCoin,
			true,  // supply fixed
			true,  // allow gov
			false, // no force transfer
			reqAttrs,
		)
		err := app.MarkerKeeper.AddSetNetAssetValues(ctx, rv, nav, types.ModuleName)
		require.NoError(t, err, "AddSetNetAssetValues(%v, %v, %v)", rv, nav, types.ModuleName)
		err = app.MarkerKeeper.AddFinalizeAndActivateMarker(ctx, rv)
		require.NoError(t, err, "AddFinalizeAndActivateMarker(%s)", denom)
		return rv
	}

	// Two markers, one with a required attribute, one without any.
	denomNoReqAttr := "denomNoReqAttr"
	denom1ReqAttr := "denom1ReqAttr"

	coinsNoReqAttr := sdk.NewCoins(sdk.NewInt64Coin(denomNoReqAttr, 3))
	coins1ReqAttr := sdk.NewCoins(sdk.NewInt64Coin(denom1ReqAttr, 2))

	newMarker(denomNoReqAttr, nil)
	newMarker(denom1ReqAttr, []string{reqAttr})

	mustWithdraw := func(recipient sdk.AccAddress, denom string) {
		coins := sdk.NewCoins(sdk.NewInt64Coin(denom, 100))
		err := app.MarkerKeeper.WithdrawCoins(ctx, addrWithWithdraw, recipient, denom, coins)
		require.NoError(t, err, "WithdrawCoins(%q, %q)", string(recipient), coins)
	}
	mustWithdraw(addrWithTransfer, denomNoReqAttr)
	mustWithdraw(addrWithTransfer, denom1ReqAttr)
	mustWithdraw(addrWithoutTransfer, denomNoReqAttr)
	mustWithdraw(addrWithoutTransfer, denom1ReqAttr)

	// Create two quarantined address: one with the required attributes, one without.
	optIn := func(t *testing.T, addr sdk.AccAddress) {
		// require.NoError(t, app.QuarantineKeeper.SetOptIn(ctx, addr), "SetOptIn(%q)", string(addr)) // TODO[1760]: quarantine
	}
	addrQWithAttr := sdk.AccAddress("addrQWithReqAttrs____")
	addrQWithoutAttr := sdk.AccAddress("addrQWithoutReqAttrs____")
	optIn(t, addrQWithAttr)
	optIn(t, addrQWithoutAttr)

	attrVal := []byte("string value")
	setAttr := func(t *testing.T, addr sdk.AccAddress) {
		attr := attrTypes.Attribute{
			Name:          reqAttr,
			Value:         attrVal,
			Address:       addr.String(),
			AttributeType: attrTypes.AttributeType_String,
		}
		err := app.AttributeKeeper.SetAttribute(ctx, attr, owner)
		require.NoError(t, err, "SetAttribute(%q, %q)", string(addr), attr.Name)
	}
	setAttr(t, addrQWithAttr)

	noTransErr := addrWithoutTransfer.String() + " does not have transfer permissions for " + denomNoReqAttr
	noAttrErr := func(addr sdk.AccAddress) string {
		return fmt.Sprintf("address %s does not contain the %q required attribute: %q", addr, denom1ReqAttr, reqAttr)
	}

	quarantineModAddr := authtypes.NewModuleAddress("quarantine")

	tests := []struct {
		name         string
		fromAddr     sdk.AccAddress
		toAddr       sdk.AccAddress
		amt          sdk.Coins
		expSendErr   string
		expAcceptErr string
	}{
		{
			name:     "no req attrs from addr with transfer to quarantined",
			fromAddr: addrWithTransfer,
			toAddr:   addrQWithoutAttr,
			amt:      coinsNoReqAttr,
		},
		{
			name:       "no req attrs from addr without transfer to quarantined",
			fromAddr:   addrWithoutTransfer,
			toAddr:     addrQWithoutAttr,
			amt:        coinsNoReqAttr,
			expSendErr: noTransErr,
		},
		{
			name:         "with req attrs from addr with transfer to quarantined without attrs",
			fromAddr:     addrWithTransfer,
			toAddr:       addrQWithoutAttr,
			amt:          coins1ReqAttr,
			expSendErr:   "",
			expAcceptErr: noAttrErr(addrQWithoutAttr),
		},
		{
			name:     "with req attrs from addr with transfer to quarantined with attrs",
			fromAddr: addrWithTransfer,
			toAddr:   addrQWithAttr,
			amt:      coins1ReqAttr,
		},
		{
			name:       "with req attrs from addr without transfer to quarantined without attrs",
			fromAddr:   addrWithoutTransfer,
			toAddr:     addrQWithoutAttr,
			amt:        coins1ReqAttr,
			expSendErr: noAttrErr(addrQWithoutAttr),
		},
		{
			name:     "with req attrs from addr without transfer to quarantined with attrs",
			fromAddr: addrWithoutTransfer,
			toAddr:   addrQWithAttr,
			amt:      coins1ReqAttr,
		},
	}

	for _, tc := range tests {
		t.Run(tc.name, func(t *testing.T) {
			defer func() {
				if t.Failed() {
					t.Logf("fromAddr: %s", tc.fromAddr)
					t.Logf("  toAddr: %s", tc.toAddr)
					t.Logf("quarantine module address: %s", quarantineModAddr)
				}
			}()
			sendErr := app.BankKeeper.SendCoins(ctx, tc.fromAddr, tc.toAddr, tc.amt)
			if len(tc.expSendErr) != 0 {
				require.EqualError(t, sendErr, tc.expSendErr, "SendCoins")
			} else {
				require.NoError(t, sendErr, "SendCoins")
			}
			if sendErr != nil {
				return
			}

			// TODO[1760]: quarantine: Uncomment once it's back.
			/*
				amt, acceptErr := app.QuarantineKeeper.AcceptQuarantinedFunds(ctx, tc.toAddr, tc.fromAddr)
				if len(tc.expAcceptErr) != 0 {
					require.EqualError(t, acceptErr, tc.expAcceptErr, "AcceptQuarantinedFunds")
				} else {
					require.NoError(t, acceptErr, "AcceptQuarantinedFunds")
					assert.Equal(t, tc.amt.String(), amt.String(), "accepted quarantined funds")
				}
			*/
		})
	}

	t.Run("attr deleted after funds quarantined", func(t *testing.T) {
		fromAddr := addrWithoutTransfer
		toAddr := sdk.AccAddress("addr_attr_del_______")
		amt := coins1ReqAttr
		optIn(t, toAddr)
		setAttr(t, toAddr)
		sendErr := app.BankKeeper.SendCoins(ctx, fromAddr, toAddr, amt)
		require.NoError(t, sendErr, "SendCoins")
		delErr := app.AttributeKeeper.DeleteAttribute(ctx, toAddr.String(), reqAttr, &attrVal, owner)
		require.NoError(t, delErr, "DeleteAttribute")
		// TODO[1760]: quarantine: Uncomment once it's back.
		// expAcceptErr := noAttrErr(toAddr)
		// _, acceptErr := app.QuarantineKeeper.AcceptQuarantinedFunds(ctx, toAddr, fromAddr)
		// require.EqualError(t, acceptErr, expAcceptErr, "AcceptQuarantinedFunds")
	})

	t.Run("attr added after funds quarantined", func(t *testing.T) {
		fromAddr := addrWithTransfer
		toAddr := sdk.AccAddress("addr_attr_add_______")
		amt := coins1ReqAttr
		optIn(t, toAddr)
		sendErr := app.BankKeeper.SendCoins(ctx, fromAddr, toAddr, amt)
		require.NoError(t, sendErr, "SendCoins")
		setAttr(t, toAddr)
		// TODO[1760]: quarantine: Uncomment once it's back.
		/*
			acceptedAmt, acceptErr := app.QuarantineKeeper.AcceptQuarantinedFunds(ctx, toAddr, fromAddr)
			require.NoError(t, acceptErr, "AcceptQuarantinedFunds error")
			assert.Equal(t, amt.String(), acceptedAmt.String(), "AcceptQuarantinedFunds amount")
		*/
	})

	t.Run("marker restriction applied before quarantine", func(t *testing.T) {
		// This test makes sure that the marker SendRestrictionFn is being applied before the quarantine one.
		// If the quarantine one is applied first, then the toAddr in the marker's restriction will be the
		// quarantine module, which will have a bypass.
		// So we attempt to send from the addr without transfer permission to the address without the required attribute.
		// If we get an error about the attribute not being there, we're good.
		// If we don't get an error, the toAddr was probably the quarantine module which bypasses that attribute check.
		fromAddr := addrWithoutTransfer
		toAddr := addrQWithoutAttr
		amt := coins1ReqAttr

		err := app.BankKeeper.SendCoins(ctx, fromAddr, toAddr, amt)
		require.Error(t, err, "SendCoins error\n"+
			"If this assertion fails, it's probably because the quarantine\n"+
			"SendRestrictionFn is being applied before the marker's")
		require.EqualError(t, err, noAttrErr(toAddr))
	})
}<|MERGE_RESOLUTION|>--- conflicted
+++ resolved
@@ -6,6 +6,8 @@
 
 	"github.com/stretchr/testify/assert"
 	"github.com/stretchr/testify/require"
+
+	sdkmath "cosmossdk.io/math"
 
 	sdk "github.com/cosmos/cosmos-sdk/types"
 	authtypes "github.com/cosmos/cosmos-sdk/x/auth/types"
@@ -27,16 +29,11 @@
 	}
 
 	app := simapp.Setup(t)
-<<<<<<< HEAD
 	ctx := app.BaseApp.NewContext(false)
-	ctxWithBypass := types.WithBypass(ctx)
-=======
-	ctx := app.BaseApp.NewContext(false, tmproto.Header{})
 	// ctxP returns a pointer to the provided context.
 	ctxP := func(ctx sdk.Context) *sdk.Context {
 		return &ctx
 	}
->>>>>>> 97e71a02
 	owner := sdk.AccAddress("owner_address_______")
 	app.AccountKeeper.SetAccount(ctx, app.AccountKeeper.NewAccountWithAddress(ctx, owner))
 	require.NoError(t, app.NameKeeper.SetNameRecord(ctx, "kyc.provenance.io", owner, false), "SetNameRecord kyc.provenance.io")
@@ -104,7 +101,7 @@
 			Manager:                owner.String(),
 			Status:                 types.StatusProposed,
 			Denom:                  denom,
-			Supply:                 sdk.NewInt(1000),
+			Supply:                 sdkmath.NewInt(1000),
 			MarkerType:             markerType,
 			SupplyFixed:            true,
 			AllowGovernanceControl: true,
