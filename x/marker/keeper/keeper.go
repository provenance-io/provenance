--- conflicted
+++ resolved
@@ -221,7 +221,6 @@
 	store.Delete(types.DenySendKey(markerAddr, senderAddr))
 }
 
-<<<<<<< HEAD
 // IterateMarkers  iterates all markers with the given handler function.
 func (k Keeper) IterateSendDeny(ctx sdk.Context, handler func(key []byte) (stop bool)) {
 	store := ctx.KVStore(k.storeKey)
@@ -233,7 +232,8 @@
 			break
 		}
 	}
-=======
+}
+
 // AddSetNetAssetValues adds a set of net asset values to a marker
 func (k Keeper) AddSetNetAssetValues(ctx sdk.Context, marker types.MarkerAccountI, netAssetValues []types.NetAssetValue, source string) error {
 	for _, nav := range netAssetValues {
@@ -311,7 +311,6 @@
 	for _, key := range keys {
 		store.Delete(key)
 	}
->>>>>>> 8556cd6d
 }
 
 // GetReqAttrBypassAddrs returns a deep copy of the addresses that bypass the required attributes checking.
