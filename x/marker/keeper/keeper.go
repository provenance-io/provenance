package keeper

import (
	"errors"
	"fmt"

<<<<<<< HEAD
	"cosmossdk.io/log"
	sdkmath "cosmossdk.io/math"
	storetypes "cosmossdk.io/store/types"
=======
	"github.com/tendermint/tendermint/libs/log"
>>>>>>> 97e71a02

	"github.com/cosmos/cosmos-sdk/codec"
	sdk "github.com/cosmos/cosmos-sdk/types"
	authtypes "github.com/cosmos/cosmos-sdk/x/auth/types"
	govtypes "github.com/cosmos/cosmos-sdk/x/gov/types"
	paramtypes "github.com/cosmos/cosmos-sdk/x/params/types"
	ibctypes "github.com/cosmos/ibc-go/v8/modules/apps/transfer/types"

	"github.com/provenance-io/provenance/x/marker/types"
)

// Handler is a handler function for use with IterateRecords.
type Handler func(record types.MarkerAccountI) error

// MarkerKeeperI provides a read/write iterate interface to marker acccounts in the auth account keeper store
type MarkerKeeperI interface {
	// Returns a new marker instance with the address and baseaccount assigned.  Does not save to auth store
	NewMarker(sdk.Context, types.MarkerAccountI) types.MarkerAccountI

	// GetMarker looks up a marker by a given address
	GetMarker(sdk.Context, sdk.AccAddress) (types.MarkerAccountI, error)
	// Set a marker in the auth account store
	SetMarker(sdk.Context, types.MarkerAccountI)
	// Remove a marker from the auth account store
	RemoveMarker(sdk.Context, types.MarkerAccountI)

	GetEscrow(sdk.Context, types.MarkerAccountI) sdk.Coins

	// IterateMarker processes all markers with the given handler function.
	IterateMarkers(sdk.Context, func(types.MarkerAccountI) bool)

	// GetAuthority returns the signing authority
	GetAuthority() string
}

// Keeper defines the name module Keeper
type Keeper struct {
	// The reference to the Paramstore to get and set account specific params
	paramSpace paramtypes.Subspace

	// To check whether accounts exist for addresses.
	authKeeper types.AccountKeeper

	// To check whether accounts exist for addresses.
	authzKeeper types.AuthzKeeper

	// To handle movement of coin between accounts and check total supply
	bankKeeper types.BankKeeper

	// To pass through grant creation for callers with admin access on a marker.
	feegrantKeeper types.FeeGrantKeeper

	// To access attributes for addresses
	attrKeeper types.AttrKeeper
	// To access names and normalize required attributes
	nameKeeper types.NameKeeper

	// Key to access the key-value store from sdk.Context.
	storeKey storetypes.StoreKey

	// The codec for binary encoding/decoding.
	cdc codec.BinaryCodec

	// the signing authority for the gov proposals
	authority string

	markerModuleAddr sdk.AccAddress

	ibcTransferModuleAddr sdk.AccAddress

	feeCollectorAddr sdk.AccAddress

	// Used to transfer the ibc marker
	ibcTransferServer types.IbcTransferMsgServer

	// reqAttrBypassAddrs is a set of addresses that are allowed to bypass the required attribute check.
	// When sending to one of these, if there are required attributes, it behaves as if the addr has them;
	// if there aren't required attributes, the sender still needs transfer permission.
	// When sending from one of these, if there are required attributes, the destination must have them;
	// if there aren't required attributes, it behaves as if the sender has transfer permission.
	reqAttrBypassAddrs types.ImmutableAccAddresses

	// groupChecker provides a way to check if an account is in a group.
	groupChecker types.GroupChecker
}

// NewKeeper returns a marker keeper. It handles:
// - managing MarkerAccounts
// - enforcing permissions for marker creation/deletion/management
//
// CONTRACT: the parameter Subspace must have the param key table already initialized
func NewKeeper(
	cdc codec.BinaryCodec,
	key storetypes.StoreKey,
	paramSpace paramtypes.Subspace,
	authKeeper types.AccountKeeper,
	bankKeeper types.BankKeeper,
	authzKeeper types.AuthzKeeper,
	feegrantKeeper types.FeeGrantKeeper,
	attrKeeper types.AttrKeeper,
	nameKeeper types.NameKeeper,
	ibcTransferServer types.IbcTransferMsgServer,
	reqAttrBypassAddrs []sdk.AccAddress,
	checker types.GroupChecker,
) Keeper {
	if !paramSpace.HasKeyTable() {
		paramSpace = paramSpace.WithKeyTable(types.ParamKeyTable())
	}

	rv := Keeper{
		paramSpace:            paramSpace,
		authKeeper:            authKeeper,
		authzKeeper:           authzKeeper,
		bankKeeper:            bankKeeper,
		feegrantKeeper:        feegrantKeeper,
		attrKeeper:            attrKeeper,
		nameKeeper:            nameKeeper,
		storeKey:              key,
		cdc:                   cdc,
		authority:             authtypes.NewModuleAddress(govtypes.ModuleName).String(),
		markerModuleAddr:      authtypes.NewModuleAddress(types.CoinPoolName),
		ibcTransferModuleAddr: authtypes.NewModuleAddress(ibctypes.ModuleName),
		feeCollectorAddr:      authtypes.NewModuleAddress(authtypes.FeeCollectorName),
		ibcTransferServer:     ibcTransferServer,
		reqAttrBypassAddrs:    types.NewImmutableAccAddresses(reqAttrBypassAddrs),
		groupChecker:          checker,
	}
	bankKeeper.AppendSendRestriction(rv.SendRestrictionFn)
	return rv
}

// Logger returns a module-specific logger.
func (k Keeper) Logger(ctx sdk.Context) log.Logger {
	return ctx.Logger().With("module", "x/"+types.ModuleName)
}

var _ MarkerKeeperI = &Keeper{}

// NewMarker returns a new marker instance with the address and baseaccount assigned.  Does not save to auth store
func (k Keeper) NewMarker(ctx sdk.Context, marker types.MarkerAccountI) types.MarkerAccountI {
	return k.authKeeper.NewAccount(ctx, marker).(types.MarkerAccountI)
}

// GetMarker looks up a marker by a given address
func (k Keeper) GetMarker(ctx sdk.Context, address sdk.AccAddress) (types.MarkerAccountI, error) {
	mac := k.authKeeper.GetAccount(ctx, address)
	if mac != nil {
		macc, ok := mac.(types.MarkerAccountI)
		if !ok {
			return nil, fmt.Errorf("account at %s is not a marker account", address.String())
		}
		return macc, nil
	}
	return nil, nil
}

// SetMarker sets a marker in the auth account store will panic if the marker account is not valid or
// if the auth module account keeper fails to marshall the account.
func (k Keeper) SetMarker(ctx sdk.Context, marker types.MarkerAccountI) {
	store := ctx.KVStore(k.storeKey)

	if err := marker.Validate(); err != nil {
		panic(err)
	}
	k.authKeeper.SetAccount(ctx, marker)
	store.Set(types.MarkerStoreKey(marker.GetAddress()), marker.GetAddress())
}

// RemoveMarker removes a marker from the auth account store. Note: if the account holds coins this will
// likely cause an invariant constraint violation for the coin supply
func (k Keeper) RemoveMarker(ctx sdk.Context, marker types.MarkerAccountI) {
	store := ctx.KVStore(k.storeKey)
	k.authKeeper.RemoveAccount(ctx, marker)

	k.RemoveNetAssetValues(ctx, marker.GetAddress())
	k.ClearSendDeny(ctx, marker.GetAddress())
	store.Delete(types.MarkerStoreKey(marker.GetAddress()))
}

// IterateMarkers iterates all markers with the given handler function.
func (k Keeper) IterateMarkers(ctx sdk.Context, cb func(marker types.MarkerAccountI) (stop bool)) {
	store := ctx.KVStore(k.storeKey)
	iterator := storetypes.KVStorePrefixIterator(store, types.MarkerStoreKeyPrefix)

	defer iterator.Close()
	for ; iterator.Valid(); iterator.Next() {
		account := k.authKeeper.GetAccount(ctx, iterator.Value())
		ma, ok := account.(types.MarkerAccountI)
		if !ok {
			panic(fmt.Errorf("invalid account type in marker account registry"))
		}
		if cb(ma) {
			break
		}
	}
}

// GetEscrow returns the balances of all coins held in escrow in the marker
func (k Keeper) GetEscrow(ctx sdk.Context, marker types.MarkerAccountI) sdk.Coins {
	return k.bankKeeper.GetAllBalances(ctx, marker.GetAddress())
}

// GetAuthority is signer of the proposal
func (k Keeper) GetAuthority() string {
	return k.authority
}

// IsSendDeny returns true if sender address is denied for marker
func (k Keeper) IsSendDeny(ctx sdk.Context, markerAddr, senderAddr sdk.AccAddress) bool {
	store := ctx.KVStore(k.storeKey)
	return store.Has(types.DenySendKey(markerAddr, senderAddr))
}

// AddSendDeny set sender address to denied for marker
func (k Keeper) AddSendDeny(ctx sdk.Context, markerAddr, senderAddr sdk.AccAddress) {
	store := ctx.KVStore(k.storeKey)
	store.Set(types.DenySendKey(markerAddr, senderAddr), []byte{})
}

// RemoveSendDeny removes sender address from marker deny list
func (k Keeper) RemoveSendDeny(ctx sdk.Context, markerAddr, senderAddr sdk.AccAddress) {
	store := ctx.KVStore(k.storeKey)
	store.Delete(types.DenySendKey(markerAddr, senderAddr))
}

// ClearSendDeny removes all entries of a marker from a send deny list
func (k Keeper) ClearSendDeny(ctx sdk.Context, markerAddr sdk.AccAddress) {
	list := k.GetSendDenyList(ctx, markerAddr)
	for _, sender := range list {
		k.RemoveSendDeny(ctx, markerAddr, sender)
	}
}

// IterateMarkers  iterates all markers with the given handler function.
func (k Keeper) IterateSendDeny(ctx sdk.Context, handler func(key []byte) (stop bool)) {
	store := ctx.KVStore(k.storeKey)
	iterator := storetypes.KVStorePrefixIterator(store, types.DenySendKeyPrefix)

	defer iterator.Close()
	for ; iterator.Valid(); iterator.Next() {
		if handler(iterator.Key()) {
			break
		}
	}
}

// GetSendDenyList gets the list of sender addresses from the marker's deny list
func (k Keeper) GetSendDenyList(ctx sdk.Context, markerAddr sdk.AccAddress) []sdk.AccAddress {
	store := ctx.KVStore(k.storeKey)
	iterator := sdk.KVStorePrefixIterator(store, types.DenySendMarkerPrefix(markerAddr))
	list := []sdk.AccAddress{}

	defer iterator.Close()
	for ; iterator.Valid(); iterator.Next() {
		_, denied := types.GetDenySendAddresses(iterator.Key())
		list = append(list, denied)
	}

	return list
}

// AddSetNetAssetValues adds a set of net asset values to a marker
func (k Keeper) AddSetNetAssetValues(ctx sdk.Context, marker types.MarkerAccountI, netAssetValues []types.NetAssetValue, source string) error {
	var errs []error
	for _, nav := range netAssetValues {
		if nav.Price.Denom == marker.GetDenom() {
			errs = append(errs, fmt.Errorf("net asset value denom cannot match marker denom %q", marker.GetDenom()))
			continue
		}

		if nav.Price.Denom != types.UsdDenom {
			_, err := k.GetMarkerByDenom(ctx, nav.Price.Denom)
			if err != nil {
				if err2 := nav.Validate(); err2 == nil {
					navEvent := types.NewEventSetNetAssetValue(marker.GetDenom(), nav.Price, nav.Volume, source)
					_ = ctx.EventManager().EmitTypedEvent(navEvent)
				}
				errs = append(errs, fmt.Errorf("net asset value denom does not exist: %w", err))
				continue
			}
		}

		if err := k.SetNetAssetValue(ctx, marker, nav, source); err != nil {
			errs = append(errs, fmt.Errorf("cannot set net asset value: %w", err))
		}
	}
	return errors.Join(errs...)
}

// SetNetAssetValue adds/updates a net asset value to marker
func (k Keeper) SetNetAssetValue(ctx sdk.Context, marker types.MarkerAccountI, netAssetValue types.NetAssetValue, source string) error {
	netAssetValue.UpdatedBlockHeight = uint64(ctx.BlockHeight())
	if err := netAssetValue.Validate(); err != nil {
		return err
	}

	setNetAssetValueEvent := types.NewEventSetNetAssetValue(marker.GetDenom(), netAssetValue.Price, netAssetValue.Volume, source)
	if err := ctx.EventManager().EmitTypedEvent(setNetAssetValueEvent); err != nil {
		return err
	}

	key := types.NetAssetValueKey(marker.GetAddress(), netAssetValue.Price.Denom)
	bz, err := k.cdc.Marshal(&netAssetValue)
	if err != nil {
		return err
	}
	store := ctx.KVStore(k.storeKey)
<<<<<<< HEAD
	if sdkmath.NewIntFromUint64(netAssetValue.Volume).GT(marker.GetSupply().Amount) {
		return fmt.Errorf("volume(%v) cannot exceed marker %q supply(%v) ", netAssetValue.Volume, marker.GetDenom(), marker.GetSupply())
=======
	store.Set(key, bz)

	return nil
}

// SetNetAssetValueWithBlockHeight adds/updates a net asset value to marker with a specific block height
func (k Keeper) SetNetAssetValueWithBlockHeight(ctx sdk.Context, marker types.MarkerAccountI, netAssetValue types.NetAssetValue, source string, blockHeight uint64) error {
	netAssetValue.UpdatedBlockHeight = blockHeight
	if err := netAssetValue.Validate(); err != nil {
		return err
	}

	setNetAssetValueEvent := types.NewEventSetNetAssetValue(marker.GetDenom(), netAssetValue.Price, netAssetValue.Volume, source)
	if err := ctx.EventManager().EmitTypedEvent(setNetAssetValueEvent); err != nil {
		return err
>>>>>>> 97e71a02
	}

	key := types.NetAssetValueKey(marker.GetAddress(), netAssetValue.Price.Denom)
	bz, err := k.cdc.Marshal(&netAssetValue)
	if err != nil {
		return err
	}
	store := ctx.KVStore(k.storeKey)
	store.Set(key, bz)

	return nil
}

// GetNetAssetValue gets the NetAssetValue for a marker denom with a specific price denom.
func (k Keeper) GetNetAssetValue(ctx sdk.Context, markerDenom, priceDenom string) (*types.NetAssetValue, error) {
	store := ctx.KVStore(k.storeKey)
	markerAddr, err := types.MarkerAddress(markerDenom)
	if err != nil {
		return nil, fmt.Errorf("could not get marker %q address: %w", markerDenom, err)
	}

	key := types.NetAssetValueKey(markerAddr, priceDenom)
	value := store.Get(key)
	if len(value) == 0 {
		return nil, nil
	}

	var markerNav types.NetAssetValue
	err = k.cdc.Unmarshal(value, &markerNav)
	if err != nil {
		return nil, fmt.Errorf("could not read nav for marker %q with price denom %q: %w", markerDenom, priceDenom, err)
	}

	return &markerNav, nil
}

// IterateNetAssetValues iterates net asset values for marker
func (k Keeper) IterateNetAssetValues(ctx sdk.Context, markerAddr sdk.AccAddress, handler func(state types.NetAssetValue) (stop bool)) error {
	store := ctx.KVStore(k.storeKey)
	it := storetypes.KVStorePrefixIterator(store, types.NetAssetValueKeyPrefix(markerAddr))
	defer it.Close()
	for ; it.Valid(); it.Next() {
		var markerNav types.NetAssetValue
		err := k.cdc.Unmarshal(it.Value(), &markerNav)
		if err != nil {
			return err
		} else if handler(markerNav) {
			break
		}
	}
	return nil
}

// IterateAllNetAssetValues iterates all net asset values
func (k Keeper) IterateAllNetAssetValues(ctx sdk.Context, handler func(sdk.AccAddress, types.NetAssetValue) (stop bool)) error {
	store := ctx.KVStore(k.storeKey)
	it := sdk.KVStorePrefixIterator(store, types.NetAssetValuePrefix)
	defer it.Close()
	for ; it.Valid(); it.Next() {
		markerAddr := types.GetMarkerFromNetAssetValueKey(it.Key())
		var markerNav types.NetAssetValue
		err := k.cdc.Unmarshal(it.Value(), &markerNav)
		if err != nil {
			return err
		} else if handler(markerAddr, markerNav) {
			break
		}
	}
	return nil
}

// RemoveNetAssetValues removes all net asset values for a marker
func (k Keeper) RemoveNetAssetValues(ctx sdk.Context, markerAddr sdk.AccAddress) {
	store := ctx.KVStore(k.storeKey)
	it := storetypes.KVStorePrefixIterator(store, types.NetAssetValueKeyPrefix(markerAddr))
	var keys [][]byte
	for ; it.Valid(); it.Next() {
		keys = append(keys, it.Key())
	}
	it.Close()

	for _, key := range keys {
		store.Delete(key)
	}
}

// GetReqAttrBypassAddrs returns a deep copy of the addresses that bypass the required attributes checking.
func (k Keeper) GetReqAttrBypassAddrs() []sdk.AccAddress {
	return k.reqAttrBypassAddrs.GetSlice()
}

// IsReqAttrBypassAddr returns true if the provided addr can bypass the required attributes checking.
func (k Keeper) IsReqAttrBypassAddr(addr sdk.AccAddress) bool {
	return k.reqAttrBypassAddrs.Has(addr)
}<|MERGE_RESOLUTION|>--- conflicted
+++ resolved
@@ -4,13 +4,8 @@
 	"errors"
 	"fmt"
 
-<<<<<<< HEAD
 	"cosmossdk.io/log"
-	sdkmath "cosmossdk.io/math"
 	storetypes "cosmossdk.io/store/types"
-=======
-	"github.com/tendermint/tendermint/libs/log"
->>>>>>> 97e71a02
 
 	"github.com/cosmos/cosmos-sdk/codec"
 	sdk "github.com/cosmos/cosmos-sdk/types"
@@ -260,7 +255,7 @@
 // GetSendDenyList gets the list of sender addresses from the marker's deny list
 func (k Keeper) GetSendDenyList(ctx sdk.Context, markerAddr sdk.AccAddress) []sdk.AccAddress {
 	store := ctx.KVStore(k.storeKey)
-	iterator := sdk.KVStorePrefixIterator(store, types.DenySendMarkerPrefix(markerAddr))
+	iterator := storetypes.KVStorePrefixIterator(store, types.DenySendMarkerPrefix(markerAddr))
 	list := []sdk.AccAddress{}
 
 	defer iterator.Close()
@@ -318,10 +313,6 @@
 		return err
 	}
 	store := ctx.KVStore(k.storeKey)
-<<<<<<< HEAD
-	if sdkmath.NewIntFromUint64(netAssetValue.Volume).GT(marker.GetSupply().Amount) {
-		return fmt.Errorf("volume(%v) cannot exceed marker %q supply(%v) ", netAssetValue.Volume, marker.GetDenom(), marker.GetSupply())
-=======
 	store.Set(key, bz)
 
 	return nil
@@ -337,7 +328,6 @@
 	setNetAssetValueEvent := types.NewEventSetNetAssetValue(marker.GetDenom(), netAssetValue.Price, netAssetValue.Volume, source)
 	if err := ctx.EventManager().EmitTypedEvent(setNetAssetValueEvent); err != nil {
 		return err
->>>>>>> 97e71a02
 	}
 
 	key := types.NetAssetValueKey(marker.GetAddress(), netAssetValue.Price.Denom)
@@ -394,7 +384,7 @@
 // IterateAllNetAssetValues iterates all net asset values
 func (k Keeper) IterateAllNetAssetValues(ctx sdk.Context, handler func(sdk.AccAddress, types.NetAssetValue) (stop bool)) error {
 	store := ctx.KVStore(k.storeKey)
-	it := sdk.KVStorePrefixIterator(store, types.NetAssetValuePrefix)
+	it := storetypes.KVStorePrefixIterator(store, types.NetAssetValuePrefix)
 	defer it.Close()
 	for ; it.Valid(); it.Next() {
 		markerAddr := types.GetMarkerFromNetAssetValueKey(it.Key())
