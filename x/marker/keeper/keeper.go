--- conflicted
+++ resolved
@@ -221,7 +221,6 @@
 	store.Delete(types.DenySendKey(markerAddr, senderAddr))
 }
 
-<<<<<<< HEAD
 // AddSetNetAssetValues adds a set of net asset values to a marker
 func (k Keeper) AddSetNetAssetValues(ctx sdk.Context, marker types.MarkerAccountI, netAssetValues []types.NetAssetValue, source string) error {
 	for _, nav := range netAssetValues {
@@ -327,7 +326,8 @@
 	for _, key := range keys {
 		store.Delete(key)
 	}
-=======
+}
+
 // GetReqAttrBypassAddrs returns a deep copy of the addresses that bypass the required attributes checking.
 func (k Keeper) GetReqAttrBypassAddrs() []sdk.AccAddress {
 	return k.reqAttrBypassAddrs.GetSlice()
@@ -336,5 +336,4 @@
 // IsReqAttrBypassAddr returns true if the provided addr can bypass the required attributes checking.
 func (k Keeper) IsReqAttrBypassAddr(addr sdk.AccAddress) bool {
 	return k.reqAttrBypassAddrs.Has(addr)
->>>>>>> 7944529c
 }