--- conflicted
+++ resolved
@@ -20,15 +20,17 @@
 		return toAddr, nil
 	}
 
-<<<<<<< HEAD
+	// In some cases, it might not be possible to add a bypass to the context.
+	// If the send is coming from the marker module (e.g. mint), assume proper validation has already been done.
+	// If it's from the IBC transfer module, also assume proper validation has already been done.
+	if fromAddr.Equals(k.markerModuleAddr) || fromAddr.Equals(k.ibcTransferModuleAddr) {
+		return toAddr, nil
+	}
+
 	for _, coin := range amt {
 		if err := k.validateSendDenom(ctx, fromAddr, toAddr, coin.Denom); err != nil {
 			return nil, err
 		}
-=======
-	if caller.Equals(k.markerModuleAddr) || caller.Equals(k.ibcTransferModuleAddr) {
-		return nil
->>>>>>> 0dff4658
 	}
 
 	return toAddr, nil
