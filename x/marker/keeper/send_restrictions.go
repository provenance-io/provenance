--- conflicted
+++ resolved
@@ -44,17 +44,13 @@
 		return nil
 	}
 
-<<<<<<< HEAD
-	// If the from address has authority it is allowed to send to receiver without checking of attributes
-	if marker.AddressHasAccess(fromAddr, types.Access_Transfer) {
-=======
 	// only accounts with deposit access can send coin to escrow account
-	if to == markerAddr.String() && !marker.AddressHasAccess(caller, types.Access_Deposit) {
-		return fmt.Errorf("%s does not have deposit access for %s", from, denom)
+	if markerAddr.Equals(toAddr) && !marker.AddressHasAccess(fromAddr, types.Access_Deposit) {
+		return fmt.Errorf("%s does not have deposit access for %s", fromAddr.String(), denom)
 	}
 
-	if marker.GetMarkerType() != types.MarkerType_RestrictedCoin {
->>>>>>> 7916a9ec
+	// If the from address has transfer authority it is allowed to send to receiver without checking of attributes
+	if marker.AddressHasAccess(fromAddr, types.Access_Transfer) {
 		return nil
 	}
 
