--- conflicted
+++ resolved
@@ -44,12 +44,11 @@
 		}
 	}
 
-<<<<<<< HEAD
 	for _, denyAddress := range data.DenySendAddresses {
 		markerAddr := sdk.MustAccAddressFromBech32(denyAddress.MarkerAddress)
 		denyAddress := sdk.MustAccAddressFromBech32(denyAddress.DenyAddress)
 		k.AddSendDeny(ctx, markerAddr, denyAddress)
-=======
+	}
 	for _, mNavs := range data.NetAssetValues {
 		for _, nav := range mNavs.NetAssetValues {
 			navCopy := nav
@@ -60,7 +59,6 @@
 			address := sdk.MustAccAddressFromBech32(mNavs.Address)
 			store.Set(types.NetAssetValueKey(address, navCopy.Price.Denom), bz)
 		}
->>>>>>> 8556cd6d
 	}
 }
 
@@ -92,7 +90,6 @@
 	}
 	k.IterateMarkers(ctx, appendToMarkers)
 
-<<<<<<< HEAD
 	var denyAddresses []types.DenySendAddress
 	handleDenyList := func(key []byte) bool {
 		markerAddr, denyAddr := types.GetDenySendAddresses(key)
@@ -101,8 +98,6 @@
 	}
 	k.IterateSendDeny(ctx, handleDenyList)
 
-	return types.NewGenesisState(params, markers, denyAddresses)
-=======
 	markerNetAssetValues := make([]types.MarkerNetAssetValues, len(markers))
 	for i := range markers {
 		var markerNavs types.MarkerNetAssetValues
@@ -119,6 +114,5 @@
 		markerNetAssetValues[i] = markerNavs
 	}
 
-	return types.NewGenesisState(params, markers, markerNetAssetValues)
->>>>>>> 8556cd6d
+	return types.NewGenesisState(params, markers, denyAddresses, markerNetAssetValues)
 }