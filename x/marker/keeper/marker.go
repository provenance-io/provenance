--- conflicted
+++ resolved
@@ -892,11 +892,8 @@
 
 	// if the given account is currently holding 100% of the supply of a marker then it should be able to invoke
 	// the operations as an admin on the marker.
-<<<<<<< HEAD
 	supply := m.GetSupply()
 	return supply.Equal(sdk.NewCoin(m.GetDenom(), balance.Amount))
-=======
-	return m.GetSupply().IsEqual(sdk.NewCoin(m.GetDenom(), balance.Amount))
 }
 
 // validateSendToMarker returns an error if the toAddr is a restricted marker but the admin doesn't have deposit access on it.
@@ -909,5 +906,4 @@
 		return nil
 	}
 	return marker.ValidateAddressHasAccess(admin, types.Access_Deposit)
->>>>>>> 97e71a02
 }