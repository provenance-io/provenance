--- conflicted
+++ resolved
@@ -822,16 +822,11 @@
 	require.NoError(t, err, "should allow any valid denom with a min length of two")
 }
 
-<<<<<<< HEAD
 func TestAddMarkerProposal(t *testing.T) {
-=======
-func TestMsgSupplyIncreaseProposalRequest(t *testing.T) {
->>>>>>> 4de35281
 	app := simapp.Setup(t)
 	ctx := app.BaseApp.NewContext(false, tmproto.Header{})
 	server := markerkeeper.NewMsgServerImpl(app.MarkerKeeper)
 
-<<<<<<< HEAD
 	validAuthority := "cosmos10d07y265gmmuvt4z0w9aw880jnsr700j6zn9kn"
 	user := testUserAddress("test")
 
@@ -874,7 +869,31 @@
 			"add marker - invalid status",
 			types.NewMsgAddMarkerProposalRequest("test2", sdk.NewInt(100), sdk.AccAddress{}, types.StatusUndefined, types.MarkerType_Coin, []types.AccessGrant{}, true, true, validAuthority),
 			fmt.Errorf("error invalid marker status undefined"),
-=======
+		},
+	}
+
+	for _, tc := range testCases {
+		res, err := server.AddMarkerProposal(ctx, tc.prop)
+		if tc.err == nil {
+			require.NoError(t, err)
+			require.Equal(t, res, res)
+		} else {
+			require.Nil(t, res)
+			require.EqualError(t, err, tc.err.Error())
+		}
+	}
+}
+
+func TestGetAuthority(t *testing.T) {
+	app := simapp.Setup(t)
+	require.Equal(t, "cosmos10d07y265gmmuvt4z0w9aw880jnsr700j6zn9kn", app.MarkerKeeper.GetAuthority())
+}
+
+func TestMsgSupplyIncreaseProposalRequest(t *testing.T) {
+	app := simapp.Setup(t)
+	ctx := app.BaseApp.NewContext(false, tmproto.Header{})
+	server := markerkeeper.NewMsgServerImpl(app.MarkerKeeper)
+
 	authority := "cosmos10d07y265gmmuvt4z0w9aw880jnsr700j6zn9kn"
 	invalidAuthority := testUserAddress("test")
 	targetAddress := "cosmos1tnh2q55v8wyygtt9srz5safamzdengsnqeycj3"
@@ -971,20 +990,10 @@
 			authority:     authority,
 			shouldFail:    false,
 			expectedError: "",
->>>>>>> 4de35281
 		},
 	}
 
 	for _, tc := range testCases {
-<<<<<<< HEAD
-		res, err := server.AddMarkerProposal(ctx, tc.prop)
-		if tc.err == nil {
-			require.NoError(t, err)
-			require.Equal(t, res, res)
-		} else {
-			require.Nil(t, res)
-			require.EqualError(t, err, tc.err.Error())
-=======
 		res, err := server.SupplyIncreaseProposal(sdk.WrapSDKContext(ctx),
 			types.NewMsgSupplyIncreaseProposalRequest(tc.amount, tc.targetAddress, tc.authority))
 
@@ -995,12 +1004,6 @@
 		} else {
 			require.NoError(t, err)
 			require.Equal(t, res, &types.MsgSupplyIncreaseProposalResponse{})
->>>>>>> 4de35281
 		}
 	}
-}
-
-func TestGetAuthority(t *testing.T) {
-	app := simapp.Setup(t)
-	require.Equal(t, "cosmos10d07y265gmmuvt4z0w9aw880jnsr700j6zn9kn", app.MarkerKeeper.GetAuthority())
 }