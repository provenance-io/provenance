package keeper_test

import (
	"context"
	"fmt"
	"testing"
	"time"

	"github.com/stretchr/testify/assert"
	"github.com/stretchr/testify/require"

	"cosmossdk.io/math"
	"github.com/cosmos/cosmos-sdk/crypto/keys/secp256k1"
	sdk "github.com/cosmos/cosmos-sdk/types"
	authtypes "github.com/cosmos/cosmos-sdk/x/auth/types"
	"github.com/cosmos/cosmos-sdk/x/bank/testutil"
	banktypes "github.com/cosmos/cosmos-sdk/x/bank/types"
	distrtypes "github.com/cosmos/cosmos-sdk/x/distribution/types"
	"github.com/cosmos/cosmos-sdk/x/feegrant"
	govtypes "github.com/cosmos/cosmos-sdk/x/gov/types"
	paramtypes "github.com/cosmos/cosmos-sdk/x/params/types"
	"github.com/cosmos/cosmos-sdk/x/quarantine"
	stakingtypes "github.com/cosmos/cosmos-sdk/x/staking/types"

	tmproto "github.com/tendermint/tendermint/proto/tendermint/types"

	simapp "github.com/provenance-io/provenance/app"
	"github.com/provenance-io/provenance/testutil/assertions"
	markerkeeper "github.com/provenance-io/provenance/x/marker/keeper"
	"github.com/provenance-io/provenance/x/marker/types"
	rewardtypes "github.com/provenance-io/provenance/x/reward/types"
)

func TestAccountMapperGetSet(t *testing.T) {
	app := simapp.Setup(t)
	ctx := app.BaseApp.NewContext(false, tmproto.Header{})

	addr := types.MustGetMarkerAddress("testcoin")
	user := testUserAddress("test")

	// no account before its created
	acc := app.AccountKeeper.GetAccount(ctx, addr)
	require.Nil(t, acc)

	// create account and check default values
	acc = types.NewEmptyMarkerAccount("testcoin", user.String(), nil)
	mac, ok := acc.(types.MarkerAccountI)
	require.True(t, ok)
	require.NotNil(t, mac)
	require.Equal(t, addr, mac.GetAddress())
	require.EqualValues(t, nil, mac.GetPubKey())

	// NewAccount doesn't call Set, so it's still nil
	require.Nil(t, app.AccountKeeper.GetAccount(ctx, addr))

	// set some values on the account and save it
	require.NoError(t, mac.GrantAccess(types.NewAccessGrant(user, []types.Access{types.Access_Mint, types.Access_Admin})))

	app.AccountKeeper.SetAccount(ctx, mac)

	// check the new values
	acc = app.AccountKeeper.GetAccount(ctx, addr)
	require.NotNil(t, acc)
	mac, ok = acc.(types.MarkerAccountI)
	require.True(t, ok)
	require.True(t, mac.AddressHasAccess(user, types.Access_Admin))

	// add something to the send deny list just to verify removal
	app.MarkerKeeper.AddSendDeny(ctx, addr, addr)

	app.MarkerKeeper.RemoveMarker(ctx, mac)

	// marker should not exist in send deny list
	require.Empty(t, app.MarkerKeeper.GetSendDenyList(ctx, addr), "should not have entries in send deny list")

	// getting account after delete should be nil
	acc = app.AccountKeeper.GetAccount(ctx, addr)
	require.Nil(t, acc)

	require.Empty(t, app.MarkerKeeper.GetAllMarkerHolders(ctx, "testcoin"))

	// check for error on invaid marker denom
	_, err := app.MarkerKeeper.GetMarkerByDenom(ctx, "doesntexist")
	require.Error(t, err, "marker does not exist, should error")
}

func TestExistingAccounts(t *testing.T) {
	app := simapp.Setup(t)
	ctx := app.BaseApp.NewContext(false, tmproto.Header{})
	server := markerkeeper.NewMsgServerImpl(app.MarkerKeeper)

	addr := types.MustGetMarkerAddress("testcoin")
	pubkey := secp256k1.GenPrivKey().PubKey()
	user := testUserAddress("testcoin")
	manager := testUserAddress("manager")
	existingBalance := sdk.NewCoin("coin", sdk.NewInt(1000))

	// prefund the marker address so an account gets created before the marker does.
	app.AccountKeeper.SetAccount(ctx, authtypes.NewBaseAccount(user, pubkey, 0, 0))
	require.NoError(t, testutil.FundAccount(app.BankKeeper, ctx, addr, sdk.NewCoins(existingBalance)), "funding account")
	require.Equal(t, existingBalance, app.BankKeeper.GetBalance(ctx, addr, "coin"), "account balance must be set")

	// Creating a marker over an account with zero sequence is fine.
	_, err := server.AddMarker(sdk.WrapSDKContext(ctx), types.NewMsgAddMarkerRequest("testcoin", sdk.NewInt(30), user, manager, types.MarkerType_Coin, true, true, false, []string{}, 0, 0))
	require.NoError(t, err, "should allow a marker over existing account that has not signed anything.")

	// existing coin balance must still be present
	require.Equal(t, existingBalance, app.BankKeeper.GetBalance(ctx, addr, "coin"), "account balances must be preserved")

	// Creating a marker over an existing marker fails.
	_, err = server.AddMarker(sdk.WrapSDKContext(ctx), types.NewMsgAddMarkerRequest("testcoin", sdk.NewInt(30), user, manager, types.MarkerType_Coin, true, true, false, []string{}, 0, 0))
	require.Error(t, err, "fails because marker already exists")

	// replace existing test account with a new copy that has a positive sequence number
	app.AccountKeeper.SetAccount(ctx, authtypes.NewBaseAccount(user, pubkey, 0, 10))

	// Creating a marker over an existing account with a positive sequence number fails.
	_, err = server.AddMarker(sdk.WrapSDKContext(ctx), types.NewMsgAddMarkerRequest("testcoin", sdk.NewInt(30), user, manager, types.MarkerType_Coin, true, true, false, []string{}, 0, 0))
	require.Error(t, err, "should not allow creation over and existing account with a positive sequence number.")
}

func TestAccountUnrestrictedDenoms(t *testing.T) {
	app := simapp.Setup(t)
	ctx := app.BaseApp.NewContext(false, tmproto.Header{})
	server := markerkeeper.NewMsgServerImpl(app.MarkerKeeper)

	user := testUserAddress("test")

	// Require a long unrestricted denom
	app.MarkerKeeper.SetParams(ctx, types.Params{UnrestrictedDenomRegex: "[a-z]{12,20}"})
	_, err := server.AddMarker(sdk.WrapSDKContext(ctx), types.NewMsgAddMarkerRequest("tooshort", sdk.NewInt(30), user, user, types.MarkerType_Coin, true, true, false, []string{}, 0, 0))
	require.Error(t, err, "fails with unrestricted denom length fault")
	require.Equal(t, fmt.Errorf("invalid denom [tooshort] (fails unrestricted marker denom validation [a-z]{12,20})"), err, "should fail with denom restriction")

	_, err = server.AddMarker(sdk.WrapSDKContext(ctx), types.NewMsgAddMarkerRequest("itslongenough", sdk.NewInt(30), user, user, types.MarkerType_Coin, true, true, false, []string{}, 0, 0))
	require.NoError(t, err, "should allow a marker with a sufficiently long denom")

	// Set to an empty string (returns to default expression)
	app.MarkerKeeper.SetParams(ctx, types.Params{UnrestrictedDenomRegex: ""})
	_, err = server.AddMarker(sdk.WrapSDKContext(ctx), types.NewMsgAddMarkerRequest("short", sdk.NewInt(30), user, user, types.MarkerType_Coin, true, true, false, []string{}, 0, 0))
	// succeeds now as the default unrestricted denom expression allows any valid denom (minimum length is 2)
	require.NoError(t, err, "should allow any valid denom with a min length of two")
}

func TestAccountKeeperReader(t *testing.T) {
	app := simapp.Setup(t)
	ctx := app.BaseApp.NewContext(false, tmproto.Header{})

	addr := types.MustGetMarkerAddress("testcoin")
	user := testUserAddress("test")
	// create account and check default values
	mac := types.NewEmptyMarkerAccount(
		"testcoin",
		user.String(),
		[]types.AccessGrant{*types.NewAccessGrant(user, []types.Access{types.Access_Mint})})

	require.NoError(t, app.MarkerKeeper.AddMarkerAccount(ctx, mac))

	m, err := app.MarkerKeeper.GetMarkerByDenom(ctx, "testcoin")
	require.NoError(t, err)
	require.NotNil(t, m)
	require.EqualValues(t, m.GetDenom(), "testcoin")
	require.EqualValues(t, m.GetAddress(), addr)

	m, err = app.MarkerKeeper.GetMarker(ctx, addr)
	require.NoError(t, err)
	require.NotNil(t, m)
	require.EqualValues(t, m.GetDenom(), "testcoin")
	require.EqualValues(t, m.GetAddress(), addr)

	count := 0
	app.MarkerKeeper.IterateMarkers(ctx, func(record types.MarkerAccountI) bool {
		require.EqualValues(t, record.GetDenom(), "testcoin")
		count++
		return false
	})
	require.EqualValues(t, count, 1)
}

func TestAccountKeeperManageAccess(t *testing.T) {
	app := simapp.Setup(t)
	ctx := app.BaseApp.NewContext(false, tmproto.Header{})

	addr := types.MustGetMarkerAddress("testcoin")
	// Easiest way to create a valid bech32 address for testing.
	user1 := testUserAddress("test1")
	user2 := testUserAddress("test2")
	admin := testUserAddress("admin")

	// create account and check default values
	mac := types.NewEmptyMarkerAccount("testcoin",
		user1.String(),
		[]types.AccessGrant{*types.NewAccessGrant(user1, []types.Access{types.Access_Burn}),
			*types.NewAccessGrant(admin, []types.Access{types.Access_Admin})})

	require.NoError(t, mac.SetManager(user1))
	require.NoError(t, mac.SetSupply(sdk.NewCoin(mac.Denom, sdk.OneInt())))
	require.NoError(t, app.MarkerKeeper.AddMarkerAccount(ctx, mac))
	require.NoError(t, app.MarkerKeeper.SetNetAssetValue(ctx, mac, types.NewNetAssetValue(sdk.NewInt64Coin(types.UsdDenom, 1), 1), "test"))

	// Initial, should not have access
	m, err := app.MarkerKeeper.GetMarkerByDenom(ctx, "testcoin")
	require.NoError(t, err)
	require.NotNil(t, m)
	require.False(t, m.AddressHasAccess(user2, types.Access_Burn))

	// Grant access and check (succeeds on a Proposed marker without Admin grant)
	require.NoError(t,
		app.MarkerKeeper.AddAccess(
			ctx, user1, "testcoin", types.NewAccessGrant(user2, []types.Access{types.Access_Mint, types.Access_Delete})),
	)

	// Grant access fails for caller that is not the manager of a proposed marker
	require.Error(t, app.MarkerKeeper.AddAccess(
		ctx, user2, "testcoin", types.NewAccessGrant(user2, []types.Access{types.Access_Burn})))
	require.Error(t, app.MarkerKeeper.RemoveAccess(ctx, user2, "testcoin", user1))

	m, err = app.MarkerKeeper.GetMarker(ctx, addr)
	require.NoError(t, err)
	require.NotNil(t, m)
	require.True(t, m.AddressHasAccess(user2, types.Access_Mint))
	require.False(t, m.AddressHasAccess(user2, types.Access_Burn))
	require.False(t, m.AddressHasAccess(user2, types.Access_Admin))
	require.True(t, m.AddressHasAccess(user2, types.Access_Delete))
	require.False(t, m.AddressHasAccess(user2, types.Access_Withdraw))

	// Remove access and check
	require.NoError(t, app.MarkerKeeper.RemoveAccess(ctx, user1, "testcoin", user2))

	m, err = app.MarkerKeeper.GetMarker(ctx, addr)
	require.NoError(t, err)
	require.NotNil(t, m)
	require.False(t, m.AddressHasAccess(user2, types.Access_Mint))
	require.False(t, m.AddressHasAccess(user2, types.Access_Burn))
	require.False(t, m.AddressHasAccess(user2, types.Access_Admin))
	require.False(t, m.AddressHasAccess(user2, types.Access_Delete))
	require.False(t, m.AddressHasAccess(user2, types.Access_Withdraw))

	// Finalize marker and check permission enforcement.
	require.NoError(t, app.MarkerKeeper.FinalizeMarker(ctx, user1, m.GetDenom()))
	_, err = app.MarkerKeeper.GetMarker(ctx, addr)
	require.NoError(t, err)

	// Manager can make changes to grants for finalized markers
	require.NoError(t, app.MarkerKeeper.RemoveAccess(ctx, user1, "testcoin", user1))
	require.NoError(t, app.MarkerKeeper.AddAccess(ctx, user1, "testcoin",
		types.NewAccessGrant(user1, []types.Access{types.Access_Burn})))

	// Unauthorized user can not manipulate finalized marker grants
	require.Error(t, app.MarkerKeeper.RemoveAccess(ctx, user2, "testcoin", user1))

	// Admin can make changes to grants for finalized markers
	require.NoError(t, app.MarkerKeeper.AddAccess(ctx, admin, "testcoin",
		types.NewAccessGrant(user2, []types.Access{types.Access_Mint, types.Access_Delete})))
	_, err = app.MarkerKeeper.GetMarker(ctx, addr)
	require.NoError(t, err)

	// User2 can adjust supply up/down for a finalized marker
	require.NoError(t, app.MarkerKeeper.MintCoin(ctx, user2, sdk.NewCoin("testcoin", sdk.OneInt())))
	require.NoError(t, app.MarkerKeeper.BurnCoin(ctx, user1, sdk.NewCoin("testcoin", sdk.OneInt())))

	// Cancel marker and check permission enforcement.
	require.NoError(t, app.MarkerKeeper.CancelMarker(ctx, user2, "testcoin"))

	// Admin cannot make changes to grants for cancelled markers
	require.Error(t, app.MarkerKeeper.AddAccess(ctx, admin, "testcoin",
		types.NewAccessGrant(user2, []types.Access{types.Access_Burn})))
	require.Error(t, app.MarkerKeeper.RemoveAccess(ctx, admin, "testcoin", user2))

	// Load the marker one last time and verify our permission records are consistent and correct
	m, err = app.MarkerKeeper.GetMarker(ctx, addr)
	require.NoError(t, err)

	require.True(t, m.AddressHasAccess(admin, types.Access_Admin))
	require.True(t, m.AddressHasAccess(user1, types.Access_Burn))
	require.True(t, m.AddressHasAccess(user2, types.Access_Mint))
	require.True(t, m.AddressHasAccess(user2, types.Access_Delete))

	require.EqualValues(t, 1, len(m.AddressListForPermission(types.Access_Delete)))
	require.EqualValues(t, 1, len(m.AddressListForPermission(types.Access_Burn)))
	require.EqualValues(t, 1, len(m.AddressListForPermission(types.Access_Admin)))
	require.EqualValues(t, 0, len(m.AddressListForPermission(types.Access_Deposit)))
	require.EqualValues(t, 1, len(m.AddressListForPermission(types.Access_Mint)))
	require.EqualValues(t, 0, len(m.AddressListForPermission(types.Access_Withdraw)))
}

func TestAccountKeeperCancelProposedByManager(t *testing.T) {
	app := simapp.Setup(t)
	ctx := app.BaseApp.NewContext(false, tmproto.Header{})

	addr := types.MustGetMarkerAddress("testcoin")
	// Easiest way to create a valid bech32 address for testing.
	user1 := testUserAddress("test1")
	user2 := testUserAddress("test2")
	admin := testUserAddress("admin")

	// create account and check default values
	mac := types.NewEmptyMarkerAccount("testcoin",
		user1.String(),
		[]types.AccessGrant{*types.NewAccessGrant(user1, []types.Access{types.Access_Burn}),
			*types.NewAccessGrant(admin, []types.Access{types.Access_Admin})})

	require.NoError(t, mac.SetManager(user1))
	require.NoError(t, mac.SetSupply(sdk.NewCoin(mac.Denom, sdk.OneInt())))
	require.NoError(t, app.MarkerKeeper.AddMarkerAccount(ctx, mac))

	m, err := app.MarkerKeeper.GetMarker(ctx, addr)
	require.NoError(t, err)
	// user1 and user2 will not have been assigned delete
	require.False(t, m.AddressHasAccess(user1, types.Access_Delete))
	require.False(t, m.AddressHasAccess(user2, types.Access_Delete))

	// Delete marker (fails, marker is not cancelled)
	require.Error(t, app.MarkerKeeper.DeleteMarker(ctx, user1, "testcoin"), "can only delete markeraccounts in the Cancelled status")

	// Cancel marker and check permission enforcement. (expect fail, no access)
	require.Error(t, app.MarkerKeeper.CancelMarker(ctx, user2, "testcoin"))

	// Cancel marker and check permission enforcement. (succeeds for manager)
	require.NoError(t, app.MarkerKeeper.CancelMarker(ctx, user1, "testcoin"))

	// Delete marker and check permission enforcement. (expect fail, no access)
	require.Error(t, app.MarkerKeeper.DeleteMarker(ctx, user2, "testcoin"), "does not have ACCESS_DELETE on testcoin markeraccount")

	// Delete marker and check permission enforcement. (succeeds for manager)
	require.NoError(t, app.MarkerKeeper.DeleteMarker(ctx, user1, "testcoin"))
}

func TestAccountKeeperMintBurnCoins(t *testing.T) {
	app := simapp.Setup(t)
	ctx := app.BaseApp.NewContext(false, tmproto.Header{})
	app.MarkerKeeper.SetParams(ctx, types.DefaultParams())
	addr := types.MustGetMarkerAddress("testcoin")
	user := testUserAddress("test")

	// fail for an unknown coin.
	require.Error(t, app.MarkerKeeper.MintCoin(ctx, user, sdk.NewInt64Coin("testcoin", 100)))
	require.Error(t, app.MarkerKeeper.BurnCoin(ctx, user, sdk.NewInt64Coin("testcoin", 100)))

	// create account and check default values
	mac := types.NewEmptyMarkerAccount("testcoin", user.String(), []types.AccessGrant{*types.NewAccessGrant(user,
		[]types.Access{types.Access_Mint, types.Access_Burn, types.Access_Withdraw, types.Access_Delete, types.Access_Deposit})})
	require.NoError(t, mac.SetManager(user))
	require.NoError(t, mac.SetSupply(sdk.NewCoin("testcoin", sdk.NewInt(1000))))

	require.NoError(t, app.MarkerKeeper.AddMarkerAccount(ctx, mac))
	require.NoError(t, app.MarkerKeeper.SetNetAssetValue(ctx, mac, types.NewNetAssetValue(sdk.NewInt64Coin(types.UsdDenom, 1), 1), "test"))

	// Should not fail for a non-active/finalized coin, must be able to adjust supply amount to match any existing
	require.NoError(t, app.MarkerKeeper.MintCoin(ctx, user, sdk.NewInt64Coin("testcoin", 100)))
	require.NoError(t, app.MarkerKeeper.BurnCoin(ctx, user, sdk.NewInt64Coin("testcoin", 100)))

	// Moves to finalized, mints required supply, moves to active status.
	require.NoError(t, app.MarkerKeeper.FinalizeMarker(ctx, user, "testcoin"))
	require.NoError(t, app.MarkerKeeper.ActivateMarker(ctx, user, "testcoin"))

	// Load the created marker
	m, err := app.MarkerKeeper.GetMarker(ctx, addr)
	require.NoError(t, err)
	require.EqualValues(t, m.GetSupply(), sdk.NewInt64Coin("testcoin", 1000))
	// entire supply should have been allocated to markeracount
	require.EqualValues(t, app.MarkerKeeper.GetEscrow(ctx, m).AmountOf("testcoin"), sdk.NewInt(1000))

	// perform a successful mint (and check)
	require.NoError(t, app.MarkerKeeper.MintCoin(ctx, user, sdk.NewInt64Coin("testcoin", 100)))
	m, err = app.MarkerKeeper.GetMarker(ctx, addr)
	require.NoError(t, err)
	require.EqualValues(t, m.GetSupply(), sdk.NewInt64Coin("testcoin", 1100))
	require.EqualValues(t, app.MarkerKeeper.GetEscrow(ctx, m), sdk.NewCoins(sdk.NewInt64Coin("testcoin", 1100)))

	// perform a successful burn (and check)
	require.NoError(t, app.MarkerKeeper.BurnCoin(ctx, user, sdk.NewInt64Coin("testcoin", 100)))
	m, err = app.MarkerKeeper.GetMarker(ctx, addr)
	require.NoError(t, err)
	require.EqualValues(t, m.GetSupply(), sdk.NewInt64Coin("testcoin", 1000))

	// Fail for burn too much (exceed supply)
	require.Error(t, app.MarkerKeeper.BurnCoin(ctx, user, sdk.NewInt64Coin("testcoin", 10000)))

	// check that supply remains unchanged after above error
	m, err = app.MarkerKeeper.GetMarker(ctx, addr)
	require.NoError(t, err)
	require.EqualValues(t, m.GetSupply(), sdk.NewInt64Coin("testcoin", 1000))

	// Check that our marker account is currently holding all the minted coins after above mint/burn
	require.EqualValues(t, app.MarkerKeeper.GetEscrow(ctx, m), sdk.NewCoins(sdk.NewInt64Coin("testcoin", 1000)))

	// move coin out of the marker and into a user account
	require.NoError(t, app.MarkerKeeper.WithdrawCoins(ctx, user, user, "testcoin",
		sdk.NewCoins(sdk.NewInt64Coin("testcoin", 50))))

	// verify user has the withdrawn coins
	require.EqualValues(t, app.BankKeeper.GetBalance(ctx, user, "testcoin").Amount, sdk.NewInt(50))

	// verify marker account has remaining coins
	m, err = app.MarkerKeeper.GetMarker(ctx, addr)
	require.NoError(t, err)
	require.EqualValues(t, app.MarkerKeeper.GetEscrow(ctx, m).AmountOf("testcoin"), sdk.NewInt(950))

	// Fail for burn too much (exceed marker account holdings)
	require.Error(t, app.MarkerKeeper.BurnCoin(ctx, user, sdk.NewInt64Coin("testcoin", 1000)))
	// Fails because a user is holding some of the supply
	require.Error(t, app.MarkerKeeper.CancelMarker(ctx, user, "testcoin"))

	// two a user and the marker
	require.Equal(t, 2, len(app.MarkerKeeper.GetAllMarkerHolders(ctx, "testcoin")))

	// put the coins back in the types.
	require.NoError(t, app.BankKeeper.SendCoins(ctx, user, addr, sdk.NewCoins(sdk.NewInt64Coin("testcoin", 50))))

	// one, only the marker
	require.Equal(t, 1, len(app.MarkerKeeper.GetAllMarkerHolders(ctx, "testcoin")))

	// succeeds because marker has all its supply
	require.NoError(t, app.MarkerKeeper.CancelMarker(ctx, user, "testcoin"))

	// verify status is cancelled
	m, err = app.MarkerKeeper.GetMarker(ctx, addr)
	require.NoError(t, err)
	require.EqualValues(t, types.StatusCancelled, m.GetStatus())

	// succeeds on a cancelled marker (no-op)
	require.NoError(t, app.MarkerKeeper.CancelMarker(ctx, user, "testcoin"))

	// Set an escrow balance
	require.NoError(t, testutil.FundAccount(app.BankKeeper, ctx, addr, sdk.NewCoins(sdk.NewCoin(sdk.DefaultBondDenom, sdk.OneInt()))), "funding account")
	// Fails because there are coins in escrow.
	require.Error(t, app.MarkerKeeper.DeleteMarker(ctx, user, "testcoin"))

	// Remove escrow balance from account
	require.NoError(t, app.BankKeeper.SendCoinsFromAccountToModule(ctx, addr, "mint", sdk.NewCoins(sdk.NewCoin(sdk.DefaultBondDenom, sdk.OneInt()))), "sending coins to module")

	// Succeeds because the bond denom coin was removed.
	require.NoError(t, app.MarkerKeeper.DeleteMarker(ctx, user, "testcoin"))

	// none, marker has been deleted
	require.Equal(t, 0, len(app.MarkerKeeper.GetAllMarkerHolders(ctx, "testcoin")))

	// verify status is destroyed and supply is zero.
	m, err = app.MarkerKeeper.GetMarker(ctx, addr)
	require.NoError(t, err)
	require.EqualValues(t, types.StatusDestroyed, m.GetStatus())
	require.EqualValues(t, m.GetSupply().Amount, sdk.ZeroInt())

	// supply module should also indicate a zero supply
	require.EqualValues(t, app.BankKeeper.GetSupply(ctx, "testcoin").Amount, sdk.ZeroInt())
}

func TestAccountKeeperGetAll(t *testing.T) {
	app := simapp.Setup(t)
	ctx := app.BaseApp.NewContext(false, tmproto.Header{})

	user := testUserAddress("test")
	mac := types.NewEmptyMarkerAccount("testcoin",
		user.String(),
		[]types.AccessGrant{*types.NewAccessGrant(user, []types.Access{types.Access_Deposit})})
	require.NoError(t, mac.SetManager(user))
	require.NoError(t, app.MarkerKeeper.AddMarkerAccount(ctx, mac))

	mac = types.NewEmptyMarkerAccount("secondcoin",
		user.String(),
		[]types.AccessGrant{*types.NewAccessGrant(user, []types.Access{types.Access_Deposit})})
	require.NoError(t, mac.SetManager(user))
	require.NoError(t, app.MarkerKeeper.AddMarkerAccount(ctx, mac))

	var err error
	var m types.MarkerAccountI
	m, err = app.MarkerKeeper.GetMarkerByDenom(ctx, "testcoin")
	require.NoError(t, err)
	require.NotNil(t, m)

	m, err = app.MarkerKeeper.GetMarkerByDenom(ctx, "secondcoin")
	require.NoError(t, err)
	require.NotNil(t, m)

	count := 0
	app.MarkerKeeper.IterateMarkers(ctx, func(record types.MarkerAccountI) bool {
		count++
		return false
	})
	require.Equal(t, 2, count)

	// Could do more in-depth checking, but if both markers are returned that is the expected behavior
}

func TestAccountInsufficientExisting(t *testing.T) {
	app := simapp.Setup(t)
	ctx := app.BaseApp.NewContext(false, tmproto.Header{})

	pubkey := secp256k1.GenPrivKey().PubKey()
	user := sdk.AccAddress(pubkey.Address())

	// setup an existing account with an existing balance (and matching supply)
	existingSupply := sdk.NewCoin("testcoin", sdk.NewInt(10000))
	app.AccountKeeper.SetAccount(ctx, authtypes.NewBaseAccount(user, pubkey, 0, 0))

	require.NoError(t, testutil.FundAccount(app.BankKeeper, ctx, user, sdk.NewCoins(existingSupply)), "funding account")

	//prevSupply := app.BankKeeper.GetSupply(ctx, "testcoin")
	//app.BankKeeper.SetSupply(ctx, banktypes.NewSupply(prevSupply.Amount.Add(existingSupply.Amount)))

	// create account and check default values
	mac := types.NewEmptyMarkerAccount("testcoin", user.String(), []types.AccessGrant{*types.NewAccessGrant(user,
		[]types.Access{types.Access_Mint, types.Access_Burn, types.Access_Withdraw, types.Access_Delete})})
	require.NoError(t, mac.SetManager(user))
	require.NoError(t, mac.SetSupply(sdk.NewCoin("testcoin", sdk.NewInt(1000))))

	require.NoError(t, app.MarkerKeeper.AddMarkerAccount(ctx, mac))
	require.NoError(t, app.MarkerKeeper.SetNetAssetValue(ctx, mac, types.NewNetAssetValue(sdk.NewInt64Coin(types.UsdDenom, 1), 1), "test"))

	// insufficient supply to cover existing
	require.Error(t, app.MarkerKeeper.FinalizeMarker(ctx, user, "testcoin"))

	// move supply up high enough
	require.NoError(t, app.MarkerKeeper.MintCoin(ctx, user, sdk.NewInt64Coin("testcoin", 9001)))
	// no error now...
	require.NoError(t, app.MarkerKeeper.FinalizeMarker(ctx, user, "testcoin"))
	require.NoError(t, app.MarkerKeeper.ActivateMarker(ctx, user, "testcoin"))

	var err error
	var m types.MarkerAccountI
	m, err = app.MarkerKeeper.GetMarkerByDenom(ctx, "testcoin")
	require.NoError(t, err)
	require.NotNil(t, m)

	// Amount that was minted shal be 1
	require.EqualValues(t, 1, app.MarkerKeeper.GetEscrow(ctx, m).AmountOf("testcoin").Int64())
	// Amount of the total supply shall be 10001
	require.EqualValues(t, 10001, m.GetSupply().Amount.Int64())
}

func TestAccountImplictControl(t *testing.T) {
	app := simapp.Setup(t)
	ctx := app.BaseApp.NewContext(false, tmproto.Header{})

	setAcc := func(addr sdk.AccAddress, sequence uint64) {
		acc := app.AccountKeeper.NewAccountWithAddress(ctx, addr)
		require.NoError(t, acc.SetSequence(sequence), "%s.SetSequence(%d)", string(addr), sequence)
		app.AccountKeeper.SetAccount(ctx, acc)
	}

	user := testUserAddress("test")
	user2 := testUserAddress("test2")
	setAcc(user, 1)
	setAcc(user2, 1)

	// create account and check default values
	mac := types.NewEmptyMarkerAccount("testcoin", user.String(), []types.AccessGrant{*types.NewAccessGrant(user,
		[]types.Access{types.Access_Mint, types.Access_Burn, types.Access_Withdraw, types.Access_Delete})})

	mac.MarkerType = types.MarkerType_RestrictedCoin
	require.NoError(t, mac.SetManager(user))
	require.NoError(t, mac.SetSupply(sdk.NewCoin("testcoin", sdk.NewInt(1000))))

	require.NoError(t, app.MarkerKeeper.AddMarkerAccount(ctx, mac))
	require.NoError(t, app.MarkerKeeper.SetNetAssetValue(ctx, mac, types.NewNetAssetValue(sdk.NewInt64Coin(types.UsdDenom, 1), 1), "test"))

	// Moves to finalized, mints required supply, moves to active status.
	require.NoError(t, app.MarkerKeeper.FinalizeMarker(ctx, user, "testcoin"))
	// No send enabled flag enforced yet, default is allowed
	require.True(t, app.BankKeeper.IsSendEnabledDenom(ctx, "testcoin"))
	require.NoError(t, app.MarkerKeeper.ActivateMarker(ctx, user, "testcoin"))

	// Activated restricted coins should be added to send enable, restriction checks are verified further in the stack, verify is true now
	require.True(t, app.BankKeeper.IsSendEnabledDenom(ctx, "testcoin"))

	// Must fail because user2 does not have any access
	require.Error(t, app.MarkerKeeper.AddAccess(ctx, user2, "testcoin", types.NewAccessGrant(user2,
		[]types.Access{types.Access_Mint, types.Access_Delete})))

	// Move 100% of the supply into user2.
	require.NoError(t, app.MarkerKeeper.WithdrawCoins(ctx, user, user2, "testcoin",
		sdk.NewCoins(sdk.NewInt64Coin("testcoin", 1000))))

	// Succeeds now because user2 is holding all of the testcoin supply.
	require.NoError(t, app.MarkerKeeper.AddAccess(ctx, user2, "testcoin",
		types.NewAccessGrant(user2, []types.Access{types.Access_Mint, types.Access_Delete, types.Access_Transfer})))

	// succeeds for a user with transfer rights
	require.NoError(t, app.MarkerKeeper.TransferCoin(ctx, user2, user, user2, sdk.NewCoin("testcoin", sdk.NewInt(10))))
	// fails if the admin user does not have transfer authority
	require.Error(t, app.MarkerKeeper.TransferCoin(ctx, user, user2, user, sdk.NewCoin("testcoin", sdk.NewInt(10))))

	// validate authz when 'from' is different from 'admin'
	granter := user
	grantee := user2
	now := ctx.BlockHeader().Time
	require.NotNil(t, now, "now")
	exp1Hour := now.Add(time.Hour)
	a := types.NewMarkerTransferAuthorization(sdk.NewCoins(sdk.NewCoin("testcoin", sdk.NewInt(10))), []sdk.AccAddress{})

	// fails when admin user (grantee without authz permissions) has transfer authority
	require.Error(t, app.MarkerKeeper.TransferCoin(ctx, granter, user, grantee, sdk.NewCoin("testcoin", sdk.NewInt(5))))
	// succeeds when admin user (grantee with authz permissions) has transfer authority
	require.NoError(t, app.AuthzKeeper.SaveGrant(ctx, grantee, granter, a, &exp1Hour))
	require.NoError(t, app.MarkerKeeper.TransferCoin(ctx, granter, user, grantee, sdk.NewCoin("testcoin", sdk.NewInt(5))))
	// succeeds when admin user (grantee with authz permissions) has transfer authority (transfer remaining balance)
	require.NoError(t, app.MarkerKeeper.TransferCoin(ctx, granter, user, grantee, sdk.NewCoin("testcoin", sdk.NewInt(5))))
	// fails when admin user (grantee with authz permissions) and transfer authority has transferred all coin ^^^ (grant has now been deleted)
	require.Error(t, app.MarkerKeeper.TransferCoin(ctx, granter, user, grantee, sdk.NewCoin("testcoin", sdk.NewInt(5))))

	// validate authz when with allow list set
	now = ctx.BlockHeader().Time
	require.NotNil(t, now, "now")
	exp1Hour = now.Add(time.Hour)
	a = types.NewMarkerTransferAuthorization(sdk.NewCoins(sdk.NewCoin("testcoin", sdk.NewInt(10))), []sdk.AccAddress{user})
	require.NoError(t, app.AuthzKeeper.SaveGrant(ctx, grantee, granter, a, &exp1Hour))
	// fails when admin user (grantee with authz permissions) has transfer authority but receiver is not on allowed list
	require.Error(t, app.MarkerKeeper.TransferCoin(ctx, granter, user2, grantee, sdk.NewCoin("testcoin", sdk.NewInt(5))))
	// succeeds when admin user (grantee with authz permissions) has transfer authority with receiver is on allowed list
	require.NoError(t, app.MarkerKeeper.TransferCoin(ctx, granter, user, grantee, sdk.NewCoin("testcoin", sdk.NewInt(5))))
}

func TestForceTransfer(t *testing.T) {
	app := simapp.Setup(t)
	ctx := app.BaseApp.NewContext(false, tmproto.Header{})

	setAcc := func(addr sdk.AccAddress, sequence uint64) {
		acc := app.AccountKeeper.NewAccountWithAddress(ctx, addr)
		require.NoError(t, acc.SetSequence(sequence), "%s.SetSequence(%d)", string(addr), sequence)
		app.AccountKeeper.SetAccount(ctx, acc)
	}

	admin := sdk.AccAddress("admin_account_______")
	other := sdk.AccAddress("other_account_______")
	seq0 := sdk.AccAddress("sequence_0__________")
	setAcc(admin, 1)
	setAcc(other, 1)
	setAcc(seq0, 0)

	// Shorten up the lines making Coins.
	cz := func(coins ...sdk.Coin) sdk.Coins {
		return sdk.NewCoins(coins...)
	}

	accessList := []types.AccessGrant{{
		Address: admin.String(),
		Permissions: []types.Access{
			types.Access_Transfer,
			types.Access_Mint, types.Access_Burn, types.Access_Deposit,
			types.Access_Withdraw, types.Access_Delete, types.Access_Admin,
		},
	}}

	noForceDenom := "noforcecoin"
	noForceCoin := func(amt int64) sdk.Coin {
		return sdk.NewInt64Coin(noForceDenom, amt)
	}
	noForceAddr := types.MustGetMarkerAddress(noForceDenom)
	noForceMac := types.NewMarkerAccount(
		authtypes.NewBaseAccount(noForceAddr, nil, 0, 0),
		noForceCoin(1111),
		admin,
		accessList,
		types.StatusProposed,
		types.MarkerType_RestrictedCoin,
		true,
		true,
		false,
		[]string{},
	)
	require.NoError(t, app.MarkerKeeper.SetNetAssetValue(ctx, noForceMac, types.NewNetAssetValue(sdk.NewInt64Coin(types.UsdDenom, 1), 1), "test"))
	require.NoError(t, app.MarkerKeeper.AddFinalizeAndActivateMarker(ctx, noForceMac),
		"AddFinalizeAndActivateMarker without force transfer")

	wForceDenom := "withforcecoin"
	wForceCoin := func(amt int64) sdk.Coin {
		return sdk.NewInt64Coin(wForceDenom, amt)
	}
	wForceAddr := types.MustGetMarkerAddress(wForceDenom)
	wForceMac := types.NewMarkerAccount(
		authtypes.NewBaseAccount(wForceAddr, nil, 0, 0),
		wForceCoin(2222),
		admin,
		accessList,
		types.StatusProposed,
		types.MarkerType_RestrictedCoin,
		true,
		true,
		true,
		[]string{},
	)
	require.NoError(t, app.MarkerKeeper.SetNetAssetValue(ctx, wForceMac, types.NewNetAssetValue(sdk.NewInt64Coin(types.UsdDenom, 1), 1), "test"))
	require.NoError(t, app.MarkerKeeper.AddFinalizeAndActivateMarker(ctx, wForceMac),
		"AddFinalizeAndActivateMarker with force transfer")

	noForceBal := cz(noForceMac.GetSupply())
	wForceBal := cz(wForceMac.GetSupply())
	var adminBal, otherBal, seq0Bal sdk.Coins
	requireBalances := func(tt *testing.T, desc string) {
		tt.Helper()
		ok := assert.Equal(tt, noForceBal.String(), app.BankKeeper.GetAllBalances(ctx, noForceAddr).String(),
			"%s: no-force-transfer marker balance", desc)
		ok = assert.Equal(tt, wForceBal.String(), app.BankKeeper.GetAllBalances(ctx, wForceAddr).String(),
			"%s: with-force-transfer marker balance", desc) && ok
		ok = assert.Equal(tt, adminBal.String(), app.BankKeeper.GetAllBalances(ctx, admin).String(),
			"%s: admin balance", desc) && ok
		ok = assert.Equal(tt, otherBal.String(), app.BankKeeper.GetAllBalances(ctx, other).String(),
			"%s: other balance", desc) && ok
		ok = assert.Equal(tt, seq0Bal.String(), app.BankKeeper.GetAllBalances(ctx, seq0).String(),
			"%s: sequence 0 balance", desc) && ok
		if !ok {
			tt.FailNow()
		}
	}
	requireBalances(t, "starting")

	// Have the admin withdraw funds of each to the other account.
	toWithdraw := cz(noForceCoin(111))
	otherBal = otherBal.Add(toWithdraw...)
	noForceBal = noForceBal.Sub(toWithdraw...)
	require.NoError(t, app.MarkerKeeper.WithdrawCoins(ctx, admin, other, noForceDenom, toWithdraw),
		"withdraw 500noforceback to other")
	toWithdraw = cz(wForceCoin(222))
	otherBal = otherBal.Add(toWithdraw...)
	wForceBal = wForceBal.Sub(toWithdraw...)
	require.NoError(t, app.MarkerKeeper.WithdrawCoins(ctx, admin, other, wForceDenom, toWithdraw),
		"withdraw 500wforceback to other")
	requireBalances(t, "after withdraws")

	// Have the admin try a transfer of the no-force-transfer from that other account to itself. It should fail.
	assert.EqualError(t, app.MarkerKeeper.TransferCoin(ctx, other, admin, admin, noForceCoin(11)),
		fmt.Sprintf("%s account has not been granted authority to withdraw from %s account", admin, other),
		"transfer of non-force-transfer coin from other account back to admin")
	requireBalances(t, "after failed transfer")

	// Have the admin try a transfer of the w/force transfer from that other account to itself. It should go through.
	transferCoin := wForceCoin(22)
	assert.NoError(t, app.MarkerKeeper.TransferCoin(ctx, other, admin, admin, transferCoin),
		"transfer of force-transferrable coin from other account back to admin")
	otherBal = otherBal.Sub(transferCoin)
	adminBal = adminBal.Add(transferCoin)
	requireBalances(t, "after successful transfer")

	// Fund the sequence 0 account and have the admin try a transfer of the w/force transfer from there to itself. This should fail.
	seq0Bal = cz(wForceCoin(5))
	wForceBal = wForceBal.Sub(seq0Bal...)
	require.NoError(t, app.MarkerKeeper.WithdrawCoins(ctx, admin, seq0, wForceDenom, seq0Bal),
		"withdraw 500wforceback to other")
	requireBalances(t, "funds withdrawn to sequence 0 address")
	assert.EqualError(t, app.MarkerKeeper.TransferCoin(ctx, seq0, admin, admin, wForceCoin(2)),
		fmt.Sprintf("funds are not allowed to be removed from %s", seq0),
		"transfer of force-transfer coin from account with sequence 0 back to admin",
	)
	requireBalances(t, "after failed force transfer")
}

func TestCanForceTransferFrom(t *testing.T) {
	app := simapp.Setup(t)
	ctx := app.BaseApp.NewContext(false, tmproto.Header{})

	setAcc := func(addr sdk.AccAddress, sequence uint64) {
		acc := app.AccountKeeper.NewAccountWithAddress(ctx, addr)
		require.NoError(t, acc.SetSequence(sequence), "%s.SetSequence(%d)", string(addr), sequence)
		app.AccountKeeper.SetAccount(ctx, acc)
	}

	addrNoAcc := sdk.AccAddress("addrNoAcc___________")
	addrSeq0 := sdk.AccAddress("addrSeq0____________")
	addrSeq1 := sdk.AccAddress("addrSeq1____________")
	setAcc(addrSeq0, 0)
	setAcc(addrSeq1, 1)

	tests := []struct {
		name string
		from sdk.AccAddress
		exp  bool
	}{
		{name: "address without an account", from: addrNoAcc, exp: true},
		{name: "address with sequence 0", from: addrSeq0, exp: false},
		{name: "address with sequence 1", from: addrSeq1, exp: true},
	}

	for _, tc := range tests {
		t.Run(tc.name, func(t *testing.T) {
			actual := app.MarkerKeeper.CanForceTransferFrom(ctx, tc.from)
			assert.Equal(t, tc.exp, actual, "canForceTransferFrom")
		})
	}
}

func TestMarkerFeeGrant(t *testing.T) {
	app := simapp.Setup(t)
	ctx := app.BaseApp.NewContext(false, tmproto.Header{})
	server := markerkeeper.NewMsgServerImpl(app.MarkerKeeper)

	addr := types.MustGetMarkerAddress("testcoin")
	user := testUserAddress("admin")

	// no account before its created
	acc := app.AccountKeeper.GetAccount(ctx, addr)
	require.Nil(t, acc)

	// create account and check default values
	acc = types.NewEmptyMarkerAccount("testcoin", user.String(), nil)
	mac, ok := acc.(types.MarkerAccountI)
	require.True(t, ok)
	require.NotNil(t, mac)
	require.Equal(t, addr, mac.GetAddress())
	require.EqualValues(t, nil, mac.GetPubKey())

	// NewAccount doesn't call Set, so it's still nil
	require.Nil(t, app.AccountKeeper.GetAccount(ctx, addr))

	// set some values on the account and save it
	require.NoError(t, mac.GrantAccess(types.NewAccessGrant(user, []types.Access{types.Access_Mint, types.Access_Admin})))

	app.AccountKeeper.SetAccount(ctx, mac)

	existingSupply := sdk.NewCoin("testcoin", sdk.NewInt(10000))
	require.NoError(t, testutil.FundAccount(app.BankKeeper, ctx, user, sdk.NewCoins(existingSupply)), "funding accont")

	allowance, err := types.NewMsgGrantAllowance(
		"testcoin",
		user,
		testUserAddress("grantee"),
		&feegrant.BasicAllowance{SpendLimit: sdk.NewCoins(sdk.NewCoin("testcoin", sdk.OneInt()))})
	require.NoError(t, err, "basic allowance creation failed")
	_, err = server.GrantAllowance(sdk.WrapSDKContext(ctx), allowance)
	require.NoError(t, err, "failed to grant basic allowance from admin")
}

// testUserAddress gives a quick way to make a valid test address (no keys though)
func testUserAddress(name string) sdk.AccAddress {
	addr := types.MustGetMarkerAddress(name)
	return addr
}

func TestAddFinalizeActivateMarker(t *testing.T) {
	app := simapp.Setup(t)
	ctx := app.BaseApp.NewContext(false, tmproto.Header{})
	server := markerkeeper.NewMsgServerImpl(app.MarkerKeeper)

	addr := types.MustGetMarkerAddress("testcoin")
	pubkey := secp256k1.GenPrivKey().PubKey()
	user := testUserAddress("testcoin")
	manager := testUserAddress("manager")
	existingBalance := sdk.NewCoin("coin", sdk.NewInt(1000))

	// prefund the marker address so an account gets created before the marker does.
	app.AccountKeeper.SetAccount(ctx, authtypes.NewBaseAccount(user, pubkey, 0, 0))
	require.NoError(t, testutil.FundAccount(app.BankKeeper, ctx, addr, sdk.NewCoins(existingBalance)), "funding account")
	require.Equal(t, existingBalance, app.BankKeeper.GetBalance(ctx, addr, "coin"), "account balance must be set")

	// Creating a marker over an account with zero sequence is fine.
	// One shot marker creation
	_, err := server.AddFinalizeActivateMarker(sdk.WrapSDKContext(ctx), types.NewMsgAddFinalizeActivateMarkerRequest(
		"testcoin",
		sdk.NewInt(30),
		user,
		manager,
		types.MarkerType_Coin,
		true,
		true,
		false,
		[]string{},
		[]types.AccessGrant{*types.NewAccessGrant(manager, []types.Access{types.Access_Mint, types.Access_Admin})},
		0,
		0,
	))
	require.NoError(t, err, "should allow a marker over existing account that has not signed anything.")

	// existing coin balance must still be present
	require.Equal(t, existingBalance, app.BankKeeper.GetBalance(ctx, addr, "coin"), "account balances must be preserved")

	m, err := app.MarkerKeeper.GetMarkerByDenom(ctx, "testcoin")
	require.NoError(t, err)
	require.EqualValues(t, m.GetSupply(), sdk.NewInt64Coin("testcoin", 30))
	require.EqualValues(t, m.GetStatus(), types.StatusActive)

	m, err = app.MarkerKeeper.GetMarker(ctx, user)
	require.NoError(t, err)
	require.EqualValues(t, m.GetSupply(), sdk.NewInt64Coin("testcoin", 30))
	require.EqualValues(t, m.GetStatus(), types.StatusActive)

	// Creating a marker over an existing marker fails.
	_, err = server.AddFinalizeActivateMarker(sdk.WrapSDKContext(ctx), types.NewMsgAddFinalizeActivateMarkerRequest(
		"testcoin",
		sdk.NewInt(30),
		user,
		manager,
		types.MarkerType_Coin,
		true,
		true,
		false,
		[]string{},
		[]types.AccessGrant{*types.NewAccessGrant(manager, []types.Access{types.Access_Mint, types.Access_Admin})},
		0,
		0,
	))
	require.Error(t, err, "fails because marker already exists")

	// Load the created marker
	m, err = app.MarkerKeeper.GetMarker(ctx, user)
	require.NoError(t, err)
	require.EqualValues(t, m.GetSupply(), sdk.NewInt64Coin("testcoin", 30))
	require.EqualValues(t, m.GetStatus(), types.StatusActive)

	// entire supply should have been allocated to marker acount
	require.EqualValues(t, app.MarkerKeeper.GetEscrow(ctx, m).AmountOf("testcoin"), sdk.NewInt(30))
}

// Creating a marker over an existing account with a positive sequence number fails.
func TestInvalidAccount(t *testing.T) {
	app := simapp.Setup(t)
	ctx := app.BaseApp.NewContext(false, tmproto.Header{})
	pubkey := secp256k1.GenPrivKey().PubKey()
	server := markerkeeper.NewMsgServerImpl(app.MarkerKeeper)
	user := testUserAddress("testcoin")
	manager := testUserAddress("manager")

	// replace existing test account with a new copy that has a positive sequence number
	app.AccountKeeper.SetAccount(ctx, authtypes.NewBaseAccount(user, pubkey, 0, 10))

	_, err := server.AddFinalizeActivateMarker(sdk.WrapSDKContext(ctx), types.NewMsgAddFinalizeActivateMarkerRequest(
		"testcoin",
		sdk.NewInt(30),
		user,
		manager,
		types.MarkerType_Coin,
		true,
		true,
		false,
		[]string{},
		[]types.AccessGrant{*types.NewAccessGrant(manager, []types.Access{types.Access_Mint, types.Access_Admin})},
		0,
		0,
	))
	require.Error(t, err, "should not allow creation over and existing account with a positive sequence number.")
	require.Contains(t, err.Error(), "account at "+user.String()+" is not a marker account: invalid request")
}

func TestAddFinalizeActivateMarkerUnrestrictedDenoms(t *testing.T) {
	app := simapp.Setup(t)
	ctx := app.BaseApp.NewContext(false, tmproto.Header{})
	server := markerkeeper.NewMsgServerImpl(app.MarkerKeeper)

	user := testUserAddress("test")

	// Require a long unrestricted denom
	app.MarkerKeeper.SetParams(ctx, types.Params{UnrestrictedDenomRegex: "[a-z]{12,20}"})

	_, err := server.AddFinalizeActivateMarker(sdk.WrapSDKContext(ctx),
		types.NewMsgAddFinalizeActivateMarkerRequest(
			"tooshort",
			sdk.NewInt(30),
			user,
			user,
			types.MarkerType_Coin,
			true,
			true,
			false,
			[]string{},
			[]types.AccessGrant{*types.NewAccessGrant(user, []types.Access{types.Access_Mint, types.Access_Admin})},
			0,
			0,
		))
	require.Error(t, err, "fails with unrestricted denom length fault")
	require.Equal(t, fmt.Errorf("invalid denom [tooshort] (fails unrestricted marker denom validation [a-z]{12,20})"), err, "should fail with denom restriction")

	_, err = server.AddFinalizeActivateMarker(sdk.WrapSDKContext(ctx), types.NewMsgAddFinalizeActivateMarkerRequest(
		"itslongenough",
		sdk.NewInt(30),
		user,
		user,
		types.MarkerType_Coin,
		true,
		true,
		false,
		[]string{},
		[]types.AccessGrant{*types.NewAccessGrant(user, []types.Access{types.Access_Mint, types.Access_Admin})},
		0,
		0,
	))
	require.NoError(t, err, "should allow a marker with a sufficiently long denom")

	// Set to an empty string (returns to default expression)
	app.MarkerKeeper.SetParams(ctx, types.Params{UnrestrictedDenomRegex: ""})
	_, err = server.AddFinalizeActivateMarker(sdk.WrapSDKContext(ctx), types.NewMsgAddFinalizeActivateMarkerRequest(
		"short",
		sdk.NewInt(30),
		user,
		user,
		types.MarkerType_Coin,
		true,
		true,
		false,
		[]string{},
		[]types.AccessGrant{*types.NewAccessGrant(user, []types.Access{types.Access_Mint, types.Access_Admin})},
		0,
		0,
	))
	// succeeds now as the default unrestricted denom expression allows any valid denom (minimum length is 2)
	require.NoError(t, err, "should allow any valid denom with a min length of two")
}

func TestAddMarkerViaProposal(t *testing.T) {
	app := simapp.Setup(t)
	ctx := app.BaseApp.NewContext(false, tmproto.Header{})
	server := markerkeeper.NewMsgServerImpl(app.MarkerKeeper)

	newMsg := func(denom string, amt math.Int, manager string, status types.MarkerStatus,
		markerType types.MarkerType, access []types.AccessGrant, allowGov bool,
	) *types.MsgAddMarkerRequest {
		return &types.MsgAddMarkerRequest{
			Amount:                 sdk.NewCoin(denom, amt),
			Manager:                manager,
			FromAddress:            app.MarkerKeeper.GetAuthority(),
			Status:                 status,
			MarkerType:             markerType,
			AccessList:             access,
			SupplyFixed:            true,
			AllowGovernanceControl: allowGov,
		}
	}

	user := testUserAddress("test").String()

	coin := types.MarkerType_Coin
	restricted := types.MarkerType_RestrictedCoin

	active := types.StatusActive
	finalized := types.StatusFinalized

	testCases := []struct {
		name string
		prop *types.MsgAddMarkerRequest
		err  error
	}{
		{
			"add marker - valid",
			newMsg("test1", sdk.NewInt(100), "", active, coin, []types.AccessGrant{}, true),
			nil,
		},
		{
			"add marker - valid restricted marker",
			newMsg("testrestricted", sdk.NewInt(100), "", active, restricted, []types.AccessGrant{}, true),
			nil,
		},
		{
			"add marker - valid no governance",
			newMsg("testnogov", sdk.NewInt(100), user, active, coin, []types.AccessGrant{}, false),
			nil,
		},
		{
			"add marker - valid finalized",
			newMsg("pending", sdk.NewInt(100), user, finalized, coin, []types.AccessGrant{}, true),
			nil,
		},
		{
			"add marker - already exists",
			newMsg("test1", sdk.NewInt(0), "", active, coin, []types.AccessGrant{}, true),
			fmt.Errorf("marker address already exists for cosmos1ku2jzvpkt4ffxxaajyk2r88axk9cr5jqlthcm4: invalid request"),
		},
		{
			"add marker - invalid status",
			newMsg("test2", sdk.NewInt(100), "", types.StatusUndefined, coin, []types.AccessGrant{}, true),
			fmt.Errorf("invalid marker status: invalid request"),
		},
	}

	for _, tc := range testCases {
		t.Run(tc.name, func(t *testing.T) {
			res, err := server.AddMarker(ctx, tc.prop)
			if tc.err == nil {
				require.NoError(t, err)
				require.Equal(t, res, res)
			} else {
				require.Nil(t, res)
				require.EqualError(t, err, tc.err.Error())
			}
		})
	}
}

func TestMsgSupplyIncreaseProposalRequest(t *testing.T) {
	app := simapp.Setup(t)
	ctx := app.BaseApp.NewContext(false, tmproto.Header{})
	server := markerkeeper.NewMsgServerImpl(app.MarkerKeeper)

	authority := "cosmos10d07y265gmmuvt4z0w9aw880jnsr700j6zn9kn"
	invalidAuthority := testUserAddress("test")
	targetAddress := "cosmos1tnh2q55v8wyygtt9srz5safamzdengsnqeycj3"

	// add markers for test cases
	user := testUserAddress("test")
	govDisabledDenom := types.NewEmptyMarkerAccount(
		"denom-with-gov-disabled",
		user.String(),
		[]types.AccessGrant{})
	govDisabledDenom.AllowGovernanceControl = false

	err := app.MarkerKeeper.AddMarkerAccount(ctx, govDisabledDenom)
	require.NoError(t, err)

	nonActiveDenom := types.NewEmptyMarkerAccount(
		"denom-with-non-active-status",
		user.String(),
		[]types.AccessGrant{})
	nonActiveDenom.Status = types.StatusDestroyed

	err = app.MarkerKeeper.AddMarkerAccount(ctx, nonActiveDenom)
	require.NoError(t, err)

	// exceed max supply
	kneesBees := types.NewEmptyMarkerAccount(
		"knees-bees",
		user.String(),
		[]types.AccessGrant{})
	kneesBees.Status = types.StatusActive

	err = app.MarkerKeeper.AddMarkerAccount(ctx, kneesBees)
	require.NoError(t, err)

	// all good
	beesKnees := types.NewEmptyMarkerAccount(
		"bees-knees",
		user.String(),
		[]types.AccessGrant{})
	beesKnees.Status = types.StatusProposed

	err = app.MarkerKeeper.AddMarkerAccount(ctx, beesKnees)
	require.NoError(t, err)

	testCases := []struct {
		name          string
		amount        sdk.Coin
		targetAddress string
		authority     string
		shouldFail    bool
		expectedError string
	}{
		{
			name: "invalid authority",
			amount: sdk.Coin{
				Amount: math.NewInt(100),
				Denom:  "invalid-authority-denom",
			},
			targetAddress: targetAddress,
			authority:     invalidAuthority.String(),
			shouldFail:    true,
			expectedError: "expected cosmos10d07y265gmmuvt4z0w9aw880jnsr700j6zn9kn got cosmos1ppvtnfw30fvpdutnjzuavntqk0a34xfsrlnsg2: expected gov account as only signer for proposal message",
		},
		{
			name: "marker does not exist",
			amount: sdk.Coin{
				Amount: math.NewInt(100),
				Denom:  "unknown-denom",
			},
			targetAddress: authority,
			authority:     authority,
			shouldFail:    true,
			expectedError: "unknown-denom marker does not exist",
		},
		{
			name: "marker with governance disabled",
			amount: sdk.Coin{
				Amount: math.NewInt(100),
				Denom:  govDisabledDenom.Denom,
			},
			targetAddress: authority,
			authority:     authority,
			shouldFail:    true,
			expectedError: "denom-with-gov-disabled marker does not allow governance control",
		},
		{
			name: "marker status is not StatusActive",
			amount: sdk.Coin{
				Amount: math.NewInt(100),
				Denom:  nonActiveDenom.Denom,
			},
			targetAddress: authority,
			authority:     authority,
			shouldFail:    true,
			expectedError: "cannot mint coin for a marker that is not in Active status",
		},
		{
			name: "all good",
			amount: sdk.Coin{
				Amount: math.NewInt(100),
				Denom:  beesKnees.Denom,
			},
			targetAddress: authority,
			authority:     authority,
			shouldFail:    false,
			expectedError: "",
		},
		{
			name: "supply increase exceeds max supply",
			amount: sdk.Coin{
				Amount: types.StringToBigInt("1000000000000000000000"),
				Denom:  kneesBees.Denom,
			},
			targetAddress: authority,
			authority:     authority,
			shouldFail:    true,
			expectedError: "requested supply 1000000000000000000000 exceeds maximum allowed value 100000000000000000000",
		},
	}

	for _, tc := range testCases {
		res, err := server.SupplyIncreaseProposal(sdk.WrapSDKContext(ctx),
			types.NewMsgSupplyIncreaseProposalRequest(tc.amount, tc.targetAddress, tc.authority))

		if tc.shouldFail {
			require.Nil(t, res)
			require.EqualError(t, err, tc.expectedError)

		} else {
			require.NoError(t, err)
			require.Equal(t, res, &types.MsgSupplyIncreaseProposalResponse{})
		}
	}
}

func TestMsgUpdateRequiredAttributesRequest(t *testing.T) {
	app := simapp.Setup(t)
	ctx := app.BaseApp.NewContext(false, tmproto.Header{})
	server := markerkeeper.NewMsgServerImpl(app.MarkerKeeper)

	authority := authtypes.NewModuleAddress(govtypes.ModuleName)

	transferAuthUser := testUserAddress("test")
	notTransferAuthUser := testUserAddress("test1")

	notRestrictedMarker := types.NewEmptyMarkerAccount(
		"not-restricted-marker",
		transferAuthUser.String(),
		[]types.AccessGrant{})

	err := app.MarkerKeeper.AddMarkerAccount(ctx, notRestrictedMarker)
	require.NoError(t, err)
	reqAttr := []string{"foo.provenance.io", "*.provenance.io", "bar.provenance.io"}
	rMarkerDenom := "restricted-marker"
	rMarkerAcct := authtypes.NewBaseAccount(types.MustGetMarkerAddress(rMarkerDenom), nil, 0, 0)
	app.MarkerKeeper.SetMarker(ctx, types.NewMarkerAccount(rMarkerAcct, sdk.NewInt64Coin(rMarkerDenom, 1000), transferAuthUser, []types.AccessGrant{{Address: transferAuthUser.String(), Permissions: []types.Access{types.Access_Transfer}}}, types.StatusFinalized, types.MarkerType_RestrictedCoin, true, true, false, reqAttr))

	testCases := []struct {
		name             string
		updateMsgRequest types.MsgUpdateRequiredAttributesRequest
		expectedReqAttr  []string
		expectedError    string
	}{
		{
			name:             "should fail, cannot find marker",
			updateMsgRequest: *types.NewMsgUpdateRequiredAttributesRequest("blah", transferAuthUser, []string{}, []string{}),
			expectedError:    "marker not found for blah: marker blah not found for address: cosmos1psw3a97ywtr595qa4295lw07cz9665hynnfpee",
		},
		{
			name:             "should fail, marker is not restricted",
			updateMsgRequest: *types.NewMsgUpdateRequiredAttributesRequest(notRestrictedMarker.Denom, transferAuthUser, []string{}, []string{}),
			expectedError:    "marker not-restricted-marker is not a restricted marker",
		},
		{
			name:             "should fail, no transfer authority ",
			updateMsgRequest: *types.NewMsgUpdateRequiredAttributesRequest(rMarkerDenom, notTransferAuthUser, []string{}, []string{}),
			expectedError:    fmt.Sprintf("caller does not have authority to update required attributes %s", notTransferAuthUser.String()),
		},
		{
			name:             "should succeed, has gov transfer authority",
			updateMsgRequest: *types.NewMsgUpdateRequiredAttributesRequest(rMarkerDenom, authority, []string{}, []string{}),
			expectedReqAttr:  reqAttr,
		},
		{
			name:             "should succeed, user has transfer auth",
			updateMsgRequest: *types.NewMsgUpdateRequiredAttributesRequest(rMarkerDenom, transferAuthUser, []string{}, []string{}),
			expectedReqAttr:  reqAttr,
		},
		{
			name:             "should fail, can not normalize remove list entry",
			updateMsgRequest: *types.NewMsgUpdateRequiredAttributesRequest(rMarkerDenom, transferAuthUser, []string{"?$#"}, []string{}),
			expectedError:    "value provided for name is invalid",
		},
		{
			name:             "should fail, can not normalize add list entry",
			updateMsgRequest: *types.NewMsgUpdateRequiredAttributesRequest(rMarkerDenom, transferAuthUser, []string{}, []string{"?$#"}),
			expectedError:    "value provided for name is invalid",
		},
		{
			name:             "should fail, remove value does not exist",
			updateMsgRequest: *types.NewMsgUpdateRequiredAttributesRequest(rMarkerDenom, transferAuthUser, []string{"dne.provenance.io"}, []string{}),
			expectedError:    `attribute "dne.provenance.io" is already not required`,
		},
		{
			name:             "should fail, cannot add duplicate entries",
			updateMsgRequest: *types.NewMsgUpdateRequiredAttributesRequest(rMarkerDenom, transferAuthUser, []string{}, []string{"foo.provenance.io"}),
			expectedError:    `attribute "foo.provenance.io" is already required`,
		},
		{
			name:             "should succeed, to remove element",
			updateMsgRequest: *types.NewMsgUpdateRequiredAttributesRequest(rMarkerDenom, transferAuthUser, []string{"foo.provenance.io"}, []string{}),
			expectedReqAttr:  []string{"*.provenance.io", "bar.provenance.io"},
		},
		{
			name:             "should succeed, to add elements",
			updateMsgRequest: *types.NewMsgUpdateRequiredAttributesRequest(rMarkerDenom, transferAuthUser, []string{}, []string{"foo2.provenance.io", "*.jackthecat.io"}),
			expectedReqAttr:  []string{"*.provenance.io", "bar.provenance.io", "foo2.provenance.io", "*.jackthecat.io"},
		},
	}

	for _, tc := range testCases {
		t.Run(tc.name, func(t *testing.T) {
			res, err := server.UpdateRequiredAttributes(sdk.WrapSDKContext(ctx),
				&tc.updateMsgRequest)

			if len(tc.expectedError) > 0 {
				assert.Nil(t, res)
				assert.EqualError(t, err, tc.expectedError)

			} else {
				assert.NoError(t, err)
				assert.Equal(t, res, &types.MsgUpdateRequiredAttributesResponse{})
				actualMarker, err := app.MarkerKeeper.GetMarkerByDenom(ctx, tc.updateMsgRequest.Denom)
				require.NoError(t, err)
				assert.ElementsMatch(t, tc.expectedReqAttr, actualMarker.GetRequiredAttributes())
			}
		})
	}
}

func TestGetAuthority(t *testing.T) {
	app := simapp.Setup(t)
	require.Equal(t, "cosmos10d07y265gmmuvt4z0w9aw880jnsr700j6zn9kn", app.MarkerKeeper.GetAuthority())
}

func TestClearSendDeny(t *testing.T) {
	app := simapp.Setup(t)
	ctx := app.BaseApp.NewContext(false, tmproto.Header{})

	type SendDenyPair struct {
		marker   sdk.AccAddress
		sendDeny sdk.AccAddress
	}

	tests := []struct {
		name   string
		pairs  []SendDenyPair
		marker sdk.AccAddress
	}{
		{
			name:   "non existant marker",
			pairs:  []SendDenyPair{},
			marker: sdk.AccAddress("cosmos1v57fx2l2rt6ehujuu99u2fw05779m5e2ux4z2h"),
		},
		{
			name: "single entry for marker",
			pairs: []SendDenyPair{
				{
					marker:   sdk.AccAddress("cosmos1v57fx2l2rt6ehujuu99u2fw05779m5e2ux4z2h"),
					sendDeny: sdk.AccAddress("cosmos1w6t0l7z0yerj49ehnqwqaayxqpe3u7e23edgma"),
				},
			},
			marker: sdk.AccAddress("cosmos1v57fx2l2rt6ehujuu99u2fw05779m5e2ux4z2h"),
		},
		{
			name: "multiple entry for marker",
			pairs: []SendDenyPair{
				{
					marker:   sdk.AccAddress("cosmos1v57fx2l2rt6ehujuu99u2fw05779m5e2ux4z2h"),
					sendDeny: sdk.AccAddress("cosmos1w6t0l7z0yerj49ehnqwqaayxqpe3u7e23edgma"),
				},
				{
					marker:   sdk.AccAddress("cosmos1v57fx2l2rt6ehujuu99u2fw05779m5e2ux4z2h"),
					sendDeny: sdk.AccAddress("cosmos1v57fx2l2rt6ehujuu99u2fw05779m5e2ux4z2h"),
				},
			},
			marker: sdk.AccAddress("cosmos1v57fx2l2rt6ehujuu99u2fw05779m5e2ux4z2h"),
		},
		{
			name: "multiple markers with multiple entries",
			pairs: []SendDenyPair{
				{
					marker:   sdk.AccAddress("cosmos1v57fx2l2rt6ehujuu99u2fw05779m5e2ux4z2h"),
					sendDeny: sdk.AccAddress("cosmos1w6t0l7z0yerj49ehnqwqaayxqpe3u7e23edgma"),
				},
				{
					marker:   sdk.AccAddress("cosmos1v57fx2l2rt6ehujuu99u2fw05779m5e2ux4z2h"),
					sendDeny: sdk.AccAddress("cosmos1v57fx2l2rt6ehujuu99u2fw05779m5e2ux4z2h"),
				},
				{
					marker:   sdk.AccAddress("cosmos1w6t0l7z0yerj49ehnqwqaayxqpe3u7e23edgma"),
					sendDeny: sdk.AccAddress("cosmos1w6t0l7z0yerj49ehnqwqaayxqpe3u7e23edgma"),
				},
				{
					marker:   sdk.AccAddress("cosmos1w6t0l7z0yerj49ehnqwqaayxqpe3u7e23edgma"),
					sendDeny: sdk.AccAddress("cosmos1v57fx2l2rt6ehujuu99u2fw05779m5e2ux4z2h"),
				},
			},
			marker: sdk.AccAddress("cosmos1v57fx2l2rt6ehujuu99u2fw05779m5e2ux4z2h"),
		},
	}

	for _, tc := range tests {
		t.Run(tc.name, func(t *testing.T) {
			for _, pair := range tc.pairs {
				app.MarkerKeeper.AddSendDeny(ctx, pair.marker, pair.sendDeny)
			}

			app.MarkerKeeper.ClearSendDeny(ctx, tc.marker)
			list := app.MarkerKeeper.GetSendDenyList(ctx, tc.marker)
			assert.Empty(t, list, "should remove all entries from send deny list")

			for _, pair := range tc.pairs {
				app.MarkerKeeper.RemoveSendDeny(ctx, pair.marker, pair.sendDeny)
			}
		})
	}
}

func TestGetSendDenyList(t *testing.T) {
	app := simapp.Setup(t)
	ctx := app.BaseApp.NewContext(false, tmproto.Header{})

	type SendDenyPair struct {
		marker   sdk.AccAddress
		sendDeny sdk.AccAddress
	}

	tests := []struct {
		name     string
		pairs    []SendDenyPair
		marker   sdk.AccAddress
		expected []sdk.AccAddress
	}{
		{
			name:     "non existant marker",
			pairs:    []SendDenyPair{},
			marker:   sdk.AccAddress("cosmos1v57fx2l2rt6ehujuu99u2fw05779m5e2ux4z2h"),
			expected: []sdk.AccAddress{},
		},
		{
			name: "single entry for marker",
			pairs: []SendDenyPair{
				{
					marker:   sdk.AccAddress("cosmos1v57fx2l2rt6ehujuu99u2fw05779m5e2ux4z2h"),
					sendDeny: sdk.AccAddress("cosmos1w6t0l7z0yerj49ehnqwqaayxqpe3u7e23edgma"),
				},
			},
			marker: sdk.AccAddress("cosmos1v57fx2l2rt6ehujuu99u2fw05779m5e2ux4z2h"),
			expected: []sdk.AccAddress{
				sdk.AccAddress("cosmos1w6t0l7z0yerj49ehnqwqaayxqpe3u7e23edgma"),
			},
		},
		{
			name: "multiple entry for marker",
			pairs: []SendDenyPair{
				{
					marker:   sdk.AccAddress("cosmos1v57fx2l2rt6ehujuu99u2fw05779m5e2ux4z2h"),
					sendDeny: sdk.AccAddress("cosmos1w6t0l7z0yerj49ehnqwqaayxqpe3u7e23edgma"),
				},
				{
					marker:   sdk.AccAddress("cosmos1v57fx2l2rt6ehujuu99u2fw05779m5e2ux4z2h"),
					sendDeny: sdk.AccAddress("cosmos1v57fx2l2rt6ehujuu99u2fw05779m5e2ux4z2h"),
				},
			},
			marker: sdk.AccAddress("cosmos1v57fx2l2rt6ehujuu99u2fw05779m5e2ux4z2h"),
			expected: []sdk.AccAddress{
				sdk.AccAddress("cosmos1v57fx2l2rt6ehujuu99u2fw05779m5e2ux4z2h"),
				sdk.AccAddress("cosmos1w6t0l7z0yerj49ehnqwqaayxqpe3u7e23edgma"),
			},
		},
		{
			name: "multiple markers with multiple entries",
			pairs: []SendDenyPair{
				{
					marker:   sdk.AccAddress("cosmos1v57fx2l2rt6ehujuu99u2fw05779m5e2ux4z2h"),
					sendDeny: sdk.AccAddress("cosmos1w6t0l7z0yerj49ehnqwqaayxqpe3u7e23edgma"),
				},
				{
					marker:   sdk.AccAddress("cosmos1v57fx2l2rt6ehujuu99u2fw05779m5e2ux4z2h"),
					sendDeny: sdk.AccAddress("cosmos1v57fx2l2rt6ehujuu99u2fw05779m5e2ux4z2h"),
				},
				{
					marker:   sdk.AccAddress("cosmos1w6t0l7z0yerj49ehnqwqaayxqpe3u7e23edgma"),
					sendDeny: sdk.AccAddress("cosmos1w6t0l7z0yerj49ehnqwqaayxqpe3u7e23edgma"),
				},
				{
					marker:   sdk.AccAddress("cosmos1w6t0l7z0yerj49ehnqwqaayxqpe3u7e23edgma"),
					sendDeny: sdk.AccAddress("cosmos1v57fx2l2rt6ehujuu99u2fw05779m5e2ux4z2h"),
				},
			},
			marker: sdk.AccAddress("cosmos1v57fx2l2rt6ehujuu99u2fw05779m5e2ux4z2h"),
			expected: []sdk.AccAddress{
				sdk.AccAddress("cosmos1v57fx2l2rt6ehujuu99u2fw05779m5e2ux4z2h"),
				sdk.AccAddress("cosmos1w6t0l7z0yerj49ehnqwqaayxqpe3u7e23edgma"),
			},
		},
	}

	for _, tc := range tests {
		t.Run(tc.name, func(t *testing.T) {
			for _, pair := range tc.pairs {
				app.MarkerKeeper.AddSendDeny(ctx, pair.marker, pair.sendDeny)
			}

			list := app.MarkerKeeper.GetSendDenyList(ctx, tc.marker)
			assert.Equal(t, tc.expected, list, "should return the correct send deny entries for a marker")

			for _, pair := range tc.pairs {
				app.MarkerKeeper.RemoveSendDeny(ctx, pair.marker, pair.sendDeny)
			}
		})
	}
}

func TestAddRemoveSendDeny(t *testing.T) {
	app := simapp.Setup(t)
	ctx := app.BaseApp.NewContext(false, tmproto.Header{})

	type SendDenyPair struct {
		marker   sdk.AccAddress
		sendDeny sdk.AccAddress
	}

	tests := []struct {
		name  string
		pairs []SendDenyPair
	}{
		{
			name: "new marker and send deny pair",
			pairs: []SendDenyPair{
				{
					marker:   sdk.AccAddress("cosmos1v57fx2l2rt6ehujuu99u2fw05779m5e2ux4z2h"),
					sendDeny: sdk.AccAddress("cosmos1w6t0l7z0yerj49ehnqwqaayxqpe3u7e23edgma"),
				},
			},
		},
		{
			name: "duplicate marker and send deny pair",
			pairs: []SendDenyPair{
				{
					marker:   sdk.AccAddress("cosmos1v57fx2l2rt6ehujuu99u2fw05779m5e2ux4z2h"),
					sendDeny: sdk.AccAddress("cosmos1w6t0l7z0yerj49ehnqwqaayxqpe3u7e23edgma"),
				},
				{
					marker:   sdk.AccAddress("cosmos1v57fx2l2rt6ehujuu99u2fw05779m5e2ux4z2h"),
					sendDeny: sdk.AccAddress("cosmos1w6t0l7z0yerj49ehnqwqaayxqpe3u7e23edgma"),
				},
			},
		},
		{
			name: "multiple senders for marker",
			pairs: []SendDenyPair{
				{
					marker:   sdk.AccAddress("cosmos1v57fx2l2rt6ehujuu99u2fw05779m5e2ux4z2h"),
					sendDeny: sdk.AccAddress("cosmos1w6t0l7z0yerj49ehnqwqaayxqpe3u7e23edgma"),
				},
				{
					marker:   sdk.AccAddress("cosmos1v57fx2l2rt6ehujuu99u2fw05779m5e2ux4z2h"),
					sendDeny: sdk.AccAddress("cosmos1v57fx2l2rt6ehujuu99u2fw05779m5e2ux4z2h"),
				},
			},
		},
		{
			name: "multiple markers",
			pairs: []SendDenyPair{
				{
					marker:   sdk.AccAddress("cosmos1v57fx2l2rt6ehujuu99u2fw05779m5e2ux4z2h"),
					sendDeny: sdk.AccAddress("cosmos1w6t0l7z0yerj49ehnqwqaayxqpe3u7e23edgma"),
				},
				{
					marker:   sdk.AccAddress("cosmos1w6t0l7z0yerj49ehnqwqaayxqpe3u7e23edgma"),
					sendDeny: sdk.AccAddress("cosmos1v57fx2l2rt6ehujuu99u2fw05779m5e2ux4z2h"),
				},
			},
		},
	}

	for _, tc := range tests {
		t.Run(tc.name, func(t *testing.T) {
			for _, pair := range tc.pairs {
				app.MarkerKeeper.AddSendDeny(ctx, pair.marker, pair.sendDeny)
			}

			for _, pair := range tc.pairs {
				isSendDeny := app.MarkerKeeper.IsSendDeny(ctx, pair.marker, pair.sendDeny)
				require.True(t, isSendDeny, "should have entry for added pair")
			}

			for _, pair := range tc.pairs {
				app.MarkerKeeper.RemoveSendDeny(ctx, pair.marker, pair.sendDeny)
			}

			for _, pair := range tc.pairs {
				isSendDeny := app.MarkerKeeper.IsSendDeny(ctx, pair.marker, pair.sendDeny)
				require.False(t, isSendDeny, "should not have entry for removed pair")
			}
		})
	}
}

<<<<<<< HEAD
func TestGetNetAssetValue(t *testing.T) {
	app := simapp.Setup(t)
	ctx := app.NewContext(false, tmproto.Header{})

	admin := sdk.AccAddress("admin_account_______")
	makeMarker := func(denom string, navs ...types.NetAssetValue) types.MarkerAccountI {
		markerAddr := types.MustGetMarkerAddress(denom)
		markerAcc := types.NewMarkerAccount(
			authtypes.NewBaseAccount(markerAddr, nil, 0, 0),
			sdk.NewInt64Coin(denom, 1_000_000_000),
			admin,
			[]types.AccessGrant{{
				Address: admin.String(),
				Permissions: []types.Access{
					types.Access_Transfer,
					types.Access_Mint, types.Access_Burn, types.Access_Deposit,
					types.Access_Withdraw, types.Access_Delete, types.Access_Admin,
				},
			}},
			types.StatusProposed,
			types.MarkerType_RestrictedCoin,
			true,
			true,
			true,
			[]string{},
		)

		require.NoError(t, app.MarkerKeeper.AddSetNetAssetValues(ctx, markerAcc, navs, "initial"), "AddSetNetAssetValues %s", denom)
		require.NoError(t, app.MarkerKeeper.AddFinalizeAndActivateMarker(ctx, markerAcc), "AddFinalizeAndActivateMarker %s", denom)
		return markerAcc
	}

	cherryUsdNav := types.NewNetAssetValue(sdk.NewInt64Coin(types.UsdDenom, 25), 1)
	cherryAcc := makeMarker("cherry", cherryUsdNav)

	appleUsdNav := types.NewNetAssetValue(sdk.NewInt64Coin(types.UsdDenom, 50_000), 1_000_000)
	appleCherryNav := types.NewNetAssetValue(sdk.NewInt64Coin("cherry", 57), 7777)
	appleAcc := makeMarker("apple", appleUsdNav, appleCherryNav)

	require.NoError(t, app.MarkerKeeper.SetNetAssetValue(ctx, appleAcc, appleCherryNav, "test setup"), "AddSetNetAssetValues apple cherry")

	// Put a bad cherry -> durian entry in state.
	app.MarkerKeeper.GetStore(ctx).Set(types.NetAssetValueKey(cherryAcc.GetAddress(), "durian"), []byte{255, 255})

	tests := []struct {
		name        string
		markerDenom string
		priceDenom  string
		expNav      *types.NetAssetValue
		expErr      string
	}{
		{
			name:        "invalid marker denom",
			markerDenom: "x",
			priceDenom:  types.UsdDenom,
			expNav:      nil,
			expErr:      "could not get marker \"x\" address: invalid denom: x",
		},
		{
			name:        "no entry: cherry apple",
			markerDenom: "cherry",
			priceDenom:  "apple",
			expNav:      nil,
			expErr:      "",
		},
		{
			name:        "bad entry: cherry durian",
			markerDenom: "cherry",
			priceDenom:  "durian",
			expNav:      nil,
			expErr:      "could not read nav for marker \"cherry\" with price denom \"durian\": unexpected EOF",
		},
		{
			name:        "good entry: apple usd",
			markerDenom: "apple",
			priceDenom:  types.UsdDenom,
			expNav:      &appleUsdNav,
		},
		{
			name:        "good entry: apple cherry",
			markerDenom: "apple",
			priceDenom:  "cherry",
			expNav:      &appleCherryNav,
		},
		{
			name:        "good entry: cherry usd",
			markerDenom: "cherry",
			priceDenom:  types.UsdDenom,
			expNav:      &cherryUsdNav,
=======
func TestIterateAllNetAssetValues(t *testing.T) {
	app := simapp.Setup(t)
	ctx := app.BaseApp.NewContext(false, tmproto.Header{})

	tests := []struct {
		name       string
		markerNavs []sdk.Coins
		expected   int
	}{
		{
			name:       "should work with no markers",
			markerNavs: []sdk.Coins{},
			expected:   0,
		},
		{
			name: "should work with one marker no usd denom",
			markerNavs: []sdk.Coins{
				sdk.NewCoins(sdk.NewInt64Coin("jackthecat", 1)),
			},
			expected: 1,
		},
		{
			name: "should work with multiple markers no usd denom",
			markerNavs: []sdk.Coins{
				sdk.NewCoins(sdk.NewInt64Coin("jackthecat", 1)),
				sdk.NewCoins(sdk.NewInt64Coin("georgethedog", 2)),
			},
			expected: 2,
		},
		{
			name: "should work with one marker with usd denom",
			markerNavs: []sdk.Coins{
				sdk.NewCoins(sdk.NewInt64Coin("jackthecat", 1), sdk.NewInt64Coin(types.UsdDenom, 2)),
			},
			expected: 2,
		},
		{
			name: "should work with multiple markers with usd denom",
			markerNavs: []sdk.Coins{
				sdk.NewCoins(sdk.NewInt64Coin("jackthecat", 1), sdk.NewInt64Coin(types.UsdDenom, 3)),
				sdk.NewCoins(sdk.NewInt64Coin("georgethedog", 2), sdk.NewInt64Coin(types.UsdDenom, 4)),
			},
			expected: 4,
>>>>>>> e7615d69
		},
	}

	for _, tc := range tests {
		t.Run(tc.name, func(t *testing.T) {
<<<<<<< HEAD
			var nav *types.NetAssetValue
			var err error
			testFunc := func() {
				nav, err = app.MarkerKeeper.GetNetAssetValue(ctx, tc.markerDenom, tc.priceDenom)
			}
			require.NotPanics(t, testFunc, "GetNetAssetValue(%q, %q)", tc.markerDenom, tc.priceDenom)
			assertions.AssertErrorValue(t, err, tc.expErr, "GetNetAssetValue(%q, %q) error", tc.markerDenom, tc.priceDenom)
			if tc.expNav == nil {
				assert.Nil(t, nav, "GetNetAssetValue(%q, %q) nav", tc.markerDenom, tc.priceDenom)
			} else if assert.NotNil(t, nav, "GetNetAssetValue(%q, %q) nav", tc.markerDenom, tc.priceDenom) {
				assert.Equal(t, tc.expNav.Price.String(), nav.Price.String(), "nav price")
				assert.Equal(t, tc.expNav.Volume, nav.Volume, "nav volume")
=======
			// Create the marker
			for i, prices := range tc.markerNavs {
				address := sdk.AccAddress(fmt.Sprintf("marker%d", i))
				marker := types.NewEmptyMarkerAccount(fmt.Sprintf("coin%d", i), address.String(), []types.AccessGrant{})
				marker.Supply = sdk.OneInt()
				require.NoError(t, app.MarkerKeeper.AddMarkerAccount(ctx, marker), "AddMarkerAccount() error")

				var navs []types.NetAssetValue
				for _, price := range prices {
					navs = append(navs, types.NewNetAssetValue(price, uint64(1)))
					navAddr := sdk.AccAddress(price.Denom)
					if acc, _ := app.MarkerKeeper.GetMarkerByDenom(ctx, price.Denom); acc == nil {
						navMarker := types.NewEmptyMarkerAccount(price.Denom, navAddr.String(), []types.AccessGrant{})
						navMarker.Supply = sdk.OneInt()
						require.NoError(t, app.MarkerKeeper.AddMarkerAccount(ctx, navMarker), "AddMarkerAccount() error")
					}
				}
				require.NoError(t, app.MarkerKeeper.AddSetNetAssetValues(ctx, marker, navs, "AddSetNetAssetValues() error"))
			}

			// Test Logic
			count := 0
			app.MarkerKeeper.IterateAllNetAssetValues(ctx, func(aa sdk.AccAddress, nav types.NetAssetValue) (stop bool) {
				count += 1
				return false
			})
			assert.Equal(t, tc.expected, count, "should iterate the correct number of times")

			// Destroy the marker
			for i, prices := range tc.markerNavs {
				coin := fmt.Sprintf("coin%d", i)
				marker, err := app.MarkerKeeper.GetMarkerByDenom(ctx, coin)
				require.NoError(t, err, "GetMarkerByDenom() error")
				app.MarkerKeeper.RemoveMarker(ctx, marker)

				// We need to remove the nav markers
				for _, price := range prices {
					if navMarker, _ := app.MarkerKeeper.GetMarkerByDenom(ctx, price.Denom); navMarker != nil {
						app.MarkerKeeper.RemoveMarker(ctx, navMarker)
					}
				}
>>>>>>> e7615d69
			}
		})
	}
}

func TestReqAttrBypassAddrs(t *testing.T) {
	// Tests both GetReqAttrBypassAddrs and IsReqAttrBypassAddr.
	expectedNames := []string{
		authtypes.FeeCollectorName,
		rewardtypes.ModuleName,
		quarantine.ModuleName,
		govtypes.ModuleName,
		distrtypes.ModuleName,
		stakingtypes.BondedPoolName,
		stakingtypes.NotBondedPoolName,
	}

	incByte := func(b byte) byte {
		if b == 0xFF {
			return 0x00
		}
		return b + 1
	}

	app := simapp.Setup(t)

	for _, name := range expectedNames {
		t.Run(fmt.Sprintf("get: contains %s", name), func(t *testing.T) {
			expAddr := authtypes.NewModuleAddress(name)
			actual := app.MarkerKeeper.GetReqAttrBypassAddrs()
			assert.Contains(t, actual, expAddr, "GetReqAttrBypassAddrs()")
		})
	}
	t.Run("get: only has expected entries", func(t *testing.T) {
		// This assumes each expectedNames test passed. This is designed to fail if a new entry
		// is added to the list (in app.go). When that happens, update the expectedNames with
		// the new entry so it's harder for it to accidentally go missing.
		actual := app.MarkerKeeper.GetReqAttrBypassAddrs()
		assert.Len(t, actual, len(expectedNames), "GetReqAttrBypassAddrs()")
	})

	t.Run("get: called twice equal but not same", func(t *testing.T) {
		expected := app.MarkerKeeper.GetReqAttrBypassAddrs()
		actual := app.MarkerKeeper.GetReqAttrBypassAddrs()
		if assert.Equal(t, expected, actual, "GetReqAttrBypassAddrs()") {
			if assert.NotSame(t, expected, actual, "GetReqAttrBypassAddrs()") {
				for i := range expected {
					assert.NotSame(t, expected[i], actual[i], "GetReqAttrBypassAddrs()[%d]", i)
				}
			}
		}
	})

	t.Run("get: changes to result not reflected in next result", func(t *testing.T) {
		actual1 := app.MarkerKeeper.GetReqAttrBypassAddrs()
		origActual100 := actual1[0][0]
		actual1[0][0] = incByte(origActual100)
		actual2 := app.MarkerKeeper.GetReqAttrBypassAddrs()
		actual200 := actual2[0][0]
		assert.Equal(t, origActual100, actual200, "first byte of first address after changing it in an earlier result")
	})

	for _, name := range expectedNames {
		t.Run(fmt.Sprintf("is: %s", name), func(t *testing.T) {
			addr := authtypes.NewModuleAddress(name)
			actual := app.MarkerKeeper.IsReqAttrBypassAddr(addr)
			assert.True(t, actual, "IsReqAttrBypassAddr(NewModuleAddress(%q))", name)
		})
	}

	almostName0 := authtypes.NewModuleAddress(expectedNames[0])
	almostName0[0] = incByte(almostName0[0])

	negativeIsTests := []struct {
		name string
		addr sdk.AccAddress
	}{
		{name: "nil address", addr: nil},
		{name: "empty address", addr: sdk.AccAddress{}},
		{name: "zerod address", addr: make(sdk.AccAddress, 20)},
		{name: "almost " + expectedNames[0], addr: almostName0},
		{name: "short " + expectedNames[0], addr: authtypes.NewModuleAddress(expectedNames[0])[:19]},
		{name: "long " + expectedNames[0], addr: append(authtypes.NewModuleAddress(expectedNames[0]), 0x00)},
	}

	for _, tc := range negativeIsTests {
		t.Run(tc.name, func(t *testing.T) {
			actual := app.MarkerKeeper.IsReqAttrBypassAddr(tc.addr)
			assert.False(t, actual, "IsReqAttrBypassAddr(...)")
		})
	}
}

// dummyBankKeeper satisfies the types.BankKeeper interface but does nothing.
type dummyBankKeeper struct{}

var _ types.BankKeeper = (*dummyBankKeeper)(nil)

func (d dummyBankKeeper) GetAllBalances(_ sdk.Context, _ sdk.AccAddress) sdk.Coins { return nil }

func (d dummyBankKeeper) GetBalance(_ sdk.Context, _ sdk.AccAddress, denom string) sdk.Coin {
	return sdk.Coin{}
}

func (d dummyBankKeeper) GetSupply(_ sdk.Context, _ string) sdk.Coin { return sdk.Coin{} }

func (d dummyBankKeeper) DenomOwners(_ context.Context, _ *banktypes.QueryDenomOwnersRequest) (*banktypes.QueryDenomOwnersResponse, error) {
	return nil, nil
}

func (d dummyBankKeeper) SendCoins(_ sdk.Context, _, _ sdk.AccAddress, amt sdk.Coins) error {
	return nil
}

func (d dummyBankKeeper) SendCoinsFromModuleToAccount(_ sdk.Context, _ string, _ sdk.AccAddress, _ sdk.Coins) error {
	return nil
}

func (d dummyBankKeeper) SendCoinsFromAccountToModule(_ sdk.Context, _ sdk.AccAddress, _ string, _ sdk.Coins) error {
	return nil
}

func (d dummyBankKeeper) MintCoins(_ sdk.Context, _ string, _ sdk.Coins) error { return nil }

func (d dummyBankKeeper) BurnCoins(_ sdk.Context, _ string, _ sdk.Coins) error { return nil }

func (d dummyBankKeeper) AppendSendRestriction(_ banktypes.SendRestrictionFn) {}

func (d dummyBankKeeper) BlockedAddr(_ sdk.AccAddress) bool { return false }

func (d dummyBankKeeper) GetDenomMetaData(_ sdk.Context, _ string) (banktypes.Metadata, bool) {
	return banktypes.Metadata{}, false
}

func (d dummyBankKeeper) SetDenomMetaData(_ sdk.Context, _ banktypes.Metadata) {}

func (d dummyBankKeeper) IterateAllBalances(_ sdk.Context, _ func(sdk.AccAddress, sdk.Coin) bool) {}

func (d dummyBankKeeper) GetAllSendEnabledEntries(_ sdk.Context) []banktypes.SendEnabled { return nil }

func (d dummyBankKeeper) DeleteSendEnabled(_ sdk.Context, _ string) {}

func TestBypassAddrsLocked(t *testing.T) {
	// This test makes sure that the keeper's copy of reqAttrBypassAddrs
	// isn't changed if the originally provided value is changed.

	addrs := []sdk.AccAddress{
		sdk.AccAddress("addrs[0]____________"),
		sdk.AccAddress("addrs[1]____________"),
		sdk.AccAddress("addrs[2]____________"),
		sdk.AccAddress("addrs[3]____________"),
		sdk.AccAddress("addrs[4]____________"),
	}

	mk := markerkeeper.NewKeeper(nil, nil, paramtypes.NewSubspace(nil, nil, nil, nil, "test"), nil, &dummyBankKeeper{}, nil, nil, nil, nil, nil, addrs)

	// Now that the keeper has been created using the provided addresses, change the first byte of
	// the first address to something else. Then, get the addresses back from the keeper and make
	// sure that change didn't affect what's in the keeper.
	orig00 := addrs[0][0]
	addrs[0][0] = 'b'
	kAddrs := mk.GetReqAttrBypassAddrs()
	act00 := kAddrs[0][0]
	assert.Equal(t, orig00, act00, "first byte of first address returned by GetReqAttrBypassAddrs")
}<|MERGE_RESOLUTION|>--- conflicted
+++ resolved
@@ -1589,7 +1589,6 @@
 	}
 }
 
-<<<<<<< HEAD
 func TestGetNetAssetValue(t *testing.T) {
 	app := simapp.Setup(t)
 	ctx := app.NewContext(false, tmproto.Header{})
@@ -1679,57 +1678,11 @@
 			markerDenom: "cherry",
 			priceDenom:  types.UsdDenom,
 			expNav:      &cherryUsdNav,
-=======
-func TestIterateAllNetAssetValues(t *testing.T) {
-	app := simapp.Setup(t)
-	ctx := app.BaseApp.NewContext(false, tmproto.Header{})
-
-	tests := []struct {
-		name       string
-		markerNavs []sdk.Coins
-		expected   int
-	}{
-		{
-			name:       "should work with no markers",
-			markerNavs: []sdk.Coins{},
-			expected:   0,
-		},
-		{
-			name: "should work with one marker no usd denom",
-			markerNavs: []sdk.Coins{
-				sdk.NewCoins(sdk.NewInt64Coin("jackthecat", 1)),
-			},
-			expected: 1,
-		},
-		{
-			name: "should work with multiple markers no usd denom",
-			markerNavs: []sdk.Coins{
-				sdk.NewCoins(sdk.NewInt64Coin("jackthecat", 1)),
-				sdk.NewCoins(sdk.NewInt64Coin("georgethedog", 2)),
-			},
-			expected: 2,
-		},
-		{
-			name: "should work with one marker with usd denom",
-			markerNavs: []sdk.Coins{
-				sdk.NewCoins(sdk.NewInt64Coin("jackthecat", 1), sdk.NewInt64Coin(types.UsdDenom, 2)),
-			},
-			expected: 2,
-		},
-		{
-			name: "should work with multiple markers with usd denom",
-			markerNavs: []sdk.Coins{
-				sdk.NewCoins(sdk.NewInt64Coin("jackthecat", 1), sdk.NewInt64Coin(types.UsdDenom, 3)),
-				sdk.NewCoins(sdk.NewInt64Coin("georgethedog", 2), sdk.NewInt64Coin(types.UsdDenom, 4)),
-			},
-			expected: 4,
->>>>>>> e7615d69
 		},
 	}
 
 	for _, tc := range tests {
 		t.Run(tc.name, func(t *testing.T) {
-<<<<<<< HEAD
 			var nav *types.NetAssetValue
 			var err error
 			testFunc := func() {
@@ -1742,7 +1695,59 @@
 			} else if assert.NotNil(t, nav, "GetNetAssetValue(%q, %q) nav", tc.markerDenom, tc.priceDenom) {
 				assert.Equal(t, tc.expNav.Price.String(), nav.Price.String(), "nav price")
 				assert.Equal(t, tc.expNav.Volume, nav.Volume, "nav volume")
-=======
+			}
+		})
+	}
+}
+
+func TestIterateAllNetAssetValues(t *testing.T) {
+	app := simapp.Setup(t)
+	ctx := app.BaseApp.NewContext(false, tmproto.Header{})
+
+	tests := []struct {
+		name       string
+		markerNavs []sdk.Coins
+		expected   int
+	}{
+		{
+			name:       "should work with no markers",
+			markerNavs: []sdk.Coins{},
+			expected:   0,
+		},
+		{
+			name: "should work with one marker no usd denom",
+			markerNavs: []sdk.Coins{
+				sdk.NewCoins(sdk.NewInt64Coin("jackthecat", 1)),
+			},
+			expected: 1,
+		},
+		{
+			name: "should work with multiple markers no usd denom",
+			markerNavs: []sdk.Coins{
+				sdk.NewCoins(sdk.NewInt64Coin("jackthecat", 1)),
+				sdk.NewCoins(sdk.NewInt64Coin("georgethedog", 2)),
+			},
+			expected: 2,
+		},
+		{
+			name: "should work with one marker with usd denom",
+			markerNavs: []sdk.Coins{
+				sdk.NewCoins(sdk.NewInt64Coin("jackthecat", 1), sdk.NewInt64Coin(types.UsdDenom, 2)),
+			},
+			expected: 2,
+		},
+		{
+			name: "should work with multiple markers with usd denom",
+			markerNavs: []sdk.Coins{
+				sdk.NewCoins(sdk.NewInt64Coin("jackthecat", 1), sdk.NewInt64Coin(types.UsdDenom, 3)),
+				sdk.NewCoins(sdk.NewInt64Coin("georgethedog", 2), sdk.NewInt64Coin(types.UsdDenom, 4)),
+			},
+			expected: 4,
+		},
+	}
+
+	for _, tc := range tests {
+		t.Run(tc.name, func(t *testing.T) {
 			// Create the marker
 			for i, prices := range tc.markerNavs {
 				address := sdk.AccAddress(fmt.Sprintf("marker%d", i))
@@ -1784,7 +1789,6 @@
 						app.MarkerKeeper.RemoveMarker(ctx, navMarker)
 					}
 				}
->>>>>>> e7615d69
 			}
 		})
 	}
