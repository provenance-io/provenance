--- conflicted
+++ resolved
@@ -11,17 +11,12 @@
 	"github.com/stretchr/testify/assert"
 	"github.com/stretchr/testify/require"
 
-<<<<<<< HEAD
 	sdkmath "cosmossdk.io/math"
 	"cosmossdk.io/x/feegrant"
 
 	// "github.com/cosmos/cosmos-sdk/x/quarantine" // TODO[1760]: quarantine
-=======
-	abci "github.com/tendermint/tendermint/abci/types"
-	tmproto "github.com/tendermint/tendermint/proto/tendermint/types"
-
-	"cosmossdk.io/math"
->>>>>>> 97e71a02
+
+	abci "github.com/cometbft/cometbft/abci/types"
 
 	"github.com/cosmos/cosmos-sdk/crypto/keys/secp256k1"
 	sdk "github.com/cosmos/cosmos-sdk/types"
@@ -439,11 +434,7 @@
 	require.Error(t, app.MarkerKeeper.DeleteMarker(ctx, user, "testcoin"))
 
 	// Remove escrow balance from account
-<<<<<<< HEAD
-	require.NoError(t, app.BankKeeper.SendCoinsFromAccountToModule(ctx, addr, "mint", sdk.NewCoins(sdk.NewInt64Coin(sdk.DefaultBondDenom, 1))), "sending coins to module")
-=======
-	require.NoError(t, app.BankKeeper.SendCoinsFromAccountToModule(types.WithTransferAgent(ctx, user), addr, "mint", sdk.NewCoins(sdk.NewCoin(sdk.DefaultBondDenom, sdk.OneInt()))), "sending coins to module")
->>>>>>> 97e71a02
+	require.NoError(t, app.BankKeeper.SendCoinsFromAccountToModule(types.WithTransferAgent(ctx, user), addr, "mint", sdk.NewCoins(sdk.NewCoin(sdk.DefaultBondDenom, sdkmath.OneInt()))), "sending coins to module")
 
 	// Succeeds because the bond denom coin was removed.
 	require.NoError(t, app.MarkerKeeper.DeleteMarker(ctx, user, "testcoin"))
@@ -463,7 +454,7 @@
 
 func TestWithdrawCoins(t *testing.T) {
 	app := simapp.Setup(t)
-	ctx := app.NewContext(false, tmproto.Header{})
+	ctx := app.NewContext(false)
 
 	addrManager := sdk.AccAddress("addrManager_________")
 	addrNoWithdraw := sdk.AccAddress("addrNoWithdraw______")
@@ -517,7 +508,7 @@
 		return rv
 	}
 	fundAcct := func(addr sdk.AccAddress, amount sdk.Coins) {
-		err := testutil.FundAccount(app.BankKeeper, types.WithBypass(ctx), addr, amount)
+		err := testutil.FundAccount(types.WithBypass(ctx), app.BankKeeper, addr, amount)
 		require.NoError(t, err, "FundAccount(%q, %q)", string(addr), amount)
 	}
 	setupMarker := func(denom string, marker *types.MarkerAccount) sdk.AccAddress {
@@ -525,7 +516,7 @@
 		marker.BaseAccount = authtypes.NewBaseAccountWithAddress(addr)
 		marker.Denom = denom
 		if marker.Supply.IsNil() {
-			marker.Supply = sdk.NewInt(1_000_000_000)
+			marker.Supply = sdkmath.NewInt(1_000_000_000)
 		}
 		if marker.Status == 0 {
 			marker.Status = types.StatusProposed
@@ -743,7 +734,7 @@
 				expEvents = append(expEvents, event)
 			}
 
-			ctx = app.NewContext(false, tmproto.Header{})
+			ctx = app.NewContext(false)
 			var callerOrigBals, recipientOrigBals sdk.Coins
 			var callerExpBals, recipientExpBals sdk.Coins
 			if len(tc.caller) > 0 {
@@ -962,7 +953,7 @@
 
 func TestTransferCoin(t *testing.T) {
 	app := simapp.Setup(t)
-	ctx := app.NewContext(false, tmproto.Header{})
+	ctx := app.NewContext(false)
 
 	addrManager := sdk.AccAddress("manager_____________")
 	addrTransOnly := sdk.AccAddress("transfer_only_______")
@@ -1041,7 +1032,7 @@
 		marker.BaseAccount = authtypes.NewBaseAccountWithAddress(addr)
 		marker.Denom = denom
 		if marker.Supply.IsNil() {
-			marker.Supply = sdk.NewInt(1_000_000_000)
+			marker.Supply = sdkmath.NewInt(1_000_000_000)
 		}
 		if marker.Status == 0 {
 			marker.Status = types.StatusProposed
@@ -1083,7 +1074,7 @@
 
 		fundAmt := sdk.NewCoins(sdk.NewInt64Coin(denom, 1_000_000))
 		for _, fundAddr := range addrsToFund {
-			err := testutil.FundAccount(app.BankKeeper, types.WithBypass(ctx), fundAddr, fundAmt)
+			err := testutil.FundAccount(types.WithBypass(ctx), app.BankKeeper, fundAddr, fundAmt)
 			require.NoError(t, err, "FundAccount(%q, %q)", string(fundAddr), fundAmt)
 		}
 
@@ -1106,8 +1097,7 @@
 		err := msg.SetDecisionPolicy(group.NewPercentageDecisionPolicy("0.5", time.Second, time.Second))
 		require.NoError(t, err, "SetDecisionPolicy %q", string(admin))
 
-		goCtx := sdk.WrapSDKContext(ctx)
-		res, err := app.GroupKeeper.CreateGroupWithPolicy(goCtx, msg)
+		res, err := app.GroupKeeper.CreateGroupWithPolicy(ctx, msg)
 		require.NoError(t, err, "CreateGroupWithPolicy %q", string(admin))
 
 		rv, err := sdk.AccAddressFromBech32(res.GroupPolicyAddress)
@@ -1396,18 +1386,18 @@
 					{
 						Type: "provenance.marker.v1.EventMarkerTransfer",
 						Attributes: []abci.EventAttribute{
-							{Key: []byte("administrator"), Value: []byte(`"` + tc.admin.String() + `"`)},
-							{Key: []byte("amount"), Value: []byte(`"` + tc.amount.Amount.String() + `"`)},
-							{Key: []byte("denom"), Value: []byte(`"` + tc.amount.Denom + `"`)},
-							{Key: []byte("from_address"), Value: []byte(`"` + tc.from.String() + `"`)},
-							{Key: []byte("to_address"), Value: []byte(`"` + tc.to.String() + `"`)},
+							{Key: "administrator", Value: `"` + tc.admin.String() + `"`},
+							{Key: "amount", Value: `"` + tc.amount.Amount.String() + `"`},
+							{Key: "denom", Value: `"` + tc.amount.Denom + `"`},
+							{Key: "from_address", Value: `"` + tc.from.String() + `"`},
+							{Key: "to_address", Value: `"` + tc.to.String() + `"`},
 						},
 					},
 				}
 			}
 
 			em := sdk.NewEventManager()
-			ctx = app.NewContext(false, tmproto.Header{}).WithEventManager(em)
+			ctx = app.NewContext(false).WithEventManager(em)
 			var err error
 			testFunc := func() {
 				err = kpr.TransferCoin(ctx, tc.from, tc.to, tc.admin, tc.amount)
@@ -1589,7 +1579,6 @@
 	}
 
 	createGroup := func() sdk.AccAddress {
-		goCtx := sdk.WrapSDKContext(ctx)
 		msg, err := group.NewMsgCreateGroupWithPolicy("cosmos10d07y265gmmuvt4z0w9aw880jnsr700j6zn9kn",
 			[]group.MemberRequest{
 				{
@@ -1600,7 +1589,7 @@
 			},
 			"", "", true, group.NewPercentageDecisionPolicy("0.5", time.Second, time.Second))
 		require.NoError(t, err, "NewMsgCreateGroupWithPolicy")
-		res, err := app.GroupKeeper.CreateGroupWithPolicy(goCtx, msg)
+		res, err := app.GroupKeeper.CreateGroupWithPolicy(ctx, msg)
 		require.NoError(t, err, "CreateGroupWithPolicy")
 
 		return sdk.MustAccAddressFromBech32(res.GroupPolicyAddress)
@@ -1612,7 +1601,7 @@
 			BaseAccount: authtypes.NewBaseAccountWithAddress(addr),
 			Status:      types.StatusActive,
 			Denom:       "whatever",
-			Supply:      math.NewInt(0),
+			Supply:      sdkmath.NewInt(0),
 			MarkerType:  types.MarkerType_RestrictedCoin,
 		}
 		app.AccountKeeper.SetAccount(ctx, acc)
@@ -1686,13 +1675,8 @@
 
 	app.AccountKeeper.SetAccount(ctx, mac)
 
-<<<<<<< HEAD
 	existingSupply := sdk.NewInt64Coin("testcoin", 10000)
-	require.NoError(t, testutil.FundAccount(ctx, app.BankKeeper, user, sdk.NewCoins(existingSupply)), "funding accont")
-=======
-	existingSupply := sdk.NewCoin("testcoin", sdk.NewInt(10000))
-	require.NoError(t, testutil.FundAccount(app.BankKeeper, types.WithBypass(ctx), user, sdk.NewCoins(existingSupply)), "funding accont")
->>>>>>> 97e71a02
+	require.NoError(t, testutil.FundAccount(types.WithBypass(ctx), app.BankKeeper, user, sdk.NewCoins(existingSupply)), "funding accont")
 
 	allowance, err := types.NewMsgGrantAllowance(
 		"testcoin",
@@ -2209,7 +2193,7 @@
 
 func TestClearSendDeny(t *testing.T) {
 	app := simapp.Setup(t)
-	ctx := app.BaseApp.NewContext(false, tmproto.Header{})
+	ctx := app.BaseApp.NewContext(false)
 
 	type SendDenyPair struct {
 		marker   sdk.AccAddress
@@ -2293,7 +2277,7 @@
 
 func TestGetSendDenyList(t *testing.T) {
 	app := simapp.Setup(t)
-	ctx := app.BaseApp.NewContext(false, tmproto.Header{})
+	ctx := app.BaseApp.NewContext(false)
 
 	type SendDenyPair struct {
 		marker   sdk.AccAddress
@@ -2389,7 +2373,7 @@
 
 func TestAddRemoveSendDeny(t *testing.T) {
 	app := simapp.Setup(t)
-	ctx := app.BaseApp.NewContext(false, tmproto.Header{})
+	ctx := app.BaseApp.NewContext(false)
 
 	type SendDenyPair struct {
 		marker   sdk.AccAddress
@@ -2475,7 +2459,7 @@
 
 func TestAddSetNetAssetValues(t *testing.T) {
 	app := simapp.Setup(t)
-	ctx := app.NewContext(false, tmproto.Header{})
+	ctx := app.NewContext(false)
 
 	admin := sdk.AccAddress("admin_______________")
 
@@ -2490,7 +2474,7 @@
 			Manager:                admin.String(),
 			Status:                 types.StatusProposed,
 			Denom:                  denom,
-			Supply:                 sdk.NewInt(1000),
+			Supply:                 sdkmath.NewInt(1000),
 			MarkerType:             types.MarkerType_RestrictedCoin,
 			SupplyFixed:            true,
 			AllowGovernanceControl: true,
@@ -2695,7 +2679,7 @@
 
 func TestGetNetAssetValue(t *testing.T) {
 	app := simapp.Setup(t)
-	ctx := app.NewContext(false, tmproto.Header{})
+	ctx := app.NewContext(false)
 
 	admin := sdk.AccAddress("admin_account_______")
 	makeMarker := func(denom string, navs ...types.NetAssetValue) types.MarkerAccountI {
@@ -2806,7 +2790,7 @@
 
 func TestIterateAllNetAssetValues(t *testing.T) {
 	app := simapp.Setup(t)
-	ctx := app.BaseApp.NewContext(false, tmproto.Header{})
+	ctx := app.BaseApp.NewContext(false)
 
 	tests := []struct {
 		name       string
@@ -2856,7 +2840,7 @@
 			for i, prices := range tc.markerNavs {
 				address := sdk.AccAddress(fmt.Sprintf("marker%d", i))
 				marker := types.NewEmptyMarkerAccount(fmt.Sprintf("coin%d", i), address.String(), []types.AccessGrant{})
-				marker.Supply = sdk.OneInt()
+				marker.Supply = sdkmath.OneInt()
 				require.NoError(t, app.MarkerKeeper.AddMarkerAccount(ctx, marker), "AddMarkerAccount() error")
 
 				var navs []types.NetAssetValue
@@ -2865,7 +2849,7 @@
 					navAddr := sdk.AccAddress(price.Denom)
 					if acc, _ := app.MarkerKeeper.GetMarkerByDenom(ctx, price.Denom); acc == nil {
 						navMarker := types.NewEmptyMarkerAccount(price.Denom, navAddr.String(), []types.AccessGrant{})
-						navMarker.Supply = sdk.OneInt()
+						navMarker.Supply = sdkmath.OneInt()
 						require.NoError(t, app.MarkerKeeper.AddMarkerAccount(ctx, navMarker), "AddMarkerAccount() error")
 					}
 				}
