package keeper_test

import (
	"fmt"
	"testing"
	"time"

<<<<<<< HEAD
	"cosmossdk.io/math"

=======
	"github.com/stretchr/testify/assert"
>>>>>>> fa0a515d
	"github.com/stretchr/testify/require"

	"cosmossdk.io/math"

	"github.com/cosmos/cosmos-sdk/crypto/keys/secp256k1"
	sdk "github.com/cosmos/cosmos-sdk/types"
	authtypes "github.com/cosmos/cosmos-sdk/x/auth/types"
	"github.com/cosmos/cosmos-sdk/x/bank/testutil"
	"github.com/cosmos/cosmos-sdk/x/feegrant"

	tmproto "github.com/tendermint/tendermint/proto/tendermint/types"

	simapp "github.com/provenance-io/provenance/app"
	markerkeeper "github.com/provenance-io/provenance/x/marker/keeper"
	"github.com/provenance-io/provenance/x/marker/types"
)

func TestAccountMapperGetSet(t *testing.T) {
	app := simapp.Setup(t)
	ctx := app.BaseApp.NewContext(false, tmproto.Header{})

	addr := types.MustGetMarkerAddress("testcoin")
	user := testUserAddress("test")

	// no account before its created
	acc := app.AccountKeeper.GetAccount(ctx, addr)
	require.Nil(t, acc)

	// create account and check default values
	acc = types.NewEmptyMarkerAccount("testcoin", user.String(), nil)
	mac, ok := acc.(types.MarkerAccountI)
	require.True(t, ok)
	require.NotNil(t, mac)
	require.Equal(t, addr, mac.GetAddress())
	require.EqualValues(t, nil, mac.GetPubKey())

	// NewAccount doesn't call Set, so it's still nil
	require.Nil(t, app.AccountKeeper.GetAccount(ctx, addr))

	// set some values on the account and save it
	require.NoError(t, mac.GrantAccess(types.NewAccessGrant(user, []types.Access{types.Access_Mint, types.Access_Admin})))

	app.AccountKeeper.SetAccount(ctx, mac)

	// check the new values
	acc = app.AccountKeeper.GetAccount(ctx, addr)
	require.NotNil(t, acc)
	mac, ok = acc.(types.MarkerAccountI)
	require.True(t, ok)
	require.True(t, mac.AddressHasAccess(user, types.Access_Admin))

	app.MarkerKeeper.RemoveMarker(ctx, mac)

	// getting account after delete should be nil
	acc = app.AccountKeeper.GetAccount(ctx, addr)
	require.Nil(t, acc)

	require.Empty(t, app.MarkerKeeper.GetAllMarkerHolders(ctx, "testcoin"))

	// check for error on invaid marker denom
	_, err := app.MarkerKeeper.GetMarkerByDenom(ctx, "doesntexist")
	require.Error(t, err, "marker does not exist, should error")
}

func TestExistingAccounts(t *testing.T) {
	app := simapp.Setup(t)
	ctx := app.BaseApp.NewContext(false, tmproto.Header{})
	server := markerkeeper.NewMsgServerImpl(app.MarkerKeeper)

	addr := types.MustGetMarkerAddress("testcoin")
	pubkey := secp256k1.GenPrivKey().PubKey()
	user := testUserAddress("testcoin")
	manager := testUserAddress("manager")
	existingBalance := sdk.NewCoin("coin", sdk.NewInt(1000))

	// prefund the marker address so an account gets created before the marker does.
	app.AccountKeeper.SetAccount(ctx, authtypes.NewBaseAccount(user, pubkey, 0, 0))
	require.NoError(t, testutil.FundAccount(app.BankKeeper, ctx, addr, sdk.NewCoins(existingBalance)), "funding account")
	require.Equal(t, existingBalance, app.BankKeeper.GetBalance(ctx, addr, "coin"), "account balance must be set")

	// Creating a marker over an account with zero sequence is fine.
<<<<<<< HEAD
	_, err := server.AddMarker(sdk.WrapSDKContext(ctx), types.NewMsgAddMarkerRequest("testcoin", sdk.NewInt(30), user, manager, types.MarkerType_Coin, true, true, []string{}))
=======
	_, err := server.AddMarker(sdk.WrapSDKContext(ctx), types.NewMsgAddMarkerRequest("testcoin", sdk.NewInt(30), user, manager, types.MarkerType_Coin, true, true, false))
>>>>>>> fa0a515d
	require.NoError(t, err, "should allow a marker over existing account that has not signed anything.")

	// existing coin balance must still be present
	require.Equal(t, existingBalance, app.BankKeeper.GetBalance(ctx, addr, "coin"), "account balances must be preserved")

	// Creating a marker over an existing marker fails.
<<<<<<< HEAD
	_, err = server.AddMarker(sdk.WrapSDKContext(ctx), types.NewMsgAddMarkerRequest("testcoin", sdk.NewInt(30), user, manager, types.MarkerType_Coin, true, true, []string{}))
=======
	_, err = server.AddMarker(sdk.WrapSDKContext(ctx), types.NewMsgAddMarkerRequest("testcoin", sdk.NewInt(30), user, manager, types.MarkerType_Coin, true, true, false))
>>>>>>> fa0a515d
	require.Error(t, err, "fails because marker already exists")

	// replace existing test account with a new copy that has a positive sequence number
	app.AccountKeeper.SetAccount(ctx, authtypes.NewBaseAccount(user, pubkey, 0, 10))

	// Creating a marker over an existing account with a positive sequence number fails.
<<<<<<< HEAD
	_, err = server.AddMarker(sdk.WrapSDKContext(ctx), types.NewMsgAddMarkerRequest("testcoin", sdk.NewInt(30), user, manager, types.MarkerType_Coin, true, true, []string{}))
=======
	_, err = server.AddMarker(sdk.WrapSDKContext(ctx), types.NewMsgAddMarkerRequest("testcoin", sdk.NewInt(30), user, manager, types.MarkerType_Coin, true, true, false))
>>>>>>> fa0a515d
	require.Error(t, err, "should not allow creation over and existing account with a positive sequence number.")
}

func TestAccountUnrestrictedDenoms(t *testing.T) {
	app := simapp.Setup(t)
	ctx := app.BaseApp.NewContext(false, tmproto.Header{})
	server := markerkeeper.NewMsgServerImpl(app.MarkerKeeper)

	user := testUserAddress("test")

	// Require a long unrestricted denom
	app.MarkerKeeper.SetParams(ctx, types.Params{UnrestrictedDenomRegex: "[a-z]{12,20}"})

<<<<<<< HEAD
	_, err := server.AddMarker(sdk.WrapSDKContext(ctx), types.NewMsgAddMarkerRequest("tooshort", sdk.NewInt(30), user, user, types.MarkerType_Coin, true, true, []string{}))
	require.Error(t, err, "fails with unrestricted denom length fault")
	require.Equal(t, fmt.Errorf("invalid denom [tooshort] (fails unrestricted marker denom validation [a-z]{12,20})"), err, "should fail with denom restriction")

	_, err = server.AddMarker(sdk.WrapSDKContext(ctx), types.NewMsgAddMarkerRequest("itslongenough", sdk.NewInt(30), user, user, types.MarkerType_Coin, true, true, []string{}))
=======
	_, err := server.AddMarker(sdk.WrapSDKContext(ctx), types.NewMsgAddMarkerRequest("tooshort", sdk.NewInt(30), user, user, types.MarkerType_Coin, true, true, false))
	require.Error(t, err, "fails with unrestricted denom length fault")
	require.Equal(t, fmt.Errorf("invalid denom [tooshort] (fails unrestricted marker denom validation [a-z]{12,20})"), err, "should fail with denom restriction")

	_, err = server.AddMarker(sdk.WrapSDKContext(ctx), types.NewMsgAddMarkerRequest("itslongenough", sdk.NewInt(30), user, user, types.MarkerType_Coin, true, true, false))
>>>>>>> fa0a515d
	require.NoError(t, err, "should allow a marker with a sufficiently long denom")

	// Set to an empty string (returns to default expression)
	app.MarkerKeeper.SetParams(ctx, types.Params{UnrestrictedDenomRegex: ""})
<<<<<<< HEAD
	_, err = server.AddMarker(sdk.WrapSDKContext(ctx), types.NewMsgAddMarkerRequest("short", sdk.NewInt(30), user, user, types.MarkerType_Coin, true, true, []string{}))
=======
	_, err = server.AddMarker(sdk.WrapSDKContext(ctx), types.NewMsgAddMarkerRequest("short", sdk.NewInt(30), user, user, types.MarkerType_Coin, true, true, false))
>>>>>>> fa0a515d
	// succeeds now as the default unrestricted denom expression allows any valid denom (minimum length is 2)
	require.NoError(t, err, "should allow any valid denom with a min length of two")
}

func TestAccountKeeperReader(t *testing.T) {
	app := simapp.Setup(t)
	ctx := app.BaseApp.NewContext(false, tmproto.Header{})

	addr := types.MustGetMarkerAddress("testcoin")
	user := testUserAddress("test")
	// create account and check default values
	mac := types.NewEmptyMarkerAccount(
		"testcoin",
		user.String(),
		[]types.AccessGrant{*types.NewAccessGrant(user, []types.Access{types.Access_Mint})})

	require.NoError(t, app.MarkerKeeper.AddMarkerAccount(ctx, mac))

	m, err := app.MarkerKeeper.GetMarkerByDenom(ctx, "testcoin")
	require.NoError(t, err)
	require.NotNil(t, m)
	require.EqualValues(t, m.GetDenom(), "testcoin")
	require.EqualValues(t, m.GetAddress(), addr)

	m, err = app.MarkerKeeper.GetMarker(ctx, addr)
	require.NoError(t, err)
	require.NotNil(t, m)
	require.EqualValues(t, m.GetDenom(), "testcoin")
	require.EqualValues(t, m.GetAddress(), addr)

	count := 0
	app.MarkerKeeper.IterateMarkers(ctx, func(record types.MarkerAccountI) bool {
		require.EqualValues(t, record.GetDenom(), "testcoin")
		count++
		return false
	})
	require.EqualValues(t, count, 1)
}

func TestAccountKeeperManageAccess(t *testing.T) {
	app := simapp.Setup(t)
	ctx := app.BaseApp.NewContext(false, tmproto.Header{})

	addr := types.MustGetMarkerAddress("testcoin")
	// Easiest way to create a valid bech32 address for testing.
	user1 := testUserAddress("test1")
	user2 := testUserAddress("test2")
	admin := testUserAddress("admin")

	// create account and check default values
	mac := types.NewEmptyMarkerAccount("testcoin",
		user1.String(),
		[]types.AccessGrant{*types.NewAccessGrant(user1, []types.Access{types.Access_Burn}),
			*types.NewAccessGrant(admin, []types.Access{types.Access_Admin})})

	require.NoError(t, mac.SetManager(user1))
	require.NoError(t, mac.SetSupply(sdk.NewCoin(mac.Denom, sdk.OneInt())))
	require.NoError(t, app.MarkerKeeper.AddMarkerAccount(ctx, mac))

	// Initial, should not have access
	m, err := app.MarkerKeeper.GetMarkerByDenom(ctx, "testcoin")
	require.NoError(t, err)
	require.NotNil(t, m)
	require.False(t, m.AddressHasAccess(user2, types.Access_Burn))

	// Grant access and check (succeeds on a Proposed marker without Admin grant)
	require.NoError(t,
		app.MarkerKeeper.AddAccess(
			ctx, user1, "testcoin", types.NewAccessGrant(user2, []types.Access{types.Access_Mint, types.Access_Delete})),
	)

	// Grant access fails for caller that is not the manager of a proposed marker
	require.Error(t, app.MarkerKeeper.AddAccess(
		ctx, user2, "testcoin", types.NewAccessGrant(user2, []types.Access{types.Access_Burn})))
	require.Error(t, app.MarkerKeeper.RemoveAccess(ctx, user2, "testcoin", user1))

	m, err = app.MarkerKeeper.GetMarker(ctx, addr)
	require.NoError(t, err)
	require.NotNil(t, m)
	require.True(t, m.AddressHasAccess(user2, types.Access_Mint))
	require.False(t, m.AddressHasAccess(user2, types.Access_Burn))
	require.False(t, m.AddressHasAccess(user2, types.Access_Admin))
	require.True(t, m.AddressHasAccess(user2, types.Access_Delete))
	require.False(t, m.AddressHasAccess(user2, types.Access_Withdraw))

	// Remove access and check
	require.NoError(t, app.MarkerKeeper.RemoveAccess(ctx, user1, "testcoin", user2))

	m, err = app.MarkerKeeper.GetMarker(ctx, addr)
	require.NoError(t, err)
	require.NotNil(t, m)
	require.False(t, m.AddressHasAccess(user2, types.Access_Mint))
	require.False(t, m.AddressHasAccess(user2, types.Access_Burn))
	require.False(t, m.AddressHasAccess(user2, types.Access_Admin))
	require.False(t, m.AddressHasAccess(user2, types.Access_Delete))
	require.False(t, m.AddressHasAccess(user2, types.Access_Withdraw))

	// Finalize marker and check permission enforcement.
	require.NoError(t, app.MarkerKeeper.FinalizeMarker(ctx, user1, m.GetDenom()))
	_, err = app.MarkerKeeper.GetMarker(ctx, addr)
	require.NoError(t, err)

	// Manager can make changes to grants for finalized markers
	require.NoError(t, app.MarkerKeeper.RemoveAccess(ctx, user1, "testcoin", user1))
	require.NoError(t, app.MarkerKeeper.AddAccess(ctx, user1, "testcoin",
		types.NewAccessGrant(user1, []types.Access{types.Access_Burn})))

	// Unauthorized user can not manipulate finalized marker grants
	require.Error(t, app.MarkerKeeper.RemoveAccess(ctx, user2, "testcoin", user1))

	// Admin can make changes to grants for finalized markers
	require.NoError(t, app.MarkerKeeper.AddAccess(ctx, admin, "testcoin",
		types.NewAccessGrant(user2, []types.Access{types.Access_Mint, types.Access_Delete})))
	_, err = app.MarkerKeeper.GetMarker(ctx, addr)
	require.NoError(t, err)

	// User2 can adjust supply up/down for a finalized marker
	require.NoError(t, app.MarkerKeeper.MintCoin(ctx, user2, sdk.NewCoin("testcoin", sdk.OneInt())))
	require.NoError(t, app.MarkerKeeper.BurnCoin(ctx, user1, sdk.NewCoin("testcoin", sdk.OneInt())))

	// Cancel marker and check permission enforcement.
	require.NoError(t, app.MarkerKeeper.CancelMarker(ctx, user2, "testcoin"))

	// Admin cannot make changes to grants for cancelled markers
	require.Error(t, app.MarkerKeeper.AddAccess(ctx, admin, "testcoin",
		types.NewAccessGrant(user2, []types.Access{types.Access_Burn})))
	require.Error(t, app.MarkerKeeper.RemoveAccess(ctx, admin, "testcoin", user2))

	// Load the marker one last time and verify our permission records are consistent and correct
	m, err = app.MarkerKeeper.GetMarker(ctx, addr)
	require.NoError(t, err)

	require.True(t, m.AddressHasAccess(admin, types.Access_Admin))
	require.True(t, m.AddressHasAccess(user1, types.Access_Burn))
	require.True(t, m.AddressHasAccess(user2, types.Access_Mint))
	require.True(t, m.AddressHasAccess(user2, types.Access_Delete))

	require.EqualValues(t, 1, len(m.AddressListForPermission(types.Access_Delete)))
	require.EqualValues(t, 1, len(m.AddressListForPermission(types.Access_Burn)))
	require.EqualValues(t, 1, len(m.AddressListForPermission(types.Access_Admin)))
	require.EqualValues(t, 0, len(m.AddressListForPermission(types.Access_Deposit)))
	require.EqualValues(t, 1, len(m.AddressListForPermission(types.Access_Mint)))
	require.EqualValues(t, 0, len(m.AddressListForPermission(types.Access_Withdraw)))
}

func TestAccountKeeperCancelProposedByManager(t *testing.T) {
	app := simapp.Setup(t)
	ctx := app.BaseApp.NewContext(false, tmproto.Header{})

	addr := types.MustGetMarkerAddress("testcoin")
	// Easiest way to create a valid bech32 address for testing.
	user1 := testUserAddress("test1")
	user2 := testUserAddress("test2")
	admin := testUserAddress("admin")

	// create account and check default values
	mac := types.NewEmptyMarkerAccount("testcoin",
		user1.String(),
		[]types.AccessGrant{*types.NewAccessGrant(user1, []types.Access{types.Access_Burn}),
			*types.NewAccessGrant(admin, []types.Access{types.Access_Admin})})

	require.NoError(t, mac.SetManager(user1))
	require.NoError(t, mac.SetSupply(sdk.NewCoin(mac.Denom, sdk.OneInt())))
	require.NoError(t, app.MarkerKeeper.AddMarkerAccount(ctx, mac))

	m, err := app.MarkerKeeper.GetMarker(ctx, addr)
	require.NoError(t, err)
	// user1 and user2 will not have been assigned delete
	require.False(t, m.AddressHasAccess(user1, types.Access_Delete))
	require.False(t, m.AddressHasAccess(user2, types.Access_Delete))

	// Delete marker (fails, marker is not cancelled)
	require.Error(t, app.MarkerKeeper.DeleteMarker(ctx, user1, "testcoin"), "can only delete markeraccounts in the Cancelled status")

	// Cancel marker and check permission enforcement. (expect fail, no access)
	require.Error(t, app.MarkerKeeper.CancelMarker(ctx, user2, "testcoin"))

	// Cancel marker and check permission enforcement. (succeeds for manager)
	require.NoError(t, app.MarkerKeeper.CancelMarker(ctx, user1, "testcoin"))

	// Delete marker and check permission enforcement. (expect fail, no access)
	require.Error(t, app.MarkerKeeper.DeleteMarker(ctx, user2, "testcoin"), "does not have ACCESS_DELETE on testcoin markeraccount")

	// Delete marker and check permission enforcement. (succeeds for manager)
	require.NoError(t, app.MarkerKeeper.DeleteMarker(ctx, user1, "testcoin"))
}

func TestAccountKeeperMintBurnCoins(t *testing.T) {
	app := simapp.Setup(t)
	ctx := app.BaseApp.NewContext(false, tmproto.Header{})
	app.MarkerKeeper.SetParams(ctx, types.DefaultParams())
	addr := types.MustGetMarkerAddress("testcoin")
	user := testUserAddress("test")

	// fail for an unknown coin.
	require.Error(t, app.MarkerKeeper.MintCoin(ctx, user, sdk.NewInt64Coin("testcoin", 100)))
	require.Error(t, app.MarkerKeeper.BurnCoin(ctx, user, sdk.NewInt64Coin("testcoin", 100)))

	// create account and check default values
	mac := types.NewEmptyMarkerAccount("testcoin", user.String(), []types.AccessGrant{*types.NewAccessGrant(user,
		[]types.Access{types.Access_Mint, types.Access_Burn, types.Access_Withdraw, types.Access_Delete})})
	require.NoError(t, mac.SetManager(user))
	require.NoError(t, mac.SetSupply(sdk.NewCoin("testcoin", sdk.NewInt(1000))))

	require.NoError(t, app.MarkerKeeper.AddMarkerAccount(ctx, mac))
	// Should not fail for a non-active/finalized coin, must be able to adjust supply amount to match any existing
	require.NoError(t, app.MarkerKeeper.MintCoin(ctx, user, sdk.NewInt64Coin("testcoin", 100)))
	require.NoError(t, app.MarkerKeeper.BurnCoin(ctx, user, sdk.NewInt64Coin("testcoin", 100)))

	// Moves to finalized, mints required supply, moves to active status.
	require.NoError(t, app.MarkerKeeper.FinalizeMarker(ctx, user, "testcoin"))
	require.NoError(t, app.MarkerKeeper.ActivateMarker(ctx, user, "testcoin"))

	// Load the created marker
	m, err := app.MarkerKeeper.GetMarker(ctx, addr)
	require.NoError(t, err)
	require.EqualValues(t, m.GetSupply(), sdk.NewInt64Coin("testcoin", 1000))
	// entire supply should have been allocated to markeracount
	require.EqualValues(t, app.MarkerKeeper.GetEscrow(ctx, m).AmountOf("testcoin"), sdk.NewInt(1000))

	// perform a successful mint (and check)
	require.NoError(t, app.MarkerKeeper.MintCoin(ctx, user, sdk.NewInt64Coin("testcoin", 100)))
	m, err = app.MarkerKeeper.GetMarker(ctx, addr)
	require.NoError(t, err)
	require.EqualValues(t, m.GetSupply(), sdk.NewInt64Coin("testcoin", 1100))
	require.EqualValues(t, app.MarkerKeeper.GetEscrow(ctx, m), sdk.NewCoins(sdk.NewInt64Coin("testcoin", 1100)))

	// perform a successful burn (and check)
	require.NoError(t, app.MarkerKeeper.BurnCoin(ctx, user, sdk.NewInt64Coin("testcoin", 100)))
	m, err = app.MarkerKeeper.GetMarker(ctx, addr)
	require.NoError(t, err)
	require.EqualValues(t, m.GetSupply(), sdk.NewInt64Coin("testcoin", 1000))

	// Fail for burn too much (exceed supply)
	require.Error(t, app.MarkerKeeper.BurnCoin(ctx, user, sdk.NewInt64Coin("testcoin", 10000)))

	// check that supply remains unchanged after above error
	m, err = app.MarkerKeeper.GetMarker(ctx, addr)
	require.NoError(t, err)
	require.EqualValues(t, m.GetSupply(), sdk.NewInt64Coin("testcoin", 1000))

	// Check that our marker account is currently holding all the minted coins after above mint/burn
	require.EqualValues(t, app.MarkerKeeper.GetEscrow(ctx, m), sdk.NewCoins(sdk.NewInt64Coin("testcoin", 1000)))

	// move coin out of the marker and into a user account
	require.NoError(t, app.MarkerKeeper.WithdrawCoins(ctx, user, user, "testcoin",
		sdk.NewCoins(sdk.NewInt64Coin("testcoin", 50))))

	// verify user has the withdrawn coins
	require.EqualValues(t, app.BankKeeper.GetBalance(ctx, user, "testcoin").Amount, sdk.NewInt(50))

	// verify marker account has remaining coins
	m, err = app.MarkerKeeper.GetMarker(ctx, addr)
	require.NoError(t, err)
	require.EqualValues(t, app.MarkerKeeper.GetEscrow(ctx, m).AmountOf("testcoin"), sdk.NewInt(950))

	// Fail for burn too much (exceed marker account holdings)
	require.Error(t, app.MarkerKeeper.BurnCoin(ctx, user, sdk.NewInt64Coin("testcoin", 1000)))
	// Fails because a user is holding some of the supply
	require.Error(t, app.MarkerKeeper.CancelMarker(ctx, user, "testcoin"))

	// two a user and the marker
	require.Equal(t, 2, len(app.MarkerKeeper.GetAllMarkerHolders(ctx, "testcoin")))

	// put the coins back in the types.
	require.NoError(t, app.BankKeeper.SendCoins(ctx, user, addr, sdk.NewCoins(sdk.NewInt64Coin("testcoin", 50))))

	// one, only the marker
	require.Equal(t, 1, len(app.MarkerKeeper.GetAllMarkerHolders(ctx, "testcoin")))

	// succeeds because marker has all its supply
	require.NoError(t, app.MarkerKeeper.CancelMarker(ctx, user, "testcoin"))

	// verify status is cancelled
	m, err = app.MarkerKeeper.GetMarker(ctx, addr)
	require.NoError(t, err)
	require.EqualValues(t, types.StatusCancelled, m.GetStatus())

	// succeeds on a cancelled marker (no-op)
	require.NoError(t, app.MarkerKeeper.CancelMarker(ctx, user, "testcoin"))

	// Set an escrow balance
	require.NoError(t, testutil.FundAccount(app.BankKeeper, ctx, addr, sdk.NewCoins(sdk.NewCoin(sdk.DefaultBondDenom, sdk.OneInt()))), "funding account")
	// Fails because there are coins in escrow.
	require.Error(t, app.MarkerKeeper.DeleteMarker(ctx, user, "testcoin"))

	// Remove escrow balance from account
	require.NoError(t, app.BankKeeper.SendCoinsFromAccountToModule(ctx, addr, "mint", sdk.NewCoins(sdk.NewCoin(sdk.DefaultBondDenom, sdk.OneInt()))), "sending coins to module")

	// Succeeds because the bond denom coin was removed.
	require.NoError(t, app.MarkerKeeper.DeleteMarker(ctx, user, "testcoin"))

	// none, marker has been deleted
	require.Equal(t, 0, len(app.MarkerKeeper.GetAllMarkerHolders(ctx, "testcoin")))

	// verify status is destroyed and supply is zero.
	m, err = app.MarkerKeeper.GetMarker(ctx, addr)
	require.NoError(t, err)
	require.EqualValues(t, types.StatusDestroyed, m.GetStatus())
	require.EqualValues(t, m.GetSupply().Amount, sdk.ZeroInt())

	// supply module should also indicate a zero supply
	require.EqualValues(t, app.BankKeeper.GetSupply(ctx, "testcoin").Amount, sdk.ZeroInt())
}

func TestAccountKeeperGetAll(t *testing.T) {
	app := simapp.Setup(t)
	ctx := app.BaseApp.NewContext(false, tmproto.Header{})

	user := testUserAddress("test")
	mac := types.NewEmptyMarkerAccount("testcoin",
		user.String(),
		[]types.AccessGrant{*types.NewAccessGrant(user, []types.Access{types.Access_Deposit})})
	require.NoError(t, mac.SetManager(user))
	require.NoError(t, app.MarkerKeeper.AddMarkerAccount(ctx, mac))

	mac = types.NewEmptyMarkerAccount("secondcoin",
		user.String(),
		[]types.AccessGrant{*types.NewAccessGrant(user, []types.Access{types.Access_Deposit})})
	require.NoError(t, mac.SetManager(user))
	require.NoError(t, app.MarkerKeeper.AddMarkerAccount(ctx, mac))

	var err error
	var m types.MarkerAccountI
	m, err = app.MarkerKeeper.GetMarkerByDenom(ctx, "testcoin")
	require.NoError(t, err)
	require.NotNil(t, m)

	m, err = app.MarkerKeeper.GetMarkerByDenom(ctx, "secondcoin")
	require.NoError(t, err)
	require.NotNil(t, m)

	count := 0
	app.MarkerKeeper.IterateMarkers(ctx, func(record types.MarkerAccountI) bool {
		count++
		return false
	})
	require.Equal(t, 2, count)

	// Could do more in-depth checking, but if both markers are returned that is the expected behavior
}

func TestAccountInsufficientExisting(t *testing.T) {
	app := simapp.Setup(t)
	ctx := app.BaseApp.NewContext(false, tmproto.Header{})

	pubkey := secp256k1.GenPrivKey().PubKey()
	user := sdk.AccAddress(pubkey.Address())

	// setup an existing account with an existing balance (and matching supply)
	existingSupply := sdk.NewCoin("testcoin", sdk.NewInt(10000))
	app.AccountKeeper.SetAccount(ctx, authtypes.NewBaseAccount(user, pubkey, 0, 0))

	require.NoError(t, testutil.FundAccount(app.BankKeeper, ctx, user, sdk.NewCoins(existingSupply)), "funding account")

	//prevSupply := app.BankKeeper.GetSupply(ctx, "testcoin")
	//app.BankKeeper.SetSupply(ctx, banktypes.NewSupply(prevSupply.Amount.Add(existingSupply.Amount)))

	// create account and check default values
	mac := types.NewEmptyMarkerAccount("testcoin", user.String(), []types.AccessGrant{*types.NewAccessGrant(user,
		[]types.Access{types.Access_Mint, types.Access_Burn, types.Access_Withdraw, types.Access_Delete})})
	require.NoError(t, mac.SetManager(user))
	require.NoError(t, mac.SetSupply(sdk.NewCoin("testcoin", sdk.NewInt(1000))))

	require.NoError(t, app.MarkerKeeper.AddMarkerAccount(ctx, mac))
	// insufficient supply to cover existing
	require.Error(t, app.MarkerKeeper.FinalizeMarker(ctx, user, "testcoin"))

	// move supply up high enough
	require.NoError(t, app.MarkerKeeper.MintCoin(ctx, user, sdk.NewInt64Coin("testcoin", 9001)))
	// no error now...
	require.NoError(t, app.MarkerKeeper.FinalizeMarker(ctx, user, "testcoin"))
	require.NoError(t, app.MarkerKeeper.ActivateMarker(ctx, user, "testcoin"))

	var err error
	var m types.MarkerAccountI
	m, err = app.MarkerKeeper.GetMarkerByDenom(ctx, "testcoin")
	require.NoError(t, err)
	require.NotNil(t, m)

	// Amount that was minted shal be 1
	require.EqualValues(t, 1, app.MarkerKeeper.GetEscrow(ctx, m).AmountOf("testcoin").Int64())
	// Amount of the total supply shall be 10001
	require.EqualValues(t, 10001, m.GetSupply().Amount.Int64())
}

func TestAccountImplictControl(t *testing.T) {
	app := simapp.Setup(t)
	ctx := app.BaseApp.NewContext(false, tmproto.Header{})
	user := testUserAddress("test")
	user2 := testUserAddress("test2")

	// create account and check default values
	mac := types.NewEmptyMarkerAccount("testcoin", user.String(), []types.AccessGrant{*types.NewAccessGrant(user,
		[]types.Access{types.Access_Mint, types.Access_Burn, types.Access_Withdraw, types.Access_Delete})})

	mac.MarkerType = types.MarkerType_RestrictedCoin
	require.NoError(t, mac.SetManager(user))
	require.NoError(t, mac.SetSupply(sdk.NewCoin("testcoin", sdk.NewInt(1000))))

	require.NoError(t, app.MarkerKeeper.AddMarkerAccount(ctx, mac))

	// Moves to finalized, mints required supply, moves to active status.
	require.NoError(t, app.MarkerKeeper.FinalizeMarker(ctx, user, "testcoin"))
	// No send enabled flag enforced yet, default is allowed
	require.True(t, app.BankKeeper.IsSendEnabledDenom(ctx, "testcoin"))
	require.NoError(t, app.MarkerKeeper.ActivateMarker(ctx, user, "testcoin"))

	// Activated restricted coins should be added to send enable, restriction checks are verified further in the stack, verify is true now
	require.True(t, app.BankKeeper.IsSendEnabledDenom(ctx, "testcoin"))

	// Must fail because user2 does not have any access
	require.Error(t, app.MarkerKeeper.AddAccess(ctx, user2, "testcoin", types.NewAccessGrant(user2,
		[]types.Access{types.Access_Mint, types.Access_Delete})))

	// Move 100% of the supply into user2.
	require.NoError(t, app.MarkerKeeper.WithdrawCoins(ctx, user, user2, "testcoin",
		sdk.NewCoins(sdk.NewInt64Coin("testcoin", 1000))))

	// Succeeds now because user2 is holding all of the testcoin supply.
	require.NoError(t, app.MarkerKeeper.AddAccess(ctx, user2, "testcoin",
		types.NewAccessGrant(user2, []types.Access{types.Access_Mint, types.Access_Delete, types.Access_Transfer})))

	// succeeds for a user with transfer rights
	require.NoError(t, app.MarkerKeeper.TransferCoin(ctx, user2, user, user2, sdk.NewCoin("testcoin", sdk.NewInt(10))))
	// fails if the admin user does not have transfer authority
	require.Error(t, app.MarkerKeeper.TransferCoin(ctx, user, user2, user, sdk.NewCoin("testcoin", sdk.NewInt(10))))

	// validate authz when 'from' is different from 'admin'
	granter := user
	grantee := user2
	now := ctx.BlockHeader().Time
	require.NotNil(t, now, "now")
	exp1Hour := now.Add(time.Hour)
	a := types.NewMarkerTransferAuthorization(sdk.NewCoins(sdk.NewCoin("testcoin", sdk.NewInt(10))), []sdk.AccAddress{})

	// fails when admin user (grantee without authz permissions) has transfer authority
	require.Error(t, app.MarkerKeeper.TransferCoin(ctx, granter, user, grantee, sdk.NewCoin("testcoin", sdk.NewInt(5))))
	// succeeds when admin user (grantee with authz permissions) has transfer authority
	require.NoError(t, app.AuthzKeeper.SaveGrant(ctx, grantee, granter, a, &exp1Hour))
	require.NoError(t, app.MarkerKeeper.TransferCoin(ctx, granter, user, grantee, sdk.NewCoin("testcoin", sdk.NewInt(5))))
	// succeeds when admin user (grantee with authz permissions) has transfer authority (transfer remaining balance)
	require.NoError(t, app.MarkerKeeper.TransferCoin(ctx, granter, user, grantee, sdk.NewCoin("testcoin", sdk.NewInt(5))))
	// fails when admin user (grantee with authz permissions) and transfer authority has transferred all coin ^^^ (grant has now been deleted)
	require.Error(t, app.MarkerKeeper.TransferCoin(ctx, granter, user, grantee, sdk.NewCoin("testcoin", sdk.NewInt(5))))

	// validate authz when with allow list set
	now = ctx.BlockHeader().Time
	require.NotNil(t, now, "now")
	exp1Hour = now.Add(time.Hour)
	a = types.NewMarkerTransferAuthorization(sdk.NewCoins(sdk.NewCoin("testcoin", sdk.NewInt(10))), []sdk.AccAddress{user})
	require.NoError(t, app.AuthzKeeper.SaveGrant(ctx, grantee, granter, a, &exp1Hour))
	// fails when admin user (grantee with authz permissions) has transfer authority but receiver is not on allowed list
	require.Error(t, app.MarkerKeeper.TransferCoin(ctx, granter, user2, grantee, sdk.NewCoin("testcoin", sdk.NewInt(5))))
	// succeeds when admin user (grantee with authz permissions) has transfer authority with receiver is on allowed list
	require.NoError(t, app.MarkerKeeper.TransferCoin(ctx, granter, user, grantee, sdk.NewCoin("testcoin", sdk.NewInt(5))))

}

func TestForceTransfer(t *testing.T) {
	app := simapp.Setup(t)
	ctx := app.BaseApp.NewContext(false, tmproto.Header{})
	admin := sdk.AccAddress("admin_account_______")
	other := sdk.AccAddress("other_account_______")

	// Shorten up the lines making Coins.
	cz := func(coins ...sdk.Coin) sdk.Coins {
		return sdk.NewCoins(coins...)
	}

	accessList := []types.AccessGrant{{
		Address: admin.String(),
		Permissions: []types.Access{
			types.Access_Transfer,
			types.Access_Mint, types.Access_Burn, types.Access_Deposit,
			types.Access_Withdraw, types.Access_Delete, types.Access_Admin,
		},
	}}

	noForceDenom := "noforcecoin"
	noForceCoin := func(amt int64) sdk.Coin {
		return sdk.NewInt64Coin(noForceDenom, amt)
	}
	noForceAddr := types.MustGetMarkerAddress(noForceDenom)
	noForceMac := types.NewMarkerAccount(
		authtypes.NewBaseAccount(noForceAddr, nil, 0, 0),
		noForceCoin(1111),
		admin,
		accessList,
		types.StatusProposed,
		types.MarkerType_RestrictedCoin,
		true,
		true,
		false,
	)
	require.NoError(t, app.MarkerKeeper.AddFinalizeAndActivateMarker(ctx, noForceMac),
		"AddFinalizeAndActivateMarker without force transfer")

	wForceDenom := "withforcecoin"
	wForceCoin := func(amt int64) sdk.Coin {
		return sdk.NewInt64Coin(wForceDenom, amt)
	}
	wForceAddr := types.MustGetMarkerAddress(wForceDenom)
	wForceMac := types.NewMarkerAccount(
		authtypes.NewBaseAccount(wForceAddr, nil, 0, 0),
		wForceCoin(2222),
		admin,
		accessList,
		types.StatusProposed,
		types.MarkerType_RestrictedCoin,
		true,
		true,
		true,
	)
	require.NoError(t, app.MarkerKeeper.AddFinalizeAndActivateMarker(ctx, wForceMac),
		"AddFinalizeAndActivateMarker with force transfer")

	requireBalances := func(tt *testing.T, desc string, noForceBal, wForceBal, adminBal, otherBal sdk.Coins) {
		tt.Helper()
		ok := assert.Equal(tt, noForceBal, app.BankKeeper.GetAllBalances(ctx, noForceAddr),
			"%s no-force-transfer marker balance", desc)
		ok = assert.Equal(tt, wForceBal, app.BankKeeper.GetAllBalances(ctx, wForceAddr),
			"%s with-force-transfer marker balance", desc) && ok
		ok = assert.Equal(tt, adminBal, app.BankKeeper.GetAllBalances(ctx, admin),
			"%s admin balance", desc) && ok
		ok = assert.Equal(tt, otherBal, app.BankKeeper.GetAllBalances(ctx, other),
			"%s other balance", desc) && ok
		if !ok {
			tt.FailNow()
		}
	}
	requireBalances(t, "starting", cz(noForceCoin(1111)), cz(wForceCoin(2222)), cz(), cz())

	// Have the admin withdraw funds of each to the other account.
	require.NoError(t, app.MarkerKeeper.WithdrawCoins(ctx, admin, other, noForceDenom, cz(noForceCoin(111))),
		"withdraw 500noforceback to other")
	require.NoError(t, app.MarkerKeeper.WithdrawCoins(ctx, admin, other, wForceDenom, cz(wForceCoin(222))),
		"withdraw 500wforceback to other")
	requireBalances(t, "after withdraws", cz(noForceCoin(1000)), cz(wForceCoin(2000)), cz(), cz(noForceCoin(111), wForceCoin(222)))

	// Have the admin try a transfer of the no-force-transfer from that other account to itself. It should fail.
	assert.EqualError(t, app.MarkerKeeper.TransferCoin(ctx, other, admin, admin, noForceCoin(11)),
		fmt.Sprintf("%s account has not been granted authority to withdraw from %s account", admin, other),
		"transfer of non-force-transfer coin from other account back to admin")
	requireBalances(t, "after failed transfer", cz(noForceCoin(1000)), cz(wForceCoin(2000)), cz(), cz(noForceCoin(111), wForceCoin(222)))

	// Have the admin try a transfer of the w/force transfer from that other account to itself. It should go through.
	assert.NoError(t, app.MarkerKeeper.TransferCoin(ctx, other, admin, admin, wForceCoin(22)),
		"transfer of force-transferrable coin from other account back to admin")
	requireBalances(t, "after successful transfer", cz(noForceCoin(1000)), cz(wForceCoin(2000)), cz(wForceCoin(22)), cz(noForceCoin(111), wForceCoin(200)))
}

func TestMarkerFeeGrant(t *testing.T) {
	app := simapp.Setup(t)
	ctx := app.BaseApp.NewContext(false, tmproto.Header{})
	server := markerkeeper.NewMsgServerImpl(app.MarkerKeeper)

	addr := types.MustGetMarkerAddress("testcoin")
	user := testUserAddress("admin")

	// no account before its created
	acc := app.AccountKeeper.GetAccount(ctx, addr)
	require.Nil(t, acc)

	// create account and check default values
	acc = types.NewEmptyMarkerAccount("testcoin", user.String(), nil)
	mac, ok := acc.(types.MarkerAccountI)
	require.True(t, ok)
	require.NotNil(t, mac)
	require.Equal(t, addr, mac.GetAddress())
	require.EqualValues(t, nil, mac.GetPubKey())

	// NewAccount doesn't call Set, so it's still nil
	require.Nil(t, app.AccountKeeper.GetAccount(ctx, addr))

	// set some values on the account and save it
	require.NoError(t, mac.GrantAccess(types.NewAccessGrant(user, []types.Access{types.Access_Mint, types.Access_Admin})))

	app.AccountKeeper.SetAccount(ctx, mac)

	existingSupply := sdk.NewCoin("testcoin", sdk.NewInt(10000))
	require.NoError(t, testutil.FundAccount(app.BankKeeper, ctx, user, sdk.NewCoins(existingSupply)), "funding accont")

	allowance, err := types.NewMsgGrantAllowance(
		"testcoin",
		user,
		testUserAddress("grantee"),
		&feegrant.BasicAllowance{SpendLimit: sdk.NewCoins(sdk.NewCoin("testcoin", sdk.OneInt()))})
	require.NoError(t, err, "basic allowance creation failed")
	_, err = server.GrantAllowance(sdk.WrapSDKContext(ctx), allowance)
	require.NoError(t, err, "failed to grant basic allowance from admin")
}

// testUserAddress gives a quick way to make a valid test address (no keys though)
func testUserAddress(name string) sdk.AccAddress {
	addr := types.MustGetMarkerAddress(name)
	return addr
}

func TestAddFinalizeActivateMarker(t *testing.T) {
	app := simapp.Setup(t)
	ctx := app.BaseApp.NewContext(false, tmproto.Header{})
	server := markerkeeper.NewMsgServerImpl(app.MarkerKeeper)

	addr := types.MustGetMarkerAddress("testcoin")
	pubkey := secp256k1.GenPrivKey().PubKey()
	user := testUserAddress("testcoin")
	manager := testUserAddress("manager")
	existingBalance := sdk.NewCoin("coin", sdk.NewInt(1000))

	// prefund the marker address so an account gets created before the marker does.
	app.AccountKeeper.SetAccount(ctx, authtypes.NewBaseAccount(user, pubkey, 0, 0))
	require.NoError(t, testutil.FundAccount(app.BankKeeper, ctx, addr, sdk.NewCoins(existingBalance)), "funding account")
	require.Equal(t, existingBalance, app.BankKeeper.GetBalance(ctx, addr, "coin"), "account balance must be set")

	// Creating a marker over an account with zero sequence is fine.
	// One shot marker creation
	_, err := server.AddFinalizeActivateMarker(sdk.WrapSDKContext(ctx), types.NewMsgAddFinalizeActivateMarkerRequest(
		"testcoin",
		sdk.NewInt(30),
		user,
		manager,
		types.MarkerType_Coin,
		true,
		true,
		false,
		[]types.AccessGrant{*types.NewAccessGrant(manager, []types.Access{types.Access_Mint, types.Access_Admin})},
		[]string{},
	))
	require.NoError(t, err, "should allow a marker over existing account that has not signed anything.")

	// existing coin balance must still be present
	require.Equal(t, existingBalance, app.BankKeeper.GetBalance(ctx, addr, "coin"), "account balances must be preserved")

	m, err := app.MarkerKeeper.GetMarkerByDenom(ctx, "testcoin")
	require.NoError(t, err)
	require.EqualValues(t, m.GetSupply(), sdk.NewInt64Coin("testcoin", 30))
	require.EqualValues(t, m.GetStatus(), types.StatusActive)

	m, err = app.MarkerKeeper.GetMarker(ctx, user)
	require.NoError(t, err)
	require.EqualValues(t, m.GetSupply(), sdk.NewInt64Coin("testcoin", 30))
	require.EqualValues(t, m.GetStatus(), types.StatusActive)

	// Creating a marker over an existing marker fails.
	_, err = server.AddFinalizeActivateMarker(sdk.WrapSDKContext(ctx), types.NewMsgAddFinalizeActivateMarkerRequest(
		"testcoin",
		sdk.NewInt(30),
		user,
		manager,
		types.MarkerType_Coin,
		true,
		true,
		false,
		[]types.AccessGrant{*types.NewAccessGrant(manager, []types.Access{types.Access_Mint, types.Access_Admin})},
		[]string{},
	))
	require.Error(t, err, "fails because marker already exists")

	// Load the created marker
	m, err = app.MarkerKeeper.GetMarker(ctx, user)
	require.NoError(t, err)
	require.EqualValues(t, m.GetSupply(), sdk.NewInt64Coin("testcoin", 30))
	require.EqualValues(t, m.GetStatus(), types.StatusActive)

	// entire supply should have been allocated to marker acount
	require.EqualValues(t, app.MarkerKeeper.GetEscrow(ctx, m).AmountOf("testcoin"), sdk.NewInt(30))
}

// Creating a marker over an existing account with a positive sequence number fails.
func TestInvalidAccount(t *testing.T) {
	app := simapp.Setup(t)
	ctx := app.BaseApp.NewContext(false, tmproto.Header{})
	pubkey := secp256k1.GenPrivKey().PubKey()
	server := markerkeeper.NewMsgServerImpl(app.MarkerKeeper)
	user := testUserAddress("testcoin")
	manager := testUserAddress("manager")
	// replace existing test account with a new copy that has a positive sequence number
	app.AccountKeeper.SetAccount(ctx, authtypes.NewBaseAccount(user, pubkey, 0, 10))

	_, err := server.AddFinalizeActivateMarker(sdk.WrapSDKContext(ctx), types.NewMsgAddFinalizeActivateMarkerRequest(
		"testcoin",
		sdk.NewInt(30),
		user,
		manager,
		types.MarkerType_Coin,
		true,
		true,
		false,
		[]types.AccessGrant{*types.NewAccessGrant(manager, []types.Access{types.Access_Mint, types.Access_Admin})},
		[]string{},
	))
	require.Error(t, err, "should not allow creation over and existing account with a positive sequence number.")
	require.Contains(t, err.Error(), "account at "+user.String()+" is not a marker account: invalid request")
}

func TestAddFinalizeActivateMarkerUnrestrictedDenoms(t *testing.T) {
	app := simapp.Setup(t)
	ctx := app.BaseApp.NewContext(false, tmproto.Header{})
	server := markerkeeper.NewMsgServerImpl(app.MarkerKeeper)

	user := testUserAddress("test")

	// Require a long unrestricted denom
	app.MarkerKeeper.SetParams(ctx, types.Params{UnrestrictedDenomRegex: "[a-z]{12,20}"})

	_, err := server.AddFinalizeActivateMarker(sdk.WrapSDKContext(ctx),
		types.NewMsgAddFinalizeActivateMarkerRequest(
			"tooshort",
			sdk.NewInt(30),
			user,
			user,
			types.MarkerType_Coin,
			true,
			true,
			false,
			[]types.AccessGrant{*types.NewAccessGrant(user, []types.Access{types.Access_Mint, types.Access_Admin})},
			[]string{},
		))
	require.Error(t, err, "fails with unrestricted denom length fault")
	require.Equal(t, fmt.Errorf("invalid denom [tooshort] (fails unrestricted marker denom validation [a-z]{12,20})"), err, "should fail with denom restriction")

	_, err = server.AddFinalizeActivateMarker(sdk.WrapSDKContext(ctx), types.NewMsgAddFinalizeActivateMarkerRequest(
		"itslongenough",
		sdk.NewInt(30),
		user,
		user,
		types.MarkerType_Coin,
		true,
		true,
		false,
		[]types.AccessGrant{*types.NewAccessGrant(user, []types.Access{types.Access_Mint, types.Access_Admin})},
		[]string{},
	))
	require.NoError(t, err, "should allow a marker with a sufficiently long denom")

	// Set to an empty string (returns to default expression)
	app.MarkerKeeper.SetParams(ctx, types.Params{UnrestrictedDenomRegex: ""})
	_, err = server.AddFinalizeActivateMarker(sdk.WrapSDKContext(ctx), types.NewMsgAddFinalizeActivateMarkerRequest(
		"short",
		sdk.NewInt(30),
		user,
		user,
		types.MarkerType_Coin,
		true,
		true,
		false,
		[]types.AccessGrant{*types.NewAccessGrant(user, []types.Access{types.Access_Mint, types.Access_Admin})},
		[]string{},
	))
	// succeeds now as the default unrestricted denom expression allows any valid denom (minimum length is 2)
	require.NoError(t, err, "should allow any valid denom with a min length of two")
}

func TestMsgSupplyIncreaseProposalRequest(t *testing.T) {
	app := simapp.Setup(t)
	ctx := app.BaseApp.NewContext(false, tmproto.Header{})
	server := markerkeeper.NewMsgServerImpl(app.MarkerKeeper)

	authority := "cosmos10d07y265gmmuvt4z0w9aw880jnsr700j6zn9kn"
	invalidAuthority := testUserAddress("test")
	targetAddress := "cosmos1tnh2q55v8wyygtt9srz5safamzdengsnqeycj3"

	// add markers for test cases
	user := testUserAddress("test")
	govDisabledDenom := types.NewEmptyMarkerAccount(
		"denom-with-gov-disabled",
		user.String(),
		[]types.AccessGrant{})
	govDisabledDenom.AllowGovernanceControl = false

	err := app.MarkerKeeper.AddMarkerAccount(ctx, govDisabledDenom)
	require.NoError(t, err)

	nonActiveDenom := types.NewEmptyMarkerAccount(
		"denom-with-non-active-status",
		user.String(),
		[]types.AccessGrant{})
	nonActiveDenom.Status = types.StatusDestroyed

	err = app.MarkerKeeper.AddMarkerAccount(ctx, nonActiveDenom)
	require.NoError(t, err)

	// all good
	beesKnees := types.NewEmptyMarkerAccount(
		"bees-knees",
		user.String(),
		[]types.AccessGrant{})
	beesKnees.Status = types.StatusProposed

	err = app.MarkerKeeper.AddMarkerAccount(ctx, beesKnees)
	require.NoError(t, err)

	testCases := []struct {
		name          string
		amount        sdk.Coin
		targetAddress string
		authority     string
		shouldFail    bool
		expectedError string
	}{
		{
			name: "invalid authority",
			amount: sdk.Coin{
				Amount: math.NewInt(100),
				Denom:  "invalid-authority-denom",
			},
			targetAddress: targetAddress,
			authority:     invalidAuthority.String(),
			shouldFail:    true,
			expectedError: "expected cosmos10d07y265gmmuvt4z0w9aw880jnsr700j6zn9kn got cosmos1ppvtnfw30fvpdutnjzuavntqk0a34xfsrlnsg2: expected gov account as only signer for proposal message",
		},
		{
			name: "marker does not exist",
			amount: sdk.Coin{
				Amount: math.NewInt(100),
				Denom:  "unknown-denom",
			},
			targetAddress: authority,
			authority:     authority,
			shouldFail:    true,
			expectedError: "unknown-denom marker does not exist",
		},
		{
			name: "marker with governance disabled",
			amount: sdk.Coin{
				Amount: math.NewInt(100),
				Denom:  govDisabledDenom.Denom,
			},
			targetAddress: authority,
			authority:     authority,
			shouldFail:    true,
			expectedError: "denom-with-gov-disabled marker does not allow governance control",
		},
		{
			name: "marker status is not StatusActive",
			amount: sdk.Coin{
				Amount: math.NewInt(100),
				Denom:  nonActiveDenom.Denom,
			},
			targetAddress: authority,
			authority:     authority,
			shouldFail:    true,
			expectedError: "cannot mint coin for a marker that is not in Active status",
		},
		{
			name: "all good",
			amount: sdk.Coin{
				Amount: math.NewInt(100),
				Denom:  beesKnees.Denom,
			},
			targetAddress: authority,
			authority:     authority,
			shouldFail:    false,
			expectedError: "",
		},
	}

	for _, tc := range testCases {
		res, err := server.SupplyIncreaseProposal(sdk.WrapSDKContext(ctx),
			types.NewMsgSupplyIncreaseProposalRequest(tc.amount, tc.targetAddress, tc.authority))

		if tc.shouldFail {
			require.Nil(t, res)
			require.EqualError(t, err, tc.expectedError)

		} else {
			require.NoError(t, err)
			require.Equal(t, res, &types.MsgSupplyIncreaseProposalResponse{})
		}
	}
}

func TestGetAuthority(t *testing.T) {
	app := simapp.Setup(t)
	require.Equal(t, "cosmos10d07y265gmmuvt4z0w9aw880jnsr700j6zn9kn", app.MarkerKeeper.GetAuthority())
}<|MERGE_RESOLUTION|>--- conflicted
+++ resolved
@@ -5,15 +5,11 @@
 	"testing"
 	"time"
 
-<<<<<<< HEAD
 	"cosmossdk.io/math"
 
-=======
 	"github.com/stretchr/testify/assert"
->>>>>>> fa0a515d
+
 	"github.com/stretchr/testify/require"
-
-	"cosmossdk.io/math"
 
 	"github.com/cosmos/cosmos-sdk/crypto/keys/secp256k1"
 	sdk "github.com/cosmos/cosmos-sdk/types"
@@ -92,33 +88,21 @@
 	require.Equal(t, existingBalance, app.BankKeeper.GetBalance(ctx, addr, "coin"), "account balance must be set")
 
 	// Creating a marker over an account with zero sequence is fine.
-<<<<<<< HEAD
-	_, err := server.AddMarker(sdk.WrapSDKContext(ctx), types.NewMsgAddMarkerRequest("testcoin", sdk.NewInt(30), user, manager, types.MarkerType_Coin, true, true, []string{}))
-=======
-	_, err := server.AddMarker(sdk.WrapSDKContext(ctx), types.NewMsgAddMarkerRequest("testcoin", sdk.NewInt(30), user, manager, types.MarkerType_Coin, true, true, false))
->>>>>>> fa0a515d
+	_, err := server.AddMarker(sdk.WrapSDKContext(ctx), types.NewMsgAddMarkerRequest("testcoin", sdk.NewInt(30), user, manager, types.MarkerType_Coin, true, true, false, []string{}))
 	require.NoError(t, err, "should allow a marker over existing account that has not signed anything.")
 
 	// existing coin balance must still be present
 	require.Equal(t, existingBalance, app.BankKeeper.GetBalance(ctx, addr, "coin"), "account balances must be preserved")
 
 	// Creating a marker over an existing marker fails.
-<<<<<<< HEAD
-	_, err = server.AddMarker(sdk.WrapSDKContext(ctx), types.NewMsgAddMarkerRequest("testcoin", sdk.NewInt(30), user, manager, types.MarkerType_Coin, true, true, []string{}))
-=======
-	_, err = server.AddMarker(sdk.WrapSDKContext(ctx), types.NewMsgAddMarkerRequest("testcoin", sdk.NewInt(30), user, manager, types.MarkerType_Coin, true, true, false))
->>>>>>> fa0a515d
+	_, err = server.AddMarker(sdk.WrapSDKContext(ctx), types.NewMsgAddMarkerRequest("testcoin", sdk.NewInt(30), user, manager, types.MarkerType_Coin, true, true, false, []string{}))
 	require.Error(t, err, "fails because marker already exists")
 
 	// replace existing test account with a new copy that has a positive sequence number
 	app.AccountKeeper.SetAccount(ctx, authtypes.NewBaseAccount(user, pubkey, 0, 10))
 
 	// Creating a marker over an existing account with a positive sequence number fails.
-<<<<<<< HEAD
-	_, err = server.AddMarker(sdk.WrapSDKContext(ctx), types.NewMsgAddMarkerRequest("testcoin", sdk.NewInt(30), user, manager, types.MarkerType_Coin, true, true, []string{}))
-=======
-	_, err = server.AddMarker(sdk.WrapSDKContext(ctx), types.NewMsgAddMarkerRequest("testcoin", sdk.NewInt(30), user, manager, types.MarkerType_Coin, true, true, false))
->>>>>>> fa0a515d
+	_, err = server.AddMarker(sdk.WrapSDKContext(ctx), types.NewMsgAddMarkerRequest("testcoin", sdk.NewInt(30), user, manager, types.MarkerType_Coin, true, true, false, []string{}))
 	require.Error(t, err, "should not allow creation over and existing account with a positive sequence number.")
 }
 
@@ -131,29 +115,16 @@
 
 	// Require a long unrestricted denom
 	app.MarkerKeeper.SetParams(ctx, types.Params{UnrestrictedDenomRegex: "[a-z]{12,20}"})
-
-<<<<<<< HEAD
-	_, err := server.AddMarker(sdk.WrapSDKContext(ctx), types.NewMsgAddMarkerRequest("tooshort", sdk.NewInt(30), user, user, types.MarkerType_Coin, true, true, []string{}))
+	_, err := server.AddMarker(sdk.WrapSDKContext(ctx), types.NewMsgAddMarkerRequest("tooshort", sdk.NewInt(30), user, user, types.MarkerType_Coin, true, true, false, []string{}))
 	require.Error(t, err, "fails with unrestricted denom length fault")
 	require.Equal(t, fmt.Errorf("invalid denom [tooshort] (fails unrestricted marker denom validation [a-z]{12,20})"), err, "should fail with denom restriction")
 
-	_, err = server.AddMarker(sdk.WrapSDKContext(ctx), types.NewMsgAddMarkerRequest("itslongenough", sdk.NewInt(30), user, user, types.MarkerType_Coin, true, true, []string{}))
-=======
-	_, err := server.AddMarker(sdk.WrapSDKContext(ctx), types.NewMsgAddMarkerRequest("tooshort", sdk.NewInt(30), user, user, types.MarkerType_Coin, true, true, false))
-	require.Error(t, err, "fails with unrestricted denom length fault")
-	require.Equal(t, fmt.Errorf("invalid denom [tooshort] (fails unrestricted marker denom validation [a-z]{12,20})"), err, "should fail with denom restriction")
-
-	_, err = server.AddMarker(sdk.WrapSDKContext(ctx), types.NewMsgAddMarkerRequest("itslongenough", sdk.NewInt(30), user, user, types.MarkerType_Coin, true, true, false))
->>>>>>> fa0a515d
+	_, err = server.AddMarker(sdk.WrapSDKContext(ctx), types.NewMsgAddMarkerRequest("itslongenough", sdk.NewInt(30), user, user, types.MarkerType_Coin, true, true, false, []string{}))
 	require.NoError(t, err, "should allow a marker with a sufficiently long denom")
 
 	// Set to an empty string (returns to default expression)
 	app.MarkerKeeper.SetParams(ctx, types.Params{UnrestrictedDenomRegex: ""})
-<<<<<<< HEAD
-	_, err = server.AddMarker(sdk.WrapSDKContext(ctx), types.NewMsgAddMarkerRequest("short", sdk.NewInt(30), user, user, types.MarkerType_Coin, true, true, []string{}))
-=======
-	_, err = server.AddMarker(sdk.WrapSDKContext(ctx), types.NewMsgAddMarkerRequest("short", sdk.NewInt(30), user, user, types.MarkerType_Coin, true, true, false))
->>>>>>> fa0a515d
+	_, err = server.AddMarker(sdk.WrapSDKContext(ctx), types.NewMsgAddMarkerRequest("short", sdk.NewInt(30), user, user, types.MarkerType_Coin, true, true, false, []string{}))
 	// succeeds now as the default unrestricted denom expression allows any valid denom (minimum length is 2)
 	require.NoError(t, err, "should allow any valid denom with a min length of two")
 }
@@ -648,6 +619,7 @@
 		true,
 		true,
 		false,
+		[]string{},
 	)
 	require.NoError(t, app.MarkerKeeper.AddFinalizeAndActivateMarker(ctx, noForceMac),
 		"AddFinalizeAndActivateMarker without force transfer")
@@ -667,6 +639,7 @@
 		true,
 		true,
 		true,
+		[]string{},
 	)
 	require.NoError(t, app.MarkerKeeper.AddFinalizeAndActivateMarker(ctx, wForceMac),
 		"AddFinalizeAndActivateMarker with force transfer")
@@ -779,8 +752,8 @@
 		types.MarkerType_Coin,
 		true,
 		true,
+		[]types.AccessGrant{*types.NewAccessGrant(manager, []types.Access{types.Access_Mint, types.Access_Admin})},
 		false,
-		[]types.AccessGrant{*types.NewAccessGrant(manager, []types.Access{types.Access_Mint, types.Access_Admin})},
 		[]string{},
 	))
 	require.NoError(t, err, "should allow a marker over existing account that has not signed anything.")
@@ -807,8 +780,8 @@
 		types.MarkerType_Coin,
 		true,
 		true,
+		[]types.AccessGrant{*types.NewAccessGrant(manager, []types.Access{types.Access_Mint, types.Access_Admin})},
 		false,
-		[]types.AccessGrant{*types.NewAccessGrant(manager, []types.Access{types.Access_Mint, types.Access_Admin})},
 		[]string{},
 	))
 	require.Error(t, err, "fails because marker already exists")
@@ -842,8 +815,8 @@
 		types.MarkerType_Coin,
 		true,
 		true,
+		[]types.AccessGrant{*types.NewAccessGrant(manager, []types.Access{types.Access_Mint, types.Access_Admin})},
 		false,
-		[]types.AccessGrant{*types.NewAccessGrant(manager, []types.Access{types.Access_Mint, types.Access_Admin})},
 		[]string{},
 	))
 	require.Error(t, err, "should not allow creation over and existing account with a positive sequence number.")
@@ -869,8 +842,8 @@
 			types.MarkerType_Coin,
 			true,
 			true,
+			[]types.AccessGrant{*types.NewAccessGrant(user, []types.Access{types.Access_Mint, types.Access_Admin})},
 			false,
-			[]types.AccessGrant{*types.NewAccessGrant(user, []types.Access{types.Access_Mint, types.Access_Admin})},
 			[]string{},
 		))
 	require.Error(t, err, "fails with unrestricted denom length fault")
@@ -884,8 +857,8 @@
 		types.MarkerType_Coin,
 		true,
 		true,
+		[]types.AccessGrant{*types.NewAccessGrant(user, []types.Access{types.Access_Mint, types.Access_Admin})},
 		false,
-		[]types.AccessGrant{*types.NewAccessGrant(user, []types.Access{types.Access_Mint, types.Access_Admin})},
 		[]string{},
 	))
 	require.NoError(t, err, "should allow a marker with a sufficiently long denom")
@@ -900,8 +873,8 @@
 		types.MarkerType_Coin,
 		true,
 		true,
+		[]types.AccessGrant{*types.NewAccessGrant(user, []types.Access{types.Access_Mint, types.Access_Admin})},
 		false,
-		[]types.AccessGrant{*types.NewAccessGrant(user, []types.Access{types.Access_Mint, types.Access_Admin})},
 		[]string{},
 	))
 	// succeeds now as the default unrestricted denom expression allows any valid denom (minimum length is 2)
