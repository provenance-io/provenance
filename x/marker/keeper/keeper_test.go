package keeper_test

import (
	"context"
	"fmt"
	"sort"
	"strings"
	"testing"
	"time"

	"github.com/stretchr/testify/assert"
	"github.com/stretchr/testify/require"

	sdkmath "cosmossdk.io/math"
	"cosmossdk.io/x/feegrant"

	abci "github.com/cometbft/cometbft/abci/types"

	"github.com/cosmos/cosmos-sdk/crypto/keys/secp256k1"
	sdk "github.com/cosmos/cosmos-sdk/types"
	"github.com/cosmos/cosmos-sdk/types/query"
	authtypes "github.com/cosmos/cosmos-sdk/x/auth/types"
	"github.com/cosmos/cosmos-sdk/x/bank/testutil"
	banktypes "github.com/cosmos/cosmos-sdk/x/bank/types"
	distrtypes "github.com/cosmos/cosmos-sdk/x/distribution/types"
	govtypes "github.com/cosmos/cosmos-sdk/x/gov/types"
	"github.com/cosmos/cosmos-sdk/x/group"
	stakingtypes "github.com/cosmos/cosmos-sdk/x/staking/types"

	simapp "github.com/provenance-io/provenance/app"
	"github.com/provenance-io/provenance/testutil/assertions"
	"github.com/provenance-io/provenance/x/exchange"
	markerkeeper "github.com/provenance-io/provenance/x/marker/keeper"
	"github.com/provenance-io/provenance/x/marker/types"
	"github.com/provenance-io/provenance/x/quarantine"
)

<<<<<<< HEAD
// getAllMarkerHolders executes the Holding query to get all the accounts holding a given denom.
func getAllMarkerHolders(t *testing.T, ctx context.Context, app *simapp.App, denomOrAddr string) []types.Balance {
	req := &types.QueryHoldingRequest{
		Id:         denomOrAddr,
		Pagination: &query.PageRequest{Limit: 10000},
	}
	resp, err := app.MarkerKeeper.Holding(ctx, req)
	require.NoError(t, err, "MarkerKeeper.Holding(%q)", denomOrAddr)
	return resp.Balances
=======
// setNewAccount updates the account's number, then stores the account.
func setNewAccount(app *simapp.App, ctx sdk.Context, acc sdk.AccountI) sdk.AccountI {
	newAcc := app.AccountKeeper.NewAccount(ctx, acc)
	app.AccountKeeper.SetAccount(ctx, newAcc)
	return newAcc
>>>>>>> d66b3409
}

func TestAccountMapperGetSet(t *testing.T) {
	app := simapp.Setup(t)
	ctx := app.BaseApp.NewContext(false)

	addr := types.MustGetMarkerAddress("testcoin")
	user := testUserAddress("test")

	// no account before its created
	acc := app.AccountKeeper.GetAccount(ctx, addr)
	require.Nil(t, acc)

	// create account and check default values
	acc = types.NewEmptyMarkerAccount("testcoin", user.String(), nil)
	mac, ok := acc.(types.MarkerAccountI)
	require.True(t, ok)
	require.NotNil(t, mac)
	require.Equal(t, addr, mac.GetAddress())
	require.EqualValues(t, nil, mac.GetPubKey())

	// NewAccount doesn't call Set, so it's still nil
	require.Nil(t, app.AccountKeeper.GetAccount(ctx, addr))

	// set some values on the account and save it
	require.NoError(t, mac.GrantAccess(types.NewAccessGrant(user, []types.Access{types.Access_Mint, types.Access_Admin})))

	setNewAccount(app, ctx, acc)

	// check the new values
	acc = app.AccountKeeper.GetAccount(ctx, addr)
	require.NotNil(t, acc)
	mac, ok = acc.(types.MarkerAccountI)
	require.True(t, ok)
	require.True(t, mac.AddressHasAccess(user, types.Access_Admin))

	// add something to the send deny list just to verify removal
	app.MarkerKeeper.AddSendDeny(ctx, addr, addr)

	app.MarkerKeeper.RemoveMarker(ctx, mac)

	// marker should not exist in send deny list
	require.Empty(t, app.MarkerKeeper.GetSendDenyList(ctx, addr), "should not have entries in send deny list")

	// getting account after delete should be nil
	acc = app.AccountKeeper.GetAccount(ctx, addr)
	require.Nil(t, acc)

	require.Empty(t, getAllMarkerHolders(t, ctx, app, "testcoin"))

	// check for error on invaid marker denom
	_, err := app.MarkerKeeper.GetMarkerByDenom(ctx, "doesntexist")
	require.Error(t, err, "marker does not exist, should error")
}

func TestExistingAccounts(t *testing.T) {
	app := simapp.Setup(t)
	ctx := app.BaseApp.NewContext(false)
	server := markerkeeper.NewMsgServerImpl(app.MarkerKeeper)

	addr := types.MustGetMarkerAddress("testcoin")
	pubkey := secp256k1.GenPrivKey().PubKey()
	user := testUserAddress("testcoin")
	manager := testUserAddress("manager")
	existingBalance := sdk.NewInt64Coin("coin", 1000)

	// prefund the marker address so an account gets created before the marker does.
	newAcc := setNewAccount(app, ctx, app.AccountKeeper.NewAccount(ctx, authtypes.NewBaseAccount(user, pubkey, 0, 0)))
	require.NoError(t, testutil.FundAccount(ctx, app.BankKeeper, addr, sdk.NewCoins(existingBalance)), "funding account")
	require.Equal(t, existingBalance, app.BankKeeper.GetBalance(ctx, addr, "coin"), "account balance must be set")

	// Creating a marker over an account with zero sequence is fine.
	_, err := server.AddMarker(ctx, types.NewMsgAddMarkerRequest("testcoin", sdkmath.NewInt(30), user, manager, types.MarkerType_Coin, true, true, false, []string{}, 0, 0))
	require.NoError(t, err, "should allow a marker over existing account that has not signed anything.")

	// existing coin balance must still be present
	require.Equal(t, existingBalance, app.BankKeeper.GetBalance(ctx, addr, "coin"), "account balances must be preserved")

	// Creating a marker over an existing marker fails.
	_, err = server.AddMarker(ctx, types.NewMsgAddMarkerRequest("testcoin", sdkmath.NewInt(30), user, manager, types.MarkerType_Coin, true, true, false, []string{}, 0, 0))
	require.Error(t, err, "fails because marker already exists")

	// replace existing test account with a new copy that has a positive sequence number
	err = newAcc.SetSequence(10)
	require.NoError(t, err, "newAcc.SetSequence(10)")
	app.AccountKeeper.SetAccount(ctx, newAcc)

	// Creating a marker over an existing account with a positive sequence number fails.
	_, err = server.AddMarker(ctx, types.NewMsgAddMarkerRequest("testcoin", sdkmath.NewInt(30), user, manager, types.MarkerType_Coin, true, true, false, []string{}, 0, 0))
	require.Error(t, err, "should not allow creation over and existing account with a positive sequence number.")
}

func TestUnrestrictedDenoms(t *testing.T) {
	app := simapp.Setup(t)
	ctx := app.BaseApp.NewContext(false)
	server := markerkeeper.NewMsgServerImpl(app.MarkerKeeper)

	user := testUserAddress("test")

	// Require a long unrestricted denom
	app.MarkerKeeper.SetParams(ctx, types.Params{UnrestrictedDenomRegex: "[a-z]{12,20}"})
	_, err := server.AddMarker(ctx, types.NewMsgAddMarkerRequest("tooshort", sdkmath.NewInt(30), user, user, types.MarkerType_Coin, true, true, false, []string{}, 0, 0))
	require.Error(t, err, "fails with unrestricted denom length fault")
	require.Equal(t, fmt.Errorf("invalid denom [tooshort] (fails unrestricted marker denom validation [a-z]{12,20})"), err, "should fail with denom restriction")

	_, err = server.AddMarker(ctx, types.NewMsgAddMarkerRequest("itslongenough", sdkmath.NewInt(30), user, user, types.MarkerType_Coin, true, true, false, []string{}, 0, 0))
	require.NoError(t, err, "should allow a marker with a sufficiently long denom")

	// Set to an empty string (returns to default expression)
	app.MarkerKeeper.SetParams(ctx, types.Params{UnrestrictedDenomRegex: ""})
	_, err = server.AddMarker(ctx, types.NewMsgAddMarkerRequest("short", sdkmath.NewInt(30), user, user, types.MarkerType_Coin, true, true, false, []string{}, 0, 0))
	// succeeds now as the default unrestricted denom expression allows any valid denom (minimum length is 2)
	require.NoError(t, err, "should allow any valid denom with a min length of two")
}

func TestAccountKeeperReader(t *testing.T) {
	app := simapp.Setup(t)
	ctx := app.BaseApp.NewContext(false)

	addr := types.MustGetMarkerAddress("testcoin")
	user := testUserAddress("test")
	// create account and check default values
	mac := types.NewEmptyMarkerAccount(
		"testcoin",
		user.String(),
		[]types.AccessGrant{*types.NewAccessGrant(user, []types.Access{types.Access_Mint})})

	require.NoError(t, app.MarkerKeeper.AddMarkerAccount(ctx, mac))

	m, err := app.MarkerKeeper.GetMarkerByDenom(ctx, "testcoin")
	require.NoError(t, err)
	require.NotNil(t, m)
	require.EqualValues(t, m.GetDenom(), "testcoin")
	require.EqualValues(t, m.GetAddress(), addr)

	m, err = app.MarkerKeeper.GetMarker(ctx, addr)
	require.NoError(t, err)
	require.NotNil(t, m)
	require.EqualValues(t, m.GetDenom(), "testcoin")
	require.EqualValues(t, m.GetAddress(), addr)

	count := 0
	app.MarkerKeeper.IterateMarkers(ctx, func(record types.MarkerAccountI) bool {
		require.EqualValues(t, record.GetDenom(), "testcoin")
		count++
		return false
	})
	require.EqualValues(t, count, 1)
}

func TestManageAccess(t *testing.T) {
	app := simapp.Setup(t)
	ctx := app.BaseApp.NewContext(false)

	addr := types.MustGetMarkerAddress("testcoin")
	// Easiest way to create a valid bech32 address for testing.
	user1 := testUserAddress("test1")
	user2 := testUserAddress("test2")
	admin := testUserAddress("admin")

	// create account and check default values
	mac := types.NewEmptyMarkerAccount("testcoin",
		user1.String(),
		[]types.AccessGrant{*types.NewAccessGrant(user1, []types.Access{types.Access_Burn}),
			*types.NewAccessGrant(admin, []types.Access{types.Access_Admin})})

	require.NoError(t, mac.SetManager(user1))
	require.NoError(t, mac.SetSupply(sdk.NewInt64Coin(mac.Denom, 1)))
	require.NoError(t, app.MarkerKeeper.AddMarkerAccount(ctx, mac))
	require.NoError(t, app.MarkerKeeper.SetNetAssetValue(ctx, mac, types.NewNetAssetValue(sdk.NewInt64Coin(types.UsdDenom, 1), 1), "test"))

	// Initial, should not have access
	m, err := app.MarkerKeeper.GetMarkerByDenom(ctx, "testcoin")
	require.NoError(t, err)
	require.NotNil(t, m)
	require.False(t, m.AddressHasAccess(user2, types.Access_Burn))

	// Grant access and check (succeeds on a Proposed marker without Admin grant)
	require.NoError(t,
		app.MarkerKeeper.AddAccess(
			ctx, user1, "testcoin", types.NewAccessGrant(user2, []types.Access{types.Access_Mint, types.Access_Delete})),
	)

	// Grant access fails for caller that is not the manager of a proposed marker
	require.Error(t, app.MarkerKeeper.AddAccess(
		ctx, user2, "testcoin", types.NewAccessGrant(user2, []types.Access{types.Access_Burn})))
	require.Error(t, app.MarkerKeeper.RemoveAccess(ctx, user2, "testcoin", user1))

	m, err = app.MarkerKeeper.GetMarker(ctx, addr)
	require.NoError(t, err)
	require.NotNil(t, m)
	require.True(t, m.AddressHasAccess(user2, types.Access_Mint))
	require.False(t, m.AddressHasAccess(user2, types.Access_Burn))
	require.False(t, m.AddressHasAccess(user2, types.Access_Admin))
	require.True(t, m.AddressHasAccess(user2, types.Access_Delete))
	require.False(t, m.AddressHasAccess(user2, types.Access_Withdraw))

	// Remove access and check
	require.NoError(t, app.MarkerKeeper.RemoveAccess(ctx, user1, "testcoin", user2))

	m, err = app.MarkerKeeper.GetMarker(ctx, addr)
	require.NoError(t, err)
	require.NotNil(t, m)
	require.False(t, m.AddressHasAccess(user2, types.Access_Mint))
	require.False(t, m.AddressHasAccess(user2, types.Access_Burn))
	require.False(t, m.AddressHasAccess(user2, types.Access_Admin))
	require.False(t, m.AddressHasAccess(user2, types.Access_Delete))
	require.False(t, m.AddressHasAccess(user2, types.Access_Withdraw))

	// Finalize marker and check permission enforcement.
	require.NoError(t, app.MarkerKeeper.FinalizeMarker(ctx, user1, m.GetDenom()))
	_, err = app.MarkerKeeper.GetMarker(ctx, addr)
	require.NoError(t, err)

	// Manager can make changes to grants for finalized markers
	require.NoError(t, app.MarkerKeeper.RemoveAccess(ctx, user1, "testcoin", user1))
	require.NoError(t, app.MarkerKeeper.AddAccess(ctx, user1, "testcoin",
		types.NewAccessGrant(user1, []types.Access{types.Access_Burn})))

	// Unauthorized user can not manipulate finalized marker grants
	require.Error(t, app.MarkerKeeper.RemoveAccess(ctx, user2, "testcoin", user1))

	// Admin can make changes to grants for finalized markers
	require.NoError(t, app.MarkerKeeper.AddAccess(ctx, admin, "testcoin",
		types.NewAccessGrant(user2, []types.Access{types.Access_Mint, types.Access_Delete})))
	_, err = app.MarkerKeeper.GetMarker(ctx, addr)
	require.NoError(t, err)

	// User2 can adjust supply up/down for a finalized marker
	require.NoError(t, app.MarkerKeeper.MintCoin(ctx, user2, sdk.NewInt64Coin("testcoin", 1)))
	require.NoError(t, app.MarkerKeeper.BurnCoin(ctx, user1, sdk.NewInt64Coin("testcoin", 1)))

	// Cancel marker and check permission enforcement.
	require.NoError(t, app.MarkerKeeper.CancelMarker(ctx, user2, "testcoin"))

	// Admin cannot make changes to grants for cancelled markers
	require.Error(t, app.MarkerKeeper.AddAccess(ctx, admin, "testcoin",
		types.NewAccessGrant(user2, []types.Access{types.Access_Burn})))
	require.Error(t, app.MarkerKeeper.RemoveAccess(ctx, admin, "testcoin", user2))

	// Load the marker one last time and verify our permission records are consistent and correct
	m, err = app.MarkerKeeper.GetMarker(ctx, addr)
	require.NoError(t, err)

	require.True(t, m.AddressHasAccess(admin, types.Access_Admin))
	require.True(t, m.AddressHasAccess(user1, types.Access_Burn))
	require.True(t, m.AddressHasAccess(user2, types.Access_Mint))
	require.True(t, m.AddressHasAccess(user2, types.Access_Delete))

	require.EqualValues(t, 1, len(m.AddressListForPermission(types.Access_Delete)))
	require.EqualValues(t, 1, len(m.AddressListForPermission(types.Access_Burn)))
	require.EqualValues(t, 1, len(m.AddressListForPermission(types.Access_Admin)))
	require.EqualValues(t, 0, len(m.AddressListForPermission(types.Access_Deposit)))
	require.EqualValues(t, 1, len(m.AddressListForPermission(types.Access_Mint)))
	require.EqualValues(t, 0, len(m.AddressListForPermission(types.Access_Withdraw)))
}

func TestCancelProposedByManager(t *testing.T) {
	app := simapp.Setup(t)
	ctx := app.BaseApp.NewContext(false)

	addr := types.MustGetMarkerAddress("testcoin")
	// Easiest way to create a valid bech32 address for testing.
	user1 := testUserAddress("test1")
	user2 := testUserAddress("test2")
	admin := testUserAddress("admin")

	// create account and check default values
	mac := types.NewEmptyMarkerAccount("testcoin",
		user1.String(),
		[]types.AccessGrant{*types.NewAccessGrant(user1, []types.Access{types.Access_Burn}),
			*types.NewAccessGrant(admin, []types.Access{types.Access_Admin})})

	require.NoError(t, mac.SetManager(user1))
	require.NoError(t, mac.SetSupply(sdk.NewInt64Coin(mac.Denom, 1)))
	require.NoError(t, app.MarkerKeeper.AddMarkerAccount(ctx, mac))

	m, err := app.MarkerKeeper.GetMarker(ctx, addr)
	require.NoError(t, err)
	// user1 and user2 will not have been assigned delete
	require.False(t, m.AddressHasAccess(user1, types.Access_Delete))
	require.False(t, m.AddressHasAccess(user2, types.Access_Delete))

	// Delete marker (fails, marker is not cancelled)
	require.Error(t, app.MarkerKeeper.DeleteMarker(ctx, user1, "testcoin"), "can only delete markeraccounts in the Cancelled status")

	// Cancel marker and check permission enforcement. (expect fail, no access)
	require.Error(t, app.MarkerKeeper.CancelMarker(ctx, user2, "testcoin"))

	// Cancel marker and check permission enforcement. (succeeds for manager)
	require.NoError(t, app.MarkerKeeper.CancelMarker(ctx, user1, "testcoin"))

	// Delete marker and check permission enforcement. (expect fail, no access)
	require.Error(t, app.MarkerKeeper.DeleteMarker(ctx, user2, "testcoin"), "does not have ACCESS_DELETE on testcoin markeraccount")

	// Delete marker and check permission enforcement. (succeeds for manager)
	require.NoError(t, app.MarkerKeeper.DeleteMarker(ctx, user1, "testcoin"))
}

func TestMintBurnCoins(t *testing.T) {
	app := simapp.Setup(t)
	ctx := app.BaseApp.NewContext(false)
	app.MarkerKeeper.SetParams(ctx, types.DefaultParams())
	addr := types.MustGetMarkerAddress("testcoin")
	user := testUserAddress("test")

	// fail for an unknown coin.
	require.Error(t, app.MarkerKeeper.MintCoin(ctx, user, sdk.NewInt64Coin("testcoin", 100)))
	require.Error(t, app.MarkerKeeper.BurnCoin(ctx, user, sdk.NewInt64Coin("testcoin", 100)))

	// create account and check default values
	mac := types.NewEmptyMarkerAccount("testcoin", user.String(), []types.AccessGrant{*types.NewAccessGrant(user,
		[]types.Access{types.Access_Mint, types.Access_Burn, types.Access_Withdraw, types.Access_Delete, types.Access_Deposit})})
	require.NoError(t, mac.SetManager(user))
	require.NoError(t, mac.SetSupply(sdk.NewInt64Coin("testcoin", 1000)))

	require.NoError(t, app.MarkerKeeper.AddMarkerAccount(ctx, mac))
	require.NoError(t, app.MarkerKeeper.SetNetAssetValue(ctx, mac, types.NewNetAssetValue(sdk.NewInt64Coin(types.UsdDenom, 1), 1), "test"))

	// Should not fail for a non-active/finalized coin, must be able to adjust supply amount to match any existing
	require.NoError(t, app.MarkerKeeper.MintCoin(ctx, user, sdk.NewInt64Coin("testcoin", 100)))
	require.NoError(t, app.MarkerKeeper.BurnCoin(ctx, user, sdk.NewInt64Coin("testcoin", 100)))

	// Moves to finalized, mints required supply, moves to active status.
	require.NoError(t, app.MarkerKeeper.FinalizeMarker(ctx, user, "testcoin"))
	require.NoError(t, app.MarkerKeeper.ActivateMarker(ctx, user, "testcoin"))

	// Load the created marker
	m, err := app.MarkerKeeper.GetMarker(ctx, addr)
	require.NoError(t, err)
	require.EqualValues(t, m.GetSupply(), sdk.NewInt64Coin("testcoin", 1000))
	// entire supply should have been allocated to markeracount
	require.EqualValues(t, app.MarkerKeeper.GetEscrow(ctx, m).AmountOf("testcoin"), sdkmath.NewInt(1000))

	// perform a successful mint (and check)
	require.NoError(t, app.MarkerKeeper.MintCoin(ctx, user, sdk.NewInt64Coin("testcoin", 100)))
	m, err = app.MarkerKeeper.GetMarker(ctx, addr)
	require.NoError(t, err)
	require.EqualValues(t, m.GetSupply(), sdk.NewInt64Coin("testcoin", 1100))
	require.EqualValues(t, app.MarkerKeeper.GetEscrow(ctx, m), sdk.NewCoins(sdk.NewInt64Coin("testcoin", 1100)))

	// perform a successful burn (and check)
	require.NoError(t, app.MarkerKeeper.BurnCoin(ctx, user, sdk.NewInt64Coin("testcoin", 100)))
	m, err = app.MarkerKeeper.GetMarker(ctx, addr)
	require.NoError(t, err)
	require.EqualValues(t, m.GetSupply(), sdk.NewInt64Coin("testcoin", 1000))

	// Fail for burn too much (exceed supply)
	require.Error(t, app.MarkerKeeper.BurnCoin(ctx, user, sdk.NewInt64Coin("testcoin", 10000)))

	// check that supply remains unchanged after above error
	m, err = app.MarkerKeeper.GetMarker(ctx, addr)
	require.NoError(t, err)
	require.EqualValues(t, m.GetSupply(), sdk.NewInt64Coin("testcoin", 1000))

	// Check that our marker account is currently holding all the minted coins after above mint/burn
	require.EqualValues(t, app.MarkerKeeper.GetEscrow(ctx, m), sdk.NewCoins(sdk.NewInt64Coin("testcoin", 1000)))

	// move coin out of the marker and into a user account
	require.NoError(t, app.MarkerKeeper.WithdrawCoins(ctx, user, user, "testcoin",
		sdk.NewCoins(sdk.NewInt64Coin("testcoin", 50))))

	// verify user has the withdrawn coins
	require.EqualValues(t, app.BankKeeper.GetBalance(ctx, user, "testcoin").Amount, sdkmath.NewInt(50))

	// verify marker account has remaining coins
	m, err = app.MarkerKeeper.GetMarker(ctx, addr)
	require.NoError(t, err)
	require.EqualValues(t, app.MarkerKeeper.GetEscrow(ctx, m).AmountOf("testcoin"), sdkmath.NewInt(950))

	// Fail for burn too much (exceed marker account holdings)
	require.Error(t, app.MarkerKeeper.BurnCoin(ctx, user, sdk.NewInt64Coin("testcoin", 1000)))
	// Fails because a user is holding some of the supply
	require.Error(t, app.MarkerKeeper.CancelMarker(ctx, user, "testcoin"))

	// two a user and the marker
	require.Equal(t, 2, len(getAllMarkerHolders(t, ctx, app, "testcoin")))

	// put the coins back in the types.
	require.NoError(t, app.BankKeeper.SendCoins(ctx, user, addr, sdk.NewCoins(sdk.NewInt64Coin("testcoin", 50))))

	// one, only the marker
	require.Equal(t, 1, len(getAllMarkerHolders(t, ctx, app, "testcoin")))

	// succeeds because marker has all its supply
	require.NoError(t, app.MarkerKeeper.CancelMarker(ctx, user, "testcoin"))

	// verify status is cancelled
	m, err = app.MarkerKeeper.GetMarker(ctx, addr)
	require.NoError(t, err)
	require.EqualValues(t, types.StatusCancelled, m.GetStatus())

	// succeeds on a cancelled marker (no-op)
	require.NoError(t, app.MarkerKeeper.CancelMarker(ctx, user, "testcoin"))

	// Set an escrow balance
	require.NoError(t, testutil.FundAccount(ctx, app.BankKeeper, addr, sdk.NewCoins(sdk.NewInt64Coin(sdk.DefaultBondDenom, 1))), "funding account")
	// Fails because there are coins in escrow.
	require.Error(t, app.MarkerKeeper.DeleteMarker(ctx, user, "testcoin"))

	// Remove escrow balance from account
	require.NoError(t, app.BankKeeper.SendCoinsFromAccountToModule(types.WithTransferAgent(ctx, user), addr, "mint", sdk.NewCoins(sdk.NewCoin(sdk.DefaultBondDenom, sdkmath.OneInt()))), "sending coins to module")

	// Succeeds because the bond denom coin was removed.
	require.NoError(t, app.MarkerKeeper.DeleteMarker(ctx, user, "testcoin"))

	// none, marker has been deleted
	require.Equal(t, 0, len(getAllMarkerHolders(t, ctx, app, "testcoin")))

	// verify status is destroyed and supply is zero.
	m, err = app.MarkerKeeper.GetMarker(ctx, addr)
	require.NoError(t, err)
	require.EqualValues(t, types.StatusDestroyed, m.GetStatus())
	require.EqualValues(t, m.GetSupply().Amount, sdkmath.ZeroInt())

	// supply module should also indicate a zero supply
	require.EqualValues(t, app.BankKeeper.GetSupply(ctx, "testcoin").Amount, sdkmath.ZeroInt())
}

func TestWithdrawCoins(t *testing.T) {
	app := simapp.Setup(t)
	ctx := app.NewContext(false)

	addrManager := sdk.AccAddress("addrManager_________")
	addrNoWithdraw := sdk.AccAddress("addrNoWithdraw______")
	addrOnlyWithdraw := sdk.AccAddress("addrOnlyWithdraw____")
	addrWithDep := sdk.AccAddress("addrWithDep_________")
	addr1 := sdk.AccAddress("addr1_______________")
	addr2 := sdk.AccAddress("addr2_______________")
	addr3 := sdk.AccAddress("addr3_______________")

	denomMain := "mackenzie"
	denomCoin := "norman"
	denomToDeposit := "dana"
	denomInactive := "indigo"
	denomNoMarker := "noah"

	allAccessExcept := func(addr sdk.AccAddress, perms ...types.Access) types.AccessGrant {
		rv := types.AccessGrant{
			Address:     addr.String(),
			Permissions: nil,
		}
		for permVal := range types.Access_name {
			if permVal == 0 {
				continue
			}
			perm := types.Access(permVal)
			keep := true
			for _, ignore := range perms {
				if perm == ignore {
					keep = false
					break
				}
			}
			if keep {
				rv.Permissions = append(rv.Permissions, perm)
			}
		}
		sort.Slice(rv.Permissions, func(i, j int) bool {
			return rv.Permissions[i] < rv.Permissions[j]
		})
		return rv
	}
	allAccess := func(addr sdk.AccAddress) types.AccessGrant {
		return allAccessExcept(addr)
	}
	accessOnly := func(addr sdk.AccAddress, perms ...types.Access) types.AccessGrant {
		return *types.NewAccessGrant(addr, perms)
	}
	markerAddr := func(denom string) sdk.AccAddress {
		rv, err := types.MarkerAddress(denom)
		require.NoError(t, err, "MarkerAddress(%q)", denom)
		return rv
	}
	fundAcct := func(addr sdk.AccAddress, amount sdk.Coins) {
		err := testutil.FundAccount(types.WithBypass(ctx), app.BankKeeper, addr, amount)
		require.NoError(t, err, "FundAccount(%q, %q)", string(addr), amount)
	}
	setupMarker := func(denom string, marker *types.MarkerAccount) sdk.AccAddress {
		addr := markerAddr(denom)
		marker.BaseAccount = authtypes.NewBaseAccountWithAddress(addr)
		marker.Denom = denom
		if marker.Supply.IsNil() {
			marker.Supply = sdkmath.NewInt(1_000_000_000)
		}
		if marker.Status == 0 {
			marker.Status = types.StatusProposed
		}
		if marker.MarkerType == 0 {
			marker.MarkerType = types.MarkerType_RestrictedCoin
		}
		if len(marker.Manager) == 0 {
			marker.Manager = addrManager.String()
		}
		managerHasAccess := false
		for _, grant := range marker.AccessControl {
			if grant.Address == marker.Manager {
				managerHasAccess = true
				break
			}
		}
		if !managerHasAccess {
			marker.AccessControl = append([]types.AccessGrant{allAccess(addrManager)}, marker.AccessControl...)
		}

		return addr
	}
	createMarker := func(denom string, marker *types.MarkerAccount) sdk.AccAddress {
		addr := setupMarker(denom, marker)
		err := app.MarkerKeeper.SetNetAssetValue(ctx, marker, types.NewNetAssetValue(sdk.NewInt64Coin(types.UsdDenom, 1), 1), "test")
		require.NoError(t, err, "SetNetAssetValue %q", denom)
		err = app.MarkerKeeper.AddFinalizeAndActivateMarker(ctx, marker)
		require.NoError(t, err, "AddFinalizeAndActivateMarker %q", denom)
		return addr
	}
	createProposedMarker := func(denom string, marker *types.MarkerAccount) sdk.AccAddress {
		addr := setupMarker(denom, marker)
		err := app.MarkerKeeper.AddMarkerAccount(ctx, marker)
		require.NoError(t, err, "AddMarkerAccount %q", denom)
		return addr
	}
	coin := func(amount int64, denom string) sdk.Coin {
		return sdk.NewInt64Coin(denom, amount)
	}
	noAccessErr := func(addr sdk.AccAddress, role types.Access, denom string) string {
		mAddr, err := types.MarkerAddress(denom)
		require.NoError(t, err, "MarkerAddress(%q)", denom)
		return fmt.Sprintf("%s does not have %s on %s marker (%s)", addr, role, denom, mAddr)
	}

	markerMain := &types.MarkerAccount{
		AccessControl: []types.AccessGrant{
			allAccessExcept(addrNoWithdraw, types.Access_Withdraw),
			accessOnly(addrOnlyWithdraw, types.Access_Withdraw),
			accessOnly(addrWithDep, types.Access_Withdraw),
		},
		SupplyFixed:            true,
		AllowGovernanceControl: true,
	}
	addrMarkerMain := createMarker(denomMain, markerMain)
	fundAcct(addrMarkerMain, sdk.NewCoins(coin(1_000_000, denomCoin), coin(1_000_000, denomNoMarker)))

	markerCoin := &types.MarkerAccount{
		AccessControl:          []types.AccessGrant{allAccessExcept(addrManager, types.Access_Transfer, types.Access_ForceTransfer)},
		MarkerType:             types.MarkerType_Coin,
		SupplyFixed:            true,
		AllowGovernanceControl: true,
	}
	addrMarkerCoin := createMarker(denomCoin, markerCoin)

	markerToDeposit := &types.MarkerAccount{
		AccessControl: []types.AccessGrant{
			accessOnly(addrOnlyWithdraw, types.Access_Withdraw),
			accessOnly(addrWithDep, types.Access_Deposit),
		},
		SupplyFixed:            true,
		AllowGovernanceControl: true,
	}
	addrMarkerToDeposit := createMarker(denomToDeposit, markerToDeposit)

	markerInactive := &types.MarkerAccount{
		SupplyFixed:            true,
		AllowGovernanceControl: true,
	}
	createProposedMarker(denomInactive, markerInactive)

	// Marker needs:
	// a non-restricted marker
	// a restricted marker with funds to withdraw
	// 		Need admin without withdraw
	//      Need admin with withdraw but not deposit on another.
	//      Need admin with withdraw and deposit on another.
	// a restricted marker to send funds to.
	//      Need admin with deposit and also withdraw on main.
	//      Need admin with withdraw on both, but not deposit on this one.

	tests := []struct {
		name                  string
		bankKeeper            *WrappedBankKeeper
		caller                sdk.AccAddress
		recipient             sdk.AccAddress
		denom                 string
		coins                 sdk.Coins
		expErr                string
		expEventTo            sdk.AccAddress
		expCallerGetsCoins    bool
		expRecipientGetsCoins bool
	}{
		{
			name:      "no marker",
			caller:    addrManager,
			recipient: addr1,
			denom:     denomNoMarker,
			coins:     sdk.NewCoins(coin(5, denomNoMarker)),
			expErr:    "marker not found for " + denomNoMarker + ": marker " + denomNoMarker + " not found for address: " + markerAddr(denomNoMarker).String(),
		},
		{
			name:      "no withdraw access",
			caller:    addrNoWithdraw,
			recipient: addr2,
			denom:     denomMain,
			coins:     sdk.NewCoins(coin(5, denomMain)),
			expErr:    noAccessErr(addrNoWithdraw, types.Access_Withdraw, denomMain),
		},
		{
			name:                  "to a coin marker",
			caller:                addrManager,
			recipient:             addrMarkerCoin,
			denom:                 denomMain,
			coins:                 sdk.NewCoins(coin(3, denomMain)),
			expEventTo:            addrMarkerCoin,
			expRecipientGetsCoins: true,
		},
		{
			name:      "to a restricted marker: admin does not have deposit on it",
			caller:    addrOnlyWithdraw,
			recipient: addrMarkerToDeposit,
			denom:     denomMain,
			coins:     sdk.NewCoins(coin(6, denomMain)),
			expErr:    noAccessErr(addrOnlyWithdraw, types.Access_Deposit, denomToDeposit),
		},
		{
			name:                  "to a restricted marker: admin has deposit on it",
			caller:                addrWithDep,
			recipient:             addrMarkerToDeposit,
			denom:                 denomMain,
			coins:                 sdk.NewCoins(coin(7, denomMain)),
			expEventTo:            addrMarkerToDeposit,
			expRecipientGetsCoins: true,
		},
		{
			name:      "marker is not active",
			caller:    addrManager,
			recipient: addr3,
			denom:     denomInactive,
			coins:     sdk.NewCoins(coin(4, denomInactive)),
			expErr:    "cannot withdraw marker created coins from a marker that is not in Active status",
		},
		{
			name:       "to addr blocked by bank module",
			bankKeeper: NewWrappedBankKeeper().WithExtraBlockedAddrs(addr2),
			caller:     addrManager,
			recipient:  addr2,
			denom:      denomMain,
			coins:      sdk.NewCoins(coin(14, denomMain)),
			expErr:     addr2.String() + " is not allowed to receive funds",
		},
		{
			name:       "error from send",
			bankKeeper: NewWrappedBankKeeper().WithSendCoinsErrs("some random error"),
			caller:     addrOnlyWithdraw,
			recipient:  addr1,
			denom:      denomMain,
			coins:      sdk.NewCoins(coin(12, denomMain)),
			expErr:     "some random error",
		},
		{
			name:               "no recipient provided",
			caller:             addrOnlyWithdraw,
			recipient:          nil,
			denom:              denomMain,
			coins:              sdk.NewCoins(coin(12, denomMain), coin(3, denomCoin), coin(77, denomNoMarker)),
			expEventTo:         addrOnlyWithdraw,
			expCallerGetsCoins: true,
		},
		{
			name:                  "recipient is caller",
			caller:                addrOnlyWithdraw,
			recipient:             addrOnlyWithdraw,
			denom:                 denomMain,
			coins:                 sdk.NewCoins(coin(33, denomMain)),
			expEventTo:            addrOnlyWithdraw,
			expCallerGetsCoins:    true,
			expRecipientGetsCoins: true,
		},
		{
			name:                  "recipient is not caller",
			caller:                addrOnlyWithdraw,
			recipient:             addr3,
			denom:                 denomMain,
			coins:                 sdk.NewCoins(coin(27, denomNoMarker)),
			expEventTo:            addr3,
			expRecipientGetsCoins: true,
		},
	}

	for _, tc := range tests {
		t.Run(tc.name, func(t *testing.T) {
			var expEvents sdk.Events
			if len(tc.expEventTo) > 0 {
				tev := &types.EventMarkerWithdraw{
					Coins:         tc.coins.String(),
					Denom:         tc.denom,
					Administrator: tc.caller.String(),
					ToAddress:     tc.expEventTo.String(),
				}
				event, err := sdk.TypedEventToEvent(tev)
				require.NoError(t, err, "TypedEventToEvent(%#v)", tev)
				expEvents = append(expEvents, event)
			}

			ctx = app.NewContext(false)
			var callerOrigBals, recipientOrigBals sdk.Coins
			var callerExpBals, recipientExpBals sdk.Coins
			if len(tc.caller) > 0 {
				callerOrigBals = app.BankKeeper.GetAllBalances(ctx, tc.caller)
				callerExpBals = callerOrigBals
				if tc.expCallerGetsCoins {
					callerExpBals = callerExpBals.Add(tc.coins...)
				}
			}
			if len(tc.recipient) > 0 {
				recipientOrigBals = app.BankKeeper.GetAllBalances(ctx, tc.recipient)
				recipientExpBals = recipientOrigBals
				if tc.expRecipientGetsCoins {
					recipientExpBals = recipientExpBals.Add(tc.coins...)
				}
			}

			kpr := app.MarkerKeeper
			if tc.bankKeeper != nil {
				kpr = kpr.WithBankKeeper(tc.bankKeeper.WithParent(app.BankKeeper))
			}

			em := sdk.NewEventManager()
			ctx = ctx.WithEventManager(em)
			var err error
			testFunc := func() {
				err = kpr.WithdrawCoins(ctx, tc.caller, tc.recipient, tc.denom, tc.coins)
			}
			require.NotPanics(t, testFunc, "WithdrawCoins(%q, %q, %q, %q)",
				string(tc.caller), string(tc.recipient), tc.denom, tc.coins)
			assertions.AssertErrorValue(t, err, tc.expErr, "WithdrawCoins(%q, %q, %q, %q) error",
				string(tc.caller), string(tc.recipient), tc.denom, tc.coins)
			actEvents := em.Events()
			assertions.AssertEventsContains(t, expEvents, actEvents, "WithdrawCoins(%q, %q, %q, %q) events",
				string(tc.caller), string(tc.recipient), tc.denom, tc.coins)

			var callerActBals, recipientActBals sdk.Coins
			if len(tc.caller) > 0 {
				callerActBals = app.BankKeeper.GetAllBalances(ctx, tc.caller)
			}
			if len(tc.recipient) > 0 {
				recipientActBals = app.BankKeeper.GetAllBalances(ctx, tc.recipient)
			}
			assert.Equal(t, callerExpBals.String(), callerActBals.String(), "caller balances after WithdrawCoins(%q, %q, %q, %q)",
				string(tc.caller), string(tc.recipient), tc.denom, tc.coins)
			assert.Equal(t, recipientExpBals.String(), recipientActBals.String(), "recipient balances after WithdrawCoins(%q, %q, %q, %q)",
				string(tc.caller), string(tc.recipient), tc.denom, tc.coins)
		})
	}
}

func TestMarkerGetters(t *testing.T) {
	app := simapp.Setup(t)
	ctx := app.BaseApp.NewContext(false)

	user := testUserAddress("test")
	mac := types.NewEmptyMarkerAccount("testcoin",
		user.String(),
		[]types.AccessGrant{*types.NewAccessGrant(user, []types.Access{types.Access_Deposit})})
	require.NoError(t, mac.SetManager(user))
	require.NoError(t, app.MarkerKeeper.AddMarkerAccount(ctx, mac))

	mac = types.NewEmptyMarkerAccount("secondcoin",
		user.String(),
		[]types.AccessGrant{*types.NewAccessGrant(user, []types.Access{types.Access_Deposit})})
	require.NoError(t, mac.SetManager(user))
	require.NoError(t, app.MarkerKeeper.AddMarkerAccount(ctx, mac))

	var err error
	var m types.MarkerAccountI
	m, err = app.MarkerKeeper.GetMarkerByDenom(ctx, "testcoin")
	require.NoError(t, err)
	require.NotNil(t, m)

	m, err = app.MarkerKeeper.GetMarkerByDenom(ctx, "secondcoin")
	require.NoError(t, err)
	require.NotNil(t, m)

	count := 0
	app.MarkerKeeper.IterateMarkers(ctx, func(record types.MarkerAccountI) bool {
		count++
		return false
	})
	require.Equal(t, 2, count)

	// Could do more in-depth checking, but if both markers are returned that is the expected behavior
}

func TestInsufficientExisting(t *testing.T) {
	app := simapp.Setup(t)
	ctx := app.BaseApp.NewContext(false)

	pubkey := secp256k1.GenPrivKey().PubKey()
	user := sdk.AccAddress(pubkey.Address())

	// setup an existing account with an existing balance (and matching supply)
	existingSupply := sdk.NewInt64Coin("testcoin", 10000)
	setNewAccount(app, ctx, authtypes.NewBaseAccount(user, pubkey, 0, 0))

	require.NoError(t, testutil.FundAccount(ctx, app.BankKeeper, user, sdk.NewCoins(existingSupply)), "funding account")

	//prevSupply := app.BankKeeper.GetSupply(ctx, "testcoin")
	//app.BankKeeper.SetSupply(ctx, banktypes.NewSupply(prevSupply.Amount.Add(existingSupply.Amount)))

	// create account and check default values
	mac := types.NewEmptyMarkerAccount("testcoin", user.String(), []types.AccessGrant{*types.NewAccessGrant(user,
		[]types.Access{types.Access_Mint, types.Access_Burn, types.Access_Withdraw, types.Access_Delete})})
	require.NoError(t, mac.SetManager(user))
	require.NoError(t, mac.SetSupply(sdk.NewInt64Coin("testcoin", 1000)))

	require.NoError(t, app.MarkerKeeper.AddMarkerAccount(ctx, mac))
	require.NoError(t, app.MarkerKeeper.SetNetAssetValue(ctx, mac, types.NewNetAssetValue(sdk.NewInt64Coin(types.UsdDenom, 1), 1), "test"))

	// insufficient supply to cover existing
	require.Error(t, app.MarkerKeeper.FinalizeMarker(ctx, user, "testcoin"))

	// move supply up high enough
	require.NoError(t, app.MarkerKeeper.MintCoin(ctx, user, sdk.NewInt64Coin("testcoin", 9001)))
	// no error now...
	require.NoError(t, app.MarkerKeeper.FinalizeMarker(ctx, user, "testcoin"))
	require.NoError(t, app.MarkerKeeper.ActivateMarker(ctx, user, "testcoin"))

	var err error
	var m types.MarkerAccountI
	m, err = app.MarkerKeeper.GetMarkerByDenom(ctx, "testcoin")
	require.NoError(t, err)
	require.NotNil(t, m)

	// Amount that was minted shal be 1
	require.EqualValues(t, 1, app.MarkerKeeper.GetEscrow(ctx, m).AmountOf("testcoin").Int64())
	// Amount of the total supply shall be 10001
	require.EqualValues(t, 10001, m.GetSupply().Amount.Int64())
}

func TestImplictControl(t *testing.T) {
	app := simapp.Setup(t)
	ctx := app.BaseApp.NewContext(false)

	setAcc := func(addr sdk.AccAddress, sequence uint64) {
		acc := app.AccountKeeper.NewAccountWithAddress(ctx, addr)
		require.NoError(t, acc.SetSequence(sequence), "%s.SetSequence(%d)", string(addr), sequence)
		app.AccountKeeper.SetAccount(ctx, acc)
	}

	user := testUserAddress("test")
	user2 := testUserAddress("test2")
	setAcc(user, 1)
	setAcc(user2, 1)

	// create account and check default values
	mac := types.NewEmptyMarkerAccount("testcoin", user.String(), []types.AccessGrant{*types.NewAccessGrant(user,
		[]types.Access{types.Access_Mint, types.Access_Burn, types.Access_Withdraw, types.Access_Delete})})

	mac.MarkerType = types.MarkerType_RestrictedCoin
	require.NoError(t, mac.SetManager(user))
	require.NoError(t, mac.SetSupply(sdk.NewInt64Coin("testcoin", 1000)))

	require.NoError(t, app.MarkerKeeper.AddMarkerAccount(ctx, mac))
	require.NoError(t, app.MarkerKeeper.SetNetAssetValue(ctx, mac, types.NewNetAssetValue(sdk.NewInt64Coin(types.UsdDenom, 1), 1), "test"))

	// Moves to finalized, mints required supply, moves to active status.
	require.NoError(t, app.MarkerKeeper.FinalizeMarker(ctx, user, "testcoin"))
	// No send enabled flag enforced yet, default is allowed
	require.True(t, app.BankKeeper.IsSendEnabledDenom(ctx, "testcoin"))
	require.NoError(t, app.MarkerKeeper.ActivateMarker(ctx, user, "testcoin"))

	// Activated restricted coins should be added to send enable, restriction checks are verified further in the stack, verify is true now
	require.True(t, app.BankKeeper.IsSendEnabledDenom(ctx, "testcoin"))

	// Must fail because user2 does not have any access
	require.Error(t, app.MarkerKeeper.AddAccess(ctx, user2, "testcoin", types.NewAccessGrant(user2,
		[]types.Access{types.Access_Mint, types.Access_Delete})))

	// Move 100% of the supply into user2.
	require.NoError(t, app.MarkerKeeper.WithdrawCoins(ctx, user, user2, "testcoin",
		sdk.NewCoins(sdk.NewInt64Coin("testcoin", 1000))))

	// Succeeds now because user2 is holding all of the testcoin supply.
	require.NoError(t, app.MarkerKeeper.AddAccess(ctx, user2, "testcoin",
		types.NewAccessGrant(user2, []types.Access{types.Access_Mint, types.Access_Delete, types.Access_Transfer})))

	// succeeds for a user with transfer rights
	require.NoError(t, app.MarkerKeeper.TransferCoin(ctx, user2, user, user2, sdk.NewInt64Coin("testcoin", 10)))
	// fails if the admin user does not have transfer authority
	require.Error(t, app.MarkerKeeper.TransferCoin(ctx, user, user2, user, sdk.NewInt64Coin("testcoin", 10)))

	// validate authz when 'from' is different from 'admin'
	granter := user
	grantee := user2
	now := ctx.BlockHeader().Time
	require.NotNil(t, now, "now")
	exp1Hour := now.Add(time.Hour)
	a := types.NewMarkerTransferAuthorization(sdk.NewCoins(sdk.NewInt64Coin("testcoin", 10)), []sdk.AccAddress{})

	// fails when admin user (grantee without authz permissions) has transfer authority
	require.Error(t, app.MarkerKeeper.TransferCoin(ctx, granter, user, grantee, sdk.NewInt64Coin("testcoin", 5)))
	// succeeds when admin user (grantee with authz permissions) has transfer authority
	require.NoError(t, app.AuthzKeeper.SaveGrant(ctx, grantee, granter, a, &exp1Hour))
	require.NoError(t, app.MarkerKeeper.TransferCoin(ctx, granter, user, grantee, sdk.NewInt64Coin("testcoin", 5)))
	// succeeds when admin user (grantee with authz permissions) has transfer authority (transfer remaining balance)
	require.NoError(t, app.MarkerKeeper.TransferCoin(ctx, granter, user, grantee, sdk.NewInt64Coin("testcoin", 5)))
	// fails when admin user (grantee with authz permissions) and transfer authority has transferred all coin ^^^ (grant has now been deleted)
	require.Error(t, app.MarkerKeeper.TransferCoin(ctx, granter, user, grantee, sdk.NewInt64Coin("testcoin", 5)))

	// validate authz when with allow list set
	now = ctx.BlockHeader().Time
	require.NotNil(t, now, "now")
	exp1Hour = now.Add(time.Hour)
	a = types.NewMarkerTransferAuthorization(sdk.NewCoins(sdk.NewInt64Coin("testcoin", 10)), []sdk.AccAddress{user})
	require.NoError(t, app.AuthzKeeper.SaveGrant(ctx, grantee, granter, a, &exp1Hour))
	// fails when admin user (grantee with authz permissions) has transfer authority but receiver is not on allowed list
	require.Error(t, app.MarkerKeeper.TransferCoin(ctx, granter, user2, grantee, sdk.NewInt64Coin("testcoin", 5)))
	// succeeds when admin user (grantee with authz permissions) has transfer authority with receiver is on allowed list
	require.NoError(t, app.MarkerKeeper.TransferCoin(ctx, granter, user, grantee, sdk.NewInt64Coin("testcoin", 5)))
}

func TestTransferCoin(t *testing.T) {
	app := simapp.Setup(t)
	ctx := app.NewContext(false)

	addrManager := sdk.AccAddress("manager_____________")
	addrTransOnly := sdk.AccAddress("transfer_only_______")
	addrForceTransOnly := sdk.AccAddress("force_transfer_only_")
	addrTransAndForce := sdk.AccAddress("transfer_and_force__")
	addrTransDepWithdraw := sdk.AccAddress("xfer_dep_withdraw___")
	addrNoTrans := sdk.AccAddress("all_but_transfer____")
	addrSeq0 := sdk.AccAddress("addr_w_sequence_zero")
	addr1 := sdk.AccAddress("addr_one____________")
	addr2 := sdk.AccAddress("addr_two____________")
	addr3 := sdk.AccAddress("addr_three__________")
	addr4 := sdk.AccAddress("addr_four___________")

	addrsToFund := []sdk.AccAddress{
		addrTransOnly, addrTransDepWithdraw, addrNoTrans,
		addrSeq0,
		addr1, addr2, addr3, addr4,
	}
	seq1Addrs := []sdk.AccAddress{
		addrManager,
		addrTransOnly, addrTransDepWithdraw, addrNoTrans,
		addr1, addr2, addr3, addr4,
	}

	denomCoin := "normalcoin"
	denomRestricted := "restrictedcoin"
	denomOnlyDeposit := "onlydepositcoin"
	denomOnlyWithdraw := "onlywithdrawcoin"
	denomForceTrans := "jedicoin"
	denomProposed := "propcoin"

	allAccessExcept := func(addr sdk.AccAddress, perms ...types.Access) types.AccessGrant {
		rv := types.AccessGrant{
			Address:     addr.String(),
			Permissions: nil,
		}
		for permVal := range types.Access_name {
			if permVal == 0 {
				continue
			}
			perm := types.Access(permVal)
			keep := true
			for _, ignore := range perms {
				if perm == ignore {
					keep = false
					break
				}
			}
			if keep {
				rv.Permissions = append(rv.Permissions, perm)
			}
		}
		sort.Slice(rv.Permissions, func(i, j int) bool {
			return rv.Permissions[i] < rv.Permissions[j]
		})
		return rv
	}
	allAccess := func(addr sdk.AccAddress) types.AccessGrant {
		return allAccessExcept(addr)
	}
	accessOnly := func(addr sdk.AccAddress, perms ...types.Access) types.AccessGrant {
		return *types.NewAccessGrant(addr, perms)
	}
	markerAddr := func(denom string) sdk.AccAddress {
		rv, err := types.MarkerAddress(denom)
		require.NoError(t, err, "MarkerAddress(%q)", denom)
		return rv
	}
	fundAcct := func(addr sdk.AccAddress, denom string) {
		fundAmt := sdk.NewCoins(sdk.NewInt64Coin(denom, 1_000_000))
		err := app.MarkerKeeper.WithdrawCoins(ctx, addrManager, addr, denom, fundAmt)
		require.NoError(t, err, "WithdrawCoins %s to %q", fundAmt, string(addr))
	}
	setupMarker := func(denom string, marker *types.MarkerAccount) sdk.AccAddress {
		addr := markerAddr(denom)
		marker.BaseAccount = authtypes.NewBaseAccountWithAddress(addr)
		marker.Denom = denom
		if marker.Supply.IsNil() {
			marker.Supply = sdkmath.NewInt(1_000_000_000)
		}
		if marker.Status == 0 {
			marker.Status = types.StatusProposed
		}
		if marker.MarkerType == 0 {
			marker.MarkerType = types.MarkerType_RestrictedCoin
		}
		if len(marker.Manager) == 0 {
			marker.Manager = addrManager.String()
		}
		managerHasAccess := false
		for _, grant := range marker.AccessControl {
			if grant.Address == marker.Manager {
				managerHasAccess = true
				break
			}
		}
		if !managerHasAccess {
			marker.AccessControl = append([]types.AccessGrant{allAccess(addrManager)}, marker.AccessControl...)
		}

		return addr
	}
	createMarker := func(denom string, marker *types.MarkerAccount) sdk.AccAddress {
		addr := setupMarker(denom, marker)

		err := app.MarkerKeeper.SetNetAssetValue(ctx, marker, types.NewNetAssetValue(sdk.NewInt64Coin(types.UsdDenom, 1), 1), "test")
		require.NoError(t, err, "SetNetAssetValue %q", denom)
		err = app.MarkerKeeper.AddFinalizeAndActivateMarker(ctx, marker)
		require.NoError(t, err, "AddFinalizeAndActivateMarker %q", denom)

		for _, fundAddr := range addrsToFund {
			fundAcct(fundAddr, denom)
		}
		return addr
	}
	createProposedMarker := func(denom string, marker *types.MarkerAccount) sdk.AccAddress {
		addr := setupMarker(denom, marker)

		fundAmt := sdk.NewCoins(sdk.NewInt64Coin(denom, 1_000_000))
		for _, fundAddr := range addrsToFund {
			err := testutil.FundAccount(types.WithBypass(ctx), app.BankKeeper, fundAddr, fundAmt)
			require.NoError(t, err, "FundAccount(%q, %q)", string(fundAddr), fundAmt)
		}

		err := app.MarkerKeeper.AddMarkerAccount(ctx, marker)
		require.NoError(t, err, "AddMarkerAccount %q", denom)

		return addr
	}
	setAcc := func(addr sdk.AccAddress, sequence uint64) {
		acc := app.AccountKeeper.NewAccountWithAddress(ctx, addr)
		require.NoError(t, acc.SetSequence(sequence), "%s.SetSequence(%d)", string(addr), sequence)
		app.AccountKeeper.SetAccount(ctx, acc)
	}
	createGroup := func(admin sdk.AccAddress) sdk.AccAddress {
		msg := &group.MsgCreateGroupWithPolicy{
			Admin:              admin.String(),
			Members:            []group.MemberRequest{{Address: admin.String(), Weight: "1"}},
			GroupPolicyAsAdmin: true,
		}
		err := msg.SetDecisionPolicy(group.NewPercentageDecisionPolicy("0.5", time.Second, time.Second))
		require.NoError(t, err, "SetDecisionPolicy %q", string(admin))

		res, err := app.GroupKeeper.CreateGroupWithPolicy(ctx, msg)
		require.NoError(t, err, "CreateGroupWithPolicy %q", string(admin))

		rv, err := sdk.AccAddressFromBech32(res.GroupPolicyAddress)
		require.NoError(t, err, "AccAddressFromBech32(%q) (GroupPolicyAddress for %q)",
			res.GroupPolicyAddress, string(admin))
		return rv
	}
	noAccessErr := func(addr sdk.AccAddress, role types.Access, denom string) string {
		mAddr, err := types.MarkerAddress(denom)
		require.NoError(t, err, "MarkerAddress(%q)", denom)
		return fmt.Sprintf("%s does not have %s on %s marker (%s)", addr, role, denom, mAddr)
	}

	for _, addr := range seq1Addrs {
		setAcc(addr, 1)
	}
	setAcc(addrSeq0, 0)

	addrGroup := createGroup(addrManager)
	addrsToFund = append(addrsToFund, addrGroup)

	markerCoin := &types.MarkerAccount{
		AccessControl:          []types.AccessGrant{allAccessExcept(addrManager, types.Access_Transfer, types.Access_ForceTransfer)},
		MarkerType:             types.MarkerType_Coin,
		SupplyFixed:            true,
		AllowGovernanceControl: true,
		AllowForcedTransfer:    false,
	}
	markerAddrCoin := createMarker(denomCoin, markerCoin)

	markerRestricted := &types.MarkerAccount{
		AccessControl: []types.AccessGrant{
			accessOnly(addrTransOnly, types.Access_Transfer),
			accessOnly(addrForceTransOnly, types.Access_ForceTransfer),
			accessOnly(addrTransAndForce, types.Access_Transfer, types.Access_ForceTransfer),
			accessOnly(addrTransDepWithdraw, types.Access_Transfer),
			allAccessExcept(addrNoTrans, types.Access_Transfer, types.Access_ForceTransfer),
		},
		SupplyFixed:            true,
		AllowGovernanceControl: true,
		AllowForcedTransfer:    false,
	}
	createMarker(denomRestricted, markerRestricted)

	markerOnlyDep := &types.MarkerAccount{
		AccessControl:          []types.AccessGrant{accessOnly(addrTransDepWithdraw, types.Access_Deposit)},
		SupplyFixed:            true,
		AllowGovernanceControl: true,
		AllowForcedTransfer:    false,
	}
	markerAddrOnlyDep := createMarker(denomOnlyDeposit, markerOnlyDep)

	markerOnlyWithdraw := &types.MarkerAccount{
		AccessControl:          []types.AccessGrant{accessOnly(addrTransDepWithdraw, types.Access_Withdraw)},
		SupplyFixed:            true,
		AllowGovernanceControl: true,
		AllowForcedTransfer:    false,
	}
	markerAddrOnlyWithdraw := createMarker(denomOnlyWithdraw, markerOnlyWithdraw)

	markerForceTrans := &types.MarkerAccount{
		AccessControl: []types.AccessGrant{
			accessOnly(addrTransDepWithdraw, types.Access_Transfer),
			accessOnly(addrTransOnly, types.Access_Transfer),
			accessOnly(addrForceTransOnly, types.Access_ForceTransfer),
			accessOnly(addrTransAndForce, types.Access_Transfer, types.Access_ForceTransfer),
		},
		SupplyFixed:            true,
		AllowGovernanceControl: true,
		AllowForcedTransfer:    true,
	}
	createMarker(denomForceTrans, markerForceTrans)

	markerProposed := &types.MarkerAccount{
		SupplyFixed:            true,
		AllowGovernanceControl: true,
	}
	createProposedMarker(denomProposed, markerProposed)

	// The only-withdraw marker needs to have some coins, because, reasons (needed for test cases).
	fundAcct(markerAddrOnlyWithdraw, denomRestricted)
	fundAcct(markerAddrOnlyWithdraw, denomForceTrans)

	tests := []struct {
		name        string
		authzKeeper *MockAuthzKeeper
		bankKeeper  *WrappedBankKeeper
		from        sdk.AccAddress
		to          sdk.AccAddress
		admin       sdk.AccAddress
		amount      sdk.Coin
		expErr      string
	}{
		{
			name:   "marker not found",
			from:   addr1,
			to:     addr2,
			admin:  addr3,
			amount: sdk.NewInt64Coin("nosuchmarker", 5),
			expErr: "marker not found for nosuchmarker: marker nosuchmarker not found for address: " + markerAddr("nosuchmarker").String(),
		},
		{
			name:   "marker not active",
			from:   addr1,
			to:     addr2,
			admin:  addrManager,
			amount: sdk.NewInt64Coin(denomProposed, 78),
			expErr: "marker status (proposed) is not active, funds cannot be moved",
		},
		{
			name:   "marker not restricted",
			from:   addr1,
			to:     addr2,
			admin:  addr3,
			amount: sdk.NewInt64Coin(denomCoin, 12),
			expErr: "marker type is not restricted_coin, brokered transfer not supported",
		},
		{
			name:   "admin does not have transfer or force transfer",
			from:   addr1,
			to:     addr2,
			admin:  addrNoTrans,
			amount: sdk.NewInt64Coin(denomRestricted, 8),
			expErr: noAccessErr(addrNoTrans, types.Access_Transfer, denomRestricted),
		},
		{
			name:   "going to restricted: admin does not have deposit",
			from:   addrTransOnly,
			to:     markerAddrOnlyDep,
			admin:  addrTransOnly,
			amount: sdk.NewInt64Coin(denomRestricted, 14),
			expErr: noAccessErr(addrTransOnly, types.Access_Deposit, denomOnlyDeposit),
		},
		{
			name:   "going to restricted: admin has deposit",
			from:   addrTransDepWithdraw,
			to:     markerAddrOnlyDep,
			admin:  addrTransDepWithdraw,
			amount: sdk.NewInt64Coin(denomRestricted, 9),
		},
		{
			name:   "going to unrestricted",
			from:   addrTransOnly,
			to:     markerAddrCoin,
			admin:  addrTransOnly,
			amount: sdk.NewInt64Coin(denomRestricted, 17),
		},
		{
			name:        "admin not from: no force transfer: no authz",
			authzKeeper: NewMockAuthzKeeper().WithAuthzHandlerNoAuth(),
			from:        addr4,
			to:          addr3,
			admin:       addrTransAndForce,
			amount:      sdk.NewInt64Coin(denomRestricted, 11),
			expErr:      addrTransAndForce.String() + " account has not been granted authority to withdraw from " + addr4.String() + " account",
		},
		{
			name:        "admin not from: no force transfer: with authz",
			authzKeeper: NewMockAuthzKeeper().WithAuthzHandlerSuccess(),
			from:        addr3,
			to:          addr1,
			admin:       addrTransOnly,
			amount:      sdk.NewInt64Coin(denomRestricted, 23),
		},
		{
			name:        "admin not from: no force transfer: from marker: with withdraw",
			authzKeeper: NewMockAuthzKeeper().WithAuthzHandlerSuccess(),
			from:        markerAddrOnlyWithdraw,
			to:          addr2,
			admin:       addrTransDepWithdraw,
			amount:      sdk.NewInt64Coin(denomRestricted, 2),
		},
		{
			name:        "admin not from: no force transfer access: no authz",
			authzKeeper: NewMockAuthzKeeper().WithAuthzHandlerNoAuth(),
			from:        addr4,
			to:          addr3,
			admin:       addrTransOnly,
			amount:      sdk.NewInt64Coin(denomForceTrans, 11),
			expErr:      addrTransOnly.String() + " account has not been granted authority to withdraw from " + addr4.String() + " account",
		},
		{
			name:        "admin not from: no force transfer access: with authz",
			authzKeeper: NewMockAuthzKeeper().WithAuthzHandlerSuccess(),
			from:        addr3,
			to:          addr1,
			admin:       addrTransOnly,
			amount:      sdk.NewInt64Coin(denomForceTrans, 23),
		},
		{
			name:        "admin not from: no force transfer access: from marker: with withdraw",
			authzKeeper: NewMockAuthzKeeper().WithAuthzHandlerSuccess(),
			from:        markerAddrOnlyWithdraw,
			to:          addr2,
			admin:       addrTransDepWithdraw,
			amount:      sdk.NewInt64Coin(denomForceTrans, 2),
		},
		{
			name:        "admin not from: force transfer okay: no force transfer access",
			authzKeeper: NewMockAuthzKeeper().WithAuthzHandlerNoAuth(),
			from:        addr4,
			to:          addr1,
			admin:       addrTransOnly,
			amount:      sdk.NewInt64Coin(denomForceTrans, 19),
			expErr:      addrTransOnly.String() + " account has not been granted authority to withdraw from " + addr4.String() + " account",
		},
		{
			name:   "admin not from: force transfer okay: only force access",
			from:   addr4,
			to:     addr1,
			admin:  addrForceTransOnly,
			amount: sdk.NewInt64Coin(denomForceTrans, 20),
		},
		{
			name:   "admin not from: force transfer: from is a group account",
			from:   addrGroup,
			to:     addr3,
			admin:  addrTransAndForce,
			amount: sdk.NewInt64Coin(denomForceTrans, 15),
		},
		{
			name:   "admin not from: force transfer: from account has sequence zero",
			from:   addrSeq0,
			to:     addr1,
			admin:  addrTransAndForce,
			amount: sdk.NewInt64Coin(denomForceTrans, 7),
			expErr: "funds are not allowed to be removed from " + addrSeq0.String(),
		},
		{
			name:   "admin not from: force transfer: from okay account",
			from:   addr1,
			to:     addr2,
			admin:  addrTransAndForce,
			amount: sdk.NewInt64Coin(denomForceTrans, 41),
		},
		{
			name:       "to blocked account",
			bankKeeper: NewWrappedBankKeeper().WithExtraBlockedAddrs(addr3),
			from:       addrTransOnly,
			to:         addr3,
			admin:      addrTransOnly,
			amount:     sdk.NewInt64Coin(denomRestricted, 57),
			expErr:     addr3.String() + " is not allowed to receive funds",
		},
		{
			name:       "send error",
			bankKeeper: NewWrappedBankKeeper().WithSendCoinsErrs("nope, not gonna allow that"),
			from:       addr1,
			to:         addr2,
			admin:      addrForceTransOnly,
			amount:     sdk.NewInt64Coin(denomForceTrans, 48),
			expErr:     "nope, not gonna allow that",
		},
	}

	for _, tc := range tests {
		t.Run(tc.name, func(t *testing.T) {
			if tc.authzKeeper == nil {
				tc.authzKeeper = NewMockAuthzKeeper().WithAuthzHandlerAcceptError("injected authorization.Accept error")
			}
			kpr := app.MarkerKeeper.WithAuthzKeeper(tc.authzKeeper)
			if tc.bankKeeper != nil {
				kpr = kpr.WithBankKeeper(tc.bankKeeper.WithParent(app.BankKeeper))
			}

			origFromBal := app.BankKeeper.GetAllBalances(ctx, tc.from)
			origToBal := app.BankKeeper.GetAllBalances(ctx, tc.to)
			origAdminBal := app.BankKeeper.GetAllBalances(ctx, tc.admin)
			expFromBal, expToBal, expAdminBal := origFromBal, origToBal, origAdminBal
			if len(tc.expErr) == 0 {
				var hasNeg bool
				expFromBal, hasNeg = origFromBal.SafeSub(tc.amount)
				require.False(t, hasNeg, "%q.SafeSub(%q) has negative result", origFromBal, tc.amount)
				expToBal = origToBal.Add(tc.amount)
				switch {
				case tc.admin.Equals(tc.to):
					expAdminBal = expToBal
				case tc.admin.Equals(tc.from):
					expAdminBal = expFromBal
				}
			}

			var expEvents sdk.Events
			if len(tc.expErr) == 0 {
				expEvents = sdk.Events{
					{
						Type: "provenance.marker.v1.EventMarkerTransfer",
						Attributes: []abci.EventAttribute{
							{Key: "administrator", Value: `"` + tc.admin.String() + `"`},
							{Key: "amount", Value: `"` + tc.amount.Amount.String() + `"`},
							{Key: "denom", Value: `"` + tc.amount.Denom + `"`},
							{Key: "from_address", Value: `"` + tc.from.String() + `"`},
							{Key: "to_address", Value: `"` + tc.to.String() + `"`},
						},
					},
				}
			}

			em := sdk.NewEventManager()
			ctx = app.NewContext(false).WithEventManager(em)
			var err error
			testFunc := func() {
				err = kpr.TransferCoin(ctx, tc.from, tc.to, tc.admin, tc.amount)
			}
			require.NotPanics(t, testFunc, "TransferCoin")
			assertions.AssertErrorValue(t, err, tc.expErr, "TransferCoin error")
			actEvents := em.Events()
			assertions.AssertEventsContains(t, expEvents, actEvents, "events emitted during TransferCoin")

			actFromBal := app.BankKeeper.GetAllBalances(ctx, tc.from)
			actToBal := app.BankKeeper.GetAllBalances(ctx, tc.to)
			actAdminBal := app.BankKeeper.GetAllBalances(ctx, tc.admin)
			assert.Equal(t, expFromBal.String(), actFromBal.String(), "from balance after TransferCoin")
			assert.Equal(t, expToBal.String(), actToBal.String(), "to balance after TransferCoin")
			assert.Equal(t, expAdminBal.String(), actAdminBal.String(), "admin balance after TransferCoin")
		})
	}
}

func TestForceTransfer(t *testing.T) {
	app := simapp.Setup(t)
	ctx := app.BaseApp.NewContext(false)

	setAcc := func(addr sdk.AccAddress, sequence uint64) {
		acc := app.AccountKeeper.NewAccountWithAddress(ctx, addr)
		require.NoError(t, acc.SetSequence(sequence), "%s.SetSequence(%d)", string(addr), sequence)
		app.AccountKeeper.SetAccount(ctx, acc)
	}

	admin := sdk.AccAddress("admin_account_______")
	other := sdk.AccAddress("other_account_______")
	seq0 := sdk.AccAddress("sequence_0__________")
	setAcc(admin, 1)
	setAcc(other, 1)
	setAcc(seq0, 0)

	// Shorten up the lines making Coins.
	cz := func(coins ...sdk.Coin) sdk.Coins {
		return sdk.NewCoins(coins...)
	}

	accessList := []types.AccessGrant{{
		Address: admin.String(),
		Permissions: []types.Access{
			types.Access_Transfer,
			types.Access_Mint, types.Access_Burn, types.Access_Deposit,
			types.Access_Withdraw, types.Access_Delete, types.Access_Admin,
		},
	}}

	noForceDenom := "noforcecoin"
	noForceCoin := func(amt int64) sdk.Coin {
		return sdk.NewInt64Coin(noForceDenom, amt)
	}
	noForceAddr := types.MustGetMarkerAddress(noForceDenom)
	noForceMac := types.NewMarkerAccount(
		authtypes.NewBaseAccount(noForceAddr, nil, 0, 0),
		noForceCoin(1111),
		admin,
		accessList,
		types.StatusProposed,
		types.MarkerType_RestrictedCoin,
		true,
		true,
		false,
		[]string{},
	)
	require.NoError(t, app.MarkerKeeper.SetNetAssetValue(ctx, noForceMac, types.NewNetAssetValue(sdk.NewInt64Coin(types.UsdDenom, 1), 1), "test"))
	require.NoError(t, app.MarkerKeeper.AddFinalizeAndActivateMarker(ctx, noForceMac),
		"AddFinalizeAndActivateMarker without force transfer")

	wForceDenom := "withforcecoin"
	wForceCoin := func(amt int64) sdk.Coin {
		return sdk.NewInt64Coin(wForceDenom, amt)
	}
	wForceAddr := types.MustGetMarkerAddress(wForceDenom)
	wForceMac := types.NewMarkerAccount(
		authtypes.NewBaseAccount(wForceAddr, nil, 0, 0),
		wForceCoin(2222),
		admin,
		accessList,
		types.StatusProposed,
		types.MarkerType_RestrictedCoin,
		true,
		true,
		true,
		[]string{},
	)
	require.NoError(t, app.MarkerKeeper.SetNetAssetValue(ctx, wForceMac, types.NewNetAssetValue(sdk.NewInt64Coin(types.UsdDenom, 1), 1), "test"))
	require.NoError(t, app.MarkerKeeper.AddFinalizeAndActivateMarker(ctx, wForceMac),
		"AddFinalizeAndActivateMarker with force transfer")

	noForceBal := cz(noForceMac.GetSupply())
	wForceBal := cz(wForceMac.GetSupply())
	var adminBal, otherBal, seq0Bal sdk.Coins
	requireBalances := func(tt *testing.T, desc string) {
		tt.Helper()
		ok := assert.Equal(tt, noForceBal.String(), app.BankKeeper.GetAllBalances(ctx, noForceAddr).String(),
			"%s: no-force-transfer marker balance", desc)
		ok = assert.Equal(tt, wForceBal.String(), app.BankKeeper.GetAllBalances(ctx, wForceAddr).String(),
			"%s: with-force-transfer marker balance", desc) && ok
		ok = assert.Equal(tt, adminBal.String(), app.BankKeeper.GetAllBalances(ctx, admin).String(),
			"%s: admin balance", desc) && ok
		ok = assert.Equal(tt, otherBal.String(), app.BankKeeper.GetAllBalances(ctx, other).String(),
			"%s: other balance", desc) && ok
		ok = assert.Equal(tt, seq0Bal.String(), app.BankKeeper.GetAllBalances(ctx, seq0).String(),
			"%s: sequence 0 balance", desc) && ok
		if !ok {
			tt.FailNow()
		}
	}
	requireBalances(t, "starting")

	// Have the admin withdraw funds of each to the other account.
	toWithdraw := cz(noForceCoin(111))
	otherBal = otherBal.Add(toWithdraw...)
	noForceBal = noForceBal.Sub(toWithdraw...)
	require.NoError(t, app.MarkerKeeper.WithdrawCoins(ctx, admin, other, noForceDenom, toWithdraw),
		"withdraw 500noforceback to other")
	toWithdraw = cz(wForceCoin(222))
	otherBal = otherBal.Add(toWithdraw...)
	wForceBal = wForceBal.Sub(toWithdraw...)
	require.NoError(t, app.MarkerKeeper.WithdrawCoins(ctx, admin, other, wForceDenom, toWithdraw),
		"withdraw 500wforceback to other")
	requireBalances(t, "after withdraws")

	// Have the admin try a transfer of the no-force-transfer from that other account to itself. It should fail.
	assert.EqualError(t, app.MarkerKeeper.TransferCoin(ctx, other, admin, admin, noForceCoin(11)),
		fmt.Sprintf("%s account has not been granted authority to withdraw from %s account", admin, other),
		"transfer of non-force-transfer coin from other account back to admin")
	requireBalances(t, "after failed transfer")

	// Have the admin try a transfer of the force-transfer, but without the force-transfer permission.
	assert.EqualError(t, app.MarkerKeeper.TransferCoin(ctx, other, admin, admin, wForceCoin(7)),
		fmt.Sprintf("%s account has not been granted authority to withdraw from %s account", admin, other),
		"transfer of force-transfer coin by account without force-transfer access")
	requireBalances(t, "after failed force-transfer")

	// Give the admin force transfer permission now.
	addFTGrant := &types.AccessGrant{Address: admin.String(), Permissions: types.AccessList{types.Access_ForceTransfer}}
	require.NoError(t, app.MarkerKeeper.AddAccess(ctx, admin, wForceDenom, addFTGrant),
		"AddAccess to grant admin force-transfer access")

	// Have the admin try a transfer of the w/force transfer from that other account to itself. It should go through.
	transferCoin := wForceCoin(22)
	assert.NoError(t, app.MarkerKeeper.TransferCoin(ctx, other, admin, admin, transferCoin),
		"transfer of force-transferrable coin from other account back to admin")
	otherBal = otherBal.Sub(transferCoin)
	adminBal = adminBal.Add(transferCoin)
	requireBalances(t, "after successful transfer")

	// Fund the sequence 0 account and have the admin try a transfer of the w/force transfer from there to itself. This should fail.
	seq0Bal = cz(wForceCoin(5))
	wForceBal = wForceBal.Sub(seq0Bal...)
	require.NoError(t, app.MarkerKeeper.WithdrawCoins(ctx, admin, seq0, wForceDenom, seq0Bal),
		"withdraw 500wforceback to other")
	requireBalances(t, "funds withdrawn to sequence 0 address")
	assert.EqualError(t, app.MarkerKeeper.TransferCoin(ctx, seq0, admin, admin, wForceCoin(2)),
		fmt.Sprintf("funds are not allowed to be removed from %s", seq0),
		"transfer of force-transfer coin from account with sequence 0 back to admin",
	)
	requireBalances(t, "after failed force transfer")
}

func TestCanForceTransferFrom(t *testing.T) {
	app := simapp.Setup(t)
	ctx := app.BaseApp.NewContext(false)

	testAddr := func(prefix string) sdk.AccAddress {
		return sdk.AccAddress(prefix + strings.Repeat("_", 20-len(prefix)))
	}

	setAcc := func(addrPrefix string, sequence uint64) sdk.AccAddress {
		addr := testAddr(addrPrefix)
		acc := app.AccountKeeper.NewAccountWithAddress(ctx, addr)
		require.NoError(t, acc.SetSequence(sequence), "%s.SetSequence(%d)", string(addr), sequence)
		app.AccountKeeper.SetAccount(ctx, acc)
		return addr
	}

	createGroup := func() sdk.AccAddress {
		msg, err := group.NewMsgCreateGroupWithPolicy("cosmos10d07y265gmmuvt4z0w9aw880jnsr700j6zn9kn",
			[]group.MemberRequest{
				{
					Address:  "cosmos10d07y265gmmuvt4z0w9aw880jnsr700j6zn9kn",
					Weight:   "1",
					Metadata: "",
				},
			},
			"", "", true, group.NewPercentageDecisionPolicy("0.5", time.Second, time.Second))
		require.NoError(t, err, "NewMsgCreateGroupWithPolicy")
		res, err := app.GroupKeeper.CreateGroupWithPolicy(ctx, msg)
		require.NoError(t, err, "CreateGroupWithPolicy")

		return sdk.MustAccAddressFromBech32(res.GroupPolicyAddress)
	}

	createMarkerAcc := func(addrPrefix string) sdk.AccAddress {
		addr := testAddr(addrPrefix)
		acc := &types.MarkerAccount{
			BaseAccount: authtypes.NewBaseAccountWithAddress(addr),
			Status:      types.StatusActive,
			Denom:       "whatever",
			Supply:      sdkmath.NewInt(0),
			MarkerType:  types.MarkerType_RestrictedCoin,
		}
		setNewAccount(app, ctx, acc)
		return addr
	}

	createMarketAcc := func(addrPrefix string) sdk.AccAddress {
		addr := testAddr(addrPrefix)
		acc := &exchange.MarketAccount{
			BaseAccount:   authtypes.NewBaseAccountWithAddress(addr),
			MarketId:      97531,
			MarketDetails: exchange.MarketDetails{},
		}
		setNewAccount(app, ctx, acc)
		return addr
	}

	addrNoAcc := testAddr("addrNoAcc")
	addrSeq0 := setAcc("addrSeq0", 0)
	addrSeq1 := setAcc("addrSeq1", 1)
	addrGroup := createGroup()
	addrMarker := createMarkerAcc("addrMarker")
	addrMarket := createMarketAcc("addrMarket")

	tests := []struct {
		name string
		from sdk.AccAddress
		exp  bool
	}{
		{name: "address without an account", from: addrNoAcc, exp: true},
		{name: "address with sequence 0", from: addrSeq0, exp: false},
		{name: "address with sequence 1", from: addrSeq1, exp: true},
		{name: "group address", from: addrGroup, exp: true},
		{name: "marker address", from: addrMarker, exp: true},
		{name: "market address", from: addrMarket, exp: true},
	}

	for _, tc := range tests {
		t.Run(tc.name, func(t *testing.T) {
			actual := app.MarkerKeeper.CanForceTransferFrom(ctx, tc.from)
			assert.Equal(t, tc.exp, actual, "canForceTransferFrom")
		})
	}
}

func TestMarkerFeeGrant(t *testing.T) {
	app := simapp.Setup(t)
	ctx := app.BaseApp.NewContext(false)
	server := markerkeeper.NewMsgServerImpl(app.MarkerKeeper)

	addr := types.MustGetMarkerAddress("testcoin")
	user := testUserAddress("admin")

	// no account before its created
	acc := app.AccountKeeper.GetAccount(ctx, addr)
	require.Nil(t, acc)

	// create account and check default values
	acc = types.NewEmptyMarkerAccount("testcoin", user.String(), nil)
	mac, ok := acc.(types.MarkerAccountI)
	require.True(t, ok)
	require.NotNil(t, mac)
	require.Equal(t, addr, mac.GetAddress())
	require.EqualValues(t, nil, mac.GetPubKey())

	// NewAccount doesn't call Set, so it's still nil
	require.Nil(t, app.AccountKeeper.GetAccount(ctx, addr))

	// set some values on the account and save it
	require.NoError(t, mac.GrantAccess(types.NewAccessGrant(user, []types.Access{types.Access_Mint, types.Access_Admin})))

	setNewAccount(app, ctx, mac)

	existingSupply := sdk.NewInt64Coin("testcoin", 10000)
	require.NoError(t, testutil.FundAccount(types.WithBypass(ctx), app.BankKeeper, user, sdk.NewCoins(existingSupply)), "funding accont")

	allowance, err := types.NewMsgGrantAllowance(
		"testcoin",
		user,
		testUserAddress("grantee"),
		&feegrant.BasicAllowance{SpendLimit: sdk.NewCoins(sdk.NewInt64Coin("testcoin", 1))})
	require.NoError(t, err, "basic allowance creation failed")
	_, err = server.GrantAllowance(ctx, allowance)
	require.NoError(t, err, "failed to grant basic allowance from admin")
}

// testUserAddress gives a quick way to make a valid test address (no keys though)
func testUserAddress(name string) sdk.AccAddress {
	addr := types.MustGetMarkerAddress(name)
	return addr
}

func TestAddFinalizeActivateMarker(t *testing.T) {
	app := simapp.Setup(t)
	ctx := app.BaseApp.NewContext(false)
	server := markerkeeper.NewMsgServerImpl(app.MarkerKeeper)

	addr := types.MustGetMarkerAddress("testcoin")
	pubkey := secp256k1.GenPrivKey().PubKey()
	user := testUserAddress("testcoin")
	manager := testUserAddress("manager")
	existingBalance := sdk.NewInt64Coin("coin", 1000)

	// prefund the marker address so an account gets created before the marker does.
	setNewAccount(app, ctx, authtypes.NewBaseAccount(user, pubkey, 0, 0))
	require.NoError(t, testutil.FundAccount(ctx, app.BankKeeper, addr, sdk.NewCoins(existingBalance)), "funding account")
	require.Equal(t, existingBalance, app.BankKeeper.GetBalance(ctx, addr, "coin"), "account balance must be set")

	// Creating a marker over an account with zero sequence is fine.
	// One shot marker creation
	_, err := server.AddFinalizeActivateMarker(ctx, types.NewMsgAddFinalizeActivateMarkerRequest(
		"testcoin",
		sdkmath.NewInt(30),
		user,
		manager,
		types.MarkerType_Coin,
		true,
		true,
		false,
		[]string{},
		[]types.AccessGrant{*types.NewAccessGrant(manager, []types.Access{types.Access_Mint, types.Access_Admin})},
		0,
		0,
	))
	require.NoError(t, err, "should allow a marker over existing account that has not signed anything.")

	// existing coin balance must still be present
	require.Equal(t, existingBalance, app.BankKeeper.GetBalance(ctx, addr, "coin"), "account balances must be preserved")

	m, err := app.MarkerKeeper.GetMarkerByDenom(ctx, "testcoin")
	require.NoError(t, err)
	require.EqualValues(t, m.GetSupply(), sdk.NewInt64Coin("testcoin", 30))
	require.EqualValues(t, m.GetStatus(), types.StatusActive)

	m, err = app.MarkerKeeper.GetMarker(ctx, user)
	require.NoError(t, err)
	require.EqualValues(t, m.GetSupply(), sdk.NewInt64Coin("testcoin", 30))
	require.EqualValues(t, m.GetStatus(), types.StatusActive)

	// Creating a marker over an existing marker fails.
	_, err = server.AddFinalizeActivateMarker(ctx, types.NewMsgAddFinalizeActivateMarkerRequest(
		"testcoin",
		sdkmath.NewInt(30),
		user,
		manager,
		types.MarkerType_Coin,
		true,
		true,
		false,
		[]string{},
		[]types.AccessGrant{*types.NewAccessGrant(manager, []types.Access{types.Access_Mint, types.Access_Admin})},
		0,
		0,
	))
	require.Error(t, err, "fails because marker already exists")

	// Load the created marker
	m, err = app.MarkerKeeper.GetMarker(ctx, user)
	require.NoError(t, err)
	require.EqualValues(t, m.GetSupply(), sdk.NewInt64Coin("testcoin", 30))
	require.EqualValues(t, m.GetStatus(), types.StatusActive)

	// entire supply should have been allocated to marker acount
	require.EqualValues(t, app.MarkerKeeper.GetEscrow(ctx, m).AmountOf("testcoin"), sdkmath.NewInt(30))
}

// Creating a marker over an existing account with a positive sequence number fails.
func TestInvalidAccount(t *testing.T) {
	app := simapp.Setup(t)
	ctx := app.BaseApp.NewContext(false)
	pubkey := secp256k1.GenPrivKey().PubKey()
	server := markerkeeper.NewMsgServerImpl(app.MarkerKeeper)
	user := testUserAddress("testcoin")
	manager := testUserAddress("manager")

	// replace existing test account with a new copy that has a positive sequence number
	setNewAccount(app, ctx, authtypes.NewBaseAccount(user, pubkey, 0, 10))

	_, err := server.AddFinalizeActivateMarker(ctx, types.NewMsgAddFinalizeActivateMarkerRequest(
		"testcoin",
		sdkmath.NewInt(30),
		user,
		manager,
		types.MarkerType_Coin,
		true,
		true,
		false,
		[]string{},
		[]types.AccessGrant{*types.NewAccessGrant(manager, []types.Access{types.Access_Mint, types.Access_Admin})},
		0,
		0,
	))
	require.Error(t, err, "should not allow creation over and existing account with a positive sequence number.")
	require.Contains(t, err.Error(), "account at "+user.String()+" is not a marker account: invalid request")
}

func TestAddFinalizeActivateMarkerUnrestrictedDenoms(t *testing.T) {
	app := simapp.Setup(t)
	ctx := app.BaseApp.NewContext(false)
	server := markerkeeper.NewMsgServerImpl(app.MarkerKeeper)

	user := testUserAddress("test")

	// Require a long unrestricted denom
	app.MarkerKeeper.SetParams(ctx, types.Params{UnrestrictedDenomRegex: "[a-z]{12,20}"})

	_, err := server.AddFinalizeActivateMarker(ctx,
		types.NewMsgAddFinalizeActivateMarkerRequest(
			"tooshort",
			sdkmath.NewInt(30),
			user,
			user,
			types.MarkerType_Coin,
			true,
			true,
			false,
			[]string{},
			[]types.AccessGrant{*types.NewAccessGrant(user, []types.Access{types.Access_Mint, types.Access_Admin})},
			0,
			0,
		))
	require.Error(t, err, "fails with unrestricted denom length fault")
	require.Equal(t, fmt.Errorf("invalid denom [tooshort] (fails unrestricted marker denom validation [a-z]{12,20})"), err, "should fail with denom restriction")

	_, err = server.AddFinalizeActivateMarker(ctx, types.NewMsgAddFinalizeActivateMarkerRequest(
		"itslongenough",
		sdkmath.NewInt(30),
		user,
		user,
		types.MarkerType_Coin,
		true,
		true,
		false,
		[]string{},
		[]types.AccessGrant{*types.NewAccessGrant(user, []types.Access{types.Access_Mint, types.Access_Admin})},
		0,
		0,
	))
	require.NoError(t, err, "should allow a marker with a sufficiently long denom")

	// Set to an empty string (returns to default expression)
	app.MarkerKeeper.SetParams(ctx, types.Params{UnrestrictedDenomRegex: ""})
	_, err = server.AddFinalizeActivateMarker(ctx, types.NewMsgAddFinalizeActivateMarkerRequest(
		"short",
		sdkmath.NewInt(30),
		user,
		user,
		types.MarkerType_Coin,
		true,
		true,
		false,
		[]string{},
		[]types.AccessGrant{*types.NewAccessGrant(user, []types.Access{types.Access_Mint, types.Access_Admin})},
		0,
		0,
	))
	// succeeds now as the default unrestricted denom expression allows any valid denom (minimum length is 2)
	require.NoError(t, err, "should allow any valid denom with a min length of two")
}

func TestAddMarkerViaProposal(t *testing.T) {
	app := simapp.Setup(t)
	ctx := app.BaseApp.NewContext(false)
	server := markerkeeper.NewMsgServerImpl(app.MarkerKeeper)

	newMsg := func(denom string, amt sdkmath.Int, manager string, status types.MarkerStatus,
		markerType types.MarkerType, access []types.AccessGrant, allowGov bool,
	) *types.MsgAddMarkerRequest {
		return &types.MsgAddMarkerRequest{
			Amount:                 sdk.NewCoin(denom, amt),
			Manager:                manager,
			FromAddress:            app.MarkerKeeper.GetAuthority(),
			Status:                 status,
			MarkerType:             markerType,
			AccessList:             access,
			SupplyFixed:            true,
			AllowGovernanceControl: allowGov,
		}
	}

	user := testUserAddress("test").String()

	coin := types.MarkerType_Coin
	restricted := types.MarkerType_RestrictedCoin

	active := types.StatusActive
	finalized := types.StatusFinalized

	testCases := []struct {
		name string
		prop *types.MsgAddMarkerRequest
		err  error
	}{
		{
			"add marker - valid",
			newMsg("test1", sdkmath.NewInt(100), "", active, coin, []types.AccessGrant{}, true),
			nil,
		},
		{
			"add marker - valid restricted marker",
			newMsg("testrestricted", sdkmath.NewInt(100), "", active, restricted, []types.AccessGrant{}, true),
			nil,
		},
		{
			"add marker - valid no governance",
			newMsg("testnogov", sdkmath.NewInt(100), user, active, coin, []types.AccessGrant{}, false),
			nil,
		},
		{
			"add marker - valid finalized",
			newMsg("pending", sdkmath.NewInt(100), user, finalized, coin, []types.AccessGrant{}, true),
			nil,
		},
		{
			"add marker - already exists",
			newMsg("test1", sdkmath.NewInt(0), "", active, coin, []types.AccessGrant{}, true),
			fmt.Errorf("marker address already exists for cosmos1ku2jzvpkt4ffxxaajyk2r88axk9cr5jqlthcm4: invalid request"),
		},
		{
			"add marker - invalid status",
			newMsg("test2", sdkmath.NewInt(100), "", types.StatusUndefined, coin, []types.AccessGrant{}, true),
			fmt.Errorf("invalid marker status: invalid request"),
		},
	}

	for _, tc := range testCases {
		t.Run(tc.name, func(t *testing.T) {
			res, err := server.AddMarker(ctx, tc.prop)
			if tc.err == nil {
				require.NoError(t, err)
				require.Equal(t, res, res)
			} else {
				require.Nil(t, res)
				require.EqualError(t, err, tc.err.Error())
			}
		})
	}
}

func TestMsgSupplyIncreaseProposalRequest(t *testing.T) {
	app := simapp.Setup(t)
	ctx := app.BaseApp.NewContext(false)
	server := markerkeeper.NewMsgServerImpl(app.MarkerKeeper)

	authority := "cosmos10d07y265gmmuvt4z0w9aw880jnsr700j6zn9kn"
	invalidAuthority := testUserAddress("test")
	targetAddress := "cosmos1tnh2q55v8wyygtt9srz5safamzdengsnqeycj3"

	// add markers for test cases
	user := testUserAddress("test")
	govDisabledDenom := types.NewEmptyMarkerAccount(
		"denom-with-gov-disabled",
		user.String(),
		[]types.AccessGrant{})
	govDisabledDenom.AllowGovernanceControl = false

	err := app.MarkerKeeper.AddMarkerAccount(ctx, govDisabledDenom)
	require.NoError(t, err)

	nonActiveDenom := types.NewEmptyMarkerAccount(
		"denom-with-non-active-status",
		user.String(),
		[]types.AccessGrant{})
	nonActiveDenom.Status = types.StatusDestroyed

	err = app.MarkerKeeper.AddMarkerAccount(ctx, nonActiveDenom)
	require.NoError(t, err)

	// exceed max supply
	kneesBees := types.NewEmptyMarkerAccount(
		"knees-bees",
		user.String(),
		[]types.AccessGrant{})
	kneesBees.Status = types.StatusActive

	err = app.MarkerKeeper.AddMarkerAccount(ctx, kneesBees)
	require.NoError(t, err)

	// all good
	beesKnees := types.NewEmptyMarkerAccount(
		"bees-knees",
		user.String(),
		[]types.AccessGrant{})
	beesKnees.Status = types.StatusProposed

	err = app.MarkerKeeper.AddMarkerAccount(ctx, beesKnees)
	require.NoError(t, err)

	testCases := []struct {
		name          string
		amount        sdk.Coin
		targetAddress string
		authority     string
		shouldFail    bool
		expectedError string
	}{
		{
			name: "invalid authority",
			amount: sdk.Coin{
				Amount: sdkmath.NewInt(100),
				Denom:  "invalid-authority-denom",
			},
			targetAddress: targetAddress,
			authority:     invalidAuthority.String(),
			shouldFail:    true,
			expectedError: "expected cosmos10d07y265gmmuvt4z0w9aw880jnsr700j6zn9kn got cosmos1ppvtnfw30fvpdutnjzuavntqk0a34xfsrlnsg2: expected gov account as only signer for proposal message",
		},
		{
			name: "marker does not exist",
			amount: sdk.Coin{
				Amount: sdkmath.NewInt(100),
				Denom:  "unknown-denom",
			},
			targetAddress: authority,
			authority:     authority,
			shouldFail:    true,
			expectedError: "unknown-denom marker does not exist",
		},
		{
			name: "marker with governance disabled",
			amount: sdk.Coin{
				Amount: sdkmath.NewInt(100),
				Denom:  govDisabledDenom.Denom,
			},
			targetAddress: authority,
			authority:     authority,
			shouldFail:    true,
			expectedError: "denom-with-gov-disabled marker does not allow governance control",
		},
		{
			name: "marker status is not StatusActive",
			amount: sdk.Coin{
				Amount: sdkmath.NewInt(100),
				Denom:  nonActiveDenom.Denom,
			},
			targetAddress: authority,
			authority:     authority,
			shouldFail:    true,
			expectedError: "cannot mint coin for a marker that is not in Active status",
		},
		{
			name: "all good",
			amount: sdk.Coin{
				Amount: sdkmath.NewInt(100),
				Denom:  beesKnees.Denom,
			},
			targetAddress: authority,
			authority:     authority,
			shouldFail:    false,
			expectedError: "",
		},
		{
			name: "supply increase exceeds max supply",
			amount: sdk.Coin{
				Amount: types.StringToBigInt("1000000000000000000000"),
				Denom:  kneesBees.Denom,
			},
			targetAddress: authority,
			authority:     authority,
			shouldFail:    true,
			expectedError: "requested supply 1000000000000000000000 exceeds maximum allowed value 100000000000000000000",
		},
	}

	for _, tc := range testCases {
		res, err := server.SupplyIncreaseProposal(ctx,
			types.NewMsgSupplyIncreaseProposalRequest(tc.amount, tc.targetAddress, tc.authority))

		if tc.shouldFail {
			require.Nil(t, res)
			require.EqualError(t, err, tc.expectedError)

		} else {
			require.NoError(t, err)
			require.Equal(t, res, &types.MsgSupplyIncreaseProposalResponse{})
		}
	}
}

func TestMsgUpdateRequiredAttributesRequest(t *testing.T) {
	app := simapp.Setup(t)
	ctx := app.BaseApp.NewContext(false)
	server := markerkeeper.NewMsgServerImpl(app.MarkerKeeper)

	authority := authtypes.NewModuleAddress(govtypes.ModuleName)

	transferAuthUser := testUserAddress("test")
	notTransferAuthUser := testUserAddress("test1")

	notRestrictedMarker := types.NewEmptyMarkerAccount(
		"not-restricted-marker",
		transferAuthUser.String(),
		[]types.AccessGrant{})

	err := app.MarkerKeeper.AddMarkerAccount(ctx, notRestrictedMarker)
	require.NoError(t, err)
	reqAttr := []string{"foo.provenance.io", "*.provenance.io", "bar.provenance.io"}
	rMarkerDenom := "restricted-marker"
	rMarkerAcct := authtypes.NewBaseAccount(types.MustGetMarkerAddress(rMarkerDenom), nil, 0, 0)
	app.MarkerKeeper.SetNewMarker(ctx, types.NewMarkerAccount(rMarkerAcct, sdk.NewInt64Coin(rMarkerDenom, 1000), transferAuthUser, []types.AccessGrant{{Address: transferAuthUser.String(), Permissions: []types.Access{types.Access_Transfer}}}, types.StatusFinalized, types.MarkerType_RestrictedCoin, true, true, false, reqAttr))

	testCases := []struct {
		name             string
		updateMsgRequest types.MsgUpdateRequiredAttributesRequest
		expectedReqAttr  []string
		expectedError    string
	}{
		{
			name:             "should fail, cannot find marker",
			updateMsgRequest: *types.NewMsgUpdateRequiredAttributesRequest("blah", transferAuthUser, []string{}, []string{}),
			expectedError:    "marker not found for blah: marker blah not found for address: cosmos1psw3a97ywtr595qa4295lw07cz9665hynnfpee",
		},
		{
			name:             "should fail, marker is not restricted",
			updateMsgRequest: *types.NewMsgUpdateRequiredAttributesRequest(notRestrictedMarker.Denom, transferAuthUser, []string{}, []string{}),
			expectedError:    "marker not-restricted-marker is not a restricted marker",
		},
		{
			name:             "should fail, no transfer authority ",
			updateMsgRequest: *types.NewMsgUpdateRequiredAttributesRequest(rMarkerDenom, notTransferAuthUser, []string{}, []string{}),
			expectedError:    fmt.Sprintf("caller does not have authority to update required attributes %s", notTransferAuthUser.String()),
		},
		{
			name:             "should succeed, has gov transfer authority",
			updateMsgRequest: *types.NewMsgUpdateRequiredAttributesRequest(rMarkerDenom, authority, []string{}, []string{}),
			expectedReqAttr:  reqAttr,
		},
		{
			name:             "should succeed, user has transfer auth",
			updateMsgRequest: *types.NewMsgUpdateRequiredAttributesRequest(rMarkerDenom, transferAuthUser, []string{}, []string{}),
			expectedReqAttr:  reqAttr,
		},
		{
			name:             "should fail, can not normalize remove list entry",
			updateMsgRequest: *types.NewMsgUpdateRequiredAttributesRequest(rMarkerDenom, transferAuthUser, []string{"?$#"}, []string{}),
			expectedError:    "value provided for name is invalid",
		},
		{
			name:             "should fail, can not normalize add list entry",
			updateMsgRequest: *types.NewMsgUpdateRequiredAttributesRequest(rMarkerDenom, transferAuthUser, []string{}, []string{"?$#"}),
			expectedError:    "value provided for name is invalid",
		},
		{
			name:             "should fail, remove value does not exist",
			updateMsgRequest: *types.NewMsgUpdateRequiredAttributesRequest(rMarkerDenom, transferAuthUser, []string{"dne.provenance.io"}, []string{}),
			expectedError:    `attribute "dne.provenance.io" is already not required`,
		},
		{
			name:             "should fail, cannot add duplicate entries",
			updateMsgRequest: *types.NewMsgUpdateRequiredAttributesRequest(rMarkerDenom, transferAuthUser, []string{}, []string{"foo.provenance.io"}),
			expectedError:    `attribute "foo.provenance.io" is already required`,
		},
		{
			name:             "should succeed, to remove element",
			updateMsgRequest: *types.NewMsgUpdateRequiredAttributesRequest(rMarkerDenom, transferAuthUser, []string{"foo.provenance.io"}, []string{}),
			expectedReqAttr:  []string{"*.provenance.io", "bar.provenance.io"},
		},
		{
			name:             "should succeed, to add elements",
			updateMsgRequest: *types.NewMsgUpdateRequiredAttributesRequest(rMarkerDenom, transferAuthUser, []string{}, []string{"foo2.provenance.io", "*.jackthecat.io"}),
			expectedReqAttr:  []string{"*.provenance.io", "bar.provenance.io", "foo2.provenance.io", "*.jackthecat.io"},
		},
	}

	for _, tc := range testCases {
		t.Run(tc.name, func(t *testing.T) {
			res, err := server.UpdateRequiredAttributes(ctx,
				&tc.updateMsgRequest)

			if len(tc.expectedError) > 0 {
				assert.Nil(t, res)
				assert.EqualError(t, err, tc.expectedError)

			} else {
				assert.NoError(t, err)
				assert.Equal(t, res, &types.MsgUpdateRequiredAttributesResponse{})
				actualMarker, err := app.MarkerKeeper.GetMarkerByDenom(ctx, tc.updateMsgRequest.Denom)
				require.NoError(t, err)
				assert.ElementsMatch(t, tc.expectedReqAttr, actualMarker.GetRequiredAttributes())
			}
		})
	}
}

func TestGetAuthority(t *testing.T) {
	app := simapp.Setup(t)
	require.Equal(t, "cosmos10d07y265gmmuvt4z0w9aw880jnsr700j6zn9kn", app.MarkerKeeper.GetAuthority())
}

func TestClearSendDeny(t *testing.T) {
	app := simapp.Setup(t)
	ctx := app.BaseApp.NewContext(false)

	type SendDenyPair struct {
		marker   sdk.AccAddress
		sendDeny sdk.AccAddress
	}

	tests := []struct {
		name   string
		pairs  []SendDenyPair
		marker sdk.AccAddress
	}{
		{
			name:   "non existant marker",
			pairs:  []SendDenyPair{},
			marker: sdk.AccAddress("cosmos1v57fx2l2rt6ehujuu99u2fw05779m5e2ux4z2h"),
		},
		{
			name: "single entry for marker",
			pairs: []SendDenyPair{
				{
					marker:   sdk.AccAddress("cosmos1v57fx2l2rt6ehujuu99u2fw05779m5e2ux4z2h"),
					sendDeny: sdk.AccAddress("cosmos1w6t0l7z0yerj49ehnqwqaayxqpe3u7e23edgma"),
				},
			},
			marker: sdk.AccAddress("cosmos1v57fx2l2rt6ehujuu99u2fw05779m5e2ux4z2h"),
		},
		{
			name: "multiple entry for marker",
			pairs: []SendDenyPair{
				{
					marker:   sdk.AccAddress("cosmos1v57fx2l2rt6ehujuu99u2fw05779m5e2ux4z2h"),
					sendDeny: sdk.AccAddress("cosmos1w6t0l7z0yerj49ehnqwqaayxqpe3u7e23edgma"),
				},
				{
					marker:   sdk.AccAddress("cosmos1v57fx2l2rt6ehujuu99u2fw05779m5e2ux4z2h"),
					sendDeny: sdk.AccAddress("cosmos1v57fx2l2rt6ehujuu99u2fw05779m5e2ux4z2h"),
				},
			},
			marker: sdk.AccAddress("cosmos1v57fx2l2rt6ehujuu99u2fw05779m5e2ux4z2h"),
		},
		{
			name: "multiple markers with multiple entries",
			pairs: []SendDenyPair{
				{
					marker:   sdk.AccAddress("cosmos1v57fx2l2rt6ehujuu99u2fw05779m5e2ux4z2h"),
					sendDeny: sdk.AccAddress("cosmos1w6t0l7z0yerj49ehnqwqaayxqpe3u7e23edgma"),
				},
				{
					marker:   sdk.AccAddress("cosmos1v57fx2l2rt6ehujuu99u2fw05779m5e2ux4z2h"),
					sendDeny: sdk.AccAddress("cosmos1v57fx2l2rt6ehujuu99u2fw05779m5e2ux4z2h"),
				},
				{
					marker:   sdk.AccAddress("cosmos1w6t0l7z0yerj49ehnqwqaayxqpe3u7e23edgma"),
					sendDeny: sdk.AccAddress("cosmos1w6t0l7z0yerj49ehnqwqaayxqpe3u7e23edgma"),
				},
				{
					marker:   sdk.AccAddress("cosmos1w6t0l7z0yerj49ehnqwqaayxqpe3u7e23edgma"),
					sendDeny: sdk.AccAddress("cosmos1v57fx2l2rt6ehujuu99u2fw05779m5e2ux4z2h"),
				},
			},
			marker: sdk.AccAddress("cosmos1v57fx2l2rt6ehujuu99u2fw05779m5e2ux4z2h"),
		},
	}

	for _, tc := range tests {
		t.Run(tc.name, func(t *testing.T) {
			for _, pair := range tc.pairs {
				app.MarkerKeeper.AddSendDeny(ctx, pair.marker, pair.sendDeny)
			}

			app.MarkerKeeper.ClearSendDeny(ctx, tc.marker)
			list := app.MarkerKeeper.GetSendDenyList(ctx, tc.marker)
			assert.Empty(t, list, "should remove all entries from send deny list")

			for _, pair := range tc.pairs {
				app.MarkerKeeper.RemoveSendDeny(ctx, pair.marker, pair.sendDeny)
			}
		})
	}
}

func TestGetSendDenyList(t *testing.T) {
	app := simapp.Setup(t)
	ctx := app.BaseApp.NewContext(false)

	type SendDenyPair struct {
		marker   sdk.AccAddress
		sendDeny sdk.AccAddress
	}

	tests := []struct {
		name     string
		pairs    []SendDenyPair
		marker   sdk.AccAddress
		expected []sdk.AccAddress
	}{
		{
			name:     "non existant marker",
			pairs:    []SendDenyPair{},
			marker:   sdk.AccAddress("cosmos1v57fx2l2rt6ehujuu99u2fw05779m5e2ux4z2h"),
			expected: []sdk.AccAddress{},
		},
		{
			name: "single entry for marker",
			pairs: []SendDenyPair{
				{
					marker:   sdk.AccAddress("cosmos1v57fx2l2rt6ehujuu99u2fw05779m5e2ux4z2h"),
					sendDeny: sdk.AccAddress("cosmos1w6t0l7z0yerj49ehnqwqaayxqpe3u7e23edgma"),
				},
			},
			marker: sdk.AccAddress("cosmos1v57fx2l2rt6ehujuu99u2fw05779m5e2ux4z2h"),
			expected: []sdk.AccAddress{
				sdk.AccAddress("cosmos1w6t0l7z0yerj49ehnqwqaayxqpe3u7e23edgma"),
			},
		},
		{
			name: "multiple entry for marker",
			pairs: []SendDenyPair{
				{
					marker:   sdk.AccAddress("cosmos1v57fx2l2rt6ehujuu99u2fw05779m5e2ux4z2h"),
					sendDeny: sdk.AccAddress("cosmos1w6t0l7z0yerj49ehnqwqaayxqpe3u7e23edgma"),
				},
				{
					marker:   sdk.AccAddress("cosmos1v57fx2l2rt6ehujuu99u2fw05779m5e2ux4z2h"),
					sendDeny: sdk.AccAddress("cosmos1v57fx2l2rt6ehujuu99u2fw05779m5e2ux4z2h"),
				},
			},
			marker: sdk.AccAddress("cosmos1v57fx2l2rt6ehujuu99u2fw05779m5e2ux4z2h"),
			expected: []sdk.AccAddress{
				sdk.AccAddress("cosmos1v57fx2l2rt6ehujuu99u2fw05779m5e2ux4z2h"),
				sdk.AccAddress("cosmos1w6t0l7z0yerj49ehnqwqaayxqpe3u7e23edgma"),
			},
		},
		{
			name: "multiple markers with multiple entries",
			pairs: []SendDenyPair{
				{
					marker:   sdk.AccAddress("cosmos1v57fx2l2rt6ehujuu99u2fw05779m5e2ux4z2h"),
					sendDeny: sdk.AccAddress("cosmos1w6t0l7z0yerj49ehnqwqaayxqpe3u7e23edgma"),
				},
				{
					marker:   sdk.AccAddress("cosmos1v57fx2l2rt6ehujuu99u2fw05779m5e2ux4z2h"),
					sendDeny: sdk.AccAddress("cosmos1v57fx2l2rt6ehujuu99u2fw05779m5e2ux4z2h"),
				},
				{
					marker:   sdk.AccAddress("cosmos1w6t0l7z0yerj49ehnqwqaayxqpe3u7e23edgma"),
					sendDeny: sdk.AccAddress("cosmos1w6t0l7z0yerj49ehnqwqaayxqpe3u7e23edgma"),
				},
				{
					marker:   sdk.AccAddress("cosmos1w6t0l7z0yerj49ehnqwqaayxqpe3u7e23edgma"),
					sendDeny: sdk.AccAddress("cosmos1v57fx2l2rt6ehujuu99u2fw05779m5e2ux4z2h"),
				},
			},
			marker: sdk.AccAddress("cosmos1v57fx2l2rt6ehujuu99u2fw05779m5e2ux4z2h"),
			expected: []sdk.AccAddress{
				sdk.AccAddress("cosmos1v57fx2l2rt6ehujuu99u2fw05779m5e2ux4z2h"),
				sdk.AccAddress("cosmos1w6t0l7z0yerj49ehnqwqaayxqpe3u7e23edgma"),
			},
		},
	}

	for _, tc := range tests {
		t.Run(tc.name, func(t *testing.T) {
			for _, pair := range tc.pairs {
				app.MarkerKeeper.AddSendDeny(ctx, pair.marker, pair.sendDeny)
			}

			list := app.MarkerKeeper.GetSendDenyList(ctx, tc.marker)
			assert.Equal(t, tc.expected, list, "should return the correct send deny entries for a marker")

			for _, pair := range tc.pairs {
				app.MarkerKeeper.RemoveSendDeny(ctx, pair.marker, pair.sendDeny)
			}
		})
	}
}

func TestAddRemoveSendDeny(t *testing.T) {
	app := simapp.Setup(t)
	ctx := app.BaseApp.NewContext(false)

	type SendDenyPair struct {
		marker   sdk.AccAddress
		sendDeny sdk.AccAddress
	}

	tests := []struct {
		name  string
		pairs []SendDenyPair
	}{
		{
			name: "new marker and send deny pair",
			pairs: []SendDenyPair{
				{
					marker:   sdk.AccAddress("cosmos1v57fx2l2rt6ehujuu99u2fw05779m5e2ux4z2h"),
					sendDeny: sdk.AccAddress("cosmos1w6t0l7z0yerj49ehnqwqaayxqpe3u7e23edgma"),
				},
			},
		},
		{
			name: "duplicate marker and send deny pair",
			pairs: []SendDenyPair{
				{
					marker:   sdk.AccAddress("cosmos1v57fx2l2rt6ehujuu99u2fw05779m5e2ux4z2h"),
					sendDeny: sdk.AccAddress("cosmos1w6t0l7z0yerj49ehnqwqaayxqpe3u7e23edgma"),
				},
				{
					marker:   sdk.AccAddress("cosmos1v57fx2l2rt6ehujuu99u2fw05779m5e2ux4z2h"),
					sendDeny: sdk.AccAddress("cosmos1w6t0l7z0yerj49ehnqwqaayxqpe3u7e23edgma"),
				},
			},
		},
		{
			name: "multiple senders for marker",
			pairs: []SendDenyPair{
				{
					marker:   sdk.AccAddress("cosmos1v57fx2l2rt6ehujuu99u2fw05779m5e2ux4z2h"),
					sendDeny: sdk.AccAddress("cosmos1w6t0l7z0yerj49ehnqwqaayxqpe3u7e23edgma"),
				},
				{
					marker:   sdk.AccAddress("cosmos1v57fx2l2rt6ehujuu99u2fw05779m5e2ux4z2h"),
					sendDeny: sdk.AccAddress("cosmos1v57fx2l2rt6ehujuu99u2fw05779m5e2ux4z2h"),
				},
			},
		},
		{
			name: "multiple markers",
			pairs: []SendDenyPair{
				{
					marker:   sdk.AccAddress("cosmos1v57fx2l2rt6ehujuu99u2fw05779m5e2ux4z2h"),
					sendDeny: sdk.AccAddress("cosmos1w6t0l7z0yerj49ehnqwqaayxqpe3u7e23edgma"),
				},
				{
					marker:   sdk.AccAddress("cosmos1w6t0l7z0yerj49ehnqwqaayxqpe3u7e23edgma"),
					sendDeny: sdk.AccAddress("cosmos1v57fx2l2rt6ehujuu99u2fw05779m5e2ux4z2h"),
				},
			},
		},
	}

	for _, tc := range tests {
		t.Run(tc.name, func(t *testing.T) {
			for _, pair := range tc.pairs {
				app.MarkerKeeper.AddSendDeny(ctx, pair.marker, pair.sendDeny)
			}

			for _, pair := range tc.pairs {
				isSendDeny := app.MarkerKeeper.IsSendDeny(ctx, pair.marker, pair.sendDeny)
				require.True(t, isSendDeny, "should have entry for added pair")
			}

			for _, pair := range tc.pairs {
				app.MarkerKeeper.RemoveSendDeny(ctx, pair.marker, pair.sendDeny)
			}

			for _, pair := range tc.pairs {
				isSendDeny := app.MarkerKeeper.IsSendDeny(ctx, pair.marker, pair.sendDeny)
				require.False(t, isSendDeny, "should not have entry for removed pair")
			}
		})
	}
}

func TestAddSetNetAssetValues(t *testing.T) {
	app := simapp.Setup(t)
	ctx := app.NewContext(false)

	admin := sdk.AccAddress("admin_______________")

	markerAddr := func(denom string) sdk.AccAddress {
		rv, err := types.MarkerAddress(denom)
		require.NoError(t, err, "MarkerAddress(%q)", denom)
		return rv
	}
	makeMarker := func(denom string) types.MarkerAccountI {
		markerAcc := &types.MarkerAccount{
			BaseAccount:            authtypes.NewBaseAccountWithAddress(markerAddr(denom)),
			Manager:                admin.String(),
			Status:                 types.StatusProposed,
			Denom:                  denom,
			Supply:                 sdkmath.NewInt(1000),
			MarkerType:             types.MarkerType_RestrictedCoin,
			SupplyFixed:            true,
			AllowGovernanceControl: true,
		}
		testFunc := func() error {
			return app.MarkerKeeper.AddMarkerAccount(ctx, markerAcc)
		}
		assertions.RequireNotPanicsNoError(t, testFunc, "AddMarkerAccount %q", denom)
		return markerAcc
	}
	coin := func(str string) sdk.Coin {
		rv, err := sdk.ParseCoinNormalized(str)
		require.NoError(t, err, "ParseCoinsNormalized(%q)", str)
		return rv
	}
	navEvent := func(denom string, price string, volume uint64, source string) sdk.Event {
		tev := types.NewEventSetNetAssetValue(denom, coin(price), volume, source)
		rv, err := sdk.TypedEventToEvent(tev)
		require.NoError(t, err, "TypedEventToEvent %q, %s, %d %q", denom, price, volume, source)
		return rv
	}
	newNav := func(price string, volume uint64) types.NetAssetValue {
		return types.NetAssetValue{Price: coin(price), Volume: volume}
	}

	blueMarker := makeMarker("blue")
	redMarker := makeMarker("red")
	yellowMarker := makeMarker("yellow")
	whiteMarker := makeMarker("white")

	tests := []struct {
		name      string
		marker    types.MarkerAccountI
		navs      []types.NetAssetValue
		source    string
		expErr    string
		expEvents sdk.Events
		expNavs   []types.NetAssetValue
	}{
		{
			name:   "nil navs",
			marker: blueMarker,
			navs:   nil,
			source: "billie",
		},
		{
			name:   "empty navs",
			marker: yellowMarker,
			navs:   nil,
			source: "billie",
		},
		{
			name:   "price denom equals marker denom",
			marker: blueMarker,
			navs:   []types.NetAssetValue{newNav("3blue", 3)},
			source: "devin",
			expErr: "net asset value denom cannot match marker denom \"blue\"",
		},
		{
			name:   "price marker does not exist: invalid nav",
			marker: redMarker,
			navs:   []types.NetAssetValue{newNav("4purple", 0)},
			source: "jesse",
			expErr: "net asset value denom does not exist: marker purple not found for address: " + markerAddr("purple").String(),
		},
		{
			name:      "price marker does not exist: valid nav",
			marker:    blueMarker,
			navs:      []types.NetAssetValue{newNav("4purple", 1)},
			source:    "lennon",
			expErr:    "net asset value denom does not exist: marker purple not found for address: " + markerAddr("purple").String(),
			expEvents: sdk.Events{navEvent("blue", "4purple", 1, "lennon")},
		},
		{
			name:   "price marker exists: invalid nav",
			marker: yellowMarker,
			navs:   []types.NetAssetValue{newNav("4red", 0)},
			source: "remy",
			expErr: "cannot set net asset value: marker net asset value volume must be positive value",
		},
		{
			name:      "volume greater than supply",
			marker:    redMarker,
			navs:      []types.NetAssetValue{newNav("3blue", 1001)},
			source:    "val",
			expEvents: sdk.Events{navEvent("red", "3blue", 1001, "val")},
			expNavs:   []types.NetAssetValue{newNav("3blue", 1001)},
		},
		{
			name:      "one nav: success",
			marker:    yellowMarker,
			navs:      []types.NetAssetValue{newNav("3blue", 17)},
			source:    "harper",
			expEvents: sdk.Events{navEvent("yellow", "3blue", 17, "harper")},
			expNavs:   []types.NetAssetValue{newNav("3blue", 17)},
		},
		{
			name:   "usd nav: zero volume",
			marker: blueMarker,
			navs:   []types.NetAssetValue{newNav("5"+types.UsdDenom, 0)},
			source: "tony",
			expErr: "cannot set net asset value: marker net asset value volume must be positive value",
		},
		{
			name:      "usd nav: volume greater than supply",
			marker:    blueMarker,
			navs:      []types.NetAssetValue{newNav("55"+types.UsdDenom, 1005)},
			source:    "wynne",
			expEvents: sdk.Events{navEvent("blue", "55"+types.UsdDenom, 1005, "wynne")},
			expNavs:   []types.NetAssetValue{newNav("55"+types.UsdDenom, 1005)},
		},
		{
			name:      "usd nav: success",
			marker:    blueMarker,
			navs:      []types.NetAssetValue{newNav("55"+types.UsdDenom, 1000)},
			source:    "cody",
			expEvents: sdk.Events{navEvent("blue", "55"+types.UsdDenom, 1000, "cody")},
			expNavs:   []types.NetAssetValue{newNav("55"+types.UsdDenom, 1000)},
		},
		{
			name:   "three navs: no errors",
			marker: whiteMarker,
			navs:   []types.NetAssetValue{newNav("7blue", 2), newNav("15red", 66), newNav("400yellow", 89)},
			source: "jordan",
			expEvents: sdk.Events{
				navEvent("white", "7blue", 2, "jordan"),
				navEvent("white", "15red", 66, "jordan"),
				navEvent("white", "400yellow", 89, "jordan"),
			},
			expNavs: []types.NetAssetValue{newNav("7blue", 2), newNav("15red", 66), newNav("400yellow", 89)},
		},
		{
			name:   "three navs: error on first",
			marker: whiteMarker,
			navs:   []types.NetAssetValue{newNav("7blue", 0), newNav("167red", 66), newNav("377yellow", 89)},
			source: "knox",
			expErr: "cannot set net asset value: marker net asset value volume must be positive value",
			expEvents: sdk.Events{
				// no blue event because the nav is invalid.
				navEvent("white", "167red", 66, "knox"),
				navEvent("white", "377yellow", 89, "knox"),
			},
			expNavs: []types.NetAssetValue{newNav("167red", 66), newNav("377yellow", 89)},
		},
		{
			name:   "three navs: error on second",
			marker: whiteMarker,
			navs:   []types.NetAssetValue{newNav("14blue", 2), newNav("15red", 0), newNav("403yellow", 89)},
			source: "max",
			expErr: "cannot set net asset value: marker net asset value volume must be positive value",
			expEvents: sdk.Events{
				navEvent("white", "14blue", 2, "max"),
				// no red event because the nav is invalid.
				navEvent("white", "403yellow", 89, "max"),
			},
			expNavs: []types.NetAssetValue{newNav("14blue", 2), newNav("403yellow", 89)},
		},
		{
			name:   "three navs: error on third",
			marker: whiteMarker,
			navs:   []types.NetAssetValue{newNav("788blue", 14), newNav("215red", 3), newNav("470white", 14)},
			source: "palmer",
			expErr: "net asset value denom cannot match marker denom \"white\"",
			expEvents: sdk.Events{
				navEvent("white", "788blue", 14, "palmer"),
				navEvent("white", "215red", 3, "palmer"),
				// no white event because it's the same denom as the marker.
			},
			expNavs: []types.NetAssetValue{newNav("788blue", 14), newNav("215red", 3)},
		},
	}

	for _, tc := range tests {
		t.Run(tc.name, func(t *testing.T) {
			em := sdk.NewEventManager()
			ctx = ctx.WithEventManager(em)
			expHeight := ctx.BlockHeight()
			var err error
			testFunc := func() {
				err = app.MarkerKeeper.AddSetNetAssetValues(ctx, tc.marker, tc.navs, tc.source)
			}

			require.NotPanics(t, testFunc, "AddSetNetAssetValues")
			assertions.AssertErrorValue(t, err, tc.expErr, "AddSetNetAssetValues error")
			actEvents := em.Events()
			assertions.AssertEqualEvents(t, tc.expEvents, actEvents, "events emitted during AddSetNetAssetValues")

			for i, expNav := range tc.expNavs {
				actNav, navErr := app.MarkerKeeper.GetNetAssetValue(ctx, tc.marker.GetDenom(), expNav.Price.Denom)
				if assert.NoError(t, navErr, "[%d]: GetNetAssetValue(%q, %q)", i, tc.marker.GetDenom(), expNav.Price.Denom) {
					assert.Equal(t, expNav.Price.String(), actNav.Price.String(),
						"[%d]: %s:%s nav Price", i, tc.marker.GetDenom(), expNav.Price.Denom)
					assert.Equal(t, fmt.Sprintf("%d", expNav.Volume), fmt.Sprintf("%d", actNav.Volume),
						"[%d]: %s:%s nav Volume", i, tc.marker.GetDenom(), expNav.Price.Denom)
					assert.Equal(t, fmt.Sprintf("%d", expHeight), fmt.Sprintf("%d", actNav.UpdatedBlockHeight),
						"[%d]: %s:%s nav UpdatedBlockHeight", i, tc.marker.GetDenom(), expNav.Price.Denom)
				}
			}
		})
	}
}

func TestGetNetAssetValue(t *testing.T) {
	app := simapp.Setup(t)
	ctx := app.NewContext(false)

	admin := sdk.AccAddress("admin_account_______")
	makeMarker := func(denom string, navs ...types.NetAssetValue) types.MarkerAccountI {
		markerAddr := types.MustGetMarkerAddress(denom)
		markerAcc := types.NewMarkerAccount(
			authtypes.NewBaseAccount(markerAddr, nil, 0, 0),
			sdk.NewInt64Coin(denom, 1_000_000_000),
			admin,
			[]types.AccessGrant{{
				Address: admin.String(),
				Permissions: []types.Access{
					types.Access_Transfer,
					types.Access_Mint, types.Access_Burn, types.Access_Deposit,
					types.Access_Withdraw, types.Access_Delete, types.Access_Admin,
				},
			}},
			types.StatusProposed,
			types.MarkerType_RestrictedCoin,
			true,
			true,
			true,
			[]string{},
		)

		require.NoError(t, app.MarkerKeeper.AddSetNetAssetValues(ctx, markerAcc, navs, "initial"), "AddSetNetAssetValues %s", denom)
		require.NoError(t, app.MarkerKeeper.AddFinalizeAndActivateMarker(ctx, markerAcc), "AddFinalizeAndActivateMarker %s", denom)
		return markerAcc
	}

	cherryUsdNav := types.NewNetAssetValue(sdk.NewInt64Coin(types.UsdDenom, 25), 1)
	cherryAcc := makeMarker("cherry", cherryUsdNav)

	appleUsdNav := types.NewNetAssetValue(sdk.NewInt64Coin(types.UsdDenom, 50_000), 1_000_000)
	appleCherryNav := types.NewNetAssetValue(sdk.NewInt64Coin("cherry", 57), 7777)
	appleAcc := makeMarker("apple", appleUsdNav, appleCherryNav)

	require.NoError(t, app.MarkerKeeper.SetNetAssetValue(ctx, appleAcc, appleCherryNav, "test setup"), "AddSetNetAssetValues apple cherry")

	// Put a bad cherry -> durian entry in state.
	app.MarkerKeeper.GetStore(ctx).Set(types.NetAssetValueKey(cherryAcc.GetAddress(), "durian"), []byte{255, 255})

	tests := []struct {
		name        string
		markerDenom string
		priceDenom  string
		expNav      *types.NetAssetValue
		expErr      string
	}{
		{
			name:        "invalid marker denom",
			markerDenom: "x",
			priceDenom:  types.UsdDenom,
			expNav:      nil,
			expErr:      "could not get marker \"x\" address: invalid denom: x",
		},
		{
			name:        "no entry: cherry apple",
			markerDenom: "cherry",
			priceDenom:  "apple",
			expNav:      nil,
			expErr:      "",
		},
		{
			name:        "bad entry: cherry durian",
			markerDenom: "cherry",
			priceDenom:  "durian",
			expNav:      nil,
			expErr:      "could not read nav for marker \"cherry\" with price denom \"durian\": unexpected EOF",
		},
		{
			name:        "good entry: apple usd",
			markerDenom: "apple",
			priceDenom:  types.UsdDenom,
			expNav:      &appleUsdNav,
		},
		{
			name:        "good entry: apple cherry",
			markerDenom: "apple",
			priceDenom:  "cherry",
			expNav:      &appleCherryNav,
		},
		{
			name:        "good entry: cherry usd",
			markerDenom: "cherry",
			priceDenom:  types.UsdDenom,
			expNav:      &cherryUsdNav,
		},
	}

	for _, tc := range tests {
		t.Run(tc.name, func(t *testing.T) {
			var nav *types.NetAssetValue
			var err error
			testFunc := func() {
				nav, err = app.MarkerKeeper.GetNetAssetValue(ctx, tc.markerDenom, tc.priceDenom)
			}
			require.NotPanics(t, testFunc, "GetNetAssetValue(%q, %q)", tc.markerDenom, tc.priceDenom)
			assertions.AssertErrorValue(t, err, tc.expErr, "GetNetAssetValue(%q, %q) error", tc.markerDenom, tc.priceDenom)
			if tc.expNav == nil {
				assert.Nil(t, nav, "GetNetAssetValue(%q, %q) nav", tc.markerDenom, tc.priceDenom)
			} else if assert.NotNil(t, nav, "GetNetAssetValue(%q, %q) nav", tc.markerDenom, tc.priceDenom) {
				assert.Equal(t, tc.expNav.Price.String(), nav.Price.String(), "nav price")
				assert.Equal(t, tc.expNav.Volume, nav.Volume, "nav volume")
			}
		})
	}
}

func TestIterateAllNetAssetValues(t *testing.T) {
	app := simapp.Setup(t)
	ctx := app.BaseApp.NewContext(false)

	tests := []struct {
		name       string
		markerNavs []sdk.Coins
		expected   int
	}{
		{
			name:       "should work with no markers",
			markerNavs: []sdk.Coins{},
			expected:   0,
		},
		{
			name: "should work with one marker no usd denom",
			markerNavs: []sdk.Coins{
				sdk.NewCoins(sdk.NewInt64Coin("jackthecat", 1)),
			},
			expected: 1,
		},
		{
			name: "should work with multiple markers no usd denom",
			markerNavs: []sdk.Coins{
				sdk.NewCoins(sdk.NewInt64Coin("jackthecat", 1)),
				sdk.NewCoins(sdk.NewInt64Coin("georgethedog", 2)),
			},
			expected: 2,
		},
		{
			name: "should work with one marker with usd denom",
			markerNavs: []sdk.Coins{
				sdk.NewCoins(sdk.NewInt64Coin("jackthecat", 1), sdk.NewInt64Coin(types.UsdDenom, 2)),
			},
			expected: 2,
		},
		{
			name: "should work with multiple markers with usd denom",
			markerNavs: []sdk.Coins{
				sdk.NewCoins(sdk.NewInt64Coin("jackthecat", 1), sdk.NewInt64Coin(types.UsdDenom, 3)),
				sdk.NewCoins(sdk.NewInt64Coin("georgethedog", 2), sdk.NewInt64Coin(types.UsdDenom, 4)),
			},
			expected: 4,
		},
	}

	for _, tc := range tests {
		t.Run(tc.name, func(t *testing.T) {
			// Create the marker
			for i, prices := range tc.markerNavs {
				address := sdk.AccAddress(fmt.Sprintf("marker%d", i))
				marker := types.NewEmptyMarkerAccount(fmt.Sprintf("coin%d", i), address.String(), []types.AccessGrant{})
				marker.Supply = sdkmath.OneInt()
				require.NoError(t, app.MarkerKeeper.AddMarkerAccount(ctx, marker), "AddMarkerAccount() error")

				var navs []types.NetAssetValue
				for _, price := range prices {
					navs = append(navs, types.NewNetAssetValue(price, uint64(1)))
					navAddr := sdk.AccAddress(price.Denom)
					if acc, _ := app.MarkerKeeper.GetMarkerByDenom(ctx, price.Denom); acc == nil {
						navMarker := types.NewEmptyMarkerAccount(price.Denom, navAddr.String(), []types.AccessGrant{})
						navMarker.Supply = sdkmath.OneInt()
						require.NoError(t, app.MarkerKeeper.AddMarkerAccount(ctx, navMarker), "AddMarkerAccount() error")
					}
				}
				require.NoError(t, app.MarkerKeeper.AddSetNetAssetValues(ctx, marker, navs, "AddSetNetAssetValues() error"))
			}

			// Test Logic
			count := 0
			app.MarkerKeeper.IterateAllNetAssetValues(ctx, func(aa sdk.AccAddress, nav types.NetAssetValue) (stop bool) {
				count += 1
				return false
			})
			assert.Equal(t, tc.expected, count, "should iterate the correct number of times")

			// Destroy the marker
			for i, prices := range tc.markerNavs {
				coin := fmt.Sprintf("coin%d", i)
				marker, err := app.MarkerKeeper.GetMarkerByDenom(ctx, coin)
				require.NoError(t, err, "GetMarkerByDenom() error")
				app.MarkerKeeper.RemoveMarker(ctx, marker)

				// We need to remove the nav markers
				for _, price := range prices {
					if navMarker, _ := app.MarkerKeeper.GetMarkerByDenom(ctx, price.Denom); navMarker != nil {
						app.MarkerKeeper.RemoveMarker(ctx, navMarker)
					}
				}
			}
		})
	}
}

func TestReqAttrBypassAddrs(t *testing.T) {
	// Tests both GetReqAttrBypassAddrs and IsReqAttrBypassAddr.
	expectedNames := []string{
		authtypes.FeeCollectorName,
		quarantine.ModuleName,
		govtypes.ModuleName,
		distrtypes.ModuleName,
		stakingtypes.BondedPoolName,
		stakingtypes.NotBondedPoolName,
	}

	incByte := func(b byte) byte {
		if b == 0xFF {
			return 0x00
		}
		return b + 1
	}

	app := simapp.Setup(t)

	for _, name := range expectedNames {
		t.Run(fmt.Sprintf("get: contains %s", name), func(t *testing.T) {
			expAddr := authtypes.NewModuleAddress(name)
			actual := app.MarkerKeeper.GetReqAttrBypassAddrs()
			assert.Contains(t, actual, expAddr, "GetReqAttrBypassAddrs()")
		})
	}
	t.Run("get: only has expected entries", func(t *testing.T) {
		// This assumes each expectedNames test passed. This is designed to fail if a new entry
		// is added to the list (in app.go). When that happens, update the expectedNames with
		// the new entry so it's harder for it to accidentally go missing.
		actual := app.MarkerKeeper.GetReqAttrBypassAddrs()
		assert.Len(t, actual, len(expectedNames), "GetReqAttrBypassAddrs()")
	})

	t.Run("get: called twice equal but not same", func(t *testing.T) {
		expected := app.MarkerKeeper.GetReqAttrBypassAddrs()
		actual := app.MarkerKeeper.GetReqAttrBypassAddrs()
		if assert.Equal(t, expected, actual, "GetReqAttrBypassAddrs()") {
			if assert.NotSame(t, expected, actual, "GetReqAttrBypassAddrs()") {
				for i := range expected {
					assert.NotSame(t, expected[i], actual[i], "GetReqAttrBypassAddrs()[%d]", i)
				}
			}
		}
	})

	t.Run("get: changes to result not reflected in next result", func(t *testing.T) {
		actual1 := app.MarkerKeeper.GetReqAttrBypassAddrs()
		origActual100 := actual1[0][0]
		actual1[0][0] = incByte(origActual100)
		actual2 := app.MarkerKeeper.GetReqAttrBypassAddrs()
		actual200 := actual2[0][0]
		assert.Equal(t, origActual100, actual200, "first byte of first address after changing it in an earlier result")
	})

	for _, name := range expectedNames {
		t.Run(fmt.Sprintf("is: %s", name), func(t *testing.T) {
			addr := authtypes.NewModuleAddress(name)
			actual := app.MarkerKeeper.IsReqAttrBypassAddr(addr)
			assert.True(t, actual, "IsReqAttrBypassAddr(NewModuleAddress(%q))", name)
		})
	}

	almostName0 := authtypes.NewModuleAddress(expectedNames[0])
	almostName0[0] = incByte(almostName0[0])

	negativeIsTests := []struct {
		name string
		addr sdk.AccAddress
	}{
		{name: "nil address", addr: nil},
		{name: "empty address", addr: sdk.AccAddress{}},
		{name: "zerod address", addr: make(sdk.AccAddress, 20)},
		{name: "almost " + expectedNames[0], addr: almostName0},
		{name: "short " + expectedNames[0], addr: authtypes.NewModuleAddress(expectedNames[0])[:19]},
		{name: "long " + expectedNames[0], addr: append(authtypes.NewModuleAddress(expectedNames[0]), 0x00)},
	}

	for _, tc := range negativeIsTests {
		t.Run(tc.name, func(t *testing.T) {
			actual := app.MarkerKeeper.IsReqAttrBypassAddr(tc.addr)
			assert.False(t, actual, "IsReqAttrBypassAddr(...)")
		})
	}
}

// dummyBankKeeper satisfies the types.BankKeeper interface but does nothing.
type dummyBankKeeper struct{}

var _ types.BankKeeper = (*dummyBankKeeper)(nil)

func (d dummyBankKeeper) GetAllBalances(_ context.Context, _ sdk.AccAddress) sdk.Coins { return nil }

func (d dummyBankKeeper) GetBalance(_ context.Context, _ sdk.AccAddress, _ string) sdk.Coin {
	return sdk.Coin{}
}

func (d dummyBankKeeper) GetSupply(_ context.Context, _ string) sdk.Coin { return sdk.Coin{} }

func (d dummyBankKeeper) DenomOwners(_ context.Context, _ *banktypes.QueryDenomOwnersRequest) (*banktypes.QueryDenomOwnersResponse, error) {
	return nil, nil
}

func (d dummyBankKeeper) SendCoins(_ context.Context, _, _ sdk.AccAddress, _ sdk.Coins) error {
	return nil
}

func (d dummyBankKeeper) SendCoinsFromModuleToAccount(_ context.Context, _ string, _ sdk.AccAddress, _ sdk.Coins) error {
	return nil
}

func (d dummyBankKeeper) SendCoinsFromAccountToModule(_ context.Context, _ sdk.AccAddress, _ string, _ sdk.Coins) error {
	return nil
}

func (d dummyBankKeeper) MintCoins(_ context.Context, _ string, _ sdk.Coins) error { return nil }

func (d dummyBankKeeper) BurnCoins(_ context.Context, _ string, _ sdk.Coins) error { return nil }

func (d dummyBankKeeper) AppendSendRestriction(_ banktypes.SendRestrictionFn) {}

func (d dummyBankKeeper) BlockedAddr(_ sdk.AccAddress) bool { return false }

func (d dummyBankKeeper) GetDenomMetaData(_ context.Context, _ string) (banktypes.Metadata, bool) {
	return banktypes.Metadata{}, false
}

func (d dummyBankKeeper) SetDenomMetaData(_ context.Context, _ banktypes.Metadata) {}

func (d dummyBankKeeper) IterateAllBalances(_ context.Context, _ func(sdk.AccAddress, sdk.Coin) bool) {
}

func (d dummyBankKeeper) GetAllSendEnabledEntries(_ context.Context) []banktypes.SendEnabled {
	return nil
}

func TestBypassAddrsLocked(t *testing.T) {
	// This test makes sure that the keeper's copy of reqAttrBypassAddrs
	// isn't changed if the originally provided value is changed.

	addrs := []sdk.AccAddress{
		sdk.AccAddress("addrs[0]____________"),
		sdk.AccAddress("addrs[1]____________"),
		sdk.AccAddress("addrs[2]____________"),
		sdk.AccAddress("addrs[3]____________"),
		sdk.AccAddress("addrs[4]____________"),
	}

	mk := markerkeeper.NewKeeper(nil, nil, nil, &dummyBankKeeper{}, nil, nil, nil, nil, nil, addrs, nil)

	// Now that the keeper has been created using the provided addresses, change the first byte of
	// the first address to something else. Then, get the addresses back from the keeper and make
	// sure that change didn't affect what's in the keeper.
	orig00 := addrs[0][0]
	addrs[0][0] = 'b'
	kAddrs := mk.GetReqAttrBypassAddrs()
	act00 := kAddrs[0][0]
	assert.Equal(t, orig00, act00, "first byte of first address returned by GetReqAttrBypassAddrs")
}<|MERGE_RESOLUTION|>--- conflicted
+++ resolved
@@ -35,7 +35,13 @@
 	"github.com/provenance-io/provenance/x/quarantine"
 )
 
-<<<<<<< HEAD
+// setNewAccount updates the account's number, then stores the account.
+func setNewAccount(app *simapp.App, ctx sdk.Context, acc sdk.AccountI) sdk.AccountI {
+	newAcc := app.AccountKeeper.NewAccount(ctx, acc)
+	app.AccountKeeper.SetAccount(ctx, newAcc)
+	return newAcc
+}
+
 // getAllMarkerHolders executes the Holding query to get all the accounts holding a given denom.
 func getAllMarkerHolders(t *testing.T, ctx context.Context, app *simapp.App, denomOrAddr string) []types.Balance {
 	req := &types.QueryHoldingRequest{
@@ -45,13 +51,6 @@
 	resp, err := app.MarkerKeeper.Holding(ctx, req)
 	require.NoError(t, err, "MarkerKeeper.Holding(%q)", denomOrAddr)
 	return resp.Balances
-=======
-// setNewAccount updates the account's number, then stores the account.
-func setNewAccount(app *simapp.App, ctx sdk.Context, acc sdk.AccountI) sdk.AccountI {
-	newAcc := app.AccountKeeper.NewAccount(ctx, acc)
-	app.AccountKeeper.SetAccount(ctx, newAcc)
-	return newAcc
->>>>>>> d66b3409
 }
 
 func TestAccountMapperGetSet(t *testing.T) {
