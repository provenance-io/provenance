--- conflicted
+++ resolved
@@ -176,11 +176,7 @@
 		return nil, fmt.Errorf("wasm: invalid marker type in CreateMarkerParams: %w", err)
 	}
 	msg := types.NewMsgAddMarkerRequest(
-<<<<<<< HEAD
-		params.Coin.Denom, params.Coin.Amount, contract, contract, markerType, false, false, params.RestrictedAttributes,
-=======
-		params.Coin.Denom, params.Coin.Amount, contract, contract, markerType, false, false, false,
->>>>>>> fa0a515d
+		params.Coin.Denom, params.Coin.Amount, contract, contract, markerType, false, false, false, params.RestrictedAttributes,
 	)
 
 	return []sdk.Msg{msg}, nil
