package simulation

import (
	"fmt"
	"math/rand"
	"regexp"
	"strconv"

	"github.com/cosmos/cosmos-sdk/baseapp"
	"github.com/cosmos/cosmos-sdk/codec"
	"github.com/cosmos/cosmos-sdk/simapp/helpers"
	sdk "github.com/cosmos/cosmos-sdk/types"
	simtypes "github.com/cosmos/cosmos-sdk/types/simulation"
	authkeeper "github.com/cosmos/cosmos-sdk/x/auth/keeper"
	bankkeeper "github.com/cosmos/cosmos-sdk/x/bank/keeper"
	"github.com/cosmos/cosmos-sdk/x/bank/testutil"
	"github.com/cosmos/cosmos-sdk/x/simulation"

	simappparams "github.com/provenance-io/provenance/app/params"
	"github.com/provenance-io/provenance/x/marker/keeper"
	"github.com/provenance-io/provenance/x/marker/types"
)

// Simulation operation weights constants
const (
	//nolint:gosec // not credentials
	OpWeightMsgAddMarker = "op_weight_msg_add_marker"
	//nolint:gosec // not credentials
	OpWeightMsgChangeStatus = "op_weight_msg_change_status"
	//nolint:gosec // not credentials
	OpWeightMsgAddAccess = "op_weight_msg_add_access"
	//nolint:gosec // not credentials
	OpWeightMsgAddActivateFinalizeMarker = "op_weight_msg_add_finalize_activate_marker"
)

/*

AddAccess
DeleteAccess

Withdraw

Mint
Burn
Transfer

SetDenomMetadata
*/

// WeightedOperations returns all the operations from the module with their respective weights
func WeightedOperations(
	appParams simtypes.AppParams, cdc codec.JSONCodec, k keeper.Keeper, ak authkeeper.AccountKeeperI, bk bankkeeper.Keeper,
) simulation.WeightedOperations {
	var (
		weightMsgAddMarker                 int
		weightMsgChangeStatus              int
		weightMsgAddAccess                 int
		weightMsgAddFinalizeActivateMarker int
	)

	appParams.GetOrGenerate(cdc, OpWeightMsgAddMarker, &weightMsgAddMarker, nil,
		func(_ *rand.Rand) {
			weightMsgAddMarker = simappparams.DefaultWeightMsgAddMarker
		},
	)

	appParams.GetOrGenerate(cdc, OpWeightMsgChangeStatus, &weightMsgChangeStatus, nil,
		func(_ *rand.Rand) {
			weightMsgChangeStatus = simappparams.DefaultWeightMsgChangeStatus
		},
	)

	appParams.GetOrGenerate(cdc, OpWeightMsgAddAccess, &weightMsgAddAccess, nil,
		func(_ *rand.Rand) {
			weightMsgAddAccess = simappparams.DefaultWeightMsgAddAccess
		},
	)

	appParams.GetOrGenerate(cdc, OpWeightMsgAddActivateFinalizeMarker, &weightMsgAddFinalizeActivateMarker, nil,
		func(_ *rand.Rand) {
			weightMsgAddFinalizeActivateMarker = simappparams.DefaultWeightMsgAddFinalizeActivateMarker
		},
	)

	return simulation.WeightedOperations{
		simulation.NewWeightedOperation(
			weightMsgAddMarker,
			SimulateMsgAddMarker(k, ak, bk),
		),
		simulation.NewWeightedOperation(
			weightMsgChangeStatus,
			SimulateMsgChangeStatus(k, ak, bk),
		),
		simulation.NewWeightedOperation(
			weightMsgAddAccess,
			SimulateMsgAddAccess(k, ak, bk),
		),
		simulation.NewWeightedOperation(
			weightMsgAddFinalizeActivateMarker,
			SimulateMsgAddFinalizeActivateMarker(k, ak, bk),
		),
	}
}

// SimulateMsgAddMarker will bind a NAME under an existing name using a 40% probability of restricting it.
func SimulateMsgAddMarker(k keeper.Keeper, ak authkeeper.AccountKeeperI, bk bankkeeper.Keeper) simtypes.Operation {
	return func(
		r *rand.Rand, app *baseapp.BaseApp, ctx sdk.Context, accs []simtypes.Account, chainID string,
	) (simtypes.OperationMsg, []simtypes.FutureOperation, error) {
		simAccount, _ := simtypes.RandomAcc(r, accs)
		mgrAccount, _ := simtypes.RandomAcc(r, accs)
		denom := randomUnrestrictedDenom(r, k.GetUnrestrictedDenomRegex(ctx))
		msg := types.NewMsgAddMarkerRequest(
			denom,
			sdk.NewIntFromUint64(randomUint64(r, k.GetMaxTotalSupply(ctx))),
			simAccount.Address,
			mgrAccount.Address,
			types.MarkerType(r.Intn(2)+1), // coin or restricted_coin
			r.Intn(2) > 0,                 // fixed supply
			r.Intn(2) > 0,                 // allow gov
<<<<<<< HEAD
			[]string{},                    // required attributes
=======
			r.Intn(2) > 0,                 // allow forced transfer
>>>>>>> fa0a515d
		)

		return Dispatch(r, app, ctx, ak, bk, simAccount, chainID, msg, nil)
	}
}

func SimulateMsgChangeStatus(k keeper.Keeper, ak authkeeper.AccountKeeperI, bk bankkeeper.Keeper) simtypes.Operation {
	return func(
		r *rand.Rand, app *baseapp.BaseApp, ctx sdk.Context, accs []simtypes.Account, chainID string,
	) (simtypes.OperationMsg, []simtypes.FutureOperation, error) {
		m := randomMarker(r, ctx, k)
		if m == nil {
			return simtypes.NoOpMsg(types.ModuleName, "ChangeStatus", "unable to get marker for status change"), nil, nil
		}
		var simAccount simtypes.Account
		var found bool
		var msg sdk.Msg
		switch m.GetStatus() {
		// 50% chance of (re-)issuing a finalize or a 50/50 chance to cancel/activate.
		case types.StatusProposed, types.StatusFinalized:
			if r.Intn(10) < 5 {
				msg = types.NewMsgFinalizeRequest(m.GetDenom(), m.GetManager())
			} else {
				if r.Intn(10) < 5 {
					msg = types.NewMsgCancelRequest(m.GetDenom(), simAccount.Address)
				} else {
					msg = types.NewMsgActivateRequest(m.GetDenom(), m.GetManager())
				}
			}
			simAccount, found = simtypes.FindAccount(accs, m.GetManager())
			if !found {
				return simtypes.NoOpMsg(types.ModuleName, fmt.Sprintf("%T", msg), "manager account does not exist"), nil, nil
			}
		case types.StatusActive:
			accounts := m.AddressListForPermission(types.Access_Delete)
			if len(accounts) < 1 {
				return simtypes.NoOpMsg(sdk.MsgTypeURL(&types.MsgCancelRequest{}), sdk.MsgTypeURL(&types.MsgCancelRequest{}), "no account has cancel access"), nil, nil
			}
			simAccount, _ = simtypes.FindAccount(accs, accounts[0])
			msg = types.NewMsgCancelRequest(m.GetDenom(), simAccount.Address)
		case types.StatusCancelled:
			accounts := m.AddressListForPermission(types.Access_Delete)
			if len(accounts) < 1 {
				return simtypes.NoOpMsg(sdk.MsgTypeURL(&types.MsgDeleteRequest{}), sdk.MsgTypeURL(&types.MsgDeleteRequest{}), "no account has delete access"), nil, nil
			}
			simAccount, _ = simtypes.FindAccount(accs, accounts[0])
			msg = types.NewMsgDeleteRequest(m.GetDenom(), simAccount.Address)
		case types.StatusDestroyed:
			return simtypes.NoOpMsg(types.ModuleName, "ChangeStatus", "marker status is destroyed"), nil, nil
		default:
			return simtypes.NoOpMsg("marker", "", "unknown marker status"), nil, fmt.Errorf("unknown marker status: %#v", m)
		}

		return Dispatch(r, app, ctx, ak, bk, simAccount, chainID, msg, nil)
	}
}

func SimulateMsgAddAccess(k keeper.Keeper, ak authkeeper.AccountKeeperI, bk bankkeeper.Keeper) simtypes.Operation {
	return func(
		r *rand.Rand, app *baseapp.BaseApp, ctx sdk.Context, accs []simtypes.Account, chainID string,
	) (simtypes.OperationMsg, []simtypes.FutureOperation, error) {
		simAccount, _ := simtypes.RandomAcc(r, accs)
		m := randomMarker(r, ctx, k)
		if m == nil {
			return simtypes.NoOpMsg(sdk.MsgTypeURL(&types.MsgAddAccessRequest{}), sdk.MsgTypeURL(&types.MsgAddAccessRequest{}), "unable to get marker for access change"), nil, nil
		}
		if !m.GetManager().Equals(sdk.AccAddress{}) {
			simAccount, _ = simtypes.FindAccount(accs, m.GetManager())
		}
		grants := randomAccessGrants(r, accs, 100)
		msg := types.NewMsgAddAccessRequest(m.GetDenom(), simAccount.Address, grants[0])
		return Dispatch(r, app, ctx, ak, bk, simAccount, chainID, msg, nil)
	}
}

// SimulateMsgAddFinalizeActivateMarker will bind a NAME under an existing name using a 40% probability of restricting it.
func SimulateMsgAddFinalizeActivateMarker(k keeper.Keeper, ak authkeeper.AccountKeeperI, bk bankkeeper.Keeper) simtypes.Operation {
	return func(
		r *rand.Rand, app *baseapp.BaseApp, ctx sdk.Context, accs []simtypes.Account, chainID string,
	) (simtypes.OperationMsg, []simtypes.FutureOperation, error) {
		simAccount, _ := simtypes.RandomAcc(r, accs)
		mgrAccount, _ := simtypes.RandomAcc(r, accs)
		denom := randomUnrestrictedDenom(r, k.GetUnrestrictedDenomRegex(ctx))
		// random access grants
		grants := randomAccessGrants(r, accs, 100)
		msg := types.NewMsgAddFinalizeActivateMarkerRequest(
			denom,
			sdk.NewIntFromUint64(randomUint64(r, k.GetMaxTotalSupply(ctx))),
			simAccount.Address,
			mgrAccount.Address,
			types.MarkerType(r.Intn(2)+1), // coin or restricted_coin
			r.Intn(2) > 0,                 // fixed supply
			r.Intn(2) > 0,                 // allow gov
			r.Intn(2) > 0,                 // allow forced transfer
			grants,
			[]string{},
		)

		return Dispatch(r, app, ctx, ak, bk, simAccount, chainID, msg, nil)
	}
}

// Dispatch sends an operation to the chain using a given account/funds on account for fees.  Failures on the server side
// are handled as no-op msg operations with the error string as the status/response.
func Dispatch(
	r *rand.Rand,
	app *baseapp.BaseApp,
	ctx sdk.Context,
	ak authkeeper.AccountKeeperI,
	bk bankkeeper.Keeper,
	from simtypes.Account,
	chainID string,
	msg sdk.Msg,
	futures []simtypes.FutureOperation,
) (
	simtypes.OperationMsg,
	[]simtypes.FutureOperation,
	error,
) {
	account := ak.GetAccount(ctx, from.Address)
	spendable := bk.SpendableCoins(ctx, account.GetAddress())

	fees, err := simtypes.RandomFees(r, ctx, spendable)
	if err != nil {
		return simtypes.NoOpMsg(sdk.MsgTypeURL(msg), sdk.MsgTypeURL(msg), "unable to generate fees"), nil, err
	}
	// fund account with nhash for additional fees, if the account exists (100m stake)
	if sdk.MsgTypeURL(msg) == "/provenance.marker.v1.MsgAddMarkerRequest" && ak.GetAccount(ctx, account.GetAddress()) != nil {
		err = testutil.FundAccount(bk, ctx, account.GetAddress(), sdk.NewCoins(sdk.Coin{
			Denom:  "stake",
			Amount: sdk.NewInt(1_000_000_000_000_000),
		}))
		fees = fees.Add(sdk.Coin{
			Denom:  "stake",
			Amount: sdk.NewInt(100_000_000_000_000),
		})
		if err != nil {
			return simtypes.NoOpMsg(sdk.MsgTypeURL(msg), sdk.MsgTypeURL(msg), "unable to fund account with additional fee"), nil, err
		}
	}

	txGen := simappparams.MakeTestEncodingConfig().TxConfig
	tx, err := helpers.GenSignedMockTx(
		r,
		txGen,
		[]sdk.Msg{msg},
		fees,
		helpers.DefaultGenTxGas,
		chainID,
		[]uint64{account.GetAccountNumber()},
		[]uint64{account.GetSequence()},
		from.PrivKey,
	)
	if err != nil {
		return simtypes.NoOpMsg(sdk.MsgTypeURL(msg), sdk.MsgTypeURL(msg), "unable to generate mock tx"), nil, err
	}

	_, _, err = app.SimDeliver(txGen.TxEncoder(), tx)
	if err != nil {
		return simtypes.NoOpMsg(sdk.MsgTypeURL(msg), sdk.MsgTypeURL(msg), err.Error()), nil, nil
	}

	return simtypes.NewOperationMsg(msg, true, "", &codec.ProtoCodec{}), futures, nil
}

func randomUnrestrictedDenom(r *rand.Rand, unrestrictedDenomExp string) string {
	exp := regexp.MustCompile(`\{(\d+),(\d+)\}`)
	matches := exp.FindStringSubmatch(unrestrictedDenomExp)
	if len(matches) != 3 {
		panic("expected two number as range expression in unrestricted denom expression")
	}
	min, _ := strconv.ParseInt(matches[1], 10, 32)
	max, _ := strconv.ParseInt(matches[2], 10, 32)

	return simtypes.RandStringOfLength(r, int(randomInt63(r, max-min)+min))
}

// build
func randomAccessGrants(r *rand.Rand, accs []simtypes.Account, limit int) (grants []types.AccessGrant) {
	// select random number of accounts ...
	for i := 0; i < len(accs); i++ {
		if r.Intn(10) < 3 {
			continue
		}
		if i >= limit {
			return
		}
		// for each of the accounts selected .. add a random set of permissions.
		grants = append(grants, *types.NewAccessGrant(accs[i].Address, randomAccessTypes(r)))
	}
	return
}

// builds a list of access rights with a 50:50 chance of including each one
func randomAccessTypes(r *rand.Rand) (result []types.Access) {
	access := []string{"mint", "burn", "deposit", "withdraw", "delete", "admin"}
	for i := 0; i < len(access); i++ {
		if r.Intn(10) < 4 {
			result = append(result, types.AccessByName(access[i]))
		}
	}
	return
}

func randomMarker(r *rand.Rand, ctx sdk.Context, k keeper.Keeper) types.MarkerAccountI {
	var markers []types.MarkerAccountI
	k.IterateMarkers(ctx, func(marker types.MarkerAccountI) (stop bool) {
		markers = append(markers, marker)
		return false
	})
	if len(markers) == 0 {
		return nil
	}
	idx := r.Intn(len(markers))
	return markers[idx]
}

func randomInt63(r *rand.Rand, max int64) (result int64) {
	if max == 0 {
		return 0
	}
	return r.Int63n(max)
}

func randomUint64(r *rand.Rand, max uint64) (result uint64) {
	if max == 0 {
		return 0
	}
	for {
		result = r.Uint64()
		if result < max {
			break
		}
	}
	return
}<|MERGE_RESOLUTION|>--- conflicted
+++ resolved
@@ -118,11 +118,8 @@
 			types.MarkerType(r.Intn(2)+1), // coin or restricted_coin
 			r.Intn(2) > 0,                 // fixed supply
 			r.Intn(2) > 0,                 // allow gov
-<<<<<<< HEAD
-			[]string{},                    // required attributes
-=======
 			r.Intn(2) > 0,                 // allow forced transfer
->>>>>>> fa0a515d
+			[]string{},
 		)
 
 		return Dispatch(r, app, ctx, ak, bk, simAccount, chainID, msg, nil)
@@ -215,9 +212,9 @@
 			mgrAccount.Address,
 			types.MarkerType(r.Intn(2)+1), // coin or restricted_coin
 			r.Intn(2) > 0,                 // fixed supply
-			r.Intn(2) > 0,                 // allow gov
-			r.Intn(2) > 0,                 // allow forced transfer
+			r.Intn(2) > 0,                 // allow gov            // allow forced transfer
 			grants,
+			r.Intn(2) > 0,
 			[]string{},
 		)
 
