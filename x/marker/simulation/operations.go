--- conflicted
+++ resolved
@@ -206,11 +206,7 @@
 	if sdk.MsgTypeURL(msg) == "/provenance.marker.v1.MsgAddMarkerRequest" && ak.GetAccount(ctx, account.GetAddress()) != nil {
 		err = simapp.FundAccount(bk, ctx, account.GetAddress(), sdk.NewCoins(sdk.Coin{
 			Denom:  "stake",
-<<<<<<< HEAD
-			Amount: sdk.NewInt(1000000000000000),
-=======
 			Amount: sdk.NewInt(1_000_000_000_000_000),
->>>>>>> adc11745
 		}))
 		fees = fees.Add(sdk.Coin{
 			Denom:  "stake",
