--- conflicted
+++ resolved
@@ -124,27 +124,16 @@
 	denom := "hotdog"
 	rdenom := "restrictedhotdog"
 	denomWithDashPeriod := fmt.Sprintf("%s-my.marker", denom)
-<<<<<<< HEAD
-	activeStatus := types.NewMsgAddMarkerRequest(denom, sdk.NewInt(100), s.user1Addr, s.user1Addr, types.MarkerType_Coin, true, true, []string{})
+	activeStatus := types.NewMsgAddMarkerRequest(denom, sdk.NewInt(100), s.user1Addr, s.user1Addr, types.MarkerType_Coin, true, true, false, []string{})
 	activeStatus.Status = types.StatusActive
 
-	undefinedStatus := types.NewMsgAddMarkerRequest(denom, sdk.NewInt(100), s.user1Addr, s.user1Addr, types.MarkerType_Coin, true, true, []string{})
-=======
-	activeStatus := types.NewMsgAddMarkerRequest(denom, sdk.NewInt(100), s.user1Addr, s.user1Addr, types.MarkerType_Coin, true, true, false)
-	activeStatus.Status = types.StatusActive
-
-	undefinedStatus := types.NewMsgAddMarkerRequest(denom, sdk.NewInt(100), s.user1Addr, s.user1Addr, types.MarkerType_Coin, true, true, false)
->>>>>>> fa0a515d
+	undefinedStatus := types.NewMsgAddMarkerRequest(denom, sdk.NewInt(100), s.user1Addr, s.user1Addr, types.MarkerType_Coin, true, true, false, []string{})
 	undefinedStatus.Status = types.StatusUndefined
 
 	cases := []CommonTest{
 		{
 			"should successfully ADD new marker",
-<<<<<<< HEAD
-			types.NewMsgAddMarkerRequest(denom, sdk.NewInt(100), s.user1Addr, s.user1Addr, types.MarkerType_Coin, true, true, []string{}),
-=======
-			types.NewMsgAddMarkerRequest(denom, sdk.NewInt(100), s.user1Addr, s.user1Addr, types.MarkerType_Coin, true, true, false),
->>>>>>> fa0a515d
+			types.NewMsgAddMarkerRequest(denom, sdk.NewInt(100), s.user1Addr, s.user1Addr, types.MarkerType_Coin, true, true, false, []string{}),
 			[]string{s.user1},
 			"",
 			types.NewEventMarkerAdd(denom, "100", "proposed", s.user1, types.MarkerType_Coin.String()),
@@ -165,29 +154,21 @@
 		},
 		{
 			"should fail to ADD new marker, marker already exists",
-<<<<<<< HEAD
-			types.NewMsgAddMarkerRequest(denom, sdk.NewInt(100), s.user1Addr, s.user1Addr, types.MarkerType_Coin, true, true, []string{}),
-=======
-			types.NewMsgAddMarkerRequest(denom, sdk.NewInt(100), s.user1Addr, s.user1Addr, types.MarkerType_Coin, true, true, false),
->>>>>>> fa0a515d
+			types.NewMsgAddMarkerRequest(denom, sdk.NewInt(100), s.user1Addr, s.user1Addr, types.MarkerType_Coin, true, true, false, []string{}),
 			[]string{s.user1},
 			fmt.Sprintf("marker address already exists for %s: invalid request", types.MustGetMarkerAddress(denom)),
 			nil,
 		},
 		{
 			"should successfully add marker with dash and period",
-<<<<<<< HEAD
-			types.NewMsgAddMarkerRequest(denomWithDashPeriod, sdk.NewInt(1000), s.user1Addr, s.user1Addr, types.MarkerType_Coin, true, true, []string{}),
-=======
-			types.NewMsgAddMarkerRequest(denomWithDashPeriod, sdk.NewInt(1000), s.user1Addr, s.user1Addr, types.MarkerType_Coin, true, true, false),
->>>>>>> fa0a515d
+			types.NewMsgAddMarkerRequest(denomWithDashPeriod, sdk.NewInt(1000), s.user1Addr, s.user1Addr, types.MarkerType_Coin, true, true, false, []string{}),
 			[]string{s.user1},
 			"",
 			types.NewEventMarkerAdd(denomWithDashPeriod, "1000", "proposed", s.user1, types.MarkerType_Coin.String()),
 		},
 		{
 			"should successfully ADD new marker with required attributes",
-			types.NewMsgAddMarkerRequest(rdenom, sdk.NewInt(100), s.user1Addr, s.user1Addr, types.MarkerType_RestrictedCoin, true, true, []string{"attribute.one.com", "attribute.two.com"}),
+			types.NewMsgAddMarkerRequest(rdenom, sdk.NewInt(100), s.user1Addr, s.user1Addr, types.MarkerType_RestrictedCoin, true, true, false, []string{"attribute.one.com", "attribute.two.com"}),
 			[]string{s.user1},
 			"",
 			types.NewEventMarkerAdd(rdenom, "100", "proposed", s.user1, types.MarkerType_RestrictedCoin.String()),
@@ -211,11 +192,7 @@
 	cases := []CommonTest{
 		{
 			"setup new marker for test",
-<<<<<<< HEAD
-			types.NewMsgAddMarkerRequest("hotdog", sdk.NewInt(100), s.user1Addr, s.user1Addr, types.MarkerType_Coin, true, true, []string{}),
-=======
-			types.NewMsgAddMarkerRequest("hotdog", sdk.NewInt(100), s.user1Addr, s.user1Addr, types.MarkerType_Coin, true, true, false),
->>>>>>> fa0a515d
+			types.NewMsgAddMarkerRequest("hotdog", sdk.NewInt(100), s.user1Addr, s.user1Addr, types.MarkerType_Coin, true, true, false, []string{}),
 			[]string{s.user2},
 			"",
 			nil,
@@ -258,11 +235,7 @@
 	cases := []CommonTest{
 		{
 			"setup new marker for test",
-<<<<<<< HEAD
-			types.NewMsgAddMarkerRequest(hotdogDenom, sdk.NewInt(100), s.user1Addr, s.user1Addr, types.MarkerType_Coin, true, true, []string{}),
-=======
-			types.NewMsgAddMarkerRequest(hotdogDenom, sdk.NewInt(100), s.user1Addr, s.user1Addr, types.MarkerType_Coin, true, true, false),
->>>>>>> fa0a515d
+			types.NewMsgAddMarkerRequest(hotdogDenom, sdk.NewInt(100), s.user1Addr, s.user1Addr, types.MarkerType_Coin, true, true, false, []string{}),
 			[]string{s.user1},
 			"",
 			nil,
@@ -292,11 +265,7 @@
 	cases := []CommonTest{
 		{
 			"setup new marker for test",
-<<<<<<< HEAD
-			types.NewMsgAddMarkerRequest(hotdogDenom, sdk.NewInt(100), s.user1Addr, s.user1Addr, types.MarkerType_Coin, true, true, []string{}),
-=======
-			types.NewMsgAddMarkerRequest(hotdogDenom, sdk.NewInt(100), s.user1Addr, s.user1Addr, types.MarkerType_Coin, true, true, false),
->>>>>>> fa0a515d
+			types.NewMsgAddMarkerRequest(hotdogDenom, sdk.NewInt(100), s.user1Addr, s.user1Addr, types.MarkerType_Coin, true, true, false, []string{}),
 			[]string{s.user1},
 			"",
 			nil,
@@ -319,11 +288,7 @@
 	cases := []CommonTest{
 		{
 			"setup new marker for test",
-<<<<<<< HEAD
-			types.NewMsgAddMarkerRequest(hotdogDenom, sdk.NewInt(100), s.user1Addr, s.user1Addr, types.MarkerType_Coin, true, true, []string{}),
-=======
-			types.NewMsgAddMarkerRequest(hotdogDenom, sdk.NewInt(100), s.user1Addr, s.user1Addr, types.MarkerType_Coin, true, true, false),
->>>>>>> fa0a515d
+			types.NewMsgAddMarkerRequest(hotdogDenom, sdk.NewInt(100), s.user1Addr, s.user1Addr, types.MarkerType_Coin, true, true, false, []string{}),
 			[]string{s.user1},
 			"",
 			nil,
@@ -357,11 +322,7 @@
 	cases := []CommonTest{
 		{
 			"setup new marker for test",
-<<<<<<< HEAD
-			types.NewMsgAddMarkerRequest(hotdogDenom, sdk.NewInt(100), s.user1Addr, s.user1Addr, types.MarkerType_Coin, true, true, []string{}),
-=======
-			types.NewMsgAddMarkerRequest(hotdogDenom, sdk.NewInt(100), s.user1Addr, s.user1Addr, types.MarkerType_Coin, true, true, false),
->>>>>>> fa0a515d
+			types.NewMsgAddMarkerRequest(hotdogDenom, sdk.NewInt(100), s.user1Addr, s.user1Addr, types.MarkerType_Coin, true, true, false, []string{}),
 			[]string{s.user1},
 			"",
 			nil,
@@ -395,11 +356,7 @@
 	cases := []CommonTest{
 		{
 			"setup new marker for test",
-<<<<<<< HEAD
-			types.NewMsgAddMarkerRequest(hotdogDenom, sdk.NewInt(100), s.user1Addr, s.user1Addr, types.MarkerType_Coin, true, true, []string{}),
-=======
-			types.NewMsgAddMarkerRequest(hotdogDenom, sdk.NewInt(100), s.user1Addr, s.user1Addr, types.MarkerType_Coin, true, true, false),
->>>>>>> fa0a515d
+			types.NewMsgAddMarkerRequest(hotdogDenom, sdk.NewInt(100), s.user1Addr, s.user1Addr, types.MarkerType_Coin, true, true, false, []string{}),
 			[]string{s.user1},
 			"",
 			nil,
@@ -440,11 +397,7 @@
 	cases := []CommonTest{
 		{
 			"setup new marker for test",
-<<<<<<< HEAD
-			types.NewMsgAddMarkerRequest(hotdogDenom, sdk.NewInt(100), s.user1Addr, s.user1Addr, types.MarkerType_Coin, true, true, []string{}),
-=======
-			types.NewMsgAddMarkerRequest(hotdogDenom, sdk.NewInt(100), s.user1Addr, s.user1Addr, types.MarkerType_Coin, true, true, false),
->>>>>>> fa0a515d
+			types.NewMsgAddMarkerRequest(hotdogDenom, sdk.NewInt(100), s.user1Addr, s.user1Addr, types.MarkerType_Coin, true, true, false, []string{}),
 			[]string{s.user1},
 			"",
 			nil,
@@ -478,11 +431,7 @@
 	cases := []CommonTest{
 		{
 			"setup new marker for test",
-<<<<<<< HEAD
-			types.NewMsgAddMarkerRequest(hotdogDenom, sdk.NewInt(100), s.user1Addr, s.user1Addr, types.MarkerType_Coin, true, true, []string{}),
-=======
-			types.NewMsgAddMarkerRequest(hotdogDenom, sdk.NewInt(100), s.user1Addr, s.user1Addr, types.MarkerType_Coin, true, true, false),
->>>>>>> fa0a515d
+			types.NewMsgAddMarkerRequest(hotdogDenom, sdk.NewInt(100), s.user1Addr, s.user1Addr, types.MarkerType_Coin, true, true, false, []string{}),
 			[]string{s.user1},
 			"",
 			nil,
@@ -516,11 +465,7 @@
 	cases := []CommonTest{
 		{
 			"setup new marker for test",
-<<<<<<< HEAD
-			types.NewMsgAddMarkerRequest(hotdogDenom, sdk.NewInt(100), s.user1Addr, s.user1Addr, types.MarkerType_Coin, true, true, []string{}),
-=======
-			types.NewMsgAddMarkerRequest(hotdogDenom, sdk.NewInt(100), s.user1Addr, s.user1Addr, types.MarkerType_Coin, true, true, false),
->>>>>>> fa0a515d
+			types.NewMsgAddMarkerRequest(hotdogDenom, sdk.NewInt(100), s.user1Addr, s.user1Addr, types.MarkerType_Coin, true, true, false, []string{}),
 			[]string{s.user1},
 			"",
 			nil,
@@ -568,11 +513,7 @@
 	cases := []CommonTest{
 		{
 			"setup new marker for test",
-<<<<<<< HEAD
-			types.NewMsgAddMarkerRequest(hotdogDenom, sdk.NewInt(100), s.user1Addr, s.user1Addr, types.MarkerType_RestrictedCoin, true, true, []string{}),
-=======
-			types.NewMsgAddMarkerRequest(hotdogDenom, sdk.NewInt(100), s.user1Addr, s.user1Addr, types.MarkerType_RestrictedCoin, true, true, false),
->>>>>>> fa0a515d
+			types.NewMsgAddMarkerRequest(hotdogDenom, sdk.NewInt(100), s.user1Addr, s.user1Addr, types.MarkerType_RestrictedCoin, true, true, false, []string{}),
 			[]string{s.user1},
 			"",
 			nil,
@@ -643,11 +584,7 @@
 	cases := []CommonTest{
 		{
 			"setup new marker for test",
-<<<<<<< HEAD
-			types.NewMsgAddMarkerRequest(fmt.Sprintf("n%s", hotdogDenom), sdk.NewInt(100), s.user1Addr, s.user1Addr, types.MarkerType_RestrictedCoin, true, true, []string{}),
-=======
-			types.NewMsgAddMarkerRequest(fmt.Sprintf("n%s", hotdogDenom), sdk.NewInt(100), s.user1Addr, s.user1Addr, types.MarkerType_RestrictedCoin, true, true, false),
->>>>>>> fa0a515d
+			types.NewMsgAddMarkerRequest(fmt.Sprintf("n%s", hotdogDenom), sdk.NewInt(100), s.user1Addr, s.user1Addr, types.MarkerType_RestrictedCoin, true, true, false, []string{}),
 			[]string{s.user1},
 			"",
 			nil,
@@ -674,16 +611,10 @@
 	denom := "hotdog"
 	rdenom := "restrictedhotdog"
 	denomWithDashPeriod := fmt.Sprintf("%s-my.marker", denom)
-<<<<<<< HEAD
-	msgWithActiveStatus := types.NewMsgAddFinalizeActivateMarkerRequest(denom, sdk.NewInt(100), s.user1Addr, s.user1Addr, types.MarkerType_Coin, true, true, []types.AccessGrant{*types.NewAccessGrant(s.user1Addr, []types.Access{types.Access_Mint, types.Access_Admin})}, []string{})
-	msgWithActiveStatusAttr := types.NewMsgAddFinalizeActivateMarkerRequest(rdenom, sdk.NewInt(100), s.user1Addr, s.user1Addr, types.MarkerType_RestrictedCoin, true, true, []types.AccessGrant{*types.NewAccessGrant(s.user1Addr, []types.Access{types.Access_Mint, types.Access_Admin})}, []string{"attributes.one.com", "attributes.two.com"})
-
-	accessGrantWrongStatus := types.NewMsgAddFinalizeActivateMarkerRequest(denom, sdk.NewInt(100), s.user1Addr, s.user1Addr, types.MarkerType_Coin, true, true, nil, []string{})
-=======
-	activeStatus := types.NewMsgAddFinalizeActivateMarkerRequest(denom, sdk.NewInt(100), s.user1Addr, s.user1Addr, types.MarkerType_Coin, true, true, false, []types.AccessGrant{*types.NewAccessGrant(s.user1Addr, []types.Access{types.Access_Mint, types.Access_Admin})})
-
-	accessGrantWrongStatus := types.NewMsgAddFinalizeActivateMarkerRequest(denom, sdk.NewInt(100), s.user1Addr, s.user1Addr, types.MarkerType_Coin, true, true, false, nil)
->>>>>>> fa0a515d
+	msgWithActiveStatus := types.NewMsgAddFinalizeActivateMarkerRequest(denom, sdk.NewInt(100), s.user1Addr, s.user1Addr, types.MarkerType_Coin, true, true, []types.AccessGrant{*types.NewAccessGrant(s.user1Addr, []types.Access{types.Access_Mint, types.Access_Admin})}, false, []string{})
+	msgWithActiveStatusAttr := types.NewMsgAddFinalizeActivateMarkerRequest(rdenom, sdk.NewInt(100), s.user1Addr, s.user1Addr, types.MarkerType_RestrictedCoin, true, true, []types.AccessGrant{*types.NewAccessGrant(s.user1Addr, []types.Access{types.Access_Mint, types.Access_Admin})}, false, []string{"attributes.one.com", "attributes.two.com"})
+
+	accessGrantWrongStatus := types.NewMsgAddFinalizeActivateMarkerRequest(denom, sdk.NewInt(100), s.user1Addr, s.user1Addr, types.MarkerType_Coin, true, true, nil, false, []string{})
 
 	cases := []CommonTest{
 		{
@@ -709,22 +640,14 @@
 		},
 		{
 			"should fail to ADD,FINALIZE,ACTIVATE new marker, marker already exists",
-<<<<<<< HEAD
-			types.NewMsgAddMarkerRequest(denom, sdk.NewInt(100), s.user1Addr, s.user1Addr, types.MarkerType_Coin, true, true, []string{}),
-=======
-			types.NewMsgAddMarkerRequest(denom, sdk.NewInt(100), s.user1Addr, s.user1Addr, types.MarkerType_Coin, true, true, false),
->>>>>>> fa0a515d
+			types.NewMsgAddMarkerRequest(denom, sdk.NewInt(100), s.user1Addr, s.user1Addr, types.MarkerType_Coin, true, true, false, []string{}),
 			[]string{s.user1},
 			fmt.Sprintf("marker address already exists for %s: invalid request", types.MustGetMarkerAddress(denom)),
 			nil,
 		},
 		{
 			"should successfully add marker with dash and period",
-<<<<<<< HEAD
-			types.NewMsgAddMarkerRequest(denomWithDashPeriod, sdk.NewInt(1000), s.user1Addr, s.user1Addr, types.MarkerType_Coin, true, true, []string{}),
-=======
-			types.NewMsgAddMarkerRequest(denomWithDashPeriod, sdk.NewInt(1000), s.user1Addr, s.user1Addr, types.MarkerType_Coin, true, true, false),
->>>>>>> fa0a515d
+			types.NewMsgAddMarkerRequest(denomWithDashPeriod, sdk.NewInt(1000), s.user1Addr, s.user1Addr, types.MarkerType_Coin, true, true, false, []string{}),
 			[]string{s.user1},
 			"",
 			types.NewEventMarkerAdd(denomWithDashPeriod, "1000", "proposed", s.user1, types.MarkerType_Coin.String()),
