--- conflicted
+++ resolved
@@ -74,7 +74,6 @@
 	return append(key, address.MustLengthPrefix(denyAddr.Bytes())...)
 }
 
-<<<<<<< HEAD
 // GetDenySendAddresses returns marker and denied send sdk.AccAddress's from DenySendKey
 func GetDenySendAddresses(key []byte) (markerAddr sdk.AccAddress, denyAddr sdk.AccAddress) {
 	markerKeyLen := key[1]
@@ -82,7 +81,8 @@
 	markerAddr = sdk.AccAddress(key[2 : markerKeyLen+2])
 	denyAddr = sdk.AccAddress(key[markerKeyLen+3 : markerKeyLen+3+denyKeyLen])
 	return
-=======
+}
+
 // NetAssetValueKey returns key [prefix][marker address] for marker net asset values
 func NetAssetValueKeyPrefix(markerAddr sdk.AccAddress) []byte {
 	return append(NetAssetValuePrefix, address.MustLengthPrefix(markerAddr.Bytes())...)
@@ -91,5 +91,4 @@
 // NetAssetValueKey returns key [prefix][marker address][asset denom value] for marker net asset value by value denom
 func NetAssetValueKey(markerAddr sdk.AccAddress, denom string) []byte {
 	return append(NetAssetValueKeyPrefix(markerAddr), denom...)
->>>>>>> 8556cd6d
 }