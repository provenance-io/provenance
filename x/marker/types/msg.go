--- conflicted
+++ resolved
@@ -38,7 +38,6 @@
 
 // NewMsgAddMarkerRequest creates a new marker in a proposed state with a given total supply a denomination
 func NewMsgAddMarkerRequest(
-<<<<<<< HEAD
 	denom string,
 	totalSupply sdkmath.Int,
 	fromAddress sdk.AccAddress,
@@ -47,9 +46,6 @@
 	supplyFixed bool,
 	allowGovernanceControl bool,
 	requiredAttributes []string,
-=======
-	denom string, totalSupply sdkmath.Int, fromAddress sdk.AccAddress, manager sdk.AccAddress, markerType MarkerType, supplyFixed bool, allowGovernanceControl bool,
->>>>>>> 328da4e4
 ) *MsgAddMarkerRequest {
 	return &MsgAddMarkerRequest{
 		Amount:                 sdk.NewCoin(denom, totalSupply),
