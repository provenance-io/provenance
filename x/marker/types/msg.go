package types

import (
	"errors"
	"fmt"

	"github.com/gogo/protobuf/proto"

	sdkmath "cosmossdk.io/math"
	codectypes "github.com/cosmos/cosmos-sdk/codec/types"
	sdk "github.com/cosmos/cosmos-sdk/types"
	sdkerrors "github.com/cosmos/cosmos-sdk/types/errors"
	banktypes "github.com/cosmos/cosmos-sdk/x/bank/types"
	feegranttypes "github.com/cosmos/cosmos-sdk/x/feegrant"

	ibctransfertypes "github.com/cosmos/ibc-go/v6/modules/apps/transfer/types"
	clienttypes "github.com/cosmos/ibc-go/v6/modules/core/02-client/types"
)

const (
	TypeAddMarkerRequest                 = "addmarker"
	TypeAddAccessRequest                 = "addaccess"
	TypeDeleteAccessRequest              = "deleteaccess"
	TypeFinalizeRequest                  = "finalize"
	TypeActivateRequest                  = "activate"
	TypeCancelRequest                    = "cancel"
	TypeDeleteRequest                    = "delete"
	TypeMintRequest                      = "mint"
	TypeBurnRequest                      = "burn"
	TypeWithdrawRequest                  = "withdraw"
	TypeTransferRequest                  = "transfer"
	TypeIbcTransferRequest               = "ibctransfer"
	TypeSetMetadataRequest               = "setmetadata"
	TypeGrantAllowance                   = "grantallowance"
	TypeAddActivateFinalizeMarkerRequest = "addactivatefinalizemarker"
)

// Compile time interface check.
var (
	_ sdk.Msg = &MsgAddMarkerRequest{}
	_ sdk.Msg = &MsgAddAccessRequest{}
	_ sdk.Msg = &MsgDeleteAccessRequest{}
	_ sdk.Msg = &MsgFinalizeRequest{}
	_ sdk.Msg = &MsgActivateRequest{}
	_ sdk.Msg = &MsgCancelRequest{}
	_ sdk.Msg = &MsgDeleteRequest{}
	_ sdk.Msg = &MsgMintRequest{}
	_ sdk.Msg = &MsgBurnRequest{}
	_ sdk.Msg = &MsgWithdrawRequest{}
	_ sdk.Msg = &MsgTransferRequest{}
	_ sdk.Msg = &MsgIbcTransferRequest{}
	_ sdk.Msg = &MsgGrantAllowanceRequest{}
	_ sdk.Msg = &MsgAddFinalizeActivateMarkerRequest{}
)

<<<<<<< HEAD
=======
// Type returns the message action.
func (msg MsgAddMarkerRequest) Type() string { return TypeAddMarkerRequest }

// Type returns the message action.
func (msg MsgAddAccessRequest) Type() string { return TypeAddAccessRequest }

// Type returns the message action.
func (msg MsgDeleteAccessRequest) Type() string { return TypeDeleteAccessRequest }

// Type returns the message action.
func (msg MsgFinalizeRequest) Type() string { return TypeFinalizeRequest }

// Type returns the message action.
func (msg MsgActivateRequest) Type() string { return TypeActivateRequest }

// Type returns the message action.
func (msg MsgCancelRequest) Type() string { return TypeCancelRequest }

// Type returns the message action.
func (msg MsgDeleteRequest) Type() string { return TypeDeleteRequest }

// Type returns the message action.
func (msg MsgMintRequest) Type() string { return TypeMintRequest }

// Type returns the message action.
func (msg MsgBurnRequest) Type() string { return TypeBurnRequest }

// Type returns the message action.
func (msg MsgWithdrawRequest) Type() string { return TypeWithdrawRequest }

// Type returns the message action.
func (msg MsgTransferRequest) Type() string { return TypeTransferRequest }

// Type returns the message action.
func (msg MsgIbcTransferRequest) Type() string { return TypeIbcTransferRequest }

// Type returns the message action.
func (msg MsgSetDenomMetadataRequest) Type() string { return TypeSetMetadataRequest }

// Type returns the message action.
func (msg MsgGrantAllowanceRequest) Type() string { return TypeGrantAllowance }

// Type returns the message action.
// These legacyMsg support should probably be removed but adding new message to this for consistency for now.
func (msg MsgAddFinalizeActivateMarkerRequest) Type() string {
	return TypeAddActivateFinalizeMarkerRequest
}

>>>>>>> 8e764e1e
// NewMsgAddMarkerRequest creates a new marker in a proposed state with a given total supply a denomination
func NewMsgAddMarkerRequest(
	denom string, totalSupply sdkmath.Int, fromAddress sdk.AccAddress, manager sdk.AccAddress, markerType MarkerType, supplyFixed bool, allowGovernanceControl bool, //nolint:interfacer
) *MsgAddMarkerRequest {
	return &MsgAddMarkerRequest{
		Amount:                 sdk.NewCoin(denom, totalSupply),
		Manager:                manager.String(),
		FromAddress:            fromAddress.String(),
		Status:                 StatusProposed,
		MarkerType:             markerType,
		SupplyFixed:            supplyFixed,
		AllowGovernanceControl: allowGovernanceControl,
	}
}

// ValidateBasic runs stateless validation checks on the message.
func (msg MsgAddMarkerRequest) ValidateBasic() error {
	if msg.Status == StatusUndefined {
		return ErrInvalidMarkerStatus
	}
	// A proposed marker must have a manager assigned to allow updates to be made by the caller.
	if len(msg.Manager) == 0 && msg.Status == StatusProposed {
		return fmt.Errorf("marker manager cannot be empty when creating a proposed marker")
	}
	if msg.Status != StatusFinalized && msg.Status != StatusProposed {
		return fmt.Errorf("marker can only be created with a Proposed or Finalized status")
	}
	testCoin := sdk.Coin{
		Denom:  msg.Amount.Denom,
		Amount: msg.Amount.Amount,
	}
	if !testCoin.IsValid() {
		return fmt.Errorf("invalid marker denom/total supply: %w", sdkerrors.ErrInvalidCoins)
	}

	return nil
}

// GetSigners indicates that the message must have been signed by the address provided.
func (msg MsgAddMarkerRequest) GetSigners() []sdk.AccAddress {
	addr, err := sdk.AccAddressFromBech32(msg.FromAddress)
	if err != nil {
		panic(err)
	}
	return []sdk.AccAddress{addr}
}

// NewAddAccessRequest
func NewMsgAddAccessRequest(denom string, admin sdk.AccAddress, access AccessGrant) *MsgAddAccessRequest { //nolint:interfacer
	return &MsgAddAccessRequest{
		Denom:         denom,
		Administrator: admin.String(),
		Access:        []AccessGrant{access},
	}
}

// ValidateBasic runs stateless validation checks on the message.
func (msg MsgAddAccessRequest) ValidateBasic() error {
	if err := sdk.ValidateDenom(msg.Denom); err != nil {
		return fmt.Errorf(err.Error())
	}
	if err := ValidateGrants(msg.Access...); err != nil {
		return fmt.Errorf(err.Error())
	}
	return nil
}

// GetSigners indicates that the message must have been signed by the address provided.
func (msg MsgAddAccessRequest) GetSigners() []sdk.AccAddress {
	return []sdk.AccAddress{sdk.MustAccAddressFromBech32(msg.Administrator)}
}

// NewDeleteAccessRequest
func NewDeleteAccessRequest(denom string, admin sdk.AccAddress, removed sdk.AccAddress) *MsgDeleteAccessRequest { //nolint:interfacer
	return &MsgDeleteAccessRequest{
		Denom:          denom,
		Administrator:  admin.String(),
		RemovedAddress: removed.String(),
	}
}

// ValidateBasic runs stateless validation checks on the message.
func (msg MsgDeleteAccessRequest) ValidateBasic() error {
	if err := sdk.ValidateDenom(msg.Denom); err != nil {
		return fmt.Errorf(err.Error())
	}
	_, err := sdk.AccAddressFromBech32(msg.RemovedAddress)
	return err
}

// GetSigners indicates that the message must have been signed by the address provided.
func (msg MsgDeleteAccessRequest) GetSigners() []sdk.AccAddress {
	return []sdk.AccAddress{sdk.MustAccAddressFromBech32(msg.Administrator)}
}

// NewMsgFinalizeRequest
func NewMsgFinalizeRequest(denom string, admin sdk.AccAddress) *MsgFinalizeRequest { //nolint:interfacer
	return &MsgFinalizeRequest{
		Denom:         denom,
		Administrator: admin.String(),
	}
}

// ValidateBasic runs stateless validation checks on the message.
func (msg MsgFinalizeRequest) ValidateBasic() error {
	if err := sdk.ValidateDenom(msg.Denom); err != nil {
		return fmt.Errorf(err.Error())
	}
	return nil
}

// GetSigners indicates that the message must have been signed by the address provided.
func (msg MsgFinalizeRequest) GetSigners() []sdk.AccAddress {
	return []sdk.AccAddress{sdk.MustAccAddressFromBech32(msg.Administrator)}
}

// NewMsgActivateRequest
func NewMsgActivateRequest(denom string, admin sdk.AccAddress) *MsgActivateRequest { //nolint:interfacer
	return &MsgActivateRequest{
		Denom:         denom,
		Administrator: admin.String(),
	}
}

// ValidateBasic runs stateless validation checks on the message.
func (msg MsgActivateRequest) ValidateBasic() error {
	if err := sdk.ValidateDenom(msg.Denom); err != nil {
		return fmt.Errorf(err.Error())
	}
	return nil
}

// GetSigners indicates that the message must have been signed by the address provided.
func (msg MsgActivateRequest) GetSigners() []sdk.AccAddress {
	return []sdk.AccAddress{sdk.MustAccAddressFromBech32(msg.Administrator)}
}

// NewMsgCancelRequest
func NewMsgCancelRequest(denom string, admin sdk.AccAddress) *MsgCancelRequest { //nolint:interfacer
	return &MsgCancelRequest{
		Denom:         denom,
		Administrator: admin.String(),
	}
}

// ValidateBasic runs stateless validation checks on the message.
func (msg MsgCancelRequest) ValidateBasic() error {
	if err := sdk.ValidateDenom(msg.Denom); err != nil {
		return fmt.Errorf(err.Error())
	}
	return nil
}

// GetSigners indicates that the message must have been signed by the address provided.
func (msg MsgCancelRequest) GetSigners() []sdk.AccAddress {
	return []sdk.AccAddress{sdk.MustAccAddressFromBech32(msg.Administrator)}
}

// NewMsgDeleteRequest
func NewMsgDeleteRequest(denom string, admin sdk.AccAddress) *MsgDeleteRequest { //nolint:interfacer
	return &MsgDeleteRequest{
		Denom:         denom,
		Administrator: admin.String(),
	}
}

// ValidateBasic runs stateless validation checks on the message.
func (msg MsgDeleteRequest) ValidateBasic() error {
	if err := sdk.ValidateDenom(msg.Denom); err != nil {
		return fmt.Errorf(err.Error())
	}
	return nil
}

// GetSigners indicates that the message must have been signed by the address provided.
func (msg MsgDeleteRequest) GetSigners() []sdk.AccAddress {
	return []sdk.AccAddress{sdk.MustAccAddressFromBech32(msg.Administrator)}
}

// NewMsgMintRequest creates a mint supply message
func NewMsgMintRequest(admin sdk.AccAddress, amount sdk.Coin) *MsgMintRequest { //nolint:interfacer
	return &MsgMintRequest{
		Administrator: admin.String(),
		Amount:        amount,
	}
}

// ValidateBasic runs stateless validation checks on the message.
func (msg MsgMintRequest) ValidateBasic() error {
	if _, err := sdk.AccAddressFromBech32(msg.Administrator); err != nil {
		return err
	}
	return msg.Amount.Validate()
}

// GetSigners indicates that the message must have been signed by the address provided.
func (msg MsgMintRequest) GetSigners() []sdk.AccAddress {
	return []sdk.AccAddress{sdk.MustAccAddressFromBech32(msg.Administrator)}
}

// NewMsgBurnRequest creates a burn supply message
func NewMsgBurnRequest(admin sdk.AccAddress, amount sdk.Coin) *MsgBurnRequest { //nolint:interfacer
	return &MsgBurnRequest{
		Administrator: admin.String(),
		Amount:        amount,
	}
}

// ValidateBasic runs stateless validation checks on the message.
func (msg MsgBurnRequest) ValidateBasic() error {
	if _, err := sdk.AccAddressFromBech32(msg.Administrator); err != nil {
		return err
	}

	return msg.Amount.Validate()
}

// GetSigners indicates that the message must have been signed by the address provided.
func (msg MsgBurnRequest) GetSigners() []sdk.AccAddress {
	return []sdk.AccAddress{sdk.MustAccAddressFromBech32(msg.Administrator)}
}

// NewMsgWithdrawRequest
func NewMsgWithdrawRequest(
	admin sdk.AccAddress, toAddress sdk.AccAddress, denom string, amount sdk.Coins,
) *MsgWithdrawRequest {
	if toAddress.Empty() {
		toAddress = admin
	}
	return &MsgWithdrawRequest{
		Denom:         denom,
		Administrator: admin.String(),
		ToAddress:     toAddress.String(),
		Amount:        amount,
	}
}

// ValidateBasic runs stateless validation checks on the message.
func (msg MsgWithdrawRequest) ValidateBasic() error {
	if err := sdk.ValidateDenom(msg.Denom); err != nil {
		return err
	}
	if _, err := sdk.AccAddressFromBech32(msg.Administrator); err != nil {
		return err
	}
	if msg.ToAddress != "" {
		if _, err := sdk.AccAddressFromBech32(msg.ToAddress); err != nil {
			return err
		}
	}

	return msg.Amount.Validate()
}

// GetSigners indicates that the message must have been signed by the address provided.
func (msg MsgWithdrawRequest) GetSigners() []sdk.AccAddress {
	return []sdk.AccAddress{sdk.MustAccAddressFromBech32(msg.Administrator)}
}

// NewMsgTransferRequest
func NewMsgTransferRequest(
	admin, fromAddress, toAddress sdk.AccAddress, amount sdk.Coin, //nolint:interfacer
) *MsgTransferRequest {
	return &MsgTransferRequest{
		Administrator: admin.String(),
		ToAddress:     toAddress.String(),
		FromAddress:   fromAddress.String(),
		Amount:        amount,
	}
}

// ValidateBasic runs stateless validation checks on the message.
func (msg MsgTransferRequest) ValidateBasic() error {
	if _, err := sdk.AccAddressFromBech32(msg.Administrator); err != nil {
		return err
	}
	if _, err := sdk.AccAddressFromBech32(msg.ToAddress); err != nil {
		return err
	}
	if _, err := sdk.AccAddressFromBech32(msg.FromAddress); err != nil {
		return err
	}
	return msg.Amount.Validate()
}

// GetSigners indicates that the message must have been signed by the address provided.
func (msg MsgTransferRequest) GetSigners() []sdk.AccAddress {
	adminAddr, err := sdk.AccAddressFromBech32(msg.Administrator)
	if err != nil {
		panic(err)
	}

	return []sdk.AccAddress{adminAddr}
}

// NewIbcMsgTransferRequest
func NewIbcMsgTransferRequest(
	administrator string,
	sourcePort,
	sourceChannel string,
	token sdk.Coin,
	sender,
	receiver string,
	timeoutHeight clienttypes.Height,
	timeoutTimestamp uint64, //nolint:interfacer
	memo string,
) *MsgIbcTransferRequest {
	return &MsgIbcTransferRequest{
		Administrator: administrator,
		Transfer: ibctransfertypes.MsgTransfer{
			SourcePort:       sourcePort,
			SourceChannel:    sourceChannel,
			Token:            token,
			Sender:           sender,
			Receiver:         receiver,
			TimeoutHeight:    timeoutHeight,
			TimeoutTimestamp: timeoutTimestamp,
			Memo:             memo,
		},
	}
}

// ValidateBasic runs stateless validation checks on the message.
func (msg MsgIbcTransferRequest) ValidateBasic() error {
	if _, err := sdk.AccAddressFromBech32(msg.Administrator); err != nil {
		return err
	}
	return msg.Transfer.ValidateBasic()
}

// GetSigners indicates that the message must have been signed by the address provided.
func (msg MsgIbcTransferRequest) GetSigners() []sdk.AccAddress {
	return []sdk.AccAddress{sdk.MustAccAddressFromBech32(msg.Administrator)}
}

// NewSetDenomMetadataRequest  creates a new marker in a proposed state with a given total supply a denomination
func NewSetDenomMetadataRequest(
	metadata banktypes.Metadata, admin sdk.AccAddress, //nolint:interfacer
) *MsgSetDenomMetadataRequest {
	return &MsgSetDenomMetadataRequest{
		Metadata:      metadata,
		Administrator: admin.String(),
	}
}

// ValidateBasic runs stateless validation checks on the message.
func (msg MsgSetDenomMetadataRequest) ValidateBasic() error {
	if len(msg.Administrator) == 0 {
		return errors.New("invalid set denom metadata request: administrator cannot be empty")
	}
	if _, err := sdk.AccAddressFromBech32(msg.Administrator); err != nil {
		return fmt.Errorf("invalid set denom metadata request: administrator must be a bech32 address string: %w", err)
	}
	if err := ValidateDenomMetadataBasic(msg.Metadata); err != nil {
		return fmt.Errorf("invalid set denom metadata request: %w", err)
	}
	return nil
}

// GetSigners indicates that the message must have been signed by the address provided.
func (msg MsgSetDenomMetadataRequest) GetSigners() []sdk.AccAddress {
	return []sdk.AccAddress{sdk.MustAccAddressFromBech32(msg.Administrator)}
}

// GetFeeAllowanceI returns unpacked FeeAllowance
func (msg MsgGrantAllowanceRequest) GetFeeAllowanceI() (feegranttypes.FeeAllowanceI, error) {
	allowance, ok := msg.Allowance.GetCachedValue().(feegranttypes.FeeAllowanceI)
	if !ok {
		return nil, feegranttypes.ErrNoAllowance.Wrap("failed to get allowance")
	}

	return allowance, nil
}

// NewMsgAddMarkerRequest creates a new marker in a proposed state with a given total supply a denomination
func NewMsgGrantAllowance(
	denom string, admin sdk.AccAddress, grantee sdk.AccAddress, allowance feegranttypes.FeeAllowanceI, //nolint:interfacer
) (*MsgGrantAllowanceRequest, error) {
	msg, ok := allowance.(proto.Message)
	if !ok {
		return nil, sdkerrors.ErrPackAny.Wrapf("cannot proto marshal %T", msg)
	}
	anyMsg, err := codectypes.NewAnyWithValue(msg)
	if err != nil {
		return nil, err
	}

	return &MsgGrantAllowanceRequest{
		Denom:         denom,
		Administrator: admin.String(),
		Grantee:       grantee.String(),
		Allowance:     anyMsg,
	}, nil
}

// UnpackInterfaces implements UnpackInterfacesMessage.UnpackInterfaces
func (msg MsgGrantAllowanceRequest) UnpackInterfaces(unpacker codectypes.AnyUnpacker) error {
	var allowance feegranttypes.FeeAllowanceI
	return unpacker.UnpackAny(msg.Allowance, &allowance)
}

// ValidateBasic runs stateless validation checks on the message.
func (msg MsgGrantAllowanceRequest) ValidateBasic() error {
	if msg.Denom == "" {
		return sdkerrors.ErrInvalidRequest.Wrap("missing marker denom")
	}
	if msg.Administrator == "" {
		return sdkerrors.ErrInvalidAddress.Wrap("missing administrator address")
	}
	if msg.Grantee == "" {
		return sdkerrors.ErrInvalidAddress.Wrap("missing grantee address")
	}

	allowance, err := msg.GetFeeAllowanceI()
	if err != nil {
		return err
	}

	return allowance.ValidateBasic()
}

// GetSigners indicates that the message must have been signed by the address provided.
func (msg MsgGrantAllowanceRequest) GetSigners() []sdk.AccAddress {
	return []sdk.AccAddress{sdk.MustAccAddressFromBech32(msg.Administrator)}
}

func NewMsgAddFinalizeActivateMarkerRequest(denom string, totalSupply sdkmath.Int, fromAddress sdk.AccAddress, manager sdk.AccAddress, markerType MarkerType, supplyFixed bool, allowGovernanceControl bool, accessGrants []AccessGrant) *MsgAddFinalizeActivateMarkerRequest {
	return &MsgAddFinalizeActivateMarkerRequest{
		Amount:                 sdk.NewCoin(denom, totalSupply),
		Manager:                manager.String(),
		FromAddress:            fromAddress.String(),
		MarkerType:             markerType,
		SupplyFixed:            supplyFixed,
		AllowGovernanceControl: allowGovernanceControl,
		AccessList:             accessGrants,
	}
}

// Route returns the name of the module.
func (msg MsgAddFinalizeActivateMarkerRequest) Route() string { return ModuleName }

// ValidateBasic runs stateless validation checks on the message.
func (msg MsgAddFinalizeActivateMarkerRequest) ValidateBasic() error {
	markerCoin := sdk.Coin{
		Denom:  msg.Amount.Denom,
		Amount: msg.Amount.Amount,
	}
	// IsValid validates denom and amount is not negative.
	if !markerCoin.IsValid() {
		return fmt.Errorf("invalid marker denom/total supply: %w", sdkerrors.ErrInvalidCoins)
	}

	_, err := sdk.AccAddressFromBech32(msg.Manager)
	if err != nil {
		return err
	}

	// since this is a one shot process should have 1 access list member, to have any value for a marker
	if msg.AccessList == nil || len(msg.AccessList) == 0 {
		return fmt.Errorf("since this will activate the marker, must have access list defined")
	}
	return nil
}

// GetSignBytes encodes the message for signing.
func (msg MsgAddFinalizeActivateMarkerRequest) GetSignBytes() []byte {
	bz := ModuleCdc.MustMarshalJSON(&msg)
	return sdk.MustSortJSON(bz)
}

// GetSigners indicates that the message must have been signed by the address provided.
func (msg MsgAddFinalizeActivateMarkerRequest) GetSigners() []sdk.AccAddress {
	addr := sdk.MustAccAddressFromBech32(msg.FromAddress)
	return []sdk.AccAddress{addr}
}<|MERGE_RESOLUTION|>--- conflicted
+++ resolved
@@ -53,57 +53,6 @@
 	_ sdk.Msg = &MsgAddFinalizeActivateMarkerRequest{}
 )
 
-<<<<<<< HEAD
-=======
-// Type returns the message action.
-func (msg MsgAddMarkerRequest) Type() string { return TypeAddMarkerRequest }
-
-// Type returns the message action.
-func (msg MsgAddAccessRequest) Type() string { return TypeAddAccessRequest }
-
-// Type returns the message action.
-func (msg MsgDeleteAccessRequest) Type() string { return TypeDeleteAccessRequest }
-
-// Type returns the message action.
-func (msg MsgFinalizeRequest) Type() string { return TypeFinalizeRequest }
-
-// Type returns the message action.
-func (msg MsgActivateRequest) Type() string { return TypeActivateRequest }
-
-// Type returns the message action.
-func (msg MsgCancelRequest) Type() string { return TypeCancelRequest }
-
-// Type returns the message action.
-func (msg MsgDeleteRequest) Type() string { return TypeDeleteRequest }
-
-// Type returns the message action.
-func (msg MsgMintRequest) Type() string { return TypeMintRequest }
-
-// Type returns the message action.
-func (msg MsgBurnRequest) Type() string { return TypeBurnRequest }
-
-// Type returns the message action.
-func (msg MsgWithdrawRequest) Type() string { return TypeWithdrawRequest }
-
-// Type returns the message action.
-func (msg MsgTransferRequest) Type() string { return TypeTransferRequest }
-
-// Type returns the message action.
-func (msg MsgIbcTransferRequest) Type() string { return TypeIbcTransferRequest }
-
-// Type returns the message action.
-func (msg MsgSetDenomMetadataRequest) Type() string { return TypeSetMetadataRequest }
-
-// Type returns the message action.
-func (msg MsgGrantAllowanceRequest) Type() string { return TypeGrantAllowance }
-
-// Type returns the message action.
-// These legacyMsg support should probably be removed but adding new message to this for consistency for now.
-func (msg MsgAddFinalizeActivateMarkerRequest) Type() string {
-	return TypeAddActivateFinalizeMarkerRequest
-}
-
->>>>>>> 8e764e1e
 // NewMsgAddMarkerRequest creates a new marker in a proposed state with a given total supply a denomination
 func NewMsgAddMarkerRequest(
 	denom string, totalSupply sdkmath.Int, fromAddress sdk.AccAddress, manager sdk.AccAddress, markerType MarkerType, supplyFixed bool, allowGovernanceControl bool, //nolint:interfacer
