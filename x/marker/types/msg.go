package types

import (
	"errors"
	"fmt"

	"github.com/gogo/protobuf/proto"

	sdkmath "cosmossdk.io/math"

	codectypes "github.com/cosmos/cosmos-sdk/codec/types"
	sdk "github.com/cosmos/cosmos-sdk/types"
	sdkerrors "github.com/cosmos/cosmos-sdk/types/errors"
	banktypes "github.com/cosmos/cosmos-sdk/x/bank/types"
	feegranttypes "github.com/cosmos/cosmos-sdk/x/feegrant"
	ibctransfertypes "github.com/cosmos/ibc-go/v6/modules/apps/transfer/types"
	clienttypes "github.com/cosmos/ibc-go/v6/modules/core/02-client/types"
)

// Compile time interface check.
var (
	_ sdk.Msg = &MsgAddMarkerRequest{}
	_ sdk.Msg = &MsgAddAccessRequest{}
	_ sdk.Msg = &MsgDeleteAccessRequest{}
	_ sdk.Msg = &MsgFinalizeRequest{}
	_ sdk.Msg = &MsgActivateRequest{}
	_ sdk.Msg = &MsgCancelRequest{}
	_ sdk.Msg = &MsgDeleteRequest{}
	_ sdk.Msg = &MsgMintRequest{}
	_ sdk.Msg = &MsgBurnRequest{}
	_ sdk.Msg = &MsgWithdrawRequest{}
	_ sdk.Msg = &MsgTransferRequest{}
	_ sdk.Msg = &MsgIbcTransferRequest{}
	_ sdk.Msg = &MsgGrantAllowanceRequest{}
	_ sdk.Msg = &MsgAddFinalizeActivateMarkerRequest{}
	_ sdk.Msg = &MsgSupplyIncreaseProposalRequest{}
)

// NewMsgAddMarkerRequest creates a new marker in a proposed state with a given total supply a denomination
func NewMsgAddMarkerRequest(
<<<<<<< HEAD
	denom string, totalSupply sdkmath.Int,
	fromAddress, manager sdk.AccAddress,
	markerType MarkerType,
	supplyFixed, allowGovernanceControl, allowForcedTransfer bool,
=======
	denom string, totalSupply sdkmath.Int, fromAddress sdk.AccAddress, manager sdk.AccAddress, markerType MarkerType, supplyFixed bool, allowGovernanceControl bool,
>>>>>>> bc5d4272
) *MsgAddMarkerRequest {
	return &MsgAddMarkerRequest{
		Amount:                 sdk.NewCoin(denom, totalSupply),
		Manager:                manager.String(),
		FromAddress:            fromAddress.String(),
		Status:                 StatusProposed,
		MarkerType:             markerType,
		SupplyFixed:            supplyFixed,
		AllowGovernanceControl: allowGovernanceControl,
		AllowForcedTransfer:    allowForcedTransfer,
	}
}

// ValidateBasic runs stateless validation checks on the message.
func (msg MsgAddMarkerRequest) ValidateBasic() error {
	if msg.Status == StatusUndefined {
		return ErrInvalidMarkerStatus
	}
	// A proposed marker must have a manager assigned to allow updates to be made by the caller.
	if len(msg.Manager) == 0 && msg.Status == StatusProposed {
		return fmt.Errorf("marker manager cannot be empty when creating a proposed marker")
	}
	if msg.Status != StatusFinalized && msg.Status != StatusProposed {
		return fmt.Errorf("marker can only be created with a Proposed or Finalized status")
	}
	testCoin := sdk.Coin{
		Denom:  msg.Amount.Denom,
		Amount: msg.Amount.Amount,
	}
	if !testCoin.IsValid() {
		return fmt.Errorf("invalid marker denom/total supply: %w", sdkerrors.ErrInvalidCoins)
	}

	return nil
}

// GetSigners indicates that the message must have been signed by the address provided.
func (msg MsgAddMarkerRequest) GetSigners() []sdk.AccAddress {
	addr, err := sdk.AccAddressFromBech32(msg.FromAddress)
	if err != nil {
		panic(err)
	}
	return []sdk.AccAddress{addr}
}

// NewAddAccessRequest
func NewMsgAddAccessRequest(denom string, admin sdk.AccAddress, access AccessGrant) *MsgAddAccessRequest {
	return &MsgAddAccessRequest{
		Denom:         denom,
		Administrator: admin.String(),
		Access:        []AccessGrant{access},
	}
}

// ValidateBasic runs stateless validation checks on the message.
func (msg MsgAddAccessRequest) ValidateBasic() error {
	if err := sdk.ValidateDenom(msg.Denom); err != nil {
		return fmt.Errorf(err.Error())
	}
	if err := ValidateGrants(msg.Access...); err != nil {
		return fmt.Errorf(err.Error())
	}
	return nil
}

// GetSigners indicates that the message must have been signed by the address provided.
func (msg MsgAddAccessRequest) GetSigners() []sdk.AccAddress {
	return []sdk.AccAddress{sdk.MustAccAddressFromBech32(msg.Administrator)}
}

// NewDeleteAccessRequest
func NewDeleteAccessRequest(denom string, admin sdk.AccAddress, removed sdk.AccAddress) *MsgDeleteAccessRequest {
	return &MsgDeleteAccessRequest{
		Denom:          denom,
		Administrator:  admin.String(),
		RemovedAddress: removed.String(),
	}
}

// ValidateBasic runs stateless validation checks on the message.
func (msg MsgDeleteAccessRequest) ValidateBasic() error {
	if err := sdk.ValidateDenom(msg.Denom); err != nil {
		return fmt.Errorf(err.Error())
	}
	_, err := sdk.AccAddressFromBech32(msg.RemovedAddress)
	return err
}

// GetSigners indicates that the message must have been signed by the address provided.
func (msg MsgDeleteAccessRequest) GetSigners() []sdk.AccAddress {
	return []sdk.AccAddress{sdk.MustAccAddressFromBech32(msg.Administrator)}
}

// NewMsgFinalizeRequest
func NewMsgFinalizeRequest(denom string, admin sdk.AccAddress) *MsgFinalizeRequest {
	return &MsgFinalizeRequest{
		Denom:         denom,
		Administrator: admin.String(),
	}
}

// ValidateBasic runs stateless validation checks on the message.
func (msg MsgFinalizeRequest) ValidateBasic() error {
	if err := sdk.ValidateDenom(msg.Denom); err != nil {
		return fmt.Errorf(err.Error())
	}
	return nil
}

// GetSigners indicates that the message must have been signed by the address provided.
func (msg MsgFinalizeRequest) GetSigners() []sdk.AccAddress {
	return []sdk.AccAddress{sdk.MustAccAddressFromBech32(msg.Administrator)}
}

// NewMsgActivateRequest
func NewMsgActivateRequest(denom string, admin sdk.AccAddress) *MsgActivateRequest {
	return &MsgActivateRequest{
		Denom:         denom,
		Administrator: admin.String(),
	}
}

// ValidateBasic runs stateless validation checks on the message.
func (msg MsgActivateRequest) ValidateBasic() error {
	if err := sdk.ValidateDenom(msg.Denom); err != nil {
		return fmt.Errorf(err.Error())
	}
	return nil
}

// GetSigners indicates that the message must have been signed by the address provided.
func (msg MsgActivateRequest) GetSigners() []sdk.AccAddress {
	return []sdk.AccAddress{sdk.MustAccAddressFromBech32(msg.Administrator)}
}

// NewMsgCancelRequest
func NewMsgCancelRequest(denom string, admin sdk.AccAddress) *MsgCancelRequest {
	return &MsgCancelRequest{
		Denom:         denom,
		Administrator: admin.String(),
	}
}

// ValidateBasic runs stateless validation checks on the message.
func (msg MsgCancelRequest) ValidateBasic() error {
	if err := sdk.ValidateDenom(msg.Denom); err != nil {
		return fmt.Errorf(err.Error())
	}
	return nil
}

// GetSigners indicates that the message must have been signed by the address provided.
func (msg MsgCancelRequest) GetSigners() []sdk.AccAddress {
	return []sdk.AccAddress{sdk.MustAccAddressFromBech32(msg.Administrator)}
}

// NewMsgDeleteRequest
func NewMsgDeleteRequest(denom string, admin sdk.AccAddress) *MsgDeleteRequest {
	return &MsgDeleteRequest{
		Denom:         denom,
		Administrator: admin.String(),
	}
}

// ValidateBasic runs stateless validation checks on the message.
func (msg MsgDeleteRequest) ValidateBasic() error {
	if err := sdk.ValidateDenom(msg.Denom); err != nil {
		return fmt.Errorf(err.Error())
	}
	return nil
}

// GetSigners indicates that the message must have been signed by the address provided.
func (msg MsgDeleteRequest) GetSigners() []sdk.AccAddress {
	return []sdk.AccAddress{sdk.MustAccAddressFromBech32(msg.Administrator)}
}

// NewMsgMintRequest creates a mint supply message
func NewMsgMintRequest(admin sdk.AccAddress, amount sdk.Coin) *MsgMintRequest {
	return &MsgMintRequest{
		Administrator: admin.String(),
		Amount:        amount,
	}
}

// ValidateBasic runs stateless validation checks on the message.
func (msg MsgMintRequest) ValidateBasic() error {
	if _, err := sdk.AccAddressFromBech32(msg.Administrator); err != nil {
		return err
	}
	return msg.Amount.Validate()
}

// GetSigners indicates that the message must have been signed by the address provided.
func (msg MsgMintRequest) GetSigners() []sdk.AccAddress {
	return []sdk.AccAddress{sdk.MustAccAddressFromBech32(msg.Administrator)}
}

// NewMsgBurnRequest creates a burn supply message
func NewMsgBurnRequest(admin sdk.AccAddress, amount sdk.Coin) *MsgBurnRequest {
	return &MsgBurnRequest{
		Administrator: admin.String(),
		Amount:        amount,
	}
}

// ValidateBasic runs stateless validation checks on the message.
func (msg MsgBurnRequest) ValidateBasic() error {
	if _, err := sdk.AccAddressFromBech32(msg.Administrator); err != nil {
		return err
	}

	return msg.Amount.Validate()
}

// GetSigners indicates that the message must have been signed by the address provided.
func (msg MsgBurnRequest) GetSigners() []sdk.AccAddress {
	return []sdk.AccAddress{sdk.MustAccAddressFromBech32(msg.Administrator)}
}

// NewMsgWithdrawRequest
func NewMsgWithdrawRequest(
	admin sdk.AccAddress, toAddress sdk.AccAddress, denom string, amount sdk.Coins,
) *MsgWithdrawRequest {
	if toAddress.Empty() {
		toAddress = admin
	}
	return &MsgWithdrawRequest{
		Denom:         denom,
		Administrator: admin.String(),
		ToAddress:     toAddress.String(),
		Amount:        amount,
	}
}

// ValidateBasic runs stateless validation checks on the message.
func (msg MsgWithdrawRequest) ValidateBasic() error {
	if err := sdk.ValidateDenom(msg.Denom); err != nil {
		return err
	}
	if _, err := sdk.AccAddressFromBech32(msg.Administrator); err != nil {
		return err
	}
	if msg.ToAddress != "" {
		if _, err := sdk.AccAddressFromBech32(msg.ToAddress); err != nil {
			return err
		}
	}

	return msg.Amount.Validate()
}

// GetSigners indicates that the message must have been signed by the address provided.
func (msg MsgWithdrawRequest) GetSigners() []sdk.AccAddress {
	return []sdk.AccAddress{sdk.MustAccAddressFromBech32(msg.Administrator)}
}

// NewMsgTransferRequest
func NewMsgTransferRequest(
	admin, fromAddress, toAddress sdk.AccAddress, amount sdk.Coin,
) *MsgTransferRequest {
	return &MsgTransferRequest{
		Administrator: admin.String(),
		ToAddress:     toAddress.String(),
		FromAddress:   fromAddress.String(),
		Amount:        amount,
	}
}

// ValidateBasic runs stateless validation checks on the message.
func (msg MsgTransferRequest) ValidateBasic() error {
	if _, err := sdk.AccAddressFromBech32(msg.Administrator); err != nil {
		return err
	}
	if _, err := sdk.AccAddressFromBech32(msg.ToAddress); err != nil {
		return err
	}
	if _, err := sdk.AccAddressFromBech32(msg.FromAddress); err != nil {
		return err
	}
	return msg.Amount.Validate()
}

// GetSigners indicates that the message must have been signed by the address provided.
func (msg MsgTransferRequest) GetSigners() []sdk.AccAddress {
	adminAddr, err := sdk.AccAddressFromBech32(msg.Administrator)
	if err != nil {
		panic(err)
	}

	return []sdk.AccAddress{adminAddr}
}

// NewIbcMsgTransferRequest
func NewIbcMsgTransferRequest(
	administrator string,
	sourcePort,
	sourceChannel string,
	token sdk.Coin,
	sender,
	receiver string,
	timeoutHeight clienttypes.Height,
	timeoutTimestamp uint64,
	memo string,
) *MsgIbcTransferRequest {
	return &MsgIbcTransferRequest{
		Administrator: administrator,
		Transfer: ibctransfertypes.MsgTransfer{
			SourcePort:       sourcePort,
			SourceChannel:    sourceChannel,
			Token:            token,
			Sender:           sender,
			Receiver:         receiver,
			TimeoutHeight:    timeoutHeight,
			TimeoutTimestamp: timeoutTimestamp,
			Memo:             memo,
		},
	}
}

// ValidateBasic runs stateless validation checks on the message.
func (msg MsgIbcTransferRequest) ValidateBasic() error {
	if _, err := sdk.AccAddressFromBech32(msg.Administrator); err != nil {
		return err
	}
	return msg.Transfer.ValidateBasic()
}

// GetSigners indicates that the message must have been signed by the address provided.
func (msg MsgIbcTransferRequest) GetSigners() []sdk.AccAddress {
	return []sdk.AccAddress{sdk.MustAccAddressFromBech32(msg.Administrator)}
}

// NewSetDenomMetadataRequest  creates a new marker in a proposed state with a given total supply a denomination
func NewSetDenomMetadataRequest(
	metadata banktypes.Metadata, admin sdk.AccAddress,
) *MsgSetDenomMetadataRequest {
	return &MsgSetDenomMetadataRequest{
		Metadata:      metadata,
		Administrator: admin.String(),
	}
}

// ValidateBasic runs stateless validation checks on the message.
func (msg MsgSetDenomMetadataRequest) ValidateBasic() error {
	if len(msg.Administrator) == 0 {
		return errors.New("invalid set denom metadata request: administrator cannot be empty")
	}
	if _, err := sdk.AccAddressFromBech32(msg.Administrator); err != nil {
		return fmt.Errorf("invalid set denom metadata request: administrator must be a bech32 address string: %w", err)
	}
	if err := ValidateDenomMetadataBasic(msg.Metadata); err != nil {
		return fmt.Errorf("invalid set denom metadata request: %w", err)
	}
	return nil
}

// GetSigners indicates that the message must have been signed by the address provided.
func (msg MsgSetDenomMetadataRequest) GetSigners() []sdk.AccAddress {
	return []sdk.AccAddress{sdk.MustAccAddressFromBech32(msg.Administrator)}
}

// GetFeeAllowanceI returns unpacked FeeAllowance
func (msg MsgGrantAllowanceRequest) GetFeeAllowanceI() (feegranttypes.FeeAllowanceI, error) {
	allowance, ok := msg.Allowance.GetCachedValue().(feegranttypes.FeeAllowanceI)
	if !ok {
		return nil, feegranttypes.ErrNoAllowance.Wrap("failed to get allowance")
	}

	return allowance, nil
}

// NewMsgAddMarkerRequest creates a new marker in a proposed state with a given total supply a denomination
func NewMsgGrantAllowance(
	denom string, admin sdk.AccAddress, grantee sdk.AccAddress, allowance feegranttypes.FeeAllowanceI,
) (*MsgGrantAllowanceRequest, error) {
	msg, ok := allowance.(proto.Message)
	if !ok {
		return nil, sdkerrors.ErrPackAny.Wrapf("cannot proto marshal %T", msg)
	}
	anyMsg, err := codectypes.NewAnyWithValue(msg)
	if err != nil {
		return nil, err
	}

	return &MsgGrantAllowanceRequest{
		Denom:         denom,
		Administrator: admin.String(),
		Grantee:       grantee.String(),
		Allowance:     anyMsg,
	}, nil
}

// UnpackInterfaces implements UnpackInterfacesMessage.UnpackInterfaces
func (msg MsgGrantAllowanceRequest) UnpackInterfaces(unpacker codectypes.AnyUnpacker) error {
	var allowance feegranttypes.FeeAllowanceI
	return unpacker.UnpackAny(msg.Allowance, &allowance)
}

// ValidateBasic runs stateless validation checks on the message.
func (msg MsgGrantAllowanceRequest) ValidateBasic() error {
	if msg.Denom == "" {
		return sdkerrors.ErrInvalidRequest.Wrap("missing marker denom")
	}
	if msg.Administrator == "" {
		return sdkerrors.ErrInvalidAddress.Wrap("missing administrator address")
	}
	if msg.Grantee == "" {
		return sdkerrors.ErrInvalidAddress.Wrap("missing grantee address")
	}

	allowance, err := msg.GetFeeAllowanceI()
	if err != nil {
		return err
	}

	return allowance.ValidateBasic()
}

// GetSigners indicates that the message must have been signed by the address provided.
func (msg MsgGrantAllowanceRequest) GetSigners() []sdk.AccAddress {
	return []sdk.AccAddress{sdk.MustAccAddressFromBech32(msg.Administrator)}
}

func NewMsgAddFinalizeActivateMarkerRequest(
	denom string, totalSupply sdkmath.Int,
	fromAddress, manager sdk.AccAddress,
	markerType MarkerType,
	supplyFixed, allowGovernanceControl, allowForcedTransfer bool,
	accessGrants []AccessGrant,
) *MsgAddFinalizeActivateMarkerRequest {
	return &MsgAddFinalizeActivateMarkerRequest{
		Amount:                 sdk.NewCoin(denom, totalSupply),
		Manager:                manager.String(),
		FromAddress:            fromAddress.String(),
		MarkerType:             markerType,
		SupplyFixed:            supplyFixed,
		AllowGovernanceControl: allowGovernanceControl,
		AccessList:             accessGrants,
		AllowForcedTransfer:    allowForcedTransfer,
	}
}

// Route returns the name of the module.
func (msg MsgAddFinalizeActivateMarkerRequest) Route() string { return ModuleName }

// ValidateBasic runs stateless validation checks on the message.
func (msg MsgAddFinalizeActivateMarkerRequest) ValidateBasic() error {
	markerCoin := sdk.Coin{
		Denom:  msg.Amount.Denom,
		Amount: msg.Amount.Amount,
	}
	// IsValid validates denom and amount is not negative.
	if !markerCoin.IsValid() {
		return fmt.Errorf("invalid marker denom/total supply: %w", sdkerrors.ErrInvalidCoins)
	}

	_, err := sdk.AccAddressFromBech32(msg.Manager)
	if err != nil {
		return err
	}

	// since this is a one shot process should have 1 access list member, to have any value for a marker
	if msg.AccessList == nil || len(msg.AccessList) == 0 {
		return fmt.Errorf("since this will activate the marker, must have access list defined")
	}
	return nil
}

// GetSignBytes encodes the message for signing.
func (msg MsgAddFinalizeActivateMarkerRequest) GetSignBytes() []byte {
	bz := ModuleCdc.MustMarshalJSON(&msg)
	return sdk.MustSortJSON(bz)
}

// GetSigners indicates that the message must have been signed by the address provided.
func (msg MsgAddFinalizeActivateMarkerRequest) GetSigners() []sdk.AccAddress {
	addr := sdk.MustAccAddressFromBech32(msg.FromAddress)
	return []sdk.AccAddress{addr}
}

func NewMsgSupplyIncreaseProposalRequest(amount sdk.Coin, targetAddress string, authority string) *MsgSupplyIncreaseProposalRequest {
	return &MsgSupplyIncreaseProposalRequest{
		Amount:        amount,
		TargetAddress: targetAddress,
		Authority:     authority,
	}
}

func (msg *MsgSupplyIncreaseProposalRequest) ValidateBasic() error {
	err := msg.Amount.Validate()
	if err != nil {
		return err
	}

	_, err = sdk.AccAddressFromBech32(msg.TargetAddress)
	if err != nil {
		return err
	}

	_, err = sdk.AccAddressFromBech32(msg.Authority)
	if err != nil {
		return err
	}

	return nil
}

func (msg *MsgSupplyIncreaseProposalRequest) GetSigners() []sdk.AccAddress {
	addr := sdk.MustAccAddressFromBech32(msg.Authority)
	return []sdk.AccAddress{addr}
}<|MERGE_RESOLUTION|>--- conflicted
+++ resolved
@@ -38,14 +38,10 @@
 
 // NewMsgAddMarkerRequest creates a new marker in a proposed state with a given total supply a denomination
 func NewMsgAddMarkerRequest(
-<<<<<<< HEAD
 	denom string, totalSupply sdkmath.Int,
 	fromAddress, manager sdk.AccAddress,
 	markerType MarkerType,
 	supplyFixed, allowGovernanceControl, allowForcedTransfer bool,
-=======
-	denom string, totalSupply sdkmath.Int, fromAddress sdk.AccAddress, manager sdk.AccAddress, markerType MarkerType, supplyFixed bool, allowGovernanceControl bool,
->>>>>>> bc5d4272
 ) *MsgAddMarkerRequest {
 	return &MsgAddMarkerRequest{
 		Amount:                 sdk.NewCoin(denom, totalSupply),
