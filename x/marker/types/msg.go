--- conflicted
+++ resolved
@@ -512,7 +512,33 @@
 	return []sdk.AccAddress{addr}
 }
 
-<<<<<<< HEAD
+func (msg *MsgSupplyIncreaseProposalRequest) GetSigners() []sdk.AccAddress {
+	addr := sdk.MustAccAddressFromBech32(msg.Authority)
+	return []sdk.AccAddress{addr}
+}
+
+func NewMsgSupplyIncreaseProposalRequest(amount sdk.Coin, targetAddress string, authority string) *MsgSupplyIncreaseProposalRequest {
+	return &MsgSupplyIncreaseProposalRequest{
+		Amount:        amount,
+		TargetAddress: targetAddress,
+		Authority:     authority,
+	}
+}
+
+func (msg *MsgSupplyIncreaseProposalRequest) ValidateBasic() error {
+	err := msg.Amount.Validate()
+	if err != nil {
+		return err
+	}
+
+	_, err = sdk.AccAddressFromBech32(msg.TargetAddress)
+	if err != nil {
+		return err
+	}
+
+	return nil
+}
+
 // NewMsgAddMarkerProposalRequest creates a new proposal request to add marker
 func NewMsgAddMarkerProposalRequest(
 	denom string,
@@ -537,6 +563,12 @@
 	}
 }
 
+// GetSigners indicates that the message must have been signed by the address provided.
+func (amp MsgAddMarkerProposalRequest) GetSigners() []sdk.AccAddress {
+	addr := sdk.MustAccAddressFromBech32(amp.Authority)
+	return []sdk.AccAddress{addr}
+}
+
 func (amp MsgAddMarkerProposalRequest) ValidateBasic() error {
 	if amp.Status == StatusUndefined {
 		return ErrInvalidMarkerStatus
@@ -551,42 +583,7 @@
 	}
 	if !testCoin.IsValid() {
 		return fmt.Errorf("invalid marker denom/total supply: %w", sdkerrors.ErrInvalidCoins)
-=======
-func NewMsgSupplyIncreaseProposalRequest(amount sdk.Coin, targetAddress string, authority string) *MsgSupplyIncreaseProposalRequest {
-	return &MsgSupplyIncreaseProposalRequest{
-		Amount:        amount,
-		TargetAddress: targetAddress,
-		Authority:     authority,
-	}
-}
-
-func (msg *MsgSupplyIncreaseProposalRequest) ValidateBasic() error {
-	err := msg.Amount.Validate()
-	if err != nil {
-		return err
-	}
-
-	_, err = sdk.AccAddressFromBech32(msg.TargetAddress)
-	if err != nil {
-		return err
-	}
-
-	_, err = sdk.AccAddressFromBech32(msg.Authority)
-	if err != nil {
-		return err
->>>>>>> 4de35281
-	}
-
-	return nil
-}
-
-<<<<<<< HEAD
-// GetSigners indicates that the message must have been signed by the address provided.
-func (amp MsgAddMarkerProposalRequest) GetSigners() []sdk.AccAddress {
-	addr := sdk.MustAccAddressFromBech32(amp.Authority)
-=======
-func (msg *MsgSupplyIncreaseProposalRequest) GetSigners() []sdk.AccAddress {
-	addr := sdk.MustAccAddressFromBech32(msg.Authority)
->>>>>>> 4de35281
-	return []sdk.AccAddress{addr}
+	}
+
+	return nil
 }