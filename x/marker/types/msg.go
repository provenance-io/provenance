--- conflicted
+++ resolved
@@ -38,7 +38,6 @@
 
 // NewMsgAddMarkerRequest creates a new marker in a proposed state with a given total supply a denomination
 func NewMsgAddMarkerRequest(
-<<<<<<< HEAD
 	denom string,
 	totalSupply sdkmath.Int,
 	fromAddress sdk.AccAddress,
@@ -46,13 +45,8 @@
 	markerType MarkerType,
 	supplyFixed bool,
 	allowGovernanceControl bool,
+	allowForcedTransfer bool,
 	requiredAttributes []string,
-=======
-	denom string, totalSupply sdkmath.Int,
-	fromAddress, manager sdk.AccAddress,
-	markerType MarkerType,
-	supplyFixed, allowGovernanceControl, allowForcedTransfer bool,
->>>>>>> fa0a515d
 ) *MsgAddMarkerRequest {
 	return &MsgAddMarkerRequest{
 		Amount:                 sdk.NewCoin(denom, totalSupply),
@@ -62,11 +56,8 @@
 		MarkerType:             markerType,
 		SupplyFixed:            supplyFixed,
 		AllowGovernanceControl: allowGovernanceControl,
-<<<<<<< HEAD
+		AllowForcedTransfer:    allowForcedTransfer,
 		RequiredAttributes:     requiredAttributes,
-=======
-		AllowForcedTransfer:    allowForcedTransfer,
->>>>>>> fa0a515d
 	}
 }
 
@@ -86,13 +77,13 @@
 	if !testCoin.IsValid() {
 		return fmt.Errorf("invalid marker denom/total supply: %w", sdkerrors.ErrInvalidCoins)
 	}
-<<<<<<< HEAD
+
+	if msg.AllowForcedTransfer && msg.MarkerType != MarkerType_RestrictedCoin {
+		return fmt.Errorf("forced transfer is only available for restricted coins")
+	}
+
 	if len(msg.RequiredAttributes) > 0 && msg.MarkerType != MarkerType_RestrictedCoin {
 		return fmt.Errorf("required attributes are reserved for restricted markers")
-=======
-	if msg.AllowForcedTransfer && msg.MarkerType != MarkerType_RestrictedCoin {
-		return fmt.Errorf("forced transfer is only available for restricted coins")
->>>>>>> fa0a515d
 	}
 
 	return nil
@@ -487,7 +478,6 @@
 }
 
 func NewMsgAddFinalizeActivateMarkerRequest(
-<<<<<<< HEAD
 	denom string,
 	totalSupply sdkmath.Int,
 	fromAddress sdk.AccAddress,
@@ -496,14 +486,8 @@
 	supplyFixed bool,
 	allowGovernanceControl bool,
 	accessGrants []AccessGrant,
+	allowForcedTransfer bool,
 	requiredAttributes []string,
-=======
-	denom string, totalSupply sdkmath.Int,
-	fromAddress, manager sdk.AccAddress,
-	markerType MarkerType,
-	supplyFixed, allowGovernanceControl, allowForcedTransfer bool,
-	accessGrants []AccessGrant,
->>>>>>> fa0a515d
 ) *MsgAddFinalizeActivateMarkerRequest {
 	return &MsgAddFinalizeActivateMarkerRequest{
 		Amount:                 sdk.NewCoin(denom, totalSupply),
@@ -513,11 +497,8 @@
 		SupplyFixed:            supplyFixed,
 		AllowGovernanceControl: allowGovernanceControl,
 		AccessList:             accessGrants,
-<<<<<<< HEAD
+		AllowForcedTransfer:    allowForcedTransfer,
 		RequiredAttributes:     requiredAttributes,
-=======
-		AllowForcedTransfer:    allowForcedTransfer,
->>>>>>> fa0a515d
 	}
 }
 
@@ -544,14 +525,13 @@
 	if msg.AccessList == nil || len(msg.AccessList) == 0 {
 		return fmt.Errorf("since this will activate the marker, must have access list defined")
 	}
-<<<<<<< HEAD
+
+	if msg.AllowForcedTransfer && msg.MarkerType != MarkerType_RestrictedCoin {
+		return fmt.Errorf("forced transfer is only available for restricted coins")
+	}
+
 	if len(msg.RequiredAttributes) > 0 && msg.MarkerType != MarkerType_RestrictedCoin {
 		return fmt.Errorf("required attributes are reserved for restricted markers")
-=======
-
-	if msg.AllowForcedTransfer && msg.MarkerType != MarkerType_RestrictedCoin {
-		return fmt.Errorf("forced transfer is only available for restricted coins")
->>>>>>> fa0a515d
 	}
 
 	return nil
