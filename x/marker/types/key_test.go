package types

import (
	"testing"

	sdk "github.com/cosmos/cosmos-sdk/types"
	"github.com/stretchr/testify/assert"
	"github.com/stretchr/testify/require"
)

func TestMarkerAddressLength(t *testing.T) {
	addr, err := MarkerAddress("nhash")
	assert.NoError(t, err)
	assert.Equal(t, 20, len(addr), "marker address should always be length of 20")
}

func TestSplitMarkerStoreKey(t *testing.T) {
	addr, err := MarkerAddress("nhash")
	largerLengthAddr := sdk.AccAddress("FFFFFFFFFFFFFFFFFFFFFFFF")
	assert.NoError(t, err)
	assert.Equal(t, addr, SplitMarkerStoreKey(MarkerStoreKey(addr)), "should parse a marker of length 20 from key")
	assert.Equal(t, largerLengthAddr, SplitMarkerStoreKey(MarkerStoreKey(largerLengthAddr)), "should parse a marker of length 24 from key")
}

func TestDenySendKey(t *testing.T) {
	addr, err := MarkerAddress("nhash")
	require.NoError(t, err)
	denyAddr := sdk.AccAddress("cosmos1v57fx2l2rt6ehujuu99u2fw05779m5e2ux4z2h")
	denyKey := DenySendKey(addr, denyAddr)
	assert.Equal(t, uint8(3), denyKey[0], "should have correct prefix for deny send key")
	denomArrLen := int32(denyKey[1])
	assert.Equal(t, addr.Bytes(), denyKey[2:denomArrLen+2], "should match denom key")
	denyAddrLen := int32(denyKey[denomArrLen+2])
	assert.Equal(t, denyAddr.Bytes(), denyKey[denomArrLen+3:denomArrLen+3+denyAddrLen], "should match deny key")
	assert.Len(t, denyKey, int(3+denomArrLen+denyAddrLen), "should have key of length of sum 1 for prefix 2 length bytes and length of denom and deny address")
}

<<<<<<< HEAD
func TestGetDenySendAddresses(t *testing.T) {
	addr, err := MarkerAddress("nhash")
	require.NoError(t, err, "MarkerAddress(nhash)")
	denyAddr := sdk.AccAddress("cosmos1v57fx2l2rt6ehujuu99u2fw05779m5e2ux4z2h")
	denyKey := DenySendKey(addr, denyAddr)
	mAddr, dAddr := GetDenySendAddresses(denyKey)
	assert.Equal(t, addr, mAddr, "module address")
	assert.Equal(t, denyAddr, dAddr, "deny address")
=======
func TestNetAssetValueKey(t *testing.T) {
	addr, err := MarkerAddress("nhash")
	require.NoError(t, err)
	navKey := NetAssetValueKey(addr, "nhash")
	assert.Equal(t, uint8(4), navKey[0], "should have correct prefix for nav key")
	denomArrLen := int32(navKey[1])
	assert.Equal(t, addr.Bytes(), navKey[2:denomArrLen+2], "should match denom key")
	assert.Equal(t, "nhash", string(navKey[denomArrLen+2:]))
>>>>>>> 8556cd6d
}<|MERGE_RESOLUTION|>--- conflicted
+++ resolved
@@ -35,7 +35,6 @@
 	assert.Len(t, denyKey, int(3+denomArrLen+denyAddrLen), "should have key of length of sum 1 for prefix 2 length bytes and length of denom and deny address")
 }
 
-<<<<<<< HEAD
 func TestGetDenySendAddresses(t *testing.T) {
 	addr, err := MarkerAddress("nhash")
 	require.NoError(t, err, "MarkerAddress(nhash)")
@@ -44,7 +43,8 @@
 	mAddr, dAddr := GetDenySendAddresses(denyKey)
 	assert.Equal(t, addr, mAddr, "module address")
 	assert.Equal(t, denyAddr, dAddr, "deny address")
-=======
+}
+
 func TestNetAssetValueKey(t *testing.T) {
 	addr, err := MarkerAddress("nhash")
 	require.NoError(t, err)
@@ -53,5 +53,4 @@
 	denomArrLen := int32(navKey[1])
 	assert.Equal(t, addr.Bytes(), navKey[2:denomArrLen+2], "should match denom key")
 	assert.Equal(t, "nhash", string(navKey[denomArrLen+2:]))
->>>>>>> 8556cd6d
 }