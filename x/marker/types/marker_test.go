--- conflicted
+++ resolved
@@ -108,143 +108,95 @@
 		},
 		{
 			"insufficient supply",
-<<<<<<< HEAD
-			NewMarkerAccount(baseAcc, sdk.NewCoin("test", sdk.ZeroInt()), manager, nil, StatusFinalized, MarkerType_Coin, true, []string{}),
-=======
-			NewMarkerAccount(baseAcc, sdk.NewCoin("test", sdk.ZeroInt()), manager, nil, StatusFinalized, MarkerType_Coin, true, true, false),
->>>>>>> fa0a515d
+			NewMarkerAccount(baseAcc, sdk.NewCoin("test", sdk.ZeroInt()), manager, nil, StatusFinalized, MarkerType_Coin, true, false, false, []string{}),
 			fmt.Errorf("cannot create a marker with zero total supply and no authorization for minting more"),
 		},
 		{
 			"invalid status",
-<<<<<<< HEAD
-			NewMarkerAccount(baseAcc, sdk.NewCoin("test", sdk.ZeroInt()), manager, nil, StatusUndefined, MarkerType_Coin, true, []string{}),
-=======
-			NewMarkerAccount(baseAcc, sdk.NewCoin("test", sdk.ZeroInt()), manager, nil, StatusUndefined, MarkerType_Coin, true, true, false),
->>>>>>> fa0a515d
+			NewMarkerAccount(baseAcc, sdk.NewCoin("test", sdk.ZeroInt()), manager, nil, StatusUndefined, MarkerType_Coin, true, false, false, []string{}),
 			fmt.Errorf("invalid marker status"),
 		},
 		{
 			"invalid name and address pair",
-<<<<<<< HEAD
-			NewMarkerAccount(baseAcc, sdk.NewCoin("nottest", sdk.OneInt()), manager, nil, StatusProposed, MarkerType_Coin, true, []string{}),
-=======
-			NewMarkerAccount(baseAcc, sdk.NewCoin("nottest", sdk.OneInt()), manager, nil, StatusProposed, MarkerType_Coin, true, true, false),
->>>>>>> fa0a515d
+			NewMarkerAccount(baseAcc, sdk.NewCoin("nottest", sdk.OneInt()), manager, nil, StatusProposed, MarkerType_Coin, true, false, false, []string{}),
 			fmt.Errorf("address %s cannot be derived from the marker denom 'nottest'", baseAcc.GetAddress()),
 		},
 		{
 			"invalid marker account permissions",
 			NewMarkerAccount(baseAcc, sdk.NewCoin("test", sdk.OneInt()), manager,
 				[]AccessGrant{{Address: MustGetMarkerAddress("foo").String(),
-<<<<<<< HEAD
-					Permissions: []Access{Access_Unknown}}}, StatusProposed, MarkerType_Coin, true, []string{}),
-=======
-					Permissions: []Access{Access_Unknown}}}, StatusProposed, MarkerType_Coin, true, true, false),
->>>>>>> fa0a515d
+					Permissions: []Access{Access_Unknown}}}, StatusProposed, MarkerType_Coin, true, false, false, []string{}),
 			fmt.Errorf("invalid access privileges granted: ACCESS_UNSPECIFIED is not supported for marker type MARKER_TYPE_COIN"),
 		},
 		{
 			"invalid restricted marker account permissions",
 			NewMarkerAccount(baseAcc, sdk.NewCoin("test", sdk.OneInt()), manager,
 				[]AccessGrant{{Address: MustGetMarkerAddress("foo").String(),
-<<<<<<< HEAD
-					Permissions: []Access{Access_Unknown}}}, StatusProposed, MarkerType_RestrictedCoin, true, []string{}),
-=======
-					Permissions: []Access{Access_Unknown}}}, StatusProposed, MarkerType_RestrictedCoin, true, true, false),
->>>>>>> fa0a515d
+					Permissions: []Access{Access_Unknown}}}, StatusProposed, MarkerType_RestrictedCoin, true, false, false, []string{}),
 			fmt.Errorf("invalid access privileges granted: ACCESS_UNSPECIFIED is not supported for marker type MARKER_TYPE_RESTRICTED"),
 		},
 		{
 			"marker account permissions assigned to self",
 			NewMarkerAccount(baseAcc, sdk.NewCoin("test", sdk.OneInt()), manager, []AccessGrant{{Address: baseAcc.Address,
-<<<<<<< HEAD
-				Permissions: []Access{Access_Mint, Access_Admin}}}, StatusProposed, MarkerType_Coin, true, []string{}),
-=======
-				Permissions: []Access{Access_Mint, Access_Admin}}}, StatusProposed, MarkerType_Coin, true, true, false),
->>>>>>> fa0a515d
+				Permissions: []Access{Access_Mint, Access_Admin}}}, StatusProposed, MarkerType_Coin, true, false, false, []string{}),
 			fmt.Errorf("permissions cannot be granted to 'test' marker account: [ACCESS_MINT ACCESS_ADMIN]"),
 		},
 		{
 			"invalid marker account permissions for type",
 			NewMarkerAccount(baseAcc, sdk.NewCoin("test", sdk.OneInt()), manager,
 				[]AccessGrant{{Address: MustGetMarkerAddress("foo").String(),
-<<<<<<< HEAD
-					Permissions: []Access{Access_Mint, Access_Admin, Access_Transfer}}}, StatusActive, MarkerType_Coin, true, []string{}),
-=======
-					Permissions: []Access{Access_Mint, Access_Admin, Access_Transfer}}}, StatusActive, MarkerType_Coin, true, true, false),
->>>>>>> fa0a515d
+					Permissions: []Access{Access_Mint, Access_Admin, Access_Transfer}}}, StatusActive, MarkerType_Coin, true, false, false, []string{}),
 			fmt.Errorf("invalid access privileges granted: ACCESS_TRANSFER is not supported for marker type MARKER_TYPE_COIN"),
 		},
 		{
 			"invalid marker ibc type fixed supply",
 			NewMarkerAccount(baseAcc, sdk.NewCoin("ibc/test", sdk.OneInt()), manager,
 				[]AccessGrant{{Address: MustGetMarkerAddress("foo").String(),
-<<<<<<< HEAD
-					Permissions: []Access{Access_Admin, Access_Withdraw}}}, StatusActive, MarkerType_Coin, true, []string{}),
-=======
-					Permissions: []Access{Access_Admin, Access_Withdraw}}}, StatusActive, MarkerType_Coin, true, true, false),
->>>>>>> fa0a515d
+					Permissions: []Access{Access_Admin, Access_Withdraw}}}, StatusActive, MarkerType_Coin, true, false, false, []string{}),
 			fmt.Errorf("invalid ibc denom configuration: fixed supply is not supported for ibc marker"),
 		},
 		{
 			"invalid marker ibc type has mint",
 			NewMarkerAccount(baseAcc, sdk.NewCoin("ibc/test", sdk.OneInt()), manager,
 				[]AccessGrant{{Address: MustGetMarkerAddress("foo").String(),
-<<<<<<< HEAD
-					Permissions: []Access{Access_Mint, Access_Admin, Access_Withdraw}}}, StatusActive, MarkerType_Coin, false, []string{}),
-=======
-					Permissions: []Access{Access_Mint, Access_Admin, Access_Withdraw}}}, StatusActive, MarkerType_Coin, false, true, false),
->>>>>>> fa0a515d
+					Permissions: []Access{Access_Mint, Access_Admin, Access_Withdraw}}}, StatusActive, MarkerType_Coin, false, false, false, []string{}),
 			fmt.Errorf("invalid ibc denom configuration: ACCESS_MINT is not supported for ibc marker"),
 		},
 		{
 			"invalid marker ibc type has burn",
 			NewMarkerAccount(baseAcc, sdk.NewCoin("ibc/test", sdk.OneInt()), manager,
 				[]AccessGrant{{Address: MustGetMarkerAddress("foo").String(),
-<<<<<<< HEAD
-					Permissions: []Access{Access_Burn, Access_Admin, Access_Withdraw}}}, StatusActive, MarkerType_Coin, false, []string{}),
-=======
-					Permissions: []Access{Access_Burn, Access_Admin, Access_Withdraw}}}, StatusActive, MarkerType_Coin, false, true, false),
->>>>>>> fa0a515d
+					Permissions: []Access{Access_Burn, Access_Admin, Access_Withdraw}}}, StatusActive, MarkerType_Coin, false, false, false, []string{}),
 			fmt.Errorf("invalid ibc denom configuration: ACCESS_BURN is not supported for ibc marker"),
 		},
 		{
 			"valid marker account",
-<<<<<<< HEAD
-			NewMarkerAccount(baseAcc, sdk.NewCoin("test", sdk.OneInt()), manager, nil, StatusProposed, MarkerType_Coin, true, []string{}),
-=======
-			NewMarkerAccount(baseAcc, sdk.NewCoin("test", sdk.OneInt()), manager, nil, StatusProposed, MarkerType_Coin, true, true, false),
->>>>>>> fa0a515d
+			NewMarkerAccount(baseAcc, sdk.NewCoin("test", sdk.OneInt()), manager, nil, StatusProposed, MarkerType_Coin, true, false, false, []string{}),
 			nil,
 		},
 		{
 			"valid marker account",
-<<<<<<< HEAD
-			NewMarkerAccount(baseAcc, sdk.NewCoin("test", sdk.OneInt()), manager, nil, StatusActive, MarkerType_Coin, true, []string{}),
-=======
-			NewMarkerAccount(baseAcc, sdk.NewCoin("test", sdk.OneInt()), manager, nil, StatusActive, MarkerType_Coin, true, true, false),
+			NewMarkerAccount(baseAcc, sdk.NewCoin("test", sdk.OneInt()), manager, nil, StatusActive, MarkerType_Coin, true, false, false, []string{}),
 			nil,
 		},
 		{
 			"coin type with forced transfer is invalid",
-			NewMarkerAccount(baseAcc, sdk.NewCoin("test", sdk.OneInt()), manager, nil, StatusActive, MarkerType_Coin, true, true, true),
+			NewMarkerAccount(baseAcc, sdk.NewCoin("test", sdk.OneInt()), manager, nil, StatusActive, MarkerType_Coin, true, true, true, []string{}),
 			fmt.Errorf("forced transfers can only be allowed on restricted markers"),
 		},
 		{
 			"coin type without forced transfer is ok",
-			NewMarkerAccount(baseAcc, sdk.NewCoin("test", sdk.OneInt()), manager, nil, StatusActive, MarkerType_Coin, true, true, false),
+			NewMarkerAccount(baseAcc, sdk.NewCoin("test", sdk.OneInt()), manager, nil, StatusActive, MarkerType_Coin, true, true, false, []string{}),
 			nil,
 		},
 		{
 			"restricted type with froced transfer is ok",
-			NewMarkerAccount(baseAcc, sdk.NewCoin("test", sdk.OneInt()), manager, nil, StatusActive, MarkerType_RestrictedCoin, true, true, true),
+			NewMarkerAccount(baseAcc, sdk.NewCoin("test", sdk.OneInt()), manager, nil, StatusActive, MarkerType_RestrictedCoin, true, true, true, []string{}),
 			nil,
 		},
 		{
 			"restricted type without forced transfer is ok",
-			NewMarkerAccount(baseAcc, sdk.NewCoin("test", sdk.OneInt()), manager, nil, StatusActive, MarkerType_RestrictedCoin, true, true, false),
->>>>>>> fa0a515d
+			NewMarkerAccount(baseAcc, sdk.NewCoin("test", sdk.OneInt()), manager, nil, StatusActive, MarkerType_RestrictedCoin, true, true, false, []string{}),
 			nil,
 		},
 	}
@@ -265,11 +217,7 @@
 
 func TestNewMarkerMsgEncoding(t *testing.T) {
 	base := authtypes.NewBaseAccountWithAddress(MustGetMarkerAddress("testcoin"))
-<<<<<<< HEAD
-	newMsgMarker := NewMsgAddMarkerRequest("testcoin", sdk.OneInt(), base.GetAddress(), base.GetAddress(), MarkerType_Coin, false, false, []string{})
-=======
-	newMsgMarker := NewMsgAddMarkerRequest("testcoin", sdk.OneInt(), base.GetAddress(), base.GetAddress(), MarkerType_Coin, false, false, false)
->>>>>>> fa0a515d
+	newMsgMarker := NewMsgAddMarkerRequest("testcoin", sdk.OneInt(), base.GetAddress(), base.GetAddress(), MarkerType_Coin, false, false, false, []string{})
 
 	require.NoError(t, newMsgMarker.ValidateBasic())
 }
