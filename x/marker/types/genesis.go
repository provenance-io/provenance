package types

import (
	"encoding/json"

	"github.com/cosmos/cosmos-sdk/codec"
)

// NewGenesisState creates a new GenesisState object
<<<<<<< HEAD
func NewGenesisState(params Params, markers []MarkerAccount, denySendAddress []DenySendAddress) *GenesisState {
	return &GenesisState{
		Params:            params,
		Markers:           markers,
		DenySendAddresses: denySendAddress,
=======
func NewGenesisState(params Params, markers []MarkerAccount, netAssetValues []MarkerNetAssetValues) *GenesisState {
	return &GenesisState{
		Params:         params,
		Markers:        markers,
		NetAssetValues: netAssetValues,
>>>>>>> 8556cd6d
	}
}

// Validate ensures a genesis state is valid.
func (state GenesisState) Validate() error {
	for _, m := range state.Markers {
		if err := m.Validate(); err != nil {
			return err
		}
	}
	for _, mNav := range state.NetAssetValues {
		for _, nav := range mNav.NetAssetValues {
			if err := nav.Validate(); err != nil {
				return err
			}
		}
	}

	return nil
}

// DefaultGenesisState returns the initial module genesis state.
func DefaultGenesisState() *GenesisState {
<<<<<<< HEAD
	return NewGenesisState(DefaultParams(), []MarkerAccount{}, []DenySendAddress{})
=======
	return NewGenesisState(DefaultParams(), []MarkerAccount{}, []MarkerNetAssetValues{})
>>>>>>> 8556cd6d
}

// GetGenesisStateFromAppState returns x/marker GenesisState given raw application
// genesis state.
func GetGenesisStateFromAppState(cdc codec.Codec, appState map[string]json.RawMessage) GenesisState {
	var genesisState GenesisState

	if appState[ModuleName] != nil {
		cdc.MustUnmarshalJSON(appState[ModuleName], &genesisState)
	}

	return genesisState
}<|MERGE_RESOLUTION|>--- conflicted
+++ resolved
@@ -7,19 +7,12 @@
 )
 
 // NewGenesisState creates a new GenesisState object
-<<<<<<< HEAD
-func NewGenesisState(params Params, markers []MarkerAccount, denySendAddress []DenySendAddress) *GenesisState {
+func NewGenesisState(params Params, markers []MarkerAccount, denySendAddresses []DenySendAddress, netAssetValues []MarkerNetAssetValues) *GenesisState {
 	return &GenesisState{
 		Params:            params,
 		Markers:           markers,
-		DenySendAddresses: denySendAddress,
-=======
-func NewGenesisState(params Params, markers []MarkerAccount, netAssetValues []MarkerNetAssetValues) *GenesisState {
-	return &GenesisState{
-		Params:         params,
-		Markers:        markers,
-		NetAssetValues: netAssetValues,
->>>>>>> 8556cd6d
+		DenySendAddresses: denySendAddresses,
+		NetAssetValues:    netAssetValues,
 	}
 }
 
@@ -43,11 +36,7 @@
 
 // DefaultGenesisState returns the initial module genesis state.
 func DefaultGenesisState() *GenesisState {
-<<<<<<< HEAD
-	return NewGenesisState(DefaultParams(), []MarkerAccount{}, []DenySendAddress{})
-=======
-	return NewGenesisState(DefaultParams(), []MarkerAccount{}, []MarkerNetAssetValues{})
->>>>>>> 8556cd6d
+	return NewGenesisState(DefaultParams(), []MarkerAccount{}, []DenySendAddress{}, []MarkerNetAssetValues{})
 }
 
 // GetGenesisStateFromAppState returns x/marker GenesisState given raw application
