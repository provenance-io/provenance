--- conflicted
+++ resolved
@@ -47,12 +47,10 @@
 	AddressListForPermission(Access) []sdk.AccAddress
 
 	HasGovernanceEnabled() bool
-<<<<<<< HEAD
+
+	AllowsForcedTransfer() bool
 
 	GetRequiredAttributes() []string
-=======
-	AllowsForcedTransfer() bool
->>>>>>> fa0a515d
 }
 
 // NewEmptyMarkerAccount creates a new empty marker account in a Proposed state
@@ -80,12 +78,8 @@
 	accessControls []AccessGrant,
 	status MarkerStatus,
 	markerType MarkerType,
-<<<<<<< HEAD
-	supplyFixed bool,
+	supplyFixed, allowGovernanceControl, allowForcedTransfer bool,
 	requiredAttributes []string,
-=======
-	supplyFixed, allowGovernanceControl, allowForcedTransfer bool,
->>>>>>> fa0a515d
 ) *MarkerAccount {
 	// clear marker manager for active or later status accounts.
 	if status >= StatusActive {
@@ -100,13 +94,9 @@
 		Status:                 status,
 		MarkerType:             markerType,
 		SupplyFixed:            supplyFixed,
-<<<<<<< HEAD
-		AllowGovernanceControl: true,
-		RequiredAttributes:     requiredAttributes,
-=======
 		AllowGovernanceControl: allowGovernanceControl,
 		AllowForcedTransfer:    allowForcedTransfer,
->>>>>>> fa0a515d
+		RequiredAttributes:     requiredAttributes,
 	}
 }
 
