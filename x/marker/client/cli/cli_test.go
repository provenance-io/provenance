package cli_test

import (
	"encoding/base64"
	"encoding/json"
	"fmt"
	"os"
	"path/filepath"
	"sort"
	"strings"
	"testing"
	"time"

	"github.com/spf13/cobra"
	"github.com/stretchr/testify/assert"
	"github.com/stretchr/testify/require"
	"github.com/stretchr/testify/suite"

	abci "github.com/cometbft/cometbft/abci/types"
	cmtcli "github.com/cometbft/cometbft/libs/cli"

	sdkmath "cosmossdk.io/math"

	"github.com/cosmos/cosmos-sdk/client/flags"
	sdktypes "github.com/cosmos/cosmos-sdk/codec/types"
	"github.com/cosmos/cosmos-sdk/crypto/keyring"
	clitestutil "github.com/cosmos/cosmos-sdk/testutil/cli"
	testnet "github.com/cosmos/cosmos-sdk/testutil/network"
	sdk "github.com/cosmos/cosmos-sdk/types"
	authtypes "github.com/cosmos/cosmos-sdk/x/auth/types"
	"github.com/cosmos/cosmos-sdk/x/authz"
	bankcli "github.com/cosmos/cosmos-sdk/x/bank/client/cli"
	banktypes "github.com/cosmos/cosmos-sdk/x/bank/types"
	govcli "github.com/cosmos/cosmos-sdk/x/gov/client/cli"
	govtypes "github.com/cosmos/cosmos-sdk/x/gov/types"
	govv1 "github.com/cosmos/cosmos-sdk/x/gov/types/v1"
	"github.com/cosmos/gogoproto/proto"

	"github.com/provenance-io/provenance/internal/antewrapper"
	"github.com/provenance-io/provenance/testutil"
	"github.com/provenance-io/provenance/testutil/assertions"
	testcli "github.com/provenance-io/provenance/testutil/cli"
	"github.com/provenance-io/provenance/testutil/queries"
	"github.com/provenance-io/provenance/x/attribute/client/cli"
	attrcli "github.com/provenance-io/provenance/x/attribute/client/cli"
	attrtypes "github.com/provenance-io/provenance/x/attribute/types"
	markercli "github.com/provenance-io/provenance/x/marker/client/cli"
	"github.com/provenance-io/provenance/x/marker/types"
	markertypes "github.com/provenance-io/provenance/x/marker/types"
)

const (
	oneYear = 365 * 24 * 60 * 60
	oneHour = 60 * 60
)

type IntegrationTestSuite struct {
	suite.Suite

	cfg     testnet.Config
	testnet *testnet.Network

	keyring          keyring.Keyring
	keyringEntries   []testutil.TestKeyringEntry
	accountAddresses []sdk.AccAddress

	holderDenom string
	holderCount int
	markerCount int
}

func (s *IntegrationTestSuite) GenerateAccountsWithKeyrings(number int) {
	s.keyringEntries, s.keyring = testutil.GenerateTestKeyring(s.T(), number, s.cfg.Codec)
	s.accountAddresses = testutil.GetKeyringEntryAddresses(s.keyringEntries)
}

func TestIntegrationTestSuite(t *testing.T) {
	suite.Run(t, new(IntegrationTestSuite))
}

func (s *IntegrationTestSuite) SetupSuite() {
	s.T().Log("setting up integration test suite")
	govv1.DefaultMinDepositRatio = sdkmath.LegacyZeroDec()
	s.cfg = testutil.DefaultTestNetworkConfig()
	s.cfg.NumValidators = 1
	s.cfg.ChainID = antewrapper.SimAppChainID
	s.GenerateAccountsWithKeyrings(4)

	s.holderDenom = "hodlercoin"
	s.holderCount = 4
	s.markerCount = 20

	// Configure Genesis auth data for adding test accounts
	testutil.MutateGenesisState(s.T(), &s.cfg, authtypes.ModuleName, &authtypes.GenesisState{}, func(authData *authtypes.GenesisState) *authtypes.GenesisState {
		var genAccounts []authtypes.GenesisAccount
		authData.Params = authtypes.DefaultParams()
		genAccounts = append(genAccounts, authtypes.NewBaseAccount(s.accountAddresses[0], nil, 3, 0))
		genAccounts = append(genAccounts, authtypes.NewBaseAccount(s.accountAddresses[1], nil, 4, 0))
		genAccounts = append(genAccounts, authtypes.NewBaseAccount(s.accountAddresses[2], nil, 5, 0))
		genAccounts = append(genAccounts, authtypes.NewBaseAccount(s.accountAddresses[3], nil, 6, 0))
		accounts, err := authtypes.PackAccounts(genAccounts)
		s.Require().NoError(err)
		authData.Accounts = accounts
		return authData
	})

	// Configure Genesis bank data for test accounts
	testutil.MutateGenesisState(s.T(), &s.cfg, banktypes.ModuleName, &banktypes.GenesisState{}, func(bankGenState *banktypes.GenesisState) *banktypes.GenesisState {
		bondCoin := sdk.NewCoin(s.cfg.BondDenom, s.cfg.StakingTokens)
		bal := func(addr sdk.AccAddress, coins ...sdk.Coin) banktypes.Balance {
			return banktypes.Balance{
				Address: addr.String(),
				Coins:   sdk.NewCoins(coins...),
			}
		}
		coin := func(amount int64, denom string) sdk.Coin {
			return sdk.NewInt64Coin(denom, amount)
		}

		bankGenState.Balances = append(bankGenState.Balances,
			bal(s.accountAddresses[0], bondCoin, coin(100, "authzhotdog"), coin(123, s.holderDenom)),
			bal(s.accountAddresses[1], bondCoin, coin(100, "authzhotdog"), coin(234, s.holderDenom)),
			bal(s.accountAddresses[2], bondCoin, coin(345, s.holderDenom)),
			bal(s.accountAddresses[3], bondCoin, coin(456, s.holderDenom)),

			bal(markertypes.MustGetMarkerAddress("testcoin"), coin(1000, "testcoin")),
			bal(markertypes.MustGetMarkerAddress("lockedcoin"), coin(1000, "lockedcoin")),
			bal(markertypes.MustGetMarkerAddress("propcoin"), coin(1000, "propcoin")),
			bal(markertypes.MustGetMarkerAddress("authzhotdog"), coin(800, "authzhotdog")),
			bal(markertypes.MustGetMarkerAddress("grantcoin"), coin(5000, s.cfg.BondDenom)),
			bal(markertypes.MustGetMarkerAddress("revokegrantcoin"), coin(5000, "revokegrantcoin")),
		)

		return bankGenState
	})

	// Configure Genesis data for marker module
	testutil.MutateGenesisState(s.T(), &s.cfg, markertypes.ModuleName, &markertypes.GenesisState{}, func(markerData *markertypes.GenesisState) *markertypes.GenesisState {
		markerData.Params.EnableGovernance = true
		markerData.Params.MaxTotalSupply = 1000000
		markerData.Params.MaxSupply = sdkmath.NewInt(1000000)

		// Define some specific markers to use in the tests.
		// Note: These account numbers get ignored.
		newMarkers := []markertypes.MarkerAccount{
			{
				BaseAccount: &authtypes.BaseAccount{
					Address:       markertypes.MustGetMarkerAddress("testcoin").String(),
					AccountNumber: 100,
					Sequence:      0,
				},
				Status:                 markertypes.StatusActive,
				SupplyFixed:            true,
				MarkerType:             markertypes.MarkerType_Coin,
				AllowGovernanceControl: false,
				Supply:                 sdkmath.NewInt(1000),
				Denom:                  "testcoin",
				AllowForcedTransfer:    false,
			},
			{
				BaseAccount: &authtypes.BaseAccount{
					Address:       markertypes.MustGetMarkerAddress("lockedcoin").String(),
					AccountNumber: 110,
					Sequence:      0,
				},
				Status:                 markertypes.StatusActive,
				SupplyFixed:            true,
				MarkerType:             markertypes.MarkerType_RestrictedCoin,
				AllowGovernanceControl: false,
				Supply:                 sdkmath.NewInt(1000),
				Denom:                  "lockedcoin",
				AllowForcedTransfer:    false,
			},
			{
				BaseAccount: &authtypes.BaseAccount{
					Address:       markertypes.MustGetMarkerAddress("propcoin").String(),
					AccountNumber: 120,
					Sequence:      0,
				},
				Status:                 markertypes.StatusActive,
				SupplyFixed:            true,
				MarkerType:             markertypes.MarkerType_Coin,
				AllowGovernanceControl: true,
				Supply:                 sdkmath.NewInt(1000),
				Denom:                  "propcoin",
				AllowForcedTransfer:    false,
			},
			{
				BaseAccount: &authtypes.BaseAccount{
					Address:       markertypes.MustGetMarkerAddress(s.cfg.BondDenom).String(),
					AccountNumber: 130,
					Sequence:      0,
				},
				Status:                 markertypes.StatusActive,
				SupplyFixed:            false,
				MarkerType:             markertypes.MarkerType_Coin,
				AllowGovernanceControl: true,
				Supply:                 s.cfg.BondedTokens.MulRaw(int64(s.cfg.NumValidators)),
				Denom:                  s.cfg.BondDenom,
				AllowForcedTransfer:    false,
			},
			{
				BaseAccount: &authtypes.BaseAccount{
					Address:       markertypes.MustGetMarkerAddress("authzhotdog").String(),
					AccountNumber: 140,
					Sequence:      0,
				},
				Status:                 markertypes.StatusActive,
				SupplyFixed:            true,
				MarkerType:             markertypes.MarkerType_RestrictedCoin,
				AllowGovernanceControl: false,
				Supply:                 sdkmath.NewInt(1000),
				Denom:                  "authzhotdog",
				AccessControl: []markertypes.AccessGrant{
					*markertypes.NewAccessGrant(s.accountAddresses[0], []markertypes.Access{markertypes.Access_Transfer, markertypes.Access_Admin}),
					*markertypes.NewAccessGrant(s.accountAddresses[1], []markertypes.Access{markertypes.Access_Transfer, markertypes.Access_Admin}),
					*markertypes.NewAccessGrant(s.accountAddresses[2], []markertypes.Access{markertypes.Access_Transfer, markertypes.Access_Admin}),
				},
				AllowForcedTransfer: false,
			},
			{
				BaseAccount: &authtypes.BaseAccount{
					Address:       markertypes.MustGetMarkerAddress(s.holderDenom).String(),
					AccountNumber: 150,
					Sequence:      0,
				},
				Status:                 markertypes.StatusActive,
				SupplyFixed:            false,
				MarkerType:             markertypes.MarkerType_RestrictedCoin,
				AllowGovernanceControl: false,
				Supply:                 sdkmath.NewInt(3000),
				Denom:                  s.holderDenom,
				AllowForcedTransfer:    true,
			},
			{
				BaseAccount: &authtypes.BaseAccount{
					Address:       markertypes.MustGetMarkerAddress("grantcoin").String(),
					AccountNumber: 160,
					Sequence:      0,
				},
				Status:                 markertypes.StatusActive,
				SupplyFixed:            false,
				MarkerType:             markertypes.MarkerType_Coin,
				AllowGovernanceControl: true,
				Supply:                 sdkmath.NewInt(0),
				Denom:                  "grantcoin",
				AllowForcedTransfer:    false,
				AccessControl: []markertypes.AccessGrant{
					*markertypes.NewAccessGrant(s.accountAddresses[0], []markertypes.Access{
						markertypes.Access_Admin, markertypes.Access_Deposit, markertypes.Access_Withdraw,
					}),
				},
			},
			{
				BaseAccount: &authtypes.BaseAccount{
					Address:       markertypes.MustGetMarkerAddress("revokegrantcoin").String(),
					AccountNumber: 170,
					Sequence:      0,
				},
				Status:                 markertypes.StatusActive,
				SupplyFixed:            false,
				MarkerType:             markertypes.MarkerType_Coin,
				AllowGovernanceControl: true,
				Supply:                 sdkmath.NewInt(0),
				Denom:                  "revokegrantcoin",
				AllowForcedTransfer:    false,
				AccessControl: []markertypes.AccessGrant{
					*markertypes.NewAccessGrant(s.accountAddresses[0], []markertypes.Access{
						markertypes.Access_Admin, markertypes.Access_Deposit, markertypes.Access_Withdraw,
					}),
				},
			},
		}
		markerData.Markers = append(markerData.Markers, newMarkers...)

		// And define a NAV for each new marker.
		for _, marker := range newMarkers {
			var mNav types.MarkerNetAssetValues
			mNav.Address = marker.GetAddress().String()
			mNav.NetAssetValues = []types.NetAssetValue{types.NewNetAssetValue(sdk.NewInt64Coin(types.UsdDenom, 100), 100)}
			markerData.NetAssetValues = append(markerData.NetAssetValues, mNav)
		}

		// Now create more markers (and their navs) until we have s.markerCount of them.
		for i := len(markerData.Markers); i < s.markerCount; i++ {
			denom := toWritten(i + 1)
			markerData.Markers = append(markerData.Markers,
				markertypes.MarkerAccount{
					BaseAccount: &authtypes.BaseAccount{
						Address:       markertypes.MustGetMarkerAddress(denom).String(),
						AccountNumber: uint64(i * 10),
						Sequence:      0,
					},
					Status:                 markertypes.StatusActive,
					SupplyFixed:            false,
					MarkerType:             markertypes.MarkerType_Coin,
					AllowGovernanceControl: true,
					Supply:                 sdkmath.NewInt(int64(i * 100000)),
					Denom:                  denom,
					AllowForcedTransfer:    false,
				},
			)
			var mNav types.MarkerNetAssetValues
			mNav.Address = markertypes.MustGetMarkerAddress(denom).String()
			mNav.NetAssetValues = []types.NetAssetValue{types.NewNetAssetValue(sdk.NewInt64Coin(types.UsdDenom, 100), 100)}
			markerData.NetAssetValues = append(markerData.NetAssetValues, mNav)
		}

		return markerData
	})

	// Pre-define an accountdata entry
	testutil.MutateGenesisState(s.T(), &s.cfg, attrtypes.ModuleName, &attrtypes.GenesisState{}, func(attrData *attrtypes.GenesisState) *attrtypes.GenesisState {
		attrData.Attributes = append(attrData.Attributes,
			attrtypes.Attribute{
				Name:          attrtypes.AccountDataName,
				Value:         []byte("Do not sell this coin."),
				AttributeType: attrtypes.AttributeType_String,
				Address:       markertypes.MustGetMarkerAddress(s.holderDenom).String(),
			},
		)
		return attrData
	})

	var err error
	s.testnet, err = testnet.New(s.T(), s.T().TempDir(), s.cfg)
	s.Require().NoError(err, "creating testnet")

	_, err = testutil.WaitForHeight(s.testnet, 1)
	s.Require().NoError(err, "waiting for height 1")
}

func (s *IntegrationTestSuite) TearDownSuite() {
	testutil.Cleanup(s.testnet, s.T())
}

// toWritten converts an integer to a written string version.
// Originally, this was the full written string, e.g. 38 => "thirtyEight" but that ended up being too long for
// an attribute name segment, so it got trimmed down, e.g. 115 => "onehun15".
func toWritten(i int) string {
	if i < 0 || i > 999 {
		panic("cannot convert negative numbers or numbers larger than 999 to written string")
	}
	switch i {
	case 0:
		return "zero"
	case 1:
		return "one"
	case 2:
		return "two"
	case 3:
		return "three"
	case 4:
		return "four"
	case 5:
		return "five"
	case 6:
		return "six"
	case 7:
		return "seven"
	case 8:
		return "eight"
	case 9:
		return "nine"
	case 10:
		return "ten"
	case 11:
		return "eleven"
	case 12:
		return "twelve"
	case 13:
		return "thirteen"
	case 14:
		return "fourteen"
	case 15:
		return "fifteen"
	case 16:
		return "sixteen"
	case 17:
		return "seventeen"
	case 18:
		return "eighteen"
	case 19:
		return "nineteen"
	case 20:
		return "twenty"
	case 30:
		return "thirty"
	case 40:
		return "forty"
	case 50:
		return "fifty"
	case 60:
		return "sixty"
	case 70:
		return "seventy"
	case 80:
		return "eighty"
	case 90:
		return "ninety"
	default:
		var r int
		var l string
		switch {
		case i < 100:
			r = i % 10
			l = toWritten(i - r)
		default:
			r = i % 100
			l = toWritten(i/100) + "hun"
		}
		if r == 0 {
			return l
		}
		return l + fmt.Sprintf("%d", r)
	}
}

func limitArg(pageSize int) string {
	return fmt.Sprintf("--limit=%d", pageSize)
}

func pageKeyArg(nextKey string) string {
	return fmt.Sprintf("--page-key=%s", nextKey)
}

// markerSorter implements sort.Interface for []MarkerAccount
// Sorts by .Denom only.
type markerSorter []markertypes.MarkerAccount

func (a markerSorter) Len() int {
	return len(a)
}
func (a markerSorter) Swap(i, j int) {
	a[i], a[j] = a[j], a[i]
}
func (a markerSorter) Less(i, j int) bool {
	return a[i].Denom < a[j].Denom
}

// balanceSorter implements sort.Interface for []Balance
// Sorts by .Address, then .Coins length.
type balanceSorter []markertypes.Balance

func (a balanceSorter) Len() int {
	return len(a)
}
func (a balanceSorter) Swap(i, j int) {
	a[i], a[j] = a[j], a[i]
}
func (a balanceSorter) Less(i, j int) bool {
	if a[i].Address != a[j].Address {
		return a[i].Address < a[j].Address
	}
	return len(a[i].Coins) < len(a[j].Coins)
}

func appendMarkers(a []markertypes.MarkerAccount, toAdd ...*sdktypes.Any) []markertypes.MarkerAccount {
	for _, n := range toAdd {
		var ma markertypes.MarkerAccount
		err := ma.Unmarshal(n.Value)
		if err != nil {
			panic(err.Error())
		}
		a = append(a, ma)
	}
	return a
}

func (s *IntegrationTestSuite) TestMarkerQueryCommands() {
	testCases := []struct {
		name           string
		cmd            *cobra.Command
		args           []string
		expectedOutput string
	}{
		{
			"get marker params json",
			markercli.QueryParamsCmd(),
			[]string{
				fmt.Sprintf("--%s=json", cmtcli.OutputFlag),
			},
			`{"max_total_supply":"1000000","enable_governance":true,"unrestricted_denom_regex":"[a-zA-Z][a-zA-Z0-9\\-\\.]{2,83}","max_supply":"1000000"}`,
		},
		{
			"get testcoin marker json",
			markercli.MarkerCmd(),
			[]string{
				"testcoin",
				fmt.Sprintf("--%s=json", cmtcli.OutputFlag),
			},
			`{"marker":{"@type":"/provenance.marker.v1.MarkerAccount","base_account":{"address":"cosmos1p3sl9tll0ygj3flwt5r2w0n6fx9p5ngq2tu6mq","pub_key":null,"account_number":"8","sequence":"0"},"manager":"","access_control":[],"status":"MARKER_STATUS_ACTIVE","denom":"testcoin","supply":"1000","marker_type":"MARKER_TYPE_COIN","supply_fixed":true,"allow_governance_control":false,"allow_forced_transfer":false,"required_attributes":[]}}`,
		},
		{
			"get testcoin marker test",
			markercli.MarkerCmd(),
			[]string{
				"testcoin",
				fmt.Sprintf("--%s=text", cmtcli.OutputFlag),
			},
			`marker:
  '@type': /provenance.marker.v1.MarkerAccount
  access_control: []
  allow_forced_transfer: false
  allow_governance_control: false
  base_account:
    account_number: "8"
    address: cosmos1p3sl9tll0ygj3flwt5r2w0n6fx9p5ngq2tu6mq
    pub_key: null
    sequence: "0"
  denom: testcoin
  manager: ""
  marker_type: MARKER_TYPE_COIN
  required_attributes: []
  status: MARKER_STATUS_ACTIVE
  supply: "1000"
  supply_fixed: true`,
		},
		{
			"query non existent marker",
			markercli.MarkerCmd(),
			[]string{
				"doesntexist",
			},
			"",
		},
		{
			"get restricted coin marker",
			markercli.MarkerCmd(),
			[]string{
				"lockedcoin",
				fmt.Sprintf("--%s=json", cmtcli.OutputFlag),
			},
			`{"marker":{"@type":"/provenance.marker.v1.MarkerAccount","base_account":{"address":"cosmos16437wt0xtqtuw0pn4vt8rlf8gr2plz2det0mt2","pub_key":null,"account_number":"9","sequence":"0"},"manager":"","access_control":[],"status":"MARKER_STATUS_ACTIVE","denom":"lockedcoin","supply":"1000","marker_type":"MARKER_TYPE_RESTRICTED","supply_fixed":true,"allow_governance_control":false,"allow_forced_transfer":false,"required_attributes":[]}}`,
		},
		{
			"get restricted coin marker with forced transfer",
			markercli.MarkerCmd(),
			[]string{
				s.holderDenom,
			},

			`marker:
  '@type': /provenance.marker.v1.MarkerAccount
  access_control: []
  allow_forced_transfer: true
  allow_governance_control: false
  base_account:
    account_number: "13"
    address: cosmos1ae2206l700zfkxyqvd6cwn3gddas3rjy6z6g4u
    pub_key: null
    sequence: "0"
  denom: ` + s.holderDenom + `
  manager: ""
  marker_type: MARKER_TYPE_RESTRICTED
  required_attributes: []
  status: MARKER_STATUS_ACTIVE
  supply: "3000"
  supply_fixed: false`,
		},
		{
			"query access",
			markercli.MarkerAccessCmd(),
			[]string{
				s.cfg.BondDenom,
			},
			"accounts: []",
		},
		{
			"query escrow",
			markercli.MarkerEscrowCmd(),
			[]string{
				s.cfg.BondDenom,
			},
			"escrow: []",
		},
		{
			"query supply",
			markercli.MarkerSupplyCmd(),
			[]string{
				s.cfg.BondDenom,
			},
			fmt.Sprintf("amount:\n  amount: \"%s\"\n  denom: %s", s.cfg.BondedTokens.MulRaw(int64(s.cfg.NumValidators)), s.cfg.BondDenom),
		},
		{
			name:           "account data",
			cmd:            markercli.AccountDataCmd(),
			args:           []string{s.holderDenom},
			expectedOutput: "value: Do not sell this coin.",
		},
		{
			name:           "marker net asset value query",
			cmd:            markercli.NetAssetValuesCmd(),
			args:           []string{"testcoin"},
			expectedOutput: "net_asset_values:\n- price:\n    amount: \"100\"\n    denom: usd\n  updated_block_height: \"0\"\n  volume: \"100\"",
		},
	}
	for _, tc := range testCases {
		s.Run(tc.name, func() {
			clientCtx := s.testnet.Validators[0].ClientCtx

			out, err := clitestutil.ExecTestCLICmd(clientCtx, tc.cmd, tc.args)
			s.Require().NoError(err)
			s.Require().Equal(tc.expectedOutput, strings.TrimSpace(out.String()))
		})
	}
}

func (s *IntegrationTestSuite) TestMarkerTxCommands() {
	testCases := []struct {
		name         string
		cmd          *cobra.Command
		args         []string
		expectErr    bool
		respType     proto.Message
		expectedCode uint32
	}{
		{
			"create a new marker",
			markercli.GetCmdAddMarker(),
			[]string{
				"1000hotdog",
				fmt.Sprintf("--%s=%s", markercli.FlagType, "RESTRICTED"),
				fmt.Sprintf("--%s=%s", markercli.FlagSupplyFixed, "true"),
				fmt.Sprintf("--%s=%s", markercli.FlagAllowGovernanceControl, "true"),
				fmt.Sprintf("--%s=%s", flags.FlagFrom, s.testnet.Validators[0].Address.String()),
				fmt.Sprintf("--%s=true", flags.FlagSkipConfirmation),
				fmt.Sprintf("--%s=%s", flags.FlagBroadcastMode, flags.BroadcastSync),
				fmt.Sprintf("--%s=%s", flags.FlagFees, sdk.NewCoins(sdk.NewInt64Coin(s.cfg.BondDenom, 10)).String()),
			},
			false, &sdk.TxResponse{}, 0,
		},
		{
			"create a new marker with dashes and periods",
			markercli.GetCmdAddMarker(),
			[]string{
				"1000cat-scratch-fever.bobcat",
				fmt.Sprintf("--%s=%s", markercli.FlagType, "RESTRICTED"),
				fmt.Sprintf("--%s=%s", markercli.FlagSupplyFixed, "true"),
				fmt.Sprintf("--%s=%s", markercli.FlagAllowGovernanceControl, "true"),
				fmt.Sprintf("--%s=%s", flags.FlagFrom, s.testnet.Validators[0].Address.String()),
				fmt.Sprintf("--%s=true", flags.FlagSkipConfirmation),
				fmt.Sprintf("--%s=%s", flags.FlagBroadcastMode, flags.BroadcastSync),
				fmt.Sprintf("--%s=%s", flags.FlagFees, sdk.NewCoins(sdk.NewInt64Coin(s.cfg.BondDenom, 10)).String()),
			},
			false, &sdk.TxResponse{}, 0,
		},
		{
			"fail to create add marker, incorrect allow governance value",
			markercli.GetCmdAddMarker(),
			[]string{
				"1000hotdog",
				fmt.Sprintf("--%s=%s", markercli.FlagType, "RESTRICTED"),
				fmt.Sprintf("--%s=%s", markercli.FlagSupplyFixed, "false"),
				fmt.Sprintf("--%s=%s", markercli.FlagAllowGovernanceControl, "wrong"),
				fmt.Sprintf("--%s=%s", flags.FlagFrom, s.testnet.Validators[0].Address.String()),
				fmt.Sprintf("--%s=true", flags.FlagSkipConfirmation),
				fmt.Sprintf("--%s=%s", flags.FlagBroadcastMode, flags.BroadcastSync),
				fmt.Sprintf("--%s=%s", flags.FlagFees, sdk.NewCoins(sdk.NewInt64Coin(s.cfg.BondDenom, 10)).String()),
			},
			true, &sdk.TxResponse{}, 0,
		},
		{
			"fail to create add marker, incorrect supply fixed value",
			markercli.GetCmdAddMarker(),
			[]string{
				"1000hotdog",
				fmt.Sprintf("--%s=%s", markercli.FlagType, "RESTRICTED"),
				fmt.Sprintf("--%s=%s", markercli.FlagSupplyFixed, "wrong"),
				fmt.Sprintf("--%s=%s", markercli.FlagAllowGovernanceControl, "true"),
				fmt.Sprintf("--%s=%s", flags.FlagFrom, s.testnet.Validators[0].Address.String()),
				fmt.Sprintf("--%s=true", flags.FlagSkipConfirmation),
				fmt.Sprintf("--%s=%s", flags.FlagBroadcastMode, flags.BroadcastSync),
				fmt.Sprintf("--%s=%s", flags.FlagFees, sdk.NewCoins(sdk.NewInt64Coin(s.cfg.BondDenom, 10)).String()),
			},
			true, &sdk.TxResponse{}, 0,
		},
		{
			"fail to create feegrant not admin",
			markercli.GetCmdFeeGrant(),
			[]string{
				"hotdog",
				s.testnet.Validators[0].Address.String(),
				s.accountAddresses[0].String(),
				fmt.Sprintf("--%s=%s", markercli.FlagSpendLimit, sdk.NewInt64Coin("stake", 100)),
				fmt.Sprintf("--%s=%s", markercli.FlagExpiration, getFormattedExpiration(oneYear)),
				fmt.Sprintf("--%s=true", flags.FlagSkipConfirmation),
				fmt.Sprintf("--%s=%s", flags.FlagBroadcastMode, flags.BroadcastSync),
				fmt.Sprintf("--%s=%s", flags.FlagFees, sdk.NewCoins(sdk.NewInt64Coin(s.cfg.BondDenom, 10)).String()),
			},
			false, &sdk.TxResponse{}, 4,
		},
		{
			"add single access",
			markercli.GetCmdAddAccess(),
			[]string{
				s.testnet.Validators[0].Address.String(),
				"hotdog",
				"admin",
				fmt.Sprintf("--%s=%s", flags.FlagFrom, s.testnet.Validators[0].Address.String()),
				fmt.Sprintf("--%s=true", flags.FlagSkipConfirmation),
				fmt.Sprintf("--%s=%s", flags.FlagBroadcastMode, flags.BroadcastSync),
				fmt.Sprintf("--%s=%s", flags.FlagFees, sdk.NewCoins(sdk.NewInt64Coin(s.cfg.BondDenom, 10)).String()),
			},
			false, &sdk.TxResponse{}, 0,
		},
		{
			"add multiple access",
			markercli.GetCmdAddAccess(),
			[]string{
				s.testnet.Validators[0].Address.String(),
				"hotdog",
				"mint,burn,transfer,withdraw,deposit",
				fmt.Sprintf("--%s=%s", flags.FlagFrom, s.testnet.Validators[0].Address.String()),
				fmt.Sprintf("--%s=true", flags.FlagSkipConfirmation),
				fmt.Sprintf("--%s=%s", flags.FlagBroadcastMode, flags.BroadcastSync),
				fmt.Sprintf("--%s=%s", flags.FlagFees, sdk.NewCoins(sdk.NewInt64Coin(s.cfg.BondDenom, 10)).String()),
			},
			false, &sdk.TxResponse{}, 0,
		},
		{
			"finalize",
			markercli.GetCmdFinalize(),
			[]string{
				"hotdog",
				fmt.Sprintf("--%s=%s", flags.FlagFrom, s.testnet.Validators[0].Address.String()),
				fmt.Sprintf("--%s=true", flags.FlagSkipConfirmation),
				fmt.Sprintf("--%s=%s", flags.FlagBroadcastMode, flags.BroadcastSync),
				fmt.Sprintf("--%s=%s", flags.FlagFees, sdk.NewCoins(sdk.NewInt64Coin(s.cfg.BondDenom, 10)).String()),
			},
			false, &sdk.TxResponse{}, 0,
		},
		{
			"activate",
			markercli.GetCmdActivate(),
			[]string{
				"hotdog",
				fmt.Sprintf("--%s=%s", flags.FlagFrom, s.testnet.Validators[0].Address.String()),
				fmt.Sprintf("--%s=true", flags.FlagSkipConfirmation),
				fmt.Sprintf("--%s=%s", flags.FlagBroadcastMode, flags.BroadcastSync),
				fmt.Sprintf("--%s=%s", flags.FlagFees, sdk.NewCoins(sdk.NewInt64Coin(s.cfg.BondDenom, 10)).String()),
			},
			false, &sdk.TxResponse{}, 0,
		},
		{
			"mint supply",
			markercli.GetCmdMint(),
			[]string{
				"100hotdog",
				fmt.Sprintf("--%s=%s", flags.FlagFrom, s.testnet.Validators[0].Address.String()),
				fmt.Sprintf("--%s=%s", flags.FlagFeeGranter, s.testnet.Validators[0].Address.String()),
				fmt.Sprintf("--%s=true", flags.FlagSkipConfirmation),
				fmt.Sprintf("--%s=%s", flags.FlagBroadcastMode, flags.BroadcastSync),
				fmt.Sprintf("--%s=%s", flags.FlagFees, sdk.NewCoins(sdk.NewInt64Coin(s.cfg.BondDenom, 10)).String()),
			},
			false, &sdk.TxResponse{}, 0,
		},
		{
			"mint supply with recipient",
			markercli.GetCmdMint(),
			[]string{
				"50hotdog",
				s.accountAddresses[0].String(),
				fmt.Sprintf("--%s=%s", flags.FlagFrom, s.testnet.Validators[0].Address.String()),
				fmt.Sprintf("--%s=%s", flags.FlagFeeGranter, s.testnet.Validators[0].Address.String()),
				fmt.Sprintf("--%s=true", flags.FlagSkipConfirmation),
				fmt.Sprintf("--%s=%s", flags.FlagBroadcastMode, flags.BroadcastSync),
				fmt.Sprintf("--%s=%s", flags.FlagFees, sdk.NewCoins(sdk.NewInt64Coin(s.cfg.BondDenom, 10)).String()),
			},
			false, &sdk.TxResponse{}, 0,
		},
		{
			"burn supply",
			markercli.GetCmdBurn(),
			[]string{
				"100hotdog",
				fmt.Sprintf("--%s=%s", flags.FlagFrom, s.testnet.Validators[0].Address.String()),
				fmt.Sprintf("--%s=true", flags.FlagSkipConfirmation),
				fmt.Sprintf("--%s=%s", flags.FlagBroadcastMode, flags.BroadcastSync),
				fmt.Sprintf("--%s=%s", flags.FlagFees, sdk.NewCoins(sdk.NewInt64Coin(s.cfg.BondDenom, 10)).String()),
			},
			false, &sdk.TxResponse{}, 0,
		},
		{
			"create simple feegrant allowance",
			markercli.GetCmdFeeGrant(),
			[]string{
				"hotdog",
				s.testnet.Validators[0].Address.String(),
				s.accountAddresses[0].String(),
				fmt.Sprintf("--%s=%s", markercli.FlagSpendLimit, sdk.NewInt64Coin("stake", 100)),
				fmt.Sprintf("--%s=%s", markercli.FlagExpiration, getFormattedExpiration(oneYear)),
				fmt.Sprintf("--%s=true", flags.FlagSkipConfirmation),
				fmt.Sprintf("--%s=%s", flags.FlagBroadcastMode, flags.BroadcastSync),
				fmt.Sprintf("--%s=%s", flags.FlagFees, sdk.NewCoins(sdk.NewInt64Coin(s.cfg.BondDenom, 10)).String()),
			},
			false, &sdk.TxResponse{}, 0,
		},
		{
			"create periodic feegrant allowance",
			markercli.GetCmdFeeGrant(),
			[]string{
				"hotdog",
				s.testnet.Validators[0].Address.String(),
				s.accountAddresses[1].String(),
				fmt.Sprintf("--%s=%v", markercli.FlagPeriod, oneHour),
				fmt.Sprintf("--%s=%s", markercli.FlagPeriodLimit, sdk.NewInt64Coin("stake", 100)),
				fmt.Sprintf("--%s=%s", markercli.FlagExpiration, getFormattedExpiration(oneYear)),
				fmt.Sprintf("--%s=true", flags.FlagSkipConfirmation),
				fmt.Sprintf("--%s=%s", flags.FlagBroadcastMode, flags.BroadcastSync),
				fmt.Sprintf("--%s=%s", flags.FlagFees, sdk.NewCoins(sdk.NewInt64Coin(s.cfg.BondDenom, 10)).String()),
			},
			false, &sdk.TxResponse{}, 0,
		},
		{
			"withdraw, fail to parse coins",
			markercli.GetCmdWithdrawCoins(),
			[]string{
				"hotdog",
				"incorrect-denom-blah",
				fmt.Sprintf("--%s=%s", flags.FlagFrom, s.testnet.Validators[0].Address.String()),
				fmt.Sprintf("--%s=true", flags.FlagSkipConfirmation),
				fmt.Sprintf("--%s=%s", flags.FlagBroadcastMode, flags.BroadcastSync),
				fmt.Sprintf("--%s=%s", flags.FlagFees, sdk.NewCoins(sdk.NewInt64Coin(s.cfg.BondDenom, 10)).String()),
			},
			true, &sdk.TxResponse{}, 0,
		},
		{
			"withdraw, fail to parse recipient address",
			markercli.GetCmdWithdrawCoins(),
			[]string{
				"hotdog",
				"40hotdog",
				"invalid-recipient",
				fmt.Sprintf("--%s=%s", flags.FlagFrom, s.testnet.Validators[0].Address.String()),
				fmt.Sprintf("--%s=true", flags.FlagSkipConfirmation),
				fmt.Sprintf("--%s=%s", flags.FlagBroadcastMode, flags.BroadcastSync),
				fmt.Sprintf("--%s=%s", flags.FlagFees, sdk.NewCoins(sdk.NewInt64Coin(s.cfg.BondDenom, 10)).String()),
			},
			true, &sdk.TxResponse{}, 0,
		},
		{
			"withdraw, successful withdraw to a recipient",
			markercli.GetCmdWithdrawCoins(),
			[]string{
				"hotdog",
				"40hotdog",
				s.accountAddresses[0].String(),
				fmt.Sprintf("--%s=%s", flags.FlagFrom, s.testnet.Validators[0].Address.String()),
				fmt.Sprintf("--%s=true", flags.FlagSkipConfirmation),
				fmt.Sprintf("--%s=%s", flags.FlagBroadcastMode, flags.BroadcastSync),
				fmt.Sprintf("--%s=%s", flags.FlagFees, sdk.NewCoins(sdk.NewInt64Coin(s.cfg.BondDenom, 10)).String()),
			},
			false, &sdk.TxResponse{}, 0,
		},
		{
			"withdraw, successful withdraw to caller's account",
			markercli.GetCmdWithdrawCoins(),
			[]string{
				"hotdog",
				"200hotdog",
				fmt.Sprintf("--%s=%s", flags.FlagFrom, s.testnet.Validators[0].Address.String()),
				fmt.Sprintf("--%s=true", flags.FlagSkipConfirmation),
				fmt.Sprintf("--%s=%s", flags.FlagBroadcastMode, flags.BroadcastSync),
				fmt.Sprintf("--%s=%s", flags.FlagFees, sdk.NewCoins(sdk.NewInt64Coin(s.cfg.BondDenom, 10)).String()),
			},
			false, &sdk.TxResponse{}, 0,
		},
		{
			"transfer, fail to transfer invalid from address",
			markercli.GetNewTransferCmd(),
			[]string{
				"invalid-from",
				s.testnet.Validators[0].Address.String(),
				"100hotdog",
				fmt.Sprintf("--%s=%s", flags.FlagFrom, s.testnet.Validators[0].Address.String()),
				fmt.Sprintf("--%s=true", flags.FlagSkipConfirmation),
				fmt.Sprintf("--%s=%s", flags.FlagBroadcastMode, flags.BroadcastSync),
				fmt.Sprintf("--%s=%s", flags.FlagFees, sdk.NewCoins(sdk.NewInt64Coin(s.cfg.BondDenom, 10)).String()),
			},
			true, &sdk.TxResponse{}, 0,
		},
		{
			"transfer, fail to transfer invalid to address",
			markercli.GetNewTransferCmd(),
			[]string{
				s.testnet.Validators[0].Address.String(),
				"not-to",
				"100hotdog",
				fmt.Sprintf("--%s=%s", flags.FlagFrom, s.testnet.Validators[0].Address.String()),
				fmt.Sprintf("--%s=true", flags.FlagSkipConfirmation),
				fmt.Sprintf("--%s=%s", flags.FlagBroadcastMode, flags.BroadcastSync),
				fmt.Sprintf("--%s=%s", flags.FlagFees, sdk.NewCoins(sdk.NewInt64Coin(s.cfg.BondDenom, 10)).String()),
			},
			true, &sdk.TxResponse{}, 0,
		},
		{
			"transfer, fail to transfer invalid coin parse",
			markercli.GetNewTransferCmd(),
			[]string{
				s.accountAddresses[0].String(),
				s.testnet.Validators[0].Address.String(),
				"hotdog",
				fmt.Sprintf("--%s=%s", flags.FlagFrom, s.testnet.Validators[0].Address.String()),
				fmt.Sprintf("--%s=true", flags.FlagSkipConfirmation),
				fmt.Sprintf("--%s=%s", flags.FlagBroadcastMode, flags.BroadcastSync),
				fmt.Sprintf("--%s=%s", flags.FlagFees, sdk.NewCoins(sdk.NewInt64Coin(s.cfg.BondDenom, 10)).String()),
			},
			true, &sdk.TxResponse{}, 0,
		},
		{
			"transfer, fail to transfer invalid coin count",
			markercli.GetNewTransferCmd(),
			[]string{
				s.accountAddresses[0].String(),
				s.testnet.Validators[0].Address.String(),
				"100hotdog,200koinz",
				fmt.Sprintf("--%s=%s", flags.FlagFrom, s.testnet.Validators[0].Address.String()),
				fmt.Sprintf("--%s=true", flags.FlagSkipConfirmation),
				fmt.Sprintf("--%s=%s", flags.FlagBroadcastMode, flags.BroadcastSync),
				fmt.Sprintf("--%s=%s", flags.FlagFees, sdk.NewCoins(sdk.NewInt64Coin(s.cfg.BondDenom, 10)).String()),
			},
			true, &sdk.TxResponse{}, 0,
		},
		{
			"transfer, successfully transfer",
			markercli.GetNewTransferCmd(),
			[]string{
				s.testnet.Validators[0].Address.String(),
				s.accountAddresses[0].String(),
				"100hotdog",
				fmt.Sprintf("--%s=%s", flags.FlagFrom, s.testnet.Validators[0].Address.String()),
				fmt.Sprintf("--%s=true", flags.FlagSkipConfirmation),
				fmt.Sprintf("--%s=%s", flags.FlagBroadcastMode, flags.BroadcastSync),
				fmt.Sprintf("--%s=%s", flags.FlagFees, sdk.NewCoins(sdk.NewInt64Coin(s.cfg.BondDenom, 10)).String()),
			},
			false, &sdk.TxResponse{}, 0,
		},
		{
			name: "set account data",
			cmd:  markercli.GetCmdSetAccountData(),
			args: []string{
				"hotdog",
				fmt.Sprintf("--%s", attrcli.FlagValue), "Not as good as corndog.",
				fmt.Sprintf("--%s=%s", flags.FlagFrom, s.testnet.Validators[0].Address.String()),
				fmt.Sprintf("--%s=true", flags.FlagSkipConfirmation),
				fmt.Sprintf("--%s=%s", flags.FlagBroadcastMode, flags.BroadcastSync),
				fmt.Sprintf("--%s=%s", flags.FlagFees, sdk.NewCoins(sdk.NewInt64Coin(s.cfg.BondDenom, 10)).String()),
			},
			expectErr:    false,
			respType:     &sdk.TxResponse{},
			expectedCode: 0,
		},
		{
			"remove access",
			markercli.GetCmdDeleteAccess(),
			[]string{
				s.testnet.Validators[0].Address.String(),
				"hotdog",
				fmt.Sprintf("--%s=%s", flags.FlagFrom, s.testnet.Validators[0].Address.String()),
				fmt.Sprintf("--%s=true", flags.FlagSkipConfirmation),
				fmt.Sprintf("--%s=%s", flags.FlagBroadcastMode, flags.BroadcastSync),
				fmt.Sprintf("--%s=%s", flags.FlagFees, sdk.NewCoins(sdk.NewInt64Coin(s.cfg.BondDenom, 10)).String()),
			},
			false, &sdk.TxResponse{}, 0,
		},
		{
			name: "set account data via gov prop",
			cmd:  markercli.GetCmdSetAccountData(),
			args: []string{
				"hotdog",
				fmt.Sprintf("--%s", attrcli.FlagValue), "Better than corndog.",
				fmt.Sprintf("--%s", markercli.FlagGovProposal),
				"--title", "Set hotdog account data", "--summary", "Something unique to help identify this proposal. B65B",
				fmt.Sprintf("--%s=%s", flags.FlagFrom, s.testnet.Validators[0].Address.String()),
				fmt.Sprintf("--%s=true", flags.FlagSkipConfirmation),
				fmt.Sprintf("--%s=%s", flags.FlagBroadcastMode, flags.BroadcastSync),
				fmt.Sprintf("--%s=%s", flags.FlagFees, sdk.NewCoins(sdk.NewInt64Coin(s.cfg.BondDenom, 10)).String()),
			},
			expectErr:    false,
			respType:     &sdk.TxResponse{},
			expectedCode: 0,
		},
	}

	for _, tc := range testCases {
		s.Run(tc.name, func() {
			testcli.NewTxExecutor(tc.cmd, tc.args).
				WithExpErr(tc.expectErr).
				WithExpCode(tc.expectedCode).
				Execute(s.T(), s.testnet)
		})
	}

	// Now check some stuff to make sure it actually happened.

	checks := []struct {
		name   string
		cmd    *cobra.Command
		args   []string
		expOut []string
	}{
		{
			name:   "get account data with marker command",
			cmd:    markercli.AccountDataCmd(),
			args:   []string{"hotdog"},
			expOut: []string{"value: Not as good as corndog."},
		},
		{
			name:   "get account data with attribute command",
			cmd:    attrcli.GetAccountDataCmd(),
			args:   []string{markertypes.MustGetMarkerAddress("hotdog").String()},
			expOut: []string{"value: Not as good as corndog."},
		},
		{
			name: "gov prop created for account data cmd",
			cmd:  queries.CmdGetAllGovProps(s.testnet),
			expOut: []string{
				"'@type': /provenance.marker.v1.MsgSetAccountDataRequest",
				"denom: hotdog",
				"signer: " + authtypes.NewModuleAddress(govtypes.ModuleName).String(),
				"value: Better than corndog.",
			},
		},
	}

	for _, check := range checks {
		s.Run(check.name, func() {
			clientCtx := s.testnet.Validators[0].ClientCtx
			cmdName := check.cmd.Name()
			if check.args == nil {
				check.args = []string{}
			}

			out, err := clitestutil.ExecTestCLICmd(clientCtx, check.cmd, check.args)
			outBz := out.Bytes()
			s.T().Logf("ExecTestCLICmd %q %q\nOutput:\n%s", cmdName, check.args, string(outBz))

			s.Require().NoError(err, "ExecTestCLICmd %s %q", cmdName, check.args)
			for _, exp := range check.expOut {
				s.Assert().Contains(string(outBz), exp, "%s command output", cmdName)
			}
		})
	}
}

func (s *IntegrationTestSuite) TestMarkerIbcTransfer() {
	testCases := []struct {
		name                       string
		srcPort                    string
		srcChannel                 string
		sender                     string
		receiver                   string
		amount                     string
		flagPacketTimeoutHeight    string
		flagPacketTimeoutTimestamp string
		flagAbsoluteTimeouts       string
		flagMemo                   string
		expectedErr                string
	}{
		{
			name:        "should fail on invalid coin",
			srcPort:     "port",
			srcChannel:  "channel",
			sender:      "sender",
			receiver:    "receiver",
			amount:      "not-a-valid-coin-amount",
			expectedErr: "invalid decimal coin expression: not-a-valid-coin-amount",
		},
		{
			name:                    "should fail on invalid packet timeout height",
			srcPort:                 "port",
			srcChannel:              "channel",
			sender:                  "sender",
			receiver:                "receiver",
			amount:                  "10jackthecat",
			flagPacketTimeoutHeight: "invalidtimeoutheight",
			expectedErr:             "expected height string format: {revision}-{height}. Got: invalidtimeoutheight: invalid height",
		},
		{
			name:                 "should fail on parsing absolute timeouts boolean",
			srcPort:              "port",
			srcChannel:           "channel",
			sender:               "sender",
			receiver:             "receiver",
			amount:               "10jackthecat",
			flagAbsoluteTimeouts: "not-a-bool",
			expectedErr:          `invalid argument "not-a-bool" for "--absolute-timeouts" flag: strconv.ParseBool: parsing "not-a-bool": invalid syntax`,
		},
		{
			name:        "should pass basic validation with optional flag memo",
			srcPort:     "port",
			srcChannel:  "channel-1",
			sender:      "sender",
			receiver:    "receiver",
			amount:      "10jackthecat",
			flagMemo:    "testing",
			expectedErr: `rpc error: code = NotFound desc = rpc error: code = NotFound desc = port-id: port, channel-id: channel-1: channel not found: key not found`,
		},
		{
			name:        "should pass basic validation without optional flag memo",
			srcPort:     "port",
			srcChannel:  "channel-1",
			sender:      "sender",
			receiver:    "receiver",
			amount:      "10jackthecat",
			expectedErr: `rpc error: code = NotFound desc = rpc error: code = NotFound desc = port-id: port, channel-id: channel-1: channel not found: key not found`,
		},
	}

	for _, tc := range testCases {
		s.Run(tc.name, func() {
			cmd := markercli.GetIbcTransferTxCmd()
			args := []string{
				tc.srcPort,
				tc.srcChannel,
				tc.sender,
				tc.receiver,
				tc.amount,
			}
			args = append(args, []string{fmt.Sprintf("--%s=%s", flags.FlagFrom, s.testnet.Validators[0].Address.String()),
				fmt.Sprintf("--%s=true", flags.FlagSkipConfirmation),
				fmt.Sprintf("--%s=%s", flags.FlagBroadcastMode, flags.BroadcastSync),
				fmt.Sprintf("--%s=%s", flags.FlagFees, sdk.NewCoins(sdk.NewInt64Coin(s.cfg.BondDenom, 10)).String()),
			}...)
			if len(tc.flagPacketTimeoutHeight) > 0 {
				args = append(args, fmt.Sprintf("--%s=%s", markercli.FlagPacketTimeoutHeight, tc.flagPacketTimeoutHeight))
			}
			if len(tc.flagAbsoluteTimeouts) > 0 {
				args = append(args, fmt.Sprintf("--%s=%s", markercli.FlagAbsoluteTimeouts, tc.flagAbsoluteTimeouts))
			}
			if len(tc.flagMemo) > 0 {
				args = append(args, fmt.Sprintf("--%s=%s", markercli.FlagMemo, tc.flagMemo))
			}

			testcli.NewTxExecutor(cmd, args).
				WithExpErrMsg(tc.expectedErr).
				Execute(s.T(), s.testnet)
		})
	}
}

func (s *IntegrationTestSuite) TestMarkerAuthzTxCommands() {
	curClientCtx := s.testnet.Validators[0].ClientCtx
	defer func() {
		s.testnet.Validators[0].ClientCtx = curClientCtx
	}()
	s.testnet.Validators[0].ClientCtx = s.testnet.Validators[0].ClientCtx.WithKeyring(s.keyring)

	testCases := []struct {
		name         string
		args         []string
		expectedErr  string
		respType     proto.Message
		expectedCode uint32
	}{
		{
			name: "successfully grant authz for account without allow list",
			args: []string{
				s.accountAddresses[1].String(),
				"transfer",
				fmt.Sprintf("--%s=%s", markercli.FlagTransferLimit, "10authzhotdog"),
				fmt.Sprintf("--%s=%s", flags.FlagFrom, s.accountAddresses[0].String()),
			},
			expectedErr:  "",
			respType:     &sdk.TxResponse{},
			expectedCode: 0,
		},
		{
			name: "successfully grant authz for account with allow list",
			args: []string{
				s.accountAddresses[1].String(),
				"transfer",
				fmt.Sprintf("--%s=%s", markercli.FlagAllowList, s.accountAddresses[0].String()),
				fmt.Sprintf("--%s=%s", markercli.FlagTransferLimit, "10authzhotdog"),
				fmt.Sprintf("--%s=%s", flags.FlagFrom, s.accountAddresses[0].String()),
			},
			expectedErr:  "",
			respType:     &sdk.TxResponse{},
			expectedCode: 0,
		},
		{
			name: "fail to grant authz for account invalid allow list address",
			args: []string{
				s.accountAddresses[1].String(),
				"transfer",
				fmt.Sprintf("--%s=%s", markercli.FlagAllowList, "invalid"),
				fmt.Sprintf("--%s=%s", markercli.FlagTransferLimit, "10authzhotdog"),
				fmt.Sprintf("--%s=%s", flags.FlagFrom, s.accountAddresses[0].String()),
			},
			expectedErr:  "decoding bech32 failed: invalid bech32 string length 7",
			respType:     &sdk.TxResponse{},
			expectedCode: 0,
		},
		{
			name: "fail to grant authz for account invalid denom for transfer limit",
			args: []string{
				s.accountAddresses[1].String(),
				"transfer",
				fmt.Sprintf("--%s=%s", markercli.FlagTransferLimit, "invalid"),
				fmt.Sprintf("--%s=%s", flags.FlagFrom, s.accountAddresses[0].String()),
			},
			expectedErr:  "invalid decimal coin expression: invalid",
			respType:     &sdk.TxResponse{},
			expectedCode: 0,
		},
		{
			name: "fail to grant authz for account invalid action type",
			args: []string{
				s.accountAddresses[1].String(),
				"invalid",
				fmt.Sprintf("--%s=%s", markercli.FlagTransferLimit, "10authzhotdog"),
				fmt.Sprintf("--%s=%s", flags.FlagFrom, s.accountAddresses[0].String()),
			},
			expectedErr:  "invalid authorization type, invalid",
			respType:     &sdk.TxResponse{},
			expectedCode: 0,
		},
	}

	for _, tc := range testCases {
		s.Run(tc.name, func() {
			cmd := markercli.GetCmdGrantAuthorization()
			tc.args = append(tc.args,
				fmt.Sprintf("--%s=true", flags.FlagSkipConfirmation),
				fmt.Sprintf("--%s=%s", flags.FlagBroadcastMode, flags.BroadcastSync),
				fmt.Sprintf("--%s=%s", flags.FlagFees, sdk.NewCoins(sdk.NewInt64Coin(s.cfg.BondDenom, 10)).String()),
			)
			testcli.NewTxExecutor(cmd, tc.args).
				WithExpErrMsg(tc.expectedErr).
				WithExpCode(tc.expectedCode).
				Execute(s.T(), s.testnet)
		})
	}
}

func (s *IntegrationTestSuite) TestPaginationWithPageKey() {
	asJson := fmt.Sprintf("--%s=json", cmtcli.OutputFlag)

	// Because other tests might have run before this and added markers,
	// the s.markerCount variable isn't necessarily how many markers exist right now.
	// So we'll do a quick AllMarkersCmd query to count them all for us.
	cout, cerr := clitestutil.ExecTestCLICmd(
		s.testnet.Validators[0].ClientCtx,
		markercli.AllMarkersCmd(),
		[]string{limitArg(1), asJson, "--count-total"},
	)
	s.Require().NoError(cerr, "count marker cmd error")
	var cresult markertypes.QueryAllMarkersResponse
	mmerr := s.cfg.Codec.UnmarshalJSON(cout.Bytes(), &cresult)
	s.Require().NoError(mmerr, "count marker unmarshal error")
	s.Require().Greater(cresult.Pagination.Total, uint64(0), "count markers pagination total")
	s.markerCount = int(cresult.Pagination.Total)

	s.T().Run("AllMarkersCmd", func(t *testing.T) {
		// Choosing page size = 7 because it a) isn't the default, b) doesn't evenly divide 20.
		pageSize := 7
		expectedCount := s.markerCount
		pageCount := expectedCount / pageSize
		if expectedCount%pageSize != 0 {
			pageCount++
		}
		pageSizeArg := limitArg(pageSize)

		results := make([]markertypes.MarkerAccount, 0, expectedCount)
		var nextKey string

		// Only using the page variable here for error messages, not for the CLI args since that'll mess with the --page-key being tested.
		for page := 1; page <= pageCount; page++ {
			args := []string{pageSizeArg, asJson}
			if page != 1 {
				args = append(args, pageKeyArg(nextKey))
			}
			iterID := fmt.Sprintf("page %d/%d, args: %v", page, pageCount, args)
			cmd := markercli.AllMarkersCmd()
			clientCtx := s.testnet.Validators[0].ClientCtx
			out, err := clitestutil.ExecTestCLICmd(clientCtx, cmd, args)
			require.NoErrorf(t, err, "cmd error %s", iterID)
			var result markertypes.QueryAllMarkersResponse
			merr := s.cfg.Codec.UnmarshalJSON(out.Bytes(), &result)
			require.NoErrorf(t, merr, "unmarshal error %s", iterID)
			resultMarkerCount := len(result.Markers)
			if page != pageCount {
				require.Equalf(t, pageSize, resultMarkerCount, "page result count %s", iterID)
				require.NotEmptyf(t, result.Pagination.NextKey, "pagination next key %s", iterID)
			} else {
				require.GreaterOrEqualf(t, pageSize, resultMarkerCount, "last page result count %s", iterID)
				require.Emptyf(t, result.Pagination.NextKey, "pagination next key %s", iterID)
			}
			results = appendMarkers(results, result.Markers...)
			nextKey = base64.StdEncoding.EncodeToString(result.Pagination.NextKey)
		}

		// This can fail if the --page-key isn't encoded/decoded correctly resulting in an unexpected jump forward in the actual list.
		require.Equal(t, expectedCount, len(results), "total count of markers returned")
		// Make sure none of the results are duplicates.
		// That can happen if the --page-key isn't encoded/decoded correctly resulting in an unexpected jump backward in the actual list.
		sort.Sort(markerSorter(results))
		for i := 1; i < len(results); i++ {
			require.NotEqual(t, results[i-1], results[i], "no two markers should be equal here")
		}
	})

	s.T().Run("AllHoldersCmd denom", func(t *testing.T) {
		// Choosing page size = 3 because it a) isn't the default, b) doesn't evenly divide 4.
		pageSize := 3
		expectedCount := s.holderCount
		pageCount := expectedCount / pageSize
		if expectedCount%pageSize != 0 {
			pageCount++
		}
		pageSizeArg := limitArg(pageSize)

		results := make([]markertypes.Balance, 0, expectedCount)
		var nextKey string

		// Only using the page variable here for error messages, not for the CLI args since that'll mess with the --page-key being tested.
		for page := 1; page <= pageCount; page++ {
			args := []string{s.holderDenom, pageSizeArg, asJson}
			if page != 1 {
				args = append(args, pageKeyArg(nextKey))
			}
			iterID := fmt.Sprintf("page %d/%d, args: %v", page, pageCount, args)
			cmd := markercli.AllHoldersCmd()
			clientCtx := s.testnet.Validators[0].ClientCtx
			out, err := clitestutil.ExecTestCLICmd(clientCtx, cmd, args)
			require.NoErrorf(t, err, "cmd error %s", iterID)
			var result markertypes.QueryHoldingResponse
			merr := s.cfg.Codec.UnmarshalJSON(out.Bytes(), &result)
			require.NoErrorf(t, merr, "unmarshal error %s", iterID)
			resultCount := len(result.Balances)
			if page != pageCount {
				require.Equalf(t, pageSize, resultCount, "page result count %s", iterID)
				require.NotEmptyf(t, result.Pagination.NextKey, "pagination next key %s", iterID)
			} else {
				require.GreaterOrEqualf(t, pageSize, resultCount, "last page result count %s", iterID)
				require.Emptyf(t, result.Pagination.NextKey, "pagination next key %s", iterID)
			}
			results = append(results, result.Balances...)
			nextKey = base64.StdEncoding.EncodeToString(result.Pagination.NextKey)
		}

		// This can fail if the --page-key isn't encoded/decoded correctly resulting in an unexpected jump forward in the actual list.
		require.Equal(t, expectedCount, len(results), "total count of balances returned")
		// Make sure none of the results are duplicates.
		// That can happen if the --page-key isn't encoded/decoded correctly resulting in an unexpected jump backward in the actual list.
		sort.Sort(balanceSorter(results))
		for i := 1; i < len(results); i++ {
			require.NotEqual(t, results[i-1], results[i], "no two balances should be equal here")
		}
	})
}

func getFormattedExpiration(duration int64) string {
	return time.Now().Add(time.Duration(duration) * time.Second).Format(time.RFC3339)
}

func (s *IntegrationTestSuite) TestAddFinalizeActivateMarkerTxCommands() {
	getAccessGrantString := func(address sdk.AccAddress, anotherAddress sdk.AccAddress) string {
		if anotherAddress != nil {
			return address.String() + ",mint,admin,transfer;" + anotherAddress.String() + ",burn"
		}
		return address.String() + ",mint,admin,transfer;"
	}

	testCases := []struct {
		name         string
		cmd          *cobra.Command
		args         []string
		expectErr    bool
		respType     proto.Message
		expectedCode uint32
	}{
		{
			"create a new marker, finalize it and activate it.",
			markercli.GetCmdAddFinalizeActivateMarker(),
			[]string{
				"1000newhotdog",
				getAccessGrantString(s.testnet.Validators[0].Address, s.accountAddresses[1]),
				fmt.Sprintf("--%s=%s", markercli.FlagType, "RESTRICTED"),
				fmt.Sprintf("--%s=%s", markercli.FlagSupplyFixed, "true"),
				fmt.Sprintf("--%s=%s", markercli.FlagAllowGovernanceControl, "true"),
				fmt.Sprintf("--%s=%s", flags.FlagFrom, s.testnet.Validators[0].Address.String()),
				fmt.Sprintf("--%s=true", flags.FlagSkipConfirmation),
				fmt.Sprintf("--%s=%s", flags.FlagBroadcastMode, flags.BroadcastSync),
				fmt.Sprintf("--%s=%s", flags.FlagFees, sdk.NewCoins(sdk.NewInt64Coin(s.cfg.BondDenom, 10)).String()),
			},
			false, &sdk.TxResponse{}, 0,
		},
		{
			"create a new marker, finalize it and activate it, with access grant to one address ",
			markercli.GetCmdAddFinalizeActivateMarker(),
			[]string{
				"1000newhotdog1",
				getAccessGrantString(s.testnet.Validators[0].Address, nil),
				fmt.Sprintf("--%s=%s", markercli.FlagType, "RESTRICTED"),
				fmt.Sprintf("--%s=%s", markercli.FlagSupplyFixed, "true"),
				fmt.Sprintf("--%s=%s", markercli.FlagAllowGovernanceControl, "true"),
				fmt.Sprintf("--%s=%s", flags.FlagFrom, s.testnet.Validators[0].Address.String()),
				fmt.Sprintf("--%s=true", flags.FlagSkipConfirmation),
				fmt.Sprintf("--%s=%s", flags.FlagBroadcastMode, flags.BroadcastSync),
				fmt.Sprintf("--%s=%s", flags.FlagFees, sdk.NewCoins(sdk.NewInt64Coin(s.cfg.BondDenom, 10)).String()),
			},
			false, &sdk.TxResponse{}, 0,
		},
		{
			"create a new marker with no access grant ",
			markercli.GetCmdAddFinalizeActivateMarker(),
			[]string{
				"1000newhotdog1",
				fmt.Sprintf("--%s=%s", markercli.FlagType, "RESTRICTED"),
				fmt.Sprintf("--%s=%s", markercli.FlagSupplyFixed, "true"),
				fmt.Sprintf("--%s=%s", markercli.FlagAllowGovernanceControl, "true"),
				fmt.Sprintf("--%s=%s", flags.FlagFrom, s.testnet.Validators[0].Address.String()),
				fmt.Sprintf("--%s=true", flags.FlagSkipConfirmation),
				fmt.Sprintf("--%s=%s", flags.FlagBroadcastMode, flags.BroadcastSync),
				fmt.Sprintf("--%s=%s", flags.FlagFees, sdk.NewCoins(sdk.NewInt64Coin(s.cfg.BondDenom, 10)).String()),
			},
			true, &sdk.TxResponse{}, 0,
		},
		{
			"create a new marker, finalize it and activate it  with dashes and periods",
			markercli.GetCmdAddFinalizeActivateMarker(),
			[]string{
				"1000newcat-scratch-fever.bobcat",
				getAccessGrantString(s.testnet.Validators[0].Address, nil),
				fmt.Sprintf("--%s=%s", markercli.FlagType, "RESTRICTED"),
				fmt.Sprintf("--%s=%s", markercli.FlagSupplyFixed, "true"),
				fmt.Sprintf("--%s=%s", markercli.FlagAllowGovernanceControl, "true"),
				fmt.Sprintf("--%s=%s", flags.FlagFrom, s.testnet.Validators[0].Address.String()),
				fmt.Sprintf("--%s=true", flags.FlagSkipConfirmation),
				fmt.Sprintf("--%s=%s", flags.FlagBroadcastMode, flags.BroadcastSync),
				fmt.Sprintf("--%s=%s", flags.FlagFees, sdk.NewCoins(sdk.NewInt64Coin(s.cfg.BondDenom, 10)).String()),
			},
			false, &sdk.TxResponse{}, 0,
		},
		{
			"fail to create add/finalize/activate marker, incorrect allow governance value",
			markercli.GetCmdAddFinalizeActivateMarker(),
			[]string{
				"1000hotdog",
				getAccessGrantString(s.testnet.Validators[0].Address, nil),
				fmt.Sprintf("--%s=%s", markercli.FlagType, "RESTRICTED"),
				fmt.Sprintf("--%s=%s", markercli.FlagSupplyFixed, "false"),
				fmt.Sprintf("--%s=%s", markercli.FlagAllowGovernanceControl, "wrong"),
				fmt.Sprintf("--%s=%s", flags.FlagFrom, s.testnet.Validators[0].Address.String()),
				fmt.Sprintf("--%s=true", flags.FlagSkipConfirmation),
				fmt.Sprintf("--%s=%s", flags.FlagBroadcastMode, flags.BroadcastSync),
				fmt.Sprintf("--%s=%s", flags.FlagFees, sdk.NewCoins(sdk.NewInt64Coin(s.cfg.BondDenom, 10)).String()),
			},
			true, &sdk.TxResponse{}, 0,
		},
		{
			"fail to create add/finalize/activate marker, incorrect supply fixed value",
			markercli.GetCmdAddFinalizeActivateMarker(),
			[]string{
				"1000hotdog",
				getAccessGrantString(s.testnet.Validators[0].Address, nil),
				fmt.Sprintf("--%s=%s", markercli.FlagType, "RESTRICTED"),
				fmt.Sprintf("--%s=%s", markercli.FlagSupplyFixed, "wrong"),
				fmt.Sprintf("--%s=%s", markercli.FlagAllowGovernanceControl, "true"),
				fmt.Sprintf("--%s=%s", flags.FlagFrom, s.testnet.Validators[0].Address.String()),
				fmt.Sprintf("--%s=true", flags.FlagSkipConfirmation),
				fmt.Sprintf("--%s=%s", flags.FlagBroadcastMode, flags.BroadcastSync),
				fmt.Sprintf("--%s=%s", flags.FlagFees, sdk.NewCoins(sdk.NewInt64Coin(s.cfg.BondDenom, 10)).String()),
			},
			true, &sdk.TxResponse{}, 0,
		},
	}

	for _, tc := range testCases {
		s.Run(tc.name, func() {
			testcli.NewTxExecutor(tc.cmd, tc.args).
				WithExpErr(tc.expectErr).
				WithExpCode(tc.expectedCode).
				Execute(s.T(), s.testnet)
		})
	}
}

func (s *IntegrationTestSuite) TestUpdateRequiredAttributesTxCommand() {
	testCases := []struct {
		name          string
		cmd           *cobra.Command
		args          []string
		expectedError string
	}{
		{
			name: "should fail, both add and remove lists are empty",
			cmd:  markercli.GetCmdUpdateRequiredAttributes(),
			args: []string{
				"newhotdog",
				fmt.Sprintf("--%s=%s", flags.FlagFrom, s.testnet.Validators[0].Address.String()),
				fmt.Sprintf("--%s=true", flags.FlagSkipConfirmation),
				fmt.Sprintf("--%s=%s", flags.FlagBroadcastMode, flags.BroadcastSync),
				fmt.Sprintf("--%s=%s", flags.FlagFees, sdk.NewCoins(sdk.NewInt64Coin(s.cfg.BondDenom, 10)).String()),
			},
			expectedError: "both add and remove lists cannot be empty",
		},
		{
			name: "should fail, invalid gov proposal deposit denom",
			cmd:  markercli.GetCmdUpdateRequiredAttributes(),
			args: []string{
				"newhotdog",
				fmt.Sprintf("--%s=%s", markercli.FlagGovProposal, "true"),
				fmt.Sprintf("--%s=%s", markercli.FlagAdd, "foo.provenance.io"),
				fmt.Sprintf("--%s=%s", markercli.FlagRemove, "bar.provenance.io"),
				fmt.Sprintf("--%s=%s", govcli.FlagDeposit, "blah"),
				fmt.Sprintf("--%s=%s", flags.FlagFrom, s.testnet.Validators[0].Address.String()),
				fmt.Sprintf("--%s=true", flags.FlagSkipConfirmation),
				fmt.Sprintf("--%s=%s", flags.FlagBroadcastMode, flags.BroadcastSync),
				fmt.Sprintf("--%s=%s", flags.FlagFees, sdk.NewCoins(sdk.NewInt64Coin(s.cfg.BondDenom, 10)).String()),
			},
			expectedError: "invalid deposit: invalid decimal coin expression: blah",
		},
		{
			name: "should succeed, gov proposal should succeed",
			cmd:  markercli.GetCmdUpdateRequiredAttributes(),
			args: []string{
				"newhotdog",
				fmt.Sprintf("--%s=%s", markercli.FlagGovProposal, "true"),
				"--title", "Update newhotdog req attrs", "--summary", "See title.",
				fmt.Sprintf("--%s=%s", markercli.FlagAdd, "foo.provenance.io"),
				fmt.Sprintf("--%s=%s", markercli.FlagRemove, "bar.provenance.io"),
				fmt.Sprintf("--%s=%s", flags.FlagFrom, s.testnet.Validators[0].Address.String()),
				fmt.Sprintf("--%s=true", flags.FlagSkipConfirmation),
				fmt.Sprintf("--%s=%s", flags.FlagBroadcastMode, flags.BroadcastSync),
				fmt.Sprintf("--%s=%s", flags.FlagFees, sdk.NewCoins(sdk.NewInt64Coin(s.cfg.BondDenom, 10)).String()),
			},
		},
		{
			name: "should succeed, send regular tx",
			cmd:  markercli.GetCmdUpdateRequiredAttributes(),
			args: []string{
				"newhotdog",
				fmt.Sprintf("--%s=%s", markercli.FlagAdd, "foo.provenance.io"),
				fmt.Sprintf("--%s=%s", flags.FlagFrom, s.testnet.Validators[0].Address.String()),
				fmt.Sprintf("--%s=true", flags.FlagSkipConfirmation),
				fmt.Sprintf("--%s=%s", flags.FlagBroadcastMode, flags.BroadcastSync),
				fmt.Sprintf("--%s=%s", flags.FlagFees, sdk.NewCoins(sdk.NewInt64Coin(s.cfg.BondDenom, 10)).String()),
			},
		},
	}

	for _, tc := range testCases {
		s.Run(tc.name, func() {
			testcli.NewTxExecutor(tc.cmd, tc.args).
				WithExpErrMsg(tc.expectedError).
				Execute(s.T(), s.testnet)
		})
	}
}

func (s *IntegrationTestSuite) TestGetCmdUpdateForcedTransfer() {
	denom := "updateftcoin"
	s.Run("add a new marker for this", func() {
		cmd := markercli.GetCmdAddFinalizeActivateMarker()
		args := []string{
			"1000" + denom,
			s.testnet.Validators[0].Address.String() + ",mint,burn,deposit,withdraw,delete,admin,transfer",
			fmt.Sprintf("--%s=%s", markercli.FlagType, "RESTRICTED"),
			"--" + markercli.FlagSupplyFixed,
			"--" + markercli.FlagAllowGovernanceControl,
			fmt.Sprintf("--%s=%s", flags.FlagFrom, s.testnet.Validators[0].Address.String()),
			fmt.Sprintf("--%s=true", flags.FlagSkipConfirmation),
			fmt.Sprintf("--%s=%s", flags.FlagBroadcastMode, flags.BroadcastSync),
			fmt.Sprintf("--%s=%s", flags.FlagFees, sdk.NewCoins(sdk.NewInt64Coin(s.cfg.BondDenom, 10)).String()),
		}
		testcli.NewTxExecutor(cmd, args).Execute(s.T(), s.testnet)
	})
	if s.T().Failed() {
		s.FailNow("Stopping due to setup error")
	}

	argsWStdFlags := func(denom string, args ...string) []string {
		var rv []string
		rv = append(rv, denom)
		rv = append(rv, args...)
		rv = append(rv,
			"--title", "Update ft of "+denom, "--summary", "whatever",
			fmt.Sprintf("--%s=%s", flags.FlagFrom, s.testnet.Validators[0].Address.String()),
			fmt.Sprintf("--%s=true", flags.FlagSkipConfirmation),
			fmt.Sprintf("--%s=%s", flags.FlagBroadcastMode, flags.BroadcastSync),
			fmt.Sprintf("--%s=%s", flags.FlagFees, sdk.NewCoins(sdk.NewInt64Coin(s.cfg.BondDenom, 10)).String()),
		)
		return rv
	}

	tests := []struct {
		name        string
		args        []string
		expErr      string
		expCode     uint32
		expInRawLog string
	}{
		{
<<<<<<< HEAD
			name:   "invalid denom",
			args:   argsWStdFlags("x", "true"),
			expErr: "invalid denom: x",
=======
			name:    "invalid denom",
			args:    argsWStdFlags("x", "true"),
			expCode: 12,
			expErr:  "invalid denom: x",
>>>>>>> eafa957a
		},
		{
			name:   "invalid bool",
			args:   argsWStdFlags(denom, "farse"),
			expErr: "invalid boolean string: \"farse\"",
		},
		{
			name: "set to true",
			args: argsWStdFlags(denom, "true"),
		},
		{
			name: "set to false",
			args: argsWStdFlags(denom, "false"),
		},
	}

	for _, tc := range tests {
		s.Run(tc.name, func() {
			txResp := testcli.NewTxExecutor(markercli.GetCmdUpdateForcedTransfer(), tc.args).
				WithExpErrMsg(tc.expErr).
				WithExpCode(tc.expCode).
				Execute(s.T(), s.testnet)

			if txResp != nil && txResp.Code == 0 {
				expAttrs := []abci.EventAttribute{
					{
						Key:   "action",
						Value: "/cosmos.gov.v1.MsgSubmitProposal",
						Index: true,
					},
					{
						Key:   "proposal_messages",
						Value: ",/provenance.marker.v1.MsgUpdateForcedTransferRequest",
						Index: true,
					},
				}

				var actAttrs []abci.EventAttribute
				for _, event := range txResp.Events {
					actAttrs = append(actAttrs, event.Attributes...)
				}

				var missingAttrs []abci.EventAttribute
				for _, exp := range expAttrs {
					if !s.Assert().Contains(actAttrs, exp) {
						missingAttrs = append(missingAttrs, exp)
					}
				}
				if len(missingAttrs) > 0 {
					s.T().Logf("Events:\n%s", strings.Join(assertions.ABCIEventsToStrings(txResp.Events), "\n"))
					s.T().Logf("Missing Expected Attributes:\n%s", strings.Join(assertions.AttrsToStrings(missingAttrs), "\n"))
				}
			}
		})
	}
}

func (s *IntegrationTestSuite) TestGetCmdAddNetAssetValues() {
	denom := "updatenavcoin"
	argsWStdFlags := func(args ...string) []string {
		return append(args,
			fmt.Sprintf("--%s=%s", flags.FlagFrom, s.testnet.Validators[0].Address.String()),
			fmt.Sprintf("--%s=true", flags.FlagSkipConfirmation),
			fmt.Sprintf("--%s=%s", flags.FlagBroadcastMode, flags.BroadcastSync),
			fmt.Sprintf("--%s=%s", flags.FlagFees, sdk.NewCoins(sdk.NewInt64Coin(s.cfg.BondDenom, 10)).String()),
		)
	}

	s.Run("add a new marker for this", func() {
		cmd := markercli.GetCmdAddFinalizeActivateMarker()
		args := argsWStdFlags(
			"1000"+denom,
			s.testnet.Validators[0].Address.String()+",mint,burn,deposit,withdraw,delete,admin,transfer",
			fmt.Sprintf("--%s=%s", markercli.FlagType, "RESTRICTED"),
			"--"+markercli.FlagSupplyFixed,
			"--"+markercli.FlagAllowGovernanceControl,
		)
		testcli.NewTxExecutor(cmd, args).Execute(s.T(), s.testnet)
	})
	if s.T().Failed() {
		s.FailNow("Stopping due to setup error")
	}

	tests := []struct {
		name   string
		args   []string
		expErr string
	}{
		{
			name:   "invalid net asset string",
			args:   argsWStdFlags(denom, "invalid"),
			expErr: "invalid net asset value, expected coin,volume",
		},
		{
			name:   "validate basic fail",
			args:   argsWStdFlags("x", "1usd,1"),
			expErr: "invalid denom: x",
		},
		{
			name: "successful",
			args: argsWStdFlags(denom, "1usd,1"),
		},
	}

	for _, tc := range tests {
		s.Run(tc.name, func() {
			testcli.NewTxExecutor(markercli.GetCmdAddNetAssetValues(), tc.args).
				WithExpErrMsg(tc.expErr).
				Execute(s.T(), s.testnet)
		})
	}
}

func (s *IntegrationTestSuite) TestParseAccessGrantFromString() {
	testCases := []struct {
		name              string
		accessGrantString string
		expPanic          bool
		expResult         []types.AccessGrant
	}{
		{
			name:              "successfully parses empty string",
			accessGrantString: "",
			expPanic:          false,
			expResult:         []types.AccessGrant{},
		},
		{
			name:              "fails parsing invalid string",
			accessGrantString: "blah",
			expPanic:          true,
			expResult:         []types.AccessGrant{},
		},
		{
			name:              "should fail empty list of permissions",
			accessGrantString: ",,;",
			expPanic:          true,
			expResult:         []types.AccessGrant{},
		},
		{
			name:              "should fail address is not valid",
			accessGrantString: "NotAnAddress,mint;",
			expPanic:          true,
			expResult:         []types.AccessGrant{},
		},
		{
			name:              "should succeed to add access type",
			accessGrantString: fmt.Sprintf("%s,mint;", s.accountAddresses[0].String()),
			expPanic:          false,
			expResult:         []types.AccessGrant{{Address: s.accountAddresses[0].String(), Permissions: []markertypes.Access{markertypes.Access_Mint}}},
		},
		{
			name:              "should succeed to add access type",
			accessGrantString: fmt.Sprintf("%s,mint;", s.accountAddresses[0].String()),
			expPanic:          false,
			expResult:         []types.AccessGrant{{Address: s.accountAddresses[0].String(), Permissions: []markertypes.Access{markertypes.Access_Mint}}},
		},
	}
	for _, tc := range testCases {
		s.Run(tc.name, func() {
			var actual []types.AccessGrant
			testFunc := func() {
				actual = markercli.ParseAccessGrantFromString(tc.accessGrantString)
			}
			if tc.expPanic {
				s.Require().Panics(testFunc, "ParseAccessGrantFromString")
			} else {
				s.Require().NotPanics(testFunc, "ParseAccessGrantFromString")
				s.Assert().ElementsMatch(actual, tc.expResult)
			}
		})
	}
}

func (s *IntegrationTestSuite) TestParseNetAssertValueString() {
	testCases := []struct {
		name           string
		netAssetValues string
		expErr         string
		expResult      []types.NetAssetValue
	}{
		{
			name:           "successfully parses empty string",
			netAssetValues: "",
			expErr:         "",
			expResult:      []types.NetAssetValue{},
		},
		{
			name:           "invalid coin",
			netAssetValues: "notacoin,1",
			expErr:         "invalid net asset value coin : notacoin",
			expResult:      []types.NetAssetValue{},
		},
		{
			name:           "invalid volume string",
			netAssetValues: "1hotdog,invalidvolume",
			expErr:         "invalid volume invalidvolume",
			expResult:      []types.NetAssetValue{},
		},
		{
			name:           "invalid amount of args",
			netAssetValues: "1hotdog,invalidvolume,notsupposedtobehere",
			expErr:         "invalid net asset value, expected coin,volume",
			expResult:      []types.NetAssetValue{},
		},
		{
			name:           "successfully parse single nav",
			netAssetValues: "1hotdog,10",
			expErr:         "",
			expResult:      []types.NetAssetValue{{Price: sdk.NewInt64Coin("hotdog", 1), Volume: 10}},
		},
		{
			name:           "successfully parse multi nav",
			netAssetValues: "1hotdog,10;20jackthecat,40",
			expErr:         "",
			expResult:      []types.NetAssetValue{{Price: sdk.NewInt64Coin("hotdog", 1), Volume: 10}, {Price: sdk.NewInt64Coin("jackthecat", 20), Volume: 40}},
		},
	}
	for _, tc := range testCases {
		s.Run(tc.name, func() {
			result, err := markercli.ParseNetAssetValueString(tc.netAssetValues)
			if len(tc.expErr) > 0 {
				s.Assert().Equal(tc.expErr, err.Error())
				s.Assert().Empty(result)
			} else {
				s.Assert().NoError(err)
				s.Assert().ElementsMatch(result, tc.expResult)
			}
		})
	}
}

func TestParseNewMarkerFlags(t *testing.T) {
	getTestCmd := func() *cobra.Command {
		cmd := &cobra.Command{
			Use: "testing",
			Run: func(cmd *cobra.Command, args []string) {
				t.Logf("test command called with args: '%s'", strings.Join(args, "', '"))
			},
		}
		markercli.AddNewMarkerFlags(cmd)
		return cmd
	}

	argType := "--" + markercli.FlagType
	argFixed := "--" + markercli.FlagSupplyFixed
	argGov := "--" + markercli.FlagAllowGovernanceControl
	argForce := "--" + markercli.FlagAllowForceTransfer
	argRequiredAtt := "--" + markercli.FlagRequiredAttributes
	argUsdMills := "--" + markercli.FlagUsdMills
	argVolume := "--" + markercli.FlagVolume

	tests := []struct {
		name   string
		cmd    *cobra.Command
		args   []string
		exp    *markercli.NewMarkerFlagValues
		expErr []string
	}{
		{
			name: "no args",
			cmd:  getTestCmd(),
			args: []string{},
			exp: &markercli.NewMarkerFlagValues{
				MarkerType:         types.MarkerType_Coin,
				SupplyFixed:        false,
				AllowGovControl:    false,
				AllowForceTransfer: false,
				RequiredAttributes: []string{},
			},
		},
		{
			name: "coin type",
			cmd:  getTestCmd(),
			args: []string{argType, "COIN"},
			exp: &markercli.NewMarkerFlagValues{
				MarkerType:         types.MarkerType_Coin,
				SupplyFixed:        false,
				AllowGovControl:    false,
				AllowForceTransfer: false,
				RequiredAttributes: []string{},
			},
		},
		{
			name: "restricted type upper",
			cmd:  getTestCmd(),
			args: []string{argType, "RESTRICTED"},
			exp: &markercli.NewMarkerFlagValues{
				MarkerType:         types.MarkerType_RestrictedCoin,
				SupplyFixed:        false,
				AllowGovControl:    false,
				AllowForceTransfer: false,
				RequiredAttributes: []string{},
			},
		},
		{
			name: "restricted type lower",
			cmd:  getTestCmd(),
			args: []string{argType, "restricted"},
			exp: &markercli.NewMarkerFlagValues{
				MarkerType:         types.MarkerType_RestrictedCoin,
				SupplyFixed:        false,
				AllowGovControl:    false,
				AllowForceTransfer: false,
				RequiredAttributes: []string{},
			},
		},
		{
			name:   "other type",
			cmd:    getTestCmd(),
			args:   []string{argType, "OOPS"},
			expErr: []string{"invalid marker type", "OOPS", "COIN", "RESTRICTED"},
		},
		{
			name: "supply fixed flag no value",
			cmd:  getTestCmd(),
			args: []string{argFixed},
			exp: &markercli.NewMarkerFlagValues{
				MarkerType:         types.MarkerType_Coin,
				SupplyFixed:        true,
				AllowGovControl:    false,
				AllowForceTransfer: false,
				RequiredAttributes: []string{},
			},
		},
		{
			name: "supply fixed true",
			cmd:  getTestCmd(),
			args: []string{argFixed + "=true"},
			exp: &markercli.NewMarkerFlagValues{
				MarkerType:         types.MarkerType_Coin,
				SupplyFixed:        true,
				AllowGovControl:    false,
				AllowForceTransfer: false,
				RequiredAttributes: []string{},
			},
		},
		{
			name: "supply fixed false",
			cmd:  getTestCmd(),
			args: []string{argFixed + "=false"},
			exp: &markercli.NewMarkerFlagValues{
				MarkerType:         types.MarkerType_Coin,
				SupplyFixed:        false,
				AllowGovControl:    false,
				AllowForceTransfer: false,
				RequiredAttributes: []string{},
			},
		},
		{
			name: "gov control flag no value",
			cmd:  getTestCmd(),
			args: []string{argGov},
			exp: &markercli.NewMarkerFlagValues{
				MarkerType:         types.MarkerType_Coin,
				SupplyFixed:        false,
				AllowGovControl:    true,
				AllowForceTransfer: false,
				RequiredAttributes: []string{},
			},
		},
		{
			name: "gov control true",
			cmd:  getTestCmd(),
			args: []string{argGov + "=true"},
			exp: &markercli.NewMarkerFlagValues{
				MarkerType:         types.MarkerType_Coin,
				SupplyFixed:        false,
				AllowGovControl:    true,
				AllowForceTransfer: false,
				RequiredAttributes: []string{},
			},
			expErr: nil,
		},
		{
			name: "gov control false",
			cmd:  getTestCmd(),
			args: []string{argGov + "=false"},
			exp: &markercli.NewMarkerFlagValues{
				MarkerType:         types.MarkerType_Coin,
				SupplyFixed:        false,
				AllowGovControl:    false,
				AllowForceTransfer: false,
				RequiredAttributes: []string{},
			},
			expErr: nil,
		},
		{
			name: "force transfer flag no value",
			cmd:  getTestCmd(),
			args: []string{argForce},
			exp: &markercli.NewMarkerFlagValues{
				MarkerType:         types.MarkerType_Coin,
				SupplyFixed:        false,
				AllowGovControl:    false,
				AllowForceTransfer: true,
				RequiredAttributes: []string{},
			},
		},
		{
			name: "force transfer true",
			cmd:  getTestCmd(),
			args: []string{argForce + "=true"},
			exp: &markercli.NewMarkerFlagValues{
				MarkerType:         types.MarkerType_Coin,
				SupplyFixed:        false,
				AllowGovControl:    false,
				AllowForceTransfer: true,
				RequiredAttributes: []string{},
			},
		},
		{
			name: "force transfer false",
			cmd:  getTestCmd(),
			args: []string{argForce + "=false"},
			exp: &markercli.NewMarkerFlagValues{
				MarkerType:         types.MarkerType_Coin,
				SupplyFixed:        false,
				AllowGovControl:    false,
				AllowForceTransfer: false,
				RequiredAttributes: []string{},
			},
		},
		{
			name: "required attributes present",
			cmd:  getTestCmd(),
			args: []string{argRequiredAtt + "=jack.the.cat.io,george.the.dog.io"},
			exp: &markercli.NewMarkerFlagValues{
				MarkerType:         types.MarkerType_Coin,
				SupplyFixed:        false,
				AllowGovControl:    false,
				AllowForceTransfer: false,
				RequiredAttributes: []string{"jack.the.cat.io", "george.the.dog.io"},
			},
		},
		{
			name:   "usd mills present without volume",
			cmd:    getTestCmd(),
			args:   []string{argUsdMills + "=10"},
			expErr: []string{"incorrect value for volume flag.  Must be positive number if usd-mills flag has been set to positive value"},
		},
		{
			name: "volume present",
			cmd:  getTestCmd(),
			args: []string{argVolume + "=11"},
			exp: &markercli.NewMarkerFlagValues{
				MarkerType:         types.MarkerType_Coin,
				SupplyFixed:        false,
				AllowGovControl:    false,
				AllowForceTransfer: false,
				RequiredAttributes: []string{},
				UsdMills:           0,
				Volume:             11,
			},
		},
		{
			name: "usd-mills and volume present",
			cmd:  getTestCmd(),
			args: []string{argVolume + "=11", argUsdMills + "=1"},
			exp: &markercli.NewMarkerFlagValues{
				MarkerType:         types.MarkerType_Coin,
				SupplyFixed:        false,
				AllowGovControl:    false,
				AllowForceTransfer: false,
				RequiredAttributes: []string{},
				UsdMills:           1,
				Volume:             11,
			},
		},
		{
			name: "everything",
			cmd:  getTestCmd(),
			args: []string{argForce, argGov, argType, "RESTRICTED", argFixed, argRequiredAtt, "jack.the.cat.io,george.the.dog.io", argUsdMills, "10", argVolume, "12"},
			exp: &markercli.NewMarkerFlagValues{
				MarkerType:         types.MarkerType_RestrictedCoin,
				SupplyFixed:        true,
				AllowGovControl:    true,
				AllowForceTransfer: true,
				RequiredAttributes: []string{"jack.the.cat.io", "george.the.dog.io"},
				UsdMills:           10,
				Volume:             12,
			},
		},
		// Note: I can't figure out a way to make cmd.Flags().GetBool return an error.
		// If someone provides an invalid value, e.g. --supplyFixed=bananas, it will fail
		// when the flags are being parsed by cobra, which is before they'd be accessed in ParseFlags.
		// That's why such test cases have been omitted.
	}

	for _, tc := range tests {
		t.Run(tc.name, func(t *testing.T) {
			require.NoError(t, tc.cmd.ParseFlags(tc.args), "applying args to command")
			actual, err := markercli.ParseNewMarkerFlags(tc.cmd)
			if len(tc.expErr) != 0 {
				if assert.Error(t, err, "ParseNewMarkerFlags") {
					for _, exp := range tc.expErr {
						assert.ErrorContainsf(t, err, exp, "ParseNewMarkerFlags")
					}
				}
			} else {
				require.NoError(t, err, "ParseNewMarkerFlags")
				assert.Equal(t, tc.exp, actual, "NewMarkerFlagValues from '%s'", strings.Join(tc.args, "', '"))
			}
		})
	}
}

func TestParseBoolStrict(t *testing.T) {
	trueCases := []string{
		"true", "TRUE", "True", "tRuE",
	}
	falseCases := []string{
		"false", "FALSE", "False", "FalSe",
	}
	errCases := []string{
		"yes", "no", "y", "n", "0", "1",
		"t rue", "fa lse", "truetrue", "true false", "false true", "tru", "fals", "T", "F",
	}

	type testCase struct {
		input  string
		exp    bool
		expErr bool
	}

	tests := []testCase(nil)

	for _, tc := range trueCases {
		tests = append(tests, []testCase{
			{input: tc, exp: true},
			{input: " " + tc, exp: true},
			{input: tc + " ", exp: true},
			{input: "   " + tc + "   ", exp: true},
		}...)
	}

	for _, tc := range falseCases {
		tests = append(tests, []testCase{
			{input: tc, exp: false},
			{input: " " + tc, exp: false},
			{input: tc + " ", exp: false},
			{input: "   " + tc + "   ", exp: false},
		}...)
	}

	for _, tc := range errCases {
		tests = append(tests, []testCase{
			{input: tc, expErr: true},
			{input: " " + tc, expErr: true},
			{input: tc + " ", expErr: true},
			{input: "   " + tc + "   ", expErr: true},
		}...)
	}

	tests = append(tests, testCase{input: "", expErr: true})
	tests = append(tests, testCase{input: " ", expErr: true})
	tests = append(tests, testCase{input: "   ", expErr: true})

	for _, tc := range tests {
		name := tc.input
		if len(name) == 0 {
			name = "empty"
		}
		t.Run(name, func(t *testing.T) {
			actual, err := markercli.ParseBoolStrict(tc.input)
			if tc.expErr {
				exp := fmt.Sprintf("invalid boolean string: %q", tc.input)
				assert.EqualError(t, err, exp, "ParseBoolStrict(%q) error", tc.input)
			} else {
				assert.NoError(t, err, "ParseBoolStrict(%q) error", tc.input)
			}
			assert.Equal(t, tc.exp, actual, "ParseBoolStrict(%q) value", tc.input)
		})
	}
}

func (s *IntegrationTestSuite) TestSupplyDecreaseProposal() {
	testCases := []struct {
		name         string
		args         []string
		expectErrMsg string
		expectedCode uint32
		signer       string
	}{
		{
			name: "success - submit supply decrease proposal",
			args: []string{
				"1000stake",
			},
			expectedCode: 0,
			signer:       s.testnet.Validators[0].Address.String(),
		},
		{
			name: "failure - invalid amount",
			args: []string{
				"invalidamountstake",
			},
			expectErrMsg: "invalid coin invalidamountstake",
			signer:       s.testnet.Validators[0].Address.String(),
		},
	}

	for _, tc := range testCases {
		s.Run(tc.name, func() {
			cmd := markercli.GetCmdSupplyDecreaseProposal()
			tc.args = append(tc.args,
				"--title", fmt.Sprintf("title: %v", tc.name),
				"--summary", fmt.Sprintf("summary: %v", tc.name),
				"--deposit=1000000stake",
				fmt.Sprintf("--%s=%s", flags.FlagFrom, tc.signer),
				fmt.Sprintf("--%s=true", flags.FlagSkipConfirmation),
				fmt.Sprintf("--%s=%s", flags.FlagBroadcastMode, flags.BroadcastSync),
				fmt.Sprintf("--%s=%s", flags.FlagFees, sdk.NewCoins(sdk.NewInt64Coin(s.cfg.BondDenom, 10)).String()),
				fmt.Sprintf("--%s=json", cmtcli.OutputFlag),
			)

			testcli.NewTxExecutor(cmd, tc.args).
				WithExpErrMsg(tc.expectErrMsg).
				WithExpCode(tc.expectedCode).
				Execute(s.T(), s.testnet)
		})
	}
}

func (s *IntegrationTestSuite) TestSupplyIncreaseProposal() {
	testCases := []struct {
		name         string
		args         []string
		expectErrMsg string
		expectedCode uint32
		signer       string
	}{
		{
			name: "success - submit supply increase proposal",
			args: []string{
				"1000stake",
			},
			expectedCode: 0,
			signer:       s.testnet.Validators[0].Address.String(),
		},
		{
			name: "success - submit supply increase proposal with target address",
			args: []string{
				"1000stake",
				"--target-address=" + s.accountAddresses[1].String(),
			},
			expectedCode: 0,
			signer:       s.testnet.Validators[0].Address.String(),
		},
		{
			name: "failure - invalid amount",
			args: []string{
				"invalidamountstake",
			},
			expectErrMsg: "invalid coin invalidamountstake",
			signer:       s.testnet.Validators[0].Address.String(),
		},
		{
			name: "failure - invalid target address",
			args: []string{
				"1000stake",
				"--target-address=invalidaddress",
			},
			expectErrMsg: "invalid target address invalidaddress: decoding bech32 failed: invalid separator index -1",
			signer:       s.testnet.Validators[0].Address.String(),
		},
	}

	for _, tc := range testCases {
		s.Run(tc.name, func() {
			cmd := markercli.GetCmdSupplyIncreaseProposal()
			tc.args = append(tc.args,
				"--title", fmt.Sprintf("title: %v", tc.name),
				"--summary", fmt.Sprintf("summary: %v", tc.name),
				"--deposit=1000000stake",
				fmt.Sprintf("--%s=%s", flags.FlagFrom, tc.signer),
				fmt.Sprintf("--%s=true", flags.FlagSkipConfirmation),
				fmt.Sprintf("--%s=%s", flags.FlagBroadcastMode, flags.BroadcastSync),
				fmt.Sprintf("--%s=%s", flags.FlagFees, sdk.NewCoins(sdk.NewInt64Coin(s.cfg.BondDenom, 10)).String()),
				fmt.Sprintf("--%s=json", cmtcli.OutputFlag),
			)

			testcli.NewTxExecutor(cmd, tc.args).
				WithExpErrMsg(tc.expectErrMsg).
				WithExpCode(tc.expectedCode).
				Execute(s.T(), s.testnet)
		})
	}
}

func (s *IntegrationTestSuite) TestSetAdministratorProposal() {
	testCases := []struct {
		name         string
		args         []string
		expectErrMsg string
		expectedCode uint32
		signer       string
	}{
		{
			name: "success - submit set administrator proposal",
			args: []string{
				"mycoin",
				fmt.Sprintf("%s,admin,mint;%s,transfer", s.accountAddresses[0].String(), s.accountAddresses[1].String()),
			},
			expectedCode: 0,
			signer:       s.testnet.Validators[0].Address.String(),
		},
		{
			name: "failure - invalid access grant format",
			args: []string{
				"mycoin",
				"invalidaccessgrant",
			},
			expectErrMsg: "invalid access grants invalidaccessgrant: at least one grant should be provided with address",
			signer:       s.testnet.Validators[0].Address.String(),
		},
	}

	for _, tc := range testCases {
		s.Run(tc.name, func() {
			cmd := markercli.GetCmdSetAdministratorProposal()
			tc.args = append(tc.args,
				"--title", fmt.Sprintf("title: %v", tc.name),
				"--summary", fmt.Sprintf("summary: %v", tc.name),
				"--deposit=1000000stake",
				fmt.Sprintf("--%s=%s", flags.FlagFrom, tc.signer),
				fmt.Sprintf("--%s=true", flags.FlagSkipConfirmation),
				fmt.Sprintf("--%s=%s", flags.FlagBroadcastMode, flags.BroadcastSync),
				fmt.Sprintf("--%s=%s", flags.FlagFees, sdk.NewCoins(sdk.NewInt64Coin(s.cfg.BondDenom, 10)).String()),
				fmt.Sprintf("--%s=json", cmtcli.OutputFlag),
			)

			testcli.NewTxExecutor(cmd, tc.args).
				WithExpErrMsg(tc.expectErrMsg).
				WithExpCode(tc.expectedCode).
				Execute(s.T(), s.testnet)
		})
	}
}

func (s *IntegrationTestSuite) TestRemoveAdministratorProposal() {
	testCases := []struct {
		name         string
		args         []string
		expectErrMsg string
		expectedCode uint32
		signer       string
	}{
		{
			name: "success - submit remove administrator proposal",
			args: []string{
				"mycoin",
				fmt.Sprintf("%s,%s", s.accountAddresses[0].String(), s.accountAddresses[1].String()),
			},
			expectedCode: 0,
			signer:       s.testnet.Validators[0].Address.String(),
		},
		{
			name: "failure - invalid address format",
			args: []string{
				"mycoin",
				"invalidaddress",
			},
			expectErrMsg: "invalid address invalidaddress: decoding bech32 failed: invalid separator index -1",
			signer:       s.testnet.Validators[0].Address.String(),
		},
	}

	for _, tc := range testCases {
		s.Run(tc.name, func() {
			cmd := markercli.GetCmdRemoveAdministratorProposal()
			tc.args = append(tc.args,
				"--title", fmt.Sprintf("title: %v", tc.name),
				"--summary", fmt.Sprintf("summary: %v", tc.name),
				"--deposit=1000000stake",
				fmt.Sprintf("--%s=%s", flags.FlagFrom, tc.signer),
				fmt.Sprintf("--%s=true", flags.FlagSkipConfirmation),
				fmt.Sprintf("--%s=%s", flags.FlagBroadcastMode, flags.BroadcastSync),
				fmt.Sprintf("--%s=%s", flags.FlagFees, sdk.NewCoins(sdk.NewInt64Coin(s.cfg.BondDenom, 10)).String()),
				fmt.Sprintf("--%s=json", cmtcli.OutputFlag),
			)

			testcli.NewTxExecutor(cmd, tc.args).
				WithExpErrMsg(tc.expectErrMsg).
				WithExpCode(tc.expectedCode).
				Execute(s.T(), s.testnet)
		})
	}
}

func (s *IntegrationTestSuite) TestChangeStatusProposal() {
	testCases := []struct {
		name         string
		args         []string
		expectErrMsg string
		expectedCode uint32
		signer       string
	}{
		{
			name: "success - submit change status proposal to active",
			args: []string{
				"mycoin",
				"ACTIVE",
			},
			expectedCode: 0,
			signer:       s.testnet.Validators[0].Address.String(),
		},
		{
			name: "success - submit change status proposal to proposed",
			args: []string{
				"mycoin",
				"proposed",
			},
			expectedCode: 0,
			signer:       s.testnet.Validators[0].Address.String(),
		},
		{
			name: "failure - invalid marker status",
			args: []string{
				"mycoin",
				"INVALIDSTATUS",
			},
			expectErrMsg: "invalid status: INVALIDSTATUS",
			signer:       s.testnet.Validators[0].Address.String(),
		},
	}

	for _, tc := range testCases {
		s.Run(tc.name, func() {
			cmd := markercli.GetCmdChangeStatusProposal()
			tc.args = append(tc.args,
				"--title", fmt.Sprintf("title: %v", tc.name),
				"--summary", fmt.Sprintf("summary: %v", tc.name),
				"--deposit=1000000stake",
				fmt.Sprintf("--%s=%s", flags.FlagFrom, tc.signer),
				fmt.Sprintf("--%s=true", flags.FlagSkipConfirmation),
				fmt.Sprintf("--%s=%s", flags.FlagBroadcastMode, flags.BroadcastSync),
				fmt.Sprintf("--%s=%s", flags.FlagFees, sdk.NewCoins(sdk.NewInt64Coin(s.cfg.BondDenom, 10)).String()),
				fmt.Sprintf("--%s=json", cmtcli.OutputFlag),
			)

			testcli.NewTxExecutor(cmd, tc.args).
				WithExpErrMsg(tc.expectErrMsg).
				WithExpCode(tc.expectedCode).
				Execute(s.T(), s.testnet)
		})
	}
}

func (s *IntegrationTestSuite) TestWithdrawEscrowProposal() {
	testCases := []struct {
		name         string
		args         []string
		expectErrMsg string
		expectedCode uint32
		signer       string
	}{
		{
			name: "success - submit withdraw escrow proposal",
			args: []string{
				"mycoin",
				"100stake",
				s.accountAddresses[1].String(),
			},
			expectedCode: 0,
			signer:       s.testnet.Validators[0].Address.String(),
		},
		{
			name: "failure - invalid amount",
			args: []string{
				"mycoin",
				"invalidamount",
				s.accountAddresses[1].String(),
			},
			expectErrMsg: "invalid amount invalidamount: invalid decimal coin expression: invalidamount",
			signer:       s.testnet.Validators[0].Address.String(),
		},
		{
			name: "failure - invalid target address",
			args: []string{
				"mycoin",
				"100stake",
				"invalidaddress",
			},
			expectErrMsg: "invalid target address invalidaddress: decoding bech32 failed: invalid separator index -1",
			signer:       s.testnet.Validators[0].Address.String(),
		},
	}

	for _, tc := range testCases {
		s.Run(tc.name, func() {
			cmd := markercli.GetCmdWithdrawEscrowProposal()
			tc.args = append(tc.args,
				"--title", fmt.Sprintf("title: %v", tc.name),
				"--summary", fmt.Sprintf("summary: %v", tc.name),
				"--deposit=1000000stake",
				fmt.Sprintf("--%s=%s", flags.FlagFrom, tc.signer),
				fmt.Sprintf("--%s=true", flags.FlagSkipConfirmation),
				fmt.Sprintf("--%s=%s", flags.FlagBroadcastMode, flags.BroadcastSync),
				fmt.Sprintf("--%s=%s", flags.FlagFees, sdk.NewCoins(sdk.NewInt64Coin(s.cfg.BondDenom, 10)).String()),
				fmt.Sprintf("--%s=json", cmtcli.OutputFlag),
			)

			testcli.NewTxExecutor(cmd, tc.args).
				WithExpErrMsg(tc.expectErrMsg).
				WithExpCode(tc.expectedCode).
				Execute(s.T(), s.testnet)
		})
	}
}

func (s *IntegrationTestSuite) TestSetDenomMetadataProposal() {
	testCases := []struct {
		name         string
		args         []string
		expectErrMsg string
		expectedCode uint32
		signer       string
	}{
		{
			name: "success - submit set denom metadata proposal",
			args: []string{
				"mycoin", "My Coin", "MYC", "My coin description", "myc", "6",
			},
			expectedCode: 0,
			signer:       s.testnet.Validators[0].Address.String(),
		},
		{
			name: "failure - invalid exponent",
			args: []string{
				"mycoin", "My Coin", "MYC", "My coin description", "myc", "invalidexponent",
			},
			expectErrMsg: "invalid exponent: invalidexponent",
			signer:       s.testnet.Validators[0].Address.String(),
		},
	}

	for _, tc := range testCases {
		s.Run(tc.name, func() {
			cmd := markercli.GetCmdSetDenomMetadataProposal()
			tc.args = append(tc.args,
				"--title", fmt.Sprintf("title: %v", tc.name),
				"--summary", fmt.Sprintf("summary: %v", tc.name),
				"--deposit=1000000stake",
				fmt.Sprintf("--%s=%s", flags.FlagFrom, tc.signer),
				fmt.Sprintf("--%s=true", flags.FlagSkipConfirmation),
				fmt.Sprintf("--%s=%s", flags.FlagBroadcastMode, flags.BroadcastSync),
				fmt.Sprintf("--%s=%s", flags.FlagFees, sdk.NewCoins(sdk.NewInt64Coin(s.cfg.BondDenom, 10)).String()),
				fmt.Sprintf("--%s=json", cmtcli.OutputFlag),
			)

			testcli.NewTxExecutor(cmd, tc.args).
				WithExpErrMsg(tc.expectErrMsg).
				WithExpCode(tc.expectedCode).
				Execute(s.T(), s.testnet)
		})
	}
}

func (s *IntegrationTestSuite) TestUpdateParamsProposal() {
	testCases := []struct {
		name         string
		args         []string
		expectErrMsg string
		expectedCode uint32
		signer       string
	}{
		{
			name:         "success - submit update params proposal",
			args:         []string{"100"},
			expectedCode: 0,
			signer:       s.testnet.Validators[0].Address.String(),
		},
		{
			name:         "failure - invalid max value length",
			args:         []string{"invalidlength"},
			expectErrMsg: `invalid max value length: strconv.ParseUint: parsing "invalidlength": invalid syntax`,
			signer:       s.testnet.Validators[0].Address.String(),
		},
	}

	for _, tc := range testCases {
		s.Run(tc.name, func() {
			cmd := cli.NewUpdateParamsCmd()
			tc.args = append(tc.args,
				"--title", fmt.Sprintf("title: %v", tc.name),
				"--summary", fmt.Sprintf("summary: %v", tc.name),
				"--deposit=1000000stake",
				fmt.Sprintf("--%s=%s", flags.FlagFrom, tc.signer),
				fmt.Sprintf("--%s=true", flags.FlagSkipConfirmation),
				fmt.Sprintf("--%s=%s", flags.FlagBroadcastMode, flags.BroadcastSync),
				fmt.Sprintf("--%s=%s", flags.FlagFees, sdk.NewCoins(sdk.NewInt64Coin(s.cfg.BondDenom, 10)).String()),
				fmt.Sprintf("--%s=json", cmtcli.OutputFlag),
			)

			testcli.NewTxExecutor(cmd, tc.args).
				WithExpErrMsg(tc.expectErrMsg).
				WithExpCode(tc.expectedCode).
				Execute(s.T(), s.testnet)
		})
	}
}

func (s *IntegrationTestSuite) TestUpdateMarkerParamsCmd() {
	testCases := []struct {
		name         string
		cmd          *cobra.Command
		args         []string
		expectErr    string
		expectedCode uint32
	}{
		{
			name: "update marker params, should succeed",
			cmd:  markercli.GetUpdateMarkerParamsCmd(),
			args: []string{
				"true",
				"[a-zA-Z][a-zA-Z0-9\\-\\.]{2,83}",
				"1000000",
			},
			expectedCode: 0,
		},
		{
			name: "update marker params, should fail incorrect governance flag",
			cmd:  markercli.GetUpdateMarkerParamsCmd(),
			args: []string{
				"invalid",
				"[a-zA-Z][a-zA-Z0-9\\-\\.]{2,83}",
				"1000000",
			},
			expectErr: `invalid enable governance flag: strconv.ParseBool: parsing "invalid": invalid syntax`,
		},
		{
			name: "update marker params, should fail incorrect maxSupply",
			cmd:  markercli.GetUpdateMarkerParamsCmd(),
			args: []string{
				"true",
				"[a-zA-Z][a-zA-Z0-9\\-\\.]{2,83}",
				"invalid",
			},
			expectErr: `invalid max supply: "invalid"`,
		},
	}

	for _, tc := range testCases {
		s.Run(tc.name, func() {
			tc.args = append(tc.args,
				"--title", fmt.Sprintf("title: %v", tc.name),
				"--summary", fmt.Sprintf("summary: %v", tc.name),
				"--deposit=1000000stake",
				fmt.Sprintf("--%s=%s", flags.FlagFrom, s.testnet.Validators[0].Address.String()),
				fmt.Sprintf("--%s=true", flags.FlagSkipConfirmation),
				fmt.Sprintf("--%s=%s", flags.FlagBroadcastMode, flags.BroadcastSync),
				fmt.Sprintf("--%s=%s", flags.FlagFees, sdk.NewCoins(sdk.NewInt64Coin(s.cfg.BondDenom, 10)).String()),
			)
			testcli.NewTxExecutor(tc.cmd, tc.args).
				WithExpErrMsg(tc.expectErr).
				WithExpCode(tc.expectedCode).
				Execute(s.T(), s.testnet)
		})
	}
}

func (s *IntegrationTestSuite) TestPayingWithFeegrant() {
	curClientCtx := s.testnet.Validators[0].ClientCtx
	defer func() {
		s.testnet.Validators[0].ClientCtx = curClientCtx
	}()
	s.testnet.Validators[0].ClientCtx = s.testnet.Validators[0].ClientCtx.WithKeyring(s.keyring)

	setupOK := s.Run("Create a feegrant with the marker as the granter", func() {
		cmd := markercli.GetCmdFeeGrant()
		args := []string{
			"grantcoin",
			s.accountAddresses[0].String(),
			s.accountAddresses[2].String(),
			fmt.Sprintf("--%s=%s", markercli.FlagSpendLimit, sdk.NewInt64Coin(s.cfg.BondDenom, 5000)),
			fmt.Sprintf("--%s=%s", markercli.FlagExpiration, getFormattedExpiration(oneYear)),
			fmt.Sprintf("--%s=true", flags.FlagSkipConfirmation),
			fmt.Sprintf("--%s=%s", flags.FlagBroadcastMode, flags.BroadcastSync),
			fmt.Sprintf("--%s=%s", flags.FlagFees, sdk.NewCoins(sdk.NewInt64Coin(s.cfg.BondDenom, 10)).String()),
		}
		testcli.NewTxExecutor(cmd, args).Execute(s.T(), s.testnet)
	})

	s.Run("Attempt to use the feegrant for a send", func() {
		if !setupOK {
			s.T().Skipf("Skipping due to setup failure.")
		}
		addrCdc := s.cfg.Codec.InterfaceRegistry().SigningContext().AddressCodec()
		cmd := bankcli.NewSendTxCmd(addrCdc)
		args := []string{
			s.accountAddresses[2].String(),
			s.accountAddresses[1].String(),
			sdk.NewInt64Coin(s.cfg.BondDenom, 17).String(),
			"--" + flags.FlagFees, sdk.NewCoins(sdk.NewInt64Coin(s.cfg.BondDenom, 10)).String(),
			"--" + flags.FlagBroadcastMode, flags.BroadcastSync,
			"--" + flags.FlagSkipConfirmation,
			"--fee-granter", markertypes.MustGetMarkerAddress("grantcoin").String(),
		}
		testcli.NewTxExecutor(cmd, args).Execute(s.T(), s.testnet)
	})
}

func (s *IntegrationTestSuite) TestRevokeFeegrant() {
	curClientCtx := s.testnet.Validators[0].ClientCtx
	defer func() {
		s.testnet.Validators[0].ClientCtx = curClientCtx
	}()
	s.testnet.Validators[0].ClientCtx = s.testnet.Validators[0].ClientCtx.WithKeyring(s.keyring)
	granter := s.accountAddresses[0].String() // marker admin
	grantee := s.accountAddresses[2].String()

	// Step 1: Setup - Create a feegrant
	setupOK := s.Run("Create a feegrant to revoke", func() {
		cmd := markercli.GetCmdFeeGrant()
		args := []string{
			"revokegrantcoin",
			granter,
			grantee,
			fmt.Sprintf("--%s=%s", markercli.FlagSpendLimit, sdk.NewInt64Coin(s.cfg.BondDenom, 5000)),
			fmt.Sprintf("--%s=%s", markercli.FlagExpiration, getFormattedExpiration(oneYear)),
			fmt.Sprintf("--%s=%s", flags.FlagFrom, granter),
			fmt.Sprintf("--%s=true", flags.FlagSkipConfirmation),
			fmt.Sprintf("--%s=%s", flags.FlagBroadcastMode, flags.BroadcastSync),
			fmt.Sprintf("--%s=%s", flags.FlagFees, sdk.NewCoins(sdk.NewInt64Coin(s.cfg.BondDenom, 10)).String()),
		}
		resp := testcli.NewTxExecutor(cmd, args).Execute(s.T(), s.testnet)
		s.Require().Equal(uint32(0), resp.Code, "Feegrant creation should succeed")
	})
	// Step 2: Revoke the feegrant
	s.Run("Revoke the feegrant", func() {
		if !setupOK {
			s.T().Skip("Skipping due to setup failure.")
		}
		cmd := markercli.GetCmdRevokeFeeGrant()
		args := []string{
			"revokegrantcoin",
			granter,
			grantee,
			fmt.Sprintf("--%s=true", flags.FlagSkipConfirmation),
			fmt.Sprintf("--%s=%s", flags.FlagBroadcastMode, flags.BroadcastSync),
			fmt.Sprintf("--%s=%s", flags.FlagFees, sdk.NewCoins(sdk.NewInt64Coin(s.cfg.BondDenom, 10)).String()),
		}
		resp := testcli.NewTxExecutor(cmd, args).Execute(s.T(), s.testnet)
		s.Require().Equal(uint32(0), resp.Code, "Feegrant revoke should succeed")
	})

}
func (s *IntegrationTestSuite) TestGrantMultiAuthz() {
	curClientCtx := s.testnet.Validators[0].ClientCtx
	defer func() {
		s.testnet.Validators[0].ClientCtx = curClientCtx
	}()
	s.testnet.Validators[0].ClientCtx = s.testnet.Validators[0].ClientCtx.WithKeyring(s.keyring)

	granter := s.accountAddresses[1].String()
	grantee := s.accountAddresses[2].String()

	auth1 := authz.NewGenericAuthorization("/cosmos.bank.v1beta1.MsgSend")
	auth2 := authz.NewGenericAuthorization("/cosmos.bank.v1beta1.MsgSend")
	auths := []authz.Authorization{auth1, auth2}
	authsJSON := s.toJSONArray(auths)

	tmpDir := s.T().TempDir()

	testCases := []struct {
		name         string
		args         []string
		expectedErr  string
		expectedCode uint32
	}{
		{
			name: "success - inline json",
			args: []string{
				grantee,
				"/cosmos.bank.v1beta1.MsgSend",
				string(authsJSON),
				fmt.Sprintf("--%s=%s", flags.FlagFrom, granter),
			},
		},
		{
			name: "success - file input",
			args: func() []string {
				filePath := filepath.Join(tmpDir, "auths.json")
				require.NoError(s.T(), os.WriteFile(filePath, authsJSON, 0644))
				return []string{
					grantee,
					"/cosmos.bank.v1beta1.MsgSend",
					"@" + filePath,
					fmt.Sprintf("--%s=%s", flags.FlagFrom, granter),
				}
			}(),
		},
		{
			name: "success - stdin input",
			args: func() []string {
				// Backup and replace os.Stdin
				origStdin := os.Stdin
				r, w, _ := os.Pipe()
				os.Stdin = r
				s.T().Cleanup(func() { os.Stdin = origStdin })

				// Write authzJSON to the pipe
				go func() {
					defer w.Close()
					w.Write(authsJSON)
				}()

				return []string{
					grantee,
					"/cosmos.bank.v1beta1.MsgSend",
					"-",
					fmt.Sprintf("--%s=%s", flags.FlagFrom, granter),
				}
			}()},
		{
			name: "fail - invalid grantee address",
			args: []string{
				"invalid-address",
				"/type",
				"[]",
				fmt.Sprintf("--%s=%s", flags.FlagFrom, granter),
			},
			expectedErr: "invalid grantee address: decoding bech32 failed: invalid separator index -1",
		},
		{
			name: "fail - empty msg type",
			args: []string{
				grantee,
				"",
				"[]",
				fmt.Sprintf("--%s=%s", flags.FlagFrom, granter),
			},
			expectedErr: "msg-type-url cannot be empty",
		},
		{
			name: "fail - invalid json",
			args: []string{
				grantee,
				"/type",
				"{invalid}",
				fmt.Sprintf("--%s=%s", flags.FlagFrom, granter),
			},
			expectedErr: "invalid JSON format for authorizations",
		},
		{
			name: "fail - too many authorizations",
			args: []string{
				grantee,
				"/type",
				fmt.Sprintf(`[%s]`, strings.Repeat(`{}`, 11)),
				fmt.Sprintf("--%s=%s", flags.FlagFrom, granter),
			},
			expectedErr: "invalid JSON format for authorizations",
		},
	}

	for _, tc := range testCases {
		s.Run(tc.name, func() {
			cmd := markercli.GetGrantMultiAuthzCmd()
			tc.args = append(tc.args,
				fmt.Sprintf("--%s=true", flags.FlagSkipConfirmation),
				fmt.Sprintf("--%s=%s", flags.FlagBroadcastMode, flags.BroadcastSync),
				fmt.Sprintf("--%s=%s", flags.FlagFees, sdk.NewCoins(sdk.NewInt64Coin(s.cfg.BondDenom, 10)).String()),
			)

			testcli.NewTxExecutor(cmd, tc.args).
				WithExpErrMsg(tc.expectedErr).
				WithExpCode(tc.expectedCode).
				Execute(s.T(), s.testnet)
		})
	}
}

func (s *IntegrationTestSuite) TestRevokeMultiAuthz() {
	curClientCtx := s.testnet.Validators[0].ClientCtx
	defer func() {
		s.testnet.Validators[0].ClientCtx = curClientCtx
	}()
	s.testnet.Validators[0].ClientCtx = s.testnet.Validators[0].ClientCtx.WithKeyring(s.keyring)

	auth1 := authz.NewGenericAuthorization("/provenance.marker.v1.MsgTransfer")
	auths := []authz.Authorization{auth1, auth1}
	authsJSON := s.toJSONArray(auths)

	granter := s.accountAddresses[1]
	grantee := s.accountAddresses[2]

	testCases := []struct {
		name         string
		args         []string
		expectedErr  string
		expectedCode uint32
	}{
		{
			name: "fail - invalid grantee address",
			args: []string{
				"invalid-address",
				"/type",
				fmt.Sprintf("--%s=%s", flags.FlagFrom, granter.String()),
			},
			expectedErr: "decoding bech32 failed: invalid separator index -1",
		},
		{
			name: "fail - empty msg type",
			args: []string{
				grantee.String(),
				"",
				fmt.Sprintf("--%s=%s", flags.FlagFrom, granter.String()),
			},
			expectedErr: "invalid action type, ",
		},
		{
			name: "fail - missing required args",
			args: []string{
				grantee.String(),
				fmt.Sprintf("--%s=%s", flags.FlagFrom, granter.String()),
			},
			expectedErr: "accepts 2 arg(s), received 1",
		},
		{
			name: "fail - grantee and granter are same",
			args: []string{
				granter.String(),
				"/provenance.marker.v1.MsgTransfer",
				fmt.Sprintf("--%s=%s", flags.FlagFrom, granter.String()),
			},
			expectedErr: "invalid action type, /provenance.marker.v1.MsgTransfer",
		},
	}

	for _, tc := range testCases {
		s.Run(tc.name, func() {
			// For success case, create the grant first.
			if tc.name == "success - valid revocation" {
				grantArgs := []string{
					grantee.String(),
					"/provenance.marker.v1.MsgTransfer",
					fmt.Sprintf("@%s", s.writeAuthzJSON(string(authsJSON))),
					fmt.Sprintf("--%s=%s", flags.FlagFrom, granter.String()),
					fmt.Sprintf("--%s=true", flags.FlagSkipConfirmation),
					fmt.Sprintf("--%s=%s", flags.FlagBroadcastMode, flags.BroadcastSync),
					fmt.Sprintf("--%s=%s", flags.FlagFees, sdk.NewCoins(sdk.NewInt64Coin(s.cfg.BondDenom, 10)).String()),
				}
				testcli.NewTxExecutor(markercli.GetGrantMultiAuthzCmd(), grantArgs).
					WithExpCode(0).
					Execute(s.T(), s.testnet)
			}

			cmd := markercli.GetCmdRevokeAuthorization()
			tc.args = append(tc.args,
				fmt.Sprintf("--%s=%s", flags.FlagFrom, granter.String()),
				fmt.Sprintf("--%s=true", flags.FlagSkipConfirmation),
				fmt.Sprintf("--%s=%s", flags.FlagBroadcastMode, flags.BroadcastSync),
				fmt.Sprintf("--%s=%s", flags.FlagFees, sdk.NewCoins(sdk.NewInt64Coin(s.cfg.BondDenom, 10)).String()),
			)

			testcli.NewTxExecutor(cmd, tc.args).
				WithExpErrMsg(tc.expectedErr).
				WithExpCode(tc.expectedCode).
				Execute(s.T(), s.testnet)
		})
	}
}

type authzJSON struct {
	Type string `json:"@type"`
	Msg  string `json:"msg"`
}

func (s *IntegrationTestSuite) toJSONArray(auths []authz.Authorization) []byte {
	var result []authzJSON
	for _, a := range auths {
		if g, ok := a.(*authz.GenericAuthorization); ok {
			result = append(result, authzJSON{
				Type: "/cosmos.authz.v1beta1.GenericAuthorization",
				Msg:  g.Msg,
			})
		}
	}
	bz, err := json.Marshal(result)
	require.NoError(s.T(), err, "json.Marshal")
	return bz
}
func (s *IntegrationTestSuite) writeAuthzJSON(jsonData string) string {
	tmpFile := filepath.Join(os.TempDir(), fmt.Sprintf("authz-%d.json", time.Now().UnixNano()))
	if err := os.WriteFile(tmpFile, []byte(jsonData), 0600); err != nil {
		s.T().Fatalf("failed to write temp authz JSON file: %v", err)
	}
	return tmpFile
}<|MERGE_RESOLUTION|>--- conflicted
+++ resolved
@@ -1594,16 +1594,9 @@
 		expInRawLog string
 	}{
 		{
-<<<<<<< HEAD
 			name:   "invalid denom",
 			args:   argsWStdFlags("x", "true"),
 			expErr: "invalid denom: x",
-=======
-			name:    "invalid denom",
-			args:    argsWStdFlags("x", "true"),
-			expCode: 12,
-			expErr:  "invalid denom: x",
->>>>>>> eafa957a
 		},
 		{
 			name:   "invalid bool",
