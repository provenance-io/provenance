--- conflicted
+++ resolved
@@ -434,11 +434,7 @@
 				"testcoin",
 				fmt.Sprintf("--%s=json", tmcli.OutputFlag),
 			},
-<<<<<<< HEAD
-			`{"marker":{"@type":"/provenance.marker.v1.MarkerAccount","base_account":{"address":"cosmos1p3sl9tll0ygj3flwt5r2w0n6fx9p5ngq2tu6mq","pub_key":null,"account_number":"8","sequence":"0"},"manager":"","access_control":[],"status":"MARKER_STATUS_ACTIVE","denom":"testcoin","supply":"1000","marker_type":"MARKER_TYPE_COIN","supply_fixed":true,"allow_governance_control":false,"required_attributes":[]}}`,
-=======
-			`{"marker":{"@type":"/provenance.marker.v1.MarkerAccount","base_account":{"address":"cosmos1p3sl9tll0ygj3flwt5r2w0n6fx9p5ngq2tu6mq","pub_key":null,"account_number":"13","sequence":"0"},"manager":"","access_control":[],"status":"MARKER_STATUS_ACTIVE","denom":"testcoin","supply":"1000","marker_type":"MARKER_TYPE_COIN","supply_fixed":true,"allow_governance_control":false,"allow_forced_transfer":false}}`,
->>>>>>> fa0a515d
+			`{"marker":{"@type":"/provenance.marker.v1.MarkerAccount","base_account":{"address":"cosmos1p3sl9tll0ygj3flwt5r2w0n6fx9p5ngq2tu6mq","pub_key":null,"account_number":"8","sequence":"0"},"manager":"","access_control":[],"status":"MARKER_STATUS_ACTIVE","denom":"testcoin","supply":"1000","marker_type":"MARKER_TYPE_COIN","supply_fixed":true,"allow_governance_control":false,"allow_forced_transfer":false,"required_attributes":[]}}`,
 		},
 		{
 			"get testcoin marker test",
@@ -480,10 +476,7 @@
 				"lockedcoin",
 				fmt.Sprintf("--%s=json", tmcli.OutputFlag),
 			},
-<<<<<<< HEAD
-			`{"marker":{"@type":"/provenance.marker.v1.MarkerAccount","base_account":{"address":"cosmos16437wt0xtqtuw0pn4vt8rlf8gr2plz2det0mt2","pub_key":null,"account_number":"9","sequence":"0"},"manager":"","access_control":[],"status":"MARKER_STATUS_ACTIVE","denom":"lockedcoin","supply":"1000","marker_type":"MARKER_TYPE_RESTRICTED","supply_fixed":true,"allow_governance_control":false,"required_attributes":[]}}`,
-=======
-			`{"marker":{"@type":"/provenance.marker.v1.MarkerAccount","base_account":{"address":"cosmos16437wt0xtqtuw0pn4vt8rlf8gr2plz2det0mt2","pub_key":null,"account_number":"14","sequence":"0"},"manager":"","access_control":[],"status":"MARKER_STATUS_ACTIVE","denom":"lockedcoin","supply":"1000","marker_type":"MARKER_TYPE_RESTRICTED","supply_fixed":true,"allow_governance_control":false,"allow_forced_transfer":false}}`,
+			`{"marker":{"@type":"/provenance.marker.v1.MarkerAccount","base_account":{"address":"cosmos16437wt0xtqtuw0pn4vt8rlf8gr2plz2det0mt2","pub_key":null,"account_number":"9","sequence":"0"},"manager":"","access_control":[],"status":"MARKER_STATUS_ACTIVE","denom":"lockedcoin","supply":"1000","marker_type":"MARKER_TYPE_RESTRICTED","supply_fixed":true,"allow_governance_control":false,"allow_forced_transfer":false,"required_attributes":[]}}`,
 		},
 		{
 			"get restricted coin marker with forced transfer",
@@ -498,17 +491,17 @@
   allow_forced_transfer: true
   allow_governance_control: false
   base_account:
-    account_number: "18"
+    account_number: "13"
     address: cosmos1ae2206l700zfkxyqvd6cwn3gddas3rjy6z6g4u
     pub_key: null
     sequence: "0"
   denom: hodlercoin
   manager: ""
   marker_type: MARKER_TYPE_RESTRICTED
+  required_attributes: []
   status: MARKER_STATUS_ACTIVE
   supply: "3000"
   supply_fixed: false`,
->>>>>>> fa0a515d
 		},
 		{
 			"query access",
@@ -1508,6 +1501,12 @@
 			false,
 			[]types.AccessGrant{markertypes.AccessGrant{Address: s.accountAddresses[0].String(), Permissions: []markertypes.Access{markertypes.Access_Mint}}},
 		},
+		{
+			"should succeed to add access type",
+			fmt.Sprintf("%s,mint;", s.accountAddresses[0].String()),
+			false,
+			[]types.AccessGrant{markertypes.AccessGrant{Address: s.accountAddresses[0].String(), Permissions: []markertypes.Access{markertypes.Access_Mint}}},
+		},
 	}
 	for _, tc := range testCases {
 		tc := tc
@@ -1541,6 +1540,7 @@
 	argFixed := "--" + markercli.FlagSupplyFixed
 	argGov := "--" + markercli.FlagAllowGovernanceControl
 	argForce := "--" + markercli.FlagAllowForceTransfer
+	argRequiredAtt := "--" + markercli.FlagRequiredAttributes
 
 	tests := []struct {
 		name   string
@@ -1558,6 +1558,7 @@
 				SupplyFixed:        false,
 				AllowGovControl:    false,
 				AllowForceTransfer: false,
+				RequiredAttributes: []string{},
 			},
 		},
 		{
@@ -1569,6 +1570,7 @@
 				SupplyFixed:        false,
 				AllowGovControl:    false,
 				AllowForceTransfer: false,
+				RequiredAttributes: []string{},
 			},
 		},
 		{
@@ -1580,6 +1582,7 @@
 				SupplyFixed:        false,
 				AllowGovControl:    false,
 				AllowForceTransfer: false,
+				RequiredAttributes: []string{},
 			},
 		},
 		{
@@ -1591,6 +1594,7 @@
 				SupplyFixed:        false,
 				AllowGovControl:    false,
 				AllowForceTransfer: false,
+				RequiredAttributes: []string{},
 			},
 		},
 		{
@@ -1608,6 +1612,7 @@
 				SupplyFixed:        true,
 				AllowGovControl:    false,
 				AllowForceTransfer: false,
+				RequiredAttributes: []string{},
 			},
 		},
 		{
@@ -1619,6 +1624,7 @@
 				SupplyFixed:        true,
 				AllowGovControl:    false,
 				AllowForceTransfer: false,
+				RequiredAttributes: []string{},
 			},
 		},
 		{
@@ -1630,6 +1636,7 @@
 				SupplyFixed:        false,
 				AllowGovControl:    false,
 				AllowForceTransfer: false,
+				RequiredAttributes: []string{},
 			},
 		},
 		{
@@ -1641,6 +1648,7 @@
 				SupplyFixed:        false,
 				AllowGovControl:    true,
 				AllowForceTransfer: false,
+				RequiredAttributes: []string{},
 			},
 		},
 		{
@@ -1652,6 +1660,7 @@
 				SupplyFixed:        false,
 				AllowGovControl:    true,
 				AllowForceTransfer: false,
+				RequiredAttributes: []string{},
 			},
 			expErr: nil,
 		},
@@ -1664,6 +1673,7 @@
 				SupplyFixed:        false,
 				AllowGovControl:    false,
 				AllowForceTransfer: false,
+				RequiredAttributes: []string{},
 			},
 			expErr: nil,
 		},
@@ -1676,6 +1686,7 @@
 				SupplyFixed:        false,
 				AllowGovControl:    false,
 				AllowForceTransfer: true,
+				RequiredAttributes: []string{},
 			},
 		},
 		{
@@ -1687,6 +1698,7 @@
 				SupplyFixed:        false,
 				AllowGovControl:    false,
 				AllowForceTransfer: true,
+				RequiredAttributes: []string{},
 			},
 		},
 		{
@@ -1698,17 +1710,31 @@
 				SupplyFixed:        false,
 				AllowGovControl:    false,
 				AllowForceTransfer: false,
+				RequiredAttributes: []string{},
+			},
+		},
+		{
+			name: "required attributes present",
+			cmd:  getTestCmd(),
+			args: []string{argRequiredAtt + "=jack.the.cat.io,george.the.dog.io"},
+			exp: &markercli.NewMarkerFlagValues{
+				MarkerType:         types.MarkerType_Coin,
+				SupplyFixed:        false,
+				AllowGovControl:    false,
+				AllowForceTransfer: false,
+				RequiredAttributes: []string{"jack.the.cat.io", "george.the.dog.io"},
 			},
 		},
 		{
 			name: "everything",
 			cmd:  getTestCmd(),
-			args: []string{argForce, argGov, argType, "RESTRICTED", argFixed},
+			args: []string{argForce, argGov, argType, "RESTRICTED", argFixed, argRequiredAtt, "jack.the.cat.io,george.the.dog.io"},
 			exp: &markercli.NewMarkerFlagValues{
 				MarkerType:         types.MarkerType_RestrictedCoin,
 				SupplyFixed:        true,
 				AllowGovControl:    true,
 				AllowForceTransfer: true,
+				RequiredAttributes: []string{"jack.the.cat.io", "george.the.dog.io"},
 			},
 		},
 		// Note: I can't figure out a way to make cmd.Flags().GetBool return an error.
