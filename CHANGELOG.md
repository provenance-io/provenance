--- conflicted
+++ resolved
@@ -37,11 +37,8 @@
 * Truncate hashes used in metadata addresses for Record, Record Specification #132
 * Add support for creating, updating, removing, finding, and iterating over `Session`s #55
 * Add support for creating, updating, removing, finding, and iterating over `RecordSpecification`s #59
-<<<<<<< HEAD
-* Add `metaaddress` encoder and parser commands #147
-=======
 * Support for setting a marker denom validation expression #84
->>>>>>> 1469b4ce
+* Add `MetaAddress` encoder and parser commands #147
 
 ## [v0.1.10](https://github.com/provenance-io/provenance/releases/tag/v0.1.10) - 2021-03-04
 
