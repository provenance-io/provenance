--- conflicted
+++ resolved
@@ -35,12 +35,10 @@
 ## Unreleased
 
 ### Bug Fixes
-<<<<<<< HEAD
+
+* Wired recovery flag into `init` command #254
 * Mapping and validation fixes found while trying to use `P8EMemorializeContract` #256
 
-=======
-* Wired recovery flag into `init` command #254
->>>>>>> 03689b0c
 ## [v1.1.1](https://github.com/provenance-io/provenance/releases/tag/v1.1.1) - 2021-04-15
 
 ### Bug Fixes
