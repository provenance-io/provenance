<!--
Guiding Principles:

Changelogs are for humans, not machines.
There should be an entry for every single version.
The same types of changes should be grouped.
Versions and sections should be linkable.
The latest version comes first.
The release date of each version is displayed.
Mention whether you follow Semantic Versioning.

Usage:

Change log entries are to be added to the Unreleased section under the
appropriate stanza (see below). Each entry should ideally include a message and either
an issue number or pull request number using one of these formats:

* message #<issue-number>

If there is no issue number, you can add a reference to a Pull Request like this:
* message PR<pull-request-number>

The issue numbers and pull request numbers will later be link-ified during the release process
so you do not have to worry about including a link manually, but you can if you wish.

Types of changes (Stanzas):

"Features" for new features.
"Improvements" for changes in existing functionality.
"Deprecated" for soon-to-be removed features.
"Bug Fixes" for any bug fixes.
"Client Breaking" for breaking CLI commands and REST routes used by end-users.
"API Breaking" for breaking exported APIs used by developers building on SDK.
"State Machine Breaking" for any changes that result in a different AppState given same genesisState and txList.
Ref: https://keepachangelog.com/en/1.0.0/
-->

## [Unreleased]

<<<<<<< HEAD
### Features

* Add CLI commands for the exchange module endpoints and queries [#1701](https://github.com/provenance-io/provenance/issues/1701).
=======
### Improvements

* Add upgrade handler for 1.18 [#1756](https://github.com/provenance-io/provenance/pull/1756).
>>>>>>> 9d436b6c

### Dependencies

- Bump `bufbuild/buf-setup-action` from 1.27.1 to 1.28.1 ([#1724](https://github.com/provenance-io/provenance/pull/1724), [#1744](https://github.com/provenance-io/provenance/pull/1744), [#1750](https://github.com/provenance-io/provenance/pull/1750))
- Bump `github.com/google/uuid` from 1.3.1 to 1.4.0 ([#1723](https://github.com/provenance-io/provenance/pull/1723))
- Bump `github.com/gorilla/mux` from 1.8.0 to 1.8.1 ([#1734](https://github.com/provenance-io/provenance/pull/1734))
- Bump `golang.org/x/text` from 0.13.0 to 0.14.0 ([#1735](https://github.com/provenance-io/provenance/pull/1735))
- Bump `github.com/spf13/cobra` from 1.7.0 to 1.8.0 ([#1733](https://github.com/provenance-io/provenance/pull/1733))
- Bump `cosmossdk.io/math` from 1.1.2 to 1.2.0 ([#1739](https://github.com/provenance-io/provenance/pull/1739))
- Update `async-icq` from `github.com/strangelove-ventures/async-icq/v6` to `github.com/cosmos/ibc-apps/modules/async-icq/v6.1.0` ([#1748](https://github.com/provenance-io/provenance/pull/1748))

---

## [v1.17.0](https://github.com/provenance-io/provenance/releases/tag/v1.17.0) - 2023-11-13

### Features

* Create the `x/exchange` module which facilitates the buying and selling of assets [#1658](https://github.com/provenance-io/provenance/issues/1658), [#1699](https://github.com/provenance-io/provenance/issues/1699), [#1700](https://github.com/provenance-io/provenance/issues/1700).
  Assets and funds remain in their owner's account (with a hold on them) until the order is settled (or cancelled).
  Market's are created to manage order matching and define fees.
  The chain will receive a portion of the fees a market collects.
* Allow marker's transfer authority to prevent transfer of restricted coin with deny list on send [#1518](https://github.com/provenance-io/provenance/issues/1518).
* Add net asset value to markers [#1328](https://github.com/provenance-io/provenance/issues/1328).
* Add ICQHost and Oracle module to allow cross chain oracle queries [#1497](https://github.com/provenance-io/provenance/issues/1497).
* New `GetByAddr` metadata query [#1443](https://github.com/provenance-io/provenance/issues/1443).
* Add Trigger module queries to stargate whitelist for smart contracts [#1636](https://github.com/provenance-io/provenance/issues/1636).
* Added the saffron upgrade handlers [PR 1648](https://github.com/provenance-io/provenance/pull/1648).
  * Add the ICQ, Oracle, IBC Hooks, Hold, and Exchange modules.
  * Run module migrations.
  * Set IBC Hooks params [PR 1659](https://github.com/provenance-io/provenance/pull/1659).
  * Remove inactive validators.
  * Migrate marker max supplies to BigInt [#1292](https://github.com/provenance-io/provenance/issues/1292).
  * Add initial marker NAVs [PR 1712](https://github.com/provenance-io/provenance/pull/1712).
  * Create denom metadata for IBC markers [#1728](https://github.com/provenance-io/provenance/issues/1728).
* Create the `x/hold` module which facilitates locking funds in an owners account [#1607](https://github.com/provenance-io/provenance/issues/1607).
  Funds with a hold on them cannot be transferred until the hold is removed.
  Management of holds is internal, but there are queries for looking up holds on accounts.
  Holds are also reflected in the `x/bank` module's `SpendableBalances` query.
* Add new MaxSupply param to marker module and deprecate MaxTotalSupply [#1292](https://github.com/provenance-io/provenance/issues/1292).
* Add hidden docgen command to output documentation in different formats [#1468](https://github.com/provenance-io/provenance/issues/1468).
* Add ics20 marker creation for receiving marker via ibc sends [#1127](https://github.com/provenance-io/provenance/issues/1127).

### Improvements

* Add IBC-Hooks module for Axelar GMP support [PR 1659](https://github.com/provenance-io/provenance/pull/1659).
* Update ibcnet ports so they don't conflict with host machine [#1622](https://github.com/provenance-io/provenance/issues/1622).
* Replace custom ibc-go v6.1.1 fork with official module [#1616](https://github.com/provenance-io/provenance/issues/1616).
* Migrate `msgfees` gov proposals to v1 [#1328](https://github.com/provenance-io/provenance/issues/1328).
* Updated metadata queries to optionally include the request and id info [#1443](https://github.com/provenance-io/provenance/issues/1443).
  The request is now omitted by default, but will be included if `include_request` is `true`.
  The id info is still included by default, but will be excluded if `exclude_id_info` is `true`.
* Removed the quicksilver upgrade handlers [PR 1648](https://github.com/provenance-io/provenance/pull/1648).
* Bump cometbft to v0.34.29 (from v0.34.28) [PR 1649](https://github.com/provenance-io/provenance/pull/1649).
* Add genesis/init for Marker module send deny list addresses [#1660](https://github.com/provenance-io/provenance/issues/1660).
* Add automatic changelog entries for dependabot [#1674](https://github.com/provenance-io/provenance/issues/1674).
* Ensure IBC marker has matching supply [#1706](https://github.com/provenance-io/provenance/issues/1706).
* Add publishing of docker arm64 container builds [#1634](https://github.com/provenance-io/provenance/issues/1634).
* Add additional logging to trigger module [#1718](https://github.com/provenance-io/provenance/issues/1718).
* When the exchange module settles orders, update the marker net-asset-values [#1736](https://github.com/provenance-io/provenance/pull/1736).
* Add the EventTriggerDetected and EventTriggerExecuted events [#1717](https://github.com/provenance-io/provenance/issues/1717).

### Bug Fixes

* Fix ibcnet relayer creating multiple connections on restart [#1620](https://github.com/provenance-io/provenance/issues/1620).
* Fix for incorrect resource-id type casting on contract specification [#1647](https://github.com/provenance-io/provenance/issues/1647).
* Allow restricted coins to be quarantined [#1626](https://github.com/provenance-io/provenance/issues/1626).
* Prevent marker forced transfers from module accounts [#1626](https://github.com/provenance-io/provenance/issues/1626).
* Change config load order so custom.toml can override other config [#1262](https://github.com/provenance-io/provenance/issues/1262).
* Fixed denom metadata source chain-id retrieval for new ibc markers [#1726](https://github.com/provenance-io/provenance/issues/1726).

### Client Breaking

* Metadata query responses no longer include the request by default [#1443](https://github.com/provenance-io/provenance/issues/1443).
  They are still available by setting the `include_request` flag in the requests.
* The `provenanced query metadata get` command has been changed to use the new `GetByAddr` query [#1443](https://github.com/provenance-io/provenance/issues/1443).
  The command can now take in multiple ids.
  The output of this command reflects the `GetByAddrResponse` instead of specific type queries.
  The command no longer has any `--include-<thing>` flags since they don't pertain to the `GetByAddr` query.
  The specific queries (e.g. `provenanced query metadata scope`) are still available with all appropriate flags.

### Dependencies

- Bump `google.golang.org/grpc` from 1.56.1 to 1.59.0 ([#1624](https://github.com/provenance-io/provenance/pull/1624), [#1635](https://github.com/provenance-io/provenance/pull/1635), [#1672](https://github.com/provenance-io/provenance/pull/1672), [#1685](https://github.com/provenance-io/provenance/pull/1685), [#1689](https://github.com/provenance-io/provenance/pull/1689), [#1710](https://github.com/provenance-io/provenance/pull/1710))
- Bump `crazy-max/ghaction-import-gpg` from 5 to 6 ([#1677](https://github.com/provenance-io/provenance/pull/1677))
- Bump `golang.org/x/text` from 0.12.0 to 0.13.0 ([#1667](https://github.com/provenance-io/provenance/pull/1667))
- Bump `actions/checkout` from 3 to 4 ([#1668](https://github.com/provenance-io/provenance/pull/1668))
- Bump `bufbuild/buf-breaking-action` from 1.1.2 to 1.1.3 ([#1663](https://github.com/provenance-io/provenance/pull/1663))
- Bump `cosmossdk.io/math` from 1.0.1 to 1.1.2 ([#1656](https://github.com/provenance-io/provenance/pull/1656))
- Bump `github.com/google/uuid` from 1.3.0 to 1.3.1 ([#1657](https://github.com/provenance-io/provenance/pull/1657))
- Bump `golangci/golangci-lint-action` from 3.6.0 to 3.7.0 ([#1651](https://github.com/provenance-io/provenance/pull/1651))
- Bump `bufbuild/buf-setup-action` from 1.21.0 to 1.27.1 ([#1610](https://github.com/provenance-io/provenance/pull/1610), [#1613](https://github.com/provenance-io/provenance/pull/1613), [#1631](https://github.com/provenance-io/provenance/pull/1631), [#1632](https://github.com/provenance-io/provenance/pull/1632), [#1642](https://github.com/provenance-io/provenance/pull/1642), [#1645](https://github.com/provenance-io/provenance/pull/1645), [#1650](https://github.com/provenance-io/provenance/pull/1650), [#1694](https://github.com/provenance-io/provenance/pull/1694), [#1711](https://github.com/provenance-io/provenance/pull/1711))
- Bump `cometbft to v0.34.29 `(from v0.34.28) ([#1649](https://github.com/provenance-io/provenance/pull/1649))
- Bump `golang.org/x/text` from 0.11.0 to 0.12.0 ([#1644](https://github.com/provenance-io/provenance/pull/1644))
- Bump `github.com/rs/zerolog` from 1.29.1 to 1.31.0 ([#1639](https://github.com/provenance-io/provenance/pull/1639), [#1691](https://github.com/provenance-io/provenance/pull/1691))
- Bump `github.com/cosmos/ibc-go/v6` from 6.1.1 to 6.2.0 ([#1629](https://github.com/provenance-io/provenance/pull/1629))
- Bump `cosmossdk.io/errors` from 1.0.0-beta.7 to 1.0.0 ([#1628](https://github.com/provenance-io/provenance/pull/1628))
- Bump `google.golang.org/protobuf` from 1.30.0 to 1.31.0 ([#1611](https://github.com/provenance-io/provenance/pull/1611))
- Bump `docker/setup-buildx-action` from 2 to 3 ([#1681](https://github.com/provenance-io/provenance/pull/1681))
- Bump `docker/login-action` from 2 to 3 ([#1680](https://github.com/provenance-io/provenance/pull/1680))
- Bump `docker/build-push-action` from 4 to 5 ([#1679](https://github.com/provenance-io/provenance/pull/1679))
- Bump `github.com/spf13/viper` from 1.16.0 to 1.17.0 ([#1695](https://github.com/provenance-io/provenance/pull/1695))
- Bump `github.com/otiai10/copy` from 1.12.0 to 1.14.0 ([#1693](https://github.com/provenance-io/provenance/pull/1693))
- Bump `stefanzweifel/git-auto-commit-action` from 4 to 5 ([#1696](https://github.com/provenance-io/provenance/pull/1696))
- Bump `golang.org/x/net` from 0.15.0 to 0.17.0 ([#1704](https://github.com/provenance-io/provenance/pull/1704))
- Bump `bufbuild/buf-lint-action` from 1.0.3 to 1.1.0 ([#1705](https://github.com/provenance-io/provenance/pull/1705))

### Full Commit History

* https://github.com/provenance-io/provenance/compare/v1.16.0...v1.17.0

---

## [v1.16.0](https://github.com/provenance-io/provenance/releases/tag/v1.16.0) - 2023-06-23

### Features

* Add support to add/remove required attributes for a restricted marker. [#1512](https://github.com/provenance-io/provenance/issues/1512)
* Add trigger module for delayed execution. [#1462](https://github.com/provenance-io/provenance/issues/1462)
* Add support to update the `allow_forced_transfer` field of a restricted marker [#1546](https://github.com/provenance-io/provenance/issues/1546).
* Add expiration date value to `attribute` [#1435](https://github.com/provenance-io/provenance/issues/1435).
* Add endpoints to update the value owner address of scopes [#1329](https://github.com/provenance-io/provenance/issues/1329).
* Add pre-upgrade command that updates config files to newest format and sets `consensus.timeout_commit` to `1500ms` [PR 1594](https://github.com/provenance-io/provenance/pull/1594), [PR 1600](https://github.com/provenance-io/provenance/pull/1600).

### Improvements

* Bump go to `1.20` (from `1.18`) [#1539](https://github.com/provenance-io/provenance/issues/1539).
* Bump golangci-lint to `v1.52.2` (from `v1.48`) [#1539](https://github.com/provenance-io/provenance/issues/1539).
  * New `make golangci-lint` target created for installing golangci-lint.
  * New `make golangci-lint-update` target created for installing the current version even if you already have a version installed.
* Add marker deposit access check for sends to marker escrow account [#1525](https://github.com/provenance-io/provenance/issues/1525).
* Add support for `name` owner to execute `MsgModifyName` transaction [#1536](https://github.com/provenance-io/provenance/issues/1536).
* Add usage of `AddGovPropFlagsToCmd` and `ReadGovPropFlags` cli for `GetModifyNameCmd` [#1542](https://github.com/provenance-io/provenance/issues/1542).
* Bump Cosmos-SDK to `v0.46.10-pio-4` (from `v0.46.10-pio-3`) for the `SendRestrictionFn` changes [PR 1506](https://github.com/provenance-io/provenance/pull/1506).
* Switch to using a `SendRestrictionFn` for restricting sends of marker funds [PR 1506](https://github.com/provenance-io/provenance/pull/1506).
* Create `rust` upgrade handlers [PR 1549](https://github.com/provenance-io/provenance/pull/1549).
* Remove mutation of store from `attribute` keeper iterators [#1557](https://github.com/provenance-io/provenance/issues/1557).
* Bumped ibc-go to 6.1.1 [#1563](https://github.com/provenance-io/provenance/pull/1563).
* Update `marker` module spec documentation with new proto references [#1580](https://github.com/provenance-io/provenance/pull/1580).
* Bumped `wasmd` to v0.30.0-pio-5 and `wasmvm` to v1.2.4 [#1582](https://github.com/provenance-io/provenance/pull/1582).
* Inactive validator delegation cleanup process [#1556](https://github.com/provenance-io/provenance/issues/1556).
* Bump Cosmos-SDK to [v0.46.13-pio-1](https://github.com/provenance-io/cosmos-sdk/blob/v0.46.13-pio-1/RELEASE_NOTES.md) (from `v0.46.10-pio-4`) [PR 1585](https://github.com/provenance-io/provenance/pull/1585).

### Bug Fixes

* Bring back some proto messages that were deleted but still needed for historical queries [#1554](https://github.com/provenance-io/provenance/issues/1554).
* Fix the `MsgModifyNameRequest` endpoint to properly clean up old index data [PR 1565](https://github.com/provenance-io/provenance/pull/1565).
* Add `NewUpdateAccountAttributeExpirationCmd` to the CLI [#1592](https://github.com/provenance-io/provenance/issues/1592).
* Fix `minimum-gas-prices` from sometimes getting unset in the configs [PR 1594](https://github.com/provenance-io/provenance/pull/1594).

### API Breaking

* Add marker deposit access check for sends to marker escrow account.  Will break any current address that is sending to the
marker escrow account if it does not have deposit access.  In order for it to work, deposit access needs to be added.  This can be done using the `MsgAddAccessRequest` tx  [#1525](https://github.com/provenance-io/provenance/issues/1525).
* `MsgMultiSend` is now limited to a single `Input` [PR 1506](https://github.com/provenance-io/provenance/pull/1506).
* SDK errors returned from Metadata module endpoints [#978](https://github.com/provenance-io/provenance/issues/978).

### Full Commit History

* https://github.com/provenance-io/provenance/compare/v1.15.2...v1.16.0

---

## [v1.15.2](https://github.com/provenance-io/provenance/releases/tag/v1.15.2) - 2023-06-08

### Bug Fixes

* Address the [Barberry security advisory](https://forum.cosmos.network/t/cosmos-sdk-security-advisory-barberry/10825) [PR 1576](https://github.com/provenance-io/provenance/pull/1576)

### Full Commit History

* https://github.com/provenance-io/provenance/compare/v1.15.1...v1.15.2

---

## [v1.15.1](https://github.com/provenance-io/provenance/releases/tag/v1.15.1) - 2023-06-01

### Improvements

* Bumped ibc-go to 6.1.1 [PR 1563](https://github.com/provenance-io/provenance/pull/1563).

### Bug Fixes

* Bring back some proto messages that were deleted but still needed for historical queries [#1554](https://github.com/provenance-io/provenance/issues/1554).

### Full Commit History

* https://github.com/provenance-io/provenance/compare/v1.15.0...v1.15.1

---

## [v1.15.0](https://github.com/provenance-io/provenance/releases/tag/v1.15.0) - 2023-05-05

### Features

* Add support for tokens restricted marker sends with required attributes [#1256](https://github.com/provenance-io/provenance/issues/1256)
* Allow markers to be configured to allow forced transfers [#1368](https://github.com/provenance-io/provenance/issues/1368).
* Publish Provenance Protobuf API as a NPM module [#1449](https://github.com/provenance-io/provenance/issues/1449).
* Add support for account addresses by attribute name lookup [#1447](https://github.com/provenance-io/provenance/issues/1447).
* Add allow forced transfers support to creating markers from smart contracts [#1458](https://github.com/provenance-io/provenance/issues/1458).
* Metadata party rollup and optional parties [#1438](https://github.com/provenance-io/provenance/issues/1438).
* Repeated roles in a spec require multiple different parties [#1437](https://github.com/provenance-io/provenance/issues/1437).
* The `PROVENANCE` role can only be used by smart contract addresses, and vice versa [#1381](https://github.com/provenance-io/provenance/issues/1381).
* Add stargate query from wasm support [#1481](https://github.com/provenance-io/provenance/issues/1481).
* Create methods for storing and retrieving account data for accounts, markers, and scopes [#1552](https://github.com/provenance-io/provenance/issues/1552).

### Improvements

* Add the `gci` linter that enforces import group ordering. Create a 'lint-fix' make target [PR 1366](https://github.com/provenance-io/provenance/pull/1366).
* Add gRPC query to get all contract specs and record specs for a scope spec [#677](https://github.com/provenance-io/provenance/issues/677).
* Disable `cleveldb` and `badgerdb` by default [#1411](https://github.com/provenance-io/provenance/issues/1411).
  Official builds still have `cleveldb` support though.
* Expand the `additional_bindings` gRPC tag to use object form to allow for Typescript transpiling [#1405](https://github.com/provenance-io/provenance/issues/1405).
* Add attribute cli command to query account addresses by attribute name [#1451](https://github.com/provenance-io/provenance/issues/1451).
* Add removal of attributes from accounts on name deletion [#1410](https://github.com/provenance-io/provenance/issues/1410).
* Enhance ability of smart contracts to use the metadata module [#1280](https://github.com/provenance-io/provenance/issues/1280).
* Enhance the `AddMarker` endpoint to bypass some validation if issued via governance proposal [#1358](https://github.com/provenance-io/provenance/pull/1358).
  This replaces the old `AddMarkerProposal` governance proposal.
* Bump wasmvm to 1.1.2 [#1484](https://github.com/provenance-io/provenance/pull/1358).
* Documented proposing a transaction [#1489](https://github.com/provenance-io/provenance/pull/1489).
* Add marker address to add marker event [#1499](https://github.com/provenance-io/provenance/issues/1499).

### Deprecated

* The `MsgWriteRecordRequest.parties` field has been deprecated and is ignored. The parties in question are identified by the session [PR 1453](https://github.com/provenance-io/provenance/pull/1453).

### Bug Fixes

* Fix third party Protobuf workflow checks on Provenance release steps [#1339](https://github.com/provenance-io/provenance/issues/1339)
* Fix committer email format in third party Protobuf workflow (for [#1339](https://github.com/provenance-io/provenance/issues/1339)) [PR 1385](https://github.com/provenance-io/provenance/pull/1385)
* Fix `make proto-gen` [PR 1404](https://github.com/provenance-io/provenance/pull/1404).
* Fix wasmd transactions that are run by gov module [#1414](https://github.com/provenance-io/provenance/issues/1414)
* Add support for ibc transfers of restricted tokens [#1502](https://github.com/provenance-io/provenance/issues/1502).
* Fix authz + smart contract + value owner updates being too permissive [PR 1519](https://github.com/provenance-io/provenance/pull/1519).
* Fix metadata params query path in stargate whitelist [#1514](https://github.com/provenance-io/provenance/issues/1514)

### Client Breaking

* Removed the `WriteP8eContractSpec` and `P8eMemorializeContract` endpoints [#1402](https://github.com/provenance-io/provenance/issues/1402).
* Removed the `github.com/provenance-io/provenance/x/metadata/types/p8e` proto package [#1402](https://github.com/provenance-io/provenance/issues/1402).
  Users that generate code from the Provenance protos might need to delete their `p8e/` directory.
* The `write-scope` CLI command now takes in `[owners]` as semicolon-delimited parties (instead of comma-delimited `[owner-addresses]`) [PR 1453](https://github.com/provenance-io/provenance/pull/1453).
* Removed the `AddMarkerProposal` [#1358](https://github.com/provenance-io/provenance/pull/1358).
  It is replaced by putting a `MsgAddMarker` (with the `from_address` of the gov module account), in a `MsgSubmitProposal`.

### API Breaking

* Removed the `WriteP8eContractSpec` and `P8eMemorializeContract` endpoints [#1402](https://github.com/provenance-io/provenance/issues/1402).
* Removed the `AddMarkerProposal` [#1358](https://github.com/provenance-io/provenance/pull/1358).
  It is replaced by putting a `MsgAddMarker` (with the `from_address` of the gov module account), in a `MsgSubmitProposal`.

### State Machine Breaking

* The `AddScopeOwner` endpoint now adds a new owner party even if an owner already exists in the scope with that address [PR 1453](https://github.com/provenance-io/provenance/pull/1453).
  I.e. it no longer updates the role of an existing owner with the same address.

### Full Commit History

* https://github.com/provenance-io/provenance/compare/v1.14.1...v1.15.0

---

## [v1.14.1](https://github.com/provenance-io/provenance/releases/tag/v1.14.1) - 2023-02-28

### Improvements

* Bump Cosmos-SDK to `v0.46.10-pio-2` (from `v0.46.10-pio-1`). [PR 1396](https://github.com/provenance-io/provenance/pull/1396). \
  See the following `RELEASE_NOTES.md` for details: \
  [v0.46.10-pio-2](https://github.com/provenance-io/cosmos-sdk/blob/v0.46.10-pio-2/RELEASE_NOTES.md). \
  Full Commit History: https://github.com/provenance-io/cosmos-sdk/compare/v0.46.10-pio-1...v0.46.10-pio-2

### Bug Fixes

* Fix `start` using default home directory [PR 1393](https://github.com/provenance-io/provenance/pull/1393).

### Full Commit History

* https://github.com/provenance-io/provenance/compare/v1.14.0...v1.14.1

---

## [v1.14.0](https://github.com/provenance-io/provenance/releases/tag/v1.14.0) - 2023-02-23

The Provenance Blockchain `v1.14.0` release includes several new features, improvements and bug fixes.
Noteably, support is added for state listing using plugins.
Also, new limitations are put in place preventing the concentration of voting power.
The `x/quarantine` and `x/sanction` modules have been added too.

The `paua` upgrade will increase all validators' max commission to 100% and max change in commission to 5% (if currently less than that).

### Features

* Enable ADR-038 State Listening in Provenance [PR 1334](https://github.com/provenance-io/provenance/pull/1334).
* Added the `x/quarantine` module [PR 1317](https://github.com/provenance-io/provenance/pull/1317).
* Added the `x/sanction` module [PR 1317](https://github.com/provenance-io/provenance/pull/1317).
* Added support to set a list of specific recipients allowed for send authorizations in the marker module [#1237](https://github.com/provenance-io/provenance/issues/1237).
* Added a new name governance proposal that allows the fields of a name record to be updated. [PR 1266](https://github.com/provenance-io/provenance/pull/1266).
* Added msg to add, finalize, and activate a marker in a single request [#770](https://github.com/provenance-io/provenance/issues/770).
* Staking concentration limit protection (prevents delegations to nodes with high voting power) [#1331](https://github.com/provenance-io/provenance/issues/1331).

### Improvements

* Bump Cosmos-SDK to `v0.46.10-pio-1` (from `v0.46.6-pio-1`).
  [PR 1371](https://github.com/provenance-io/provenance/pull/1371),
  [PR 1348](https://github.com/provenance-io/provenance/pull/1348),
  [PR 1334](https://github.com/provenance-io/provenance/pull/1334),
  [PR 1348](https://github.com/provenance-io/provenance/pull/1348),
  [PR 1317](https://github.com/provenance-io/provenance/pull/1317),
  [PR 1278](https://github.com/provenance-io/provenance/pull/1278). \
  See the following `RELEASE_NOTES.md` for details:
  [v0.46.10-pio-1](https://github.com/provenance-io/cosmos-sdk/blob/v0.46.10-pio-1/RELEASE_NOTES.md),
  [v0.46.8-pio-3](https://github.com/provenance-io/cosmos-sdk/blob/v0.46.8-pio-3/RELEASE_NOTES.md),
  [v0.46.7-pio-1](https://github.com/provenance-io/cosmos-sdk/blob/v0.46.7-pio-1/RELEASE_NOTES.md). \
  Full Commit History: https://github.com/provenance-io/cosmos-sdk/compare/v0.46.6-pio-1...v0.46.10-pio-1
* Added assess msg fees spec documentation [#1172](https://github.com/provenance-io/provenance/issues/1172).
* Build dbmigrate and include it as an artifact with releases [#1264](https://github.com/provenance-io/provenance/issues/1264).
* Removed, MsgFees Module 50/50 Fee Split on MsgAssessCustomMsgFeeRequest [#1263](https://github.com/provenance-io/provenance/issues/1263).
* Add basis points field to MsgAssessCustomMsgFeeRequest for split of fee between Fee Module and Recipient [#1268](https://github.com/provenance-io/provenance/issues/1268).
* Updated ibc-go to v6.1 [#1273](https://github.com/provenance-io/provenance/issues/1273).
* Update adding of marker to do additional checks for ibc denoms [#1289](https://github.com/provenance-io/provenance/issues/1289).
* Add validate basic check to msg router service [#1308](https://github.com/provenance-io/provenance/issues/1308).
* Removed legacy-amino [#1275](https://github.com/provenance-io/provenance/issues/1275).
* Opened port 9091 on ibcnet container ibc1 to allow for reaching GRPC [PR 1314](https://github.com/provenance-io/provenance/pull/1314).
* Increase all validators' max commission to 100% [PR 1333](https://github.com/provenance-io/provenance/pull/1333).
* Increase all validators' max commission change rate to 5% [PR 1360](https://github.com/provenance-io/provenance/pull/1360).
* Set the immediate sanction/unsanction min deposits to 1,000,000 hash in the `paua` upgrade [PR 1345](https://github.com/provenance-io/provenance/pull/1345).

### Bug Fixes

* Update Maven publishing email to provenance [#1270](https://github.com/provenance-io/provenance/issues/1270).

### Client Breaking

* No longer sign the mac binary, and stop including it in the release [PR 1367](https://github.com/provenance-io/provenance/pull/1367).
* The `--restrict` flag has been replaced with an `--unrestrict` flag in the `tx name` commands `bind` and `root-name-proposal` [PR 1266](https://github.com/provenance-io/provenance/pull/1266).

### Full Commit History

* https://github.com/provenance-io/provenance/compare/v1.13.1...v1.14.0

---

## [v1.13.1](https://github.com/provenance-io/provenance/releases/tag/v1.13.1)

### Improvements

* Updated Cosmos-SDK to `v0.46.6-pio-3` (from `v0.46.6-pio-1`) [PR 1274](https://github.com/provenance-io/provenance/pull/1274).

### Full Commit History

* https://github.com/provenance-io/provenance/compare/v1.13.0...v1.13.1

---

## [v1.13.0](https://github.com/provenance-io/provenance/releases/tag/v1.13.0) - 2022-11-28

The `v1.13.0 - ochre` release is focused on group based management of on chain accounts and important improvements for public/private zone communication within the Provenance Blockchain network.
The `v1.13.0` release includes minor bug fixes and enhancements along with a resolution for the [dragonberry]((https://forum.cosmos.network/t/ibc-security-advisory-dragonberry/7702)) security update.

### Features

* Add restricted marker transfer over ibc support [#1136](https://github.com/provenance-io/provenance/issues/1136).
* Enable the node query service [PR 1173](https://github.com/provenance-io/provenance/pull/1173).
* Add the `x/groups` module [#1007](https://github.com/provenance-io/provenance/issues/1007).
* Allow starting a `provenanced` chain using a custom denom [#1067](https://github.com/provenance-io/provenance/issues/1067).
  For running the chain locally, `make run DENOM=vspn MIN_FLOOR_PRICE=0` or `make clean localnet-start DENOM=vspn MIN_FLOOR_PRICE=0`.
* [#627](https://github.com/provenance-io/provenance/issues/627) Added Active Participation and Engagement module, see [specification](https://github.com/provenance-io/provenance/blob/main/x/reward/spec/01_concepts.md) for details.

### Improvements

* Updated Cosmos-SDK to `v0.46.6-pio-1` (from `v0.45.10-pio-4`) [PR 1235](https://github.com/provenance-io/provenance/pull/1235).
  This brings several new features and improvements. For details, see the [release notes](https://github.com/provenance-io/cosmos-sdk/blob/v0.46.6-pio-1/RELEASE_NOTES.md) and [changelog](https://github.com/provenance-io/cosmos-sdk/blob/v0.46.6-pio-1/CHANGELOG.md).
* Bump IBC to `v5.0.0-pio-2` (from `v2.3.0`) to add a check for SendEnabled [#1100](https://github.com/provenance-io/provenance/issues/1100), [#1158](https://github.com/provenance-io/provenance/issues/1158).
* Update wasmd to `v0.29.0-pio-1` (from `v0.26.0`) with SDK v0.46 support from notional-labs [#1015](https://github.com/provenance-io/provenance/issues/1015), [PR 1148](https://github.com/provenance-io/provenance/pull/1148).
* Allow MsgFee fees to be denoms other than `nhash` [#1067](https://github.com/provenance-io/provenance/issues/1067).
* Ignore hardcoded tx gas limit when `consensus_params.block.max_gas` is set to -1 for local nodes [#1000](https://github.com/provenance-io/provenance/issues/1000).
* Refactor the `x/marker` module's `Holding` query to utilize the `x/bank` module's new `DenomOwners` query [#995](https://github.com/provenance-io/provenance/issues/995).
  The only real difference between those two queries is that the `Holding` query accepts either a denom or marker address.
* Stop using the deprecated `Wrap` and `Wrapf` functions in the `sdk/types/errors` package in favor of those functions off specific errors, or else the `cosmossdk.io/errors` package [#1013](https://github.com/provenance-io/provenance/issues/995).
* For newly added reward's module, Voting incentive program, validator votes should count for higher shares, since they vote for all their delegations.
  This improvement allows the reward creator to introduce the multiplier to achieve the above.
* Refactored the fee handling [#1006](https://github.com/provenance-io/provenance/issues/1006):
  * Created a `MinGasPricesDecorator` to replace the `MempoolFeeDecorator` that was removed from the SDK. It makes sure the fee is greater than the validators min-gas fee.
  * Refactored the `MsgFeesDecorator` to only make sure there's enough fee provided. It no longer deducts/consumes anything and it no longer checks the payer's account.
  * Refactored the `ProvenanceDeductFeeDecorator`. It now makes sure the payer has enough in their account to cover the additional fees. It also now deducts/consumes the `floor gas price * gas`.
  * Added the `fee_payer` attribute to events of type `tx` involving fees (i.e. the ones with attributes `fee`, `min_fee_charged`, `additionalfee` and/or `baseFee`).
  * Moved the additional fees calculation logic into the msgfees keeper.
* Update `fee` event with amount charged even on failure and emit SendCoin events from `DeductFeesDistributions` [#1092](https://github.com/provenance-io/provenance/issues/1092).
* Alias the `config unpack` command to `config update`. It can be used to update config files to include new fields [PR 1233](https://github.com/provenance-io/provenance/pull/1233).
* When loading the unpacked configs, always load the defaults before reading the files (instead of only loading the defaults if the file doesn't exist) [PR 1233](https://github.com/provenance-io/provenance/pull/1233).
* Add prune command available though cosmos sdk to provenanced. [#1208](https://github.com/provenance-io/provenance/issues/1208).
* Updated name restrictions documentation [#808](https://github.com/provenance-io/provenance/issues/808).
* Update swagger files [PR 1229](https://github.com/provenance-io/provenance/pull/1229).
* Improve CodeQL workflow to run on Go file changes only [#1225](https://github.com/provenance-io/provenance/issues/1225).
* Use latest ProvWasm contract in wasm tests [#731](https://github.com/provenance-io/provenance/issues/731).
* Publish Java/Kotlin JARs to Maven for release candidates [#1223](https://github.com/provenance-io/provenance/issues/1223).
* Added two new Makefile targets to install and start the relayer [#1051] (https://github.com/provenance-io/provenance/pull/1051)
* Updated relayer scripts to make them headless for external services [#1068] (https://github.com/provenance-io/provenance/pull/1068)
* Added docker environment for testing IBC and added Makefile targets to bring this environment up/down [#1248] (https://github.com/provenance-io/provenance/pull/1248).
* Updated the dbmigrate tool to allow the user to force the source database type with the source-db-backend option [#1258] (https://github.com/provenance-io/provenance/pull/1258)
* Updated provenance-io/blockchain image to work with arm64 [#1261]. (https://github.com/provenance-io/provenance/pull/1261)

### Bug Fixes

* Fixed outdated devnet docker configurations [#1062](https://github.com/provenance-io/provenance/issues/1062).
* Fix the [Dragonberry security advisory](https://forum.cosmos.network/t/ibc-security-advisory-dragonberry/7702) [PR 1173](https://github.com/provenance-io/provenance/pull/1173).
* Fix GetParams in `msgfees` modules to return ConversionFeeDenom [#1214](https://github.com/provenance-io/provenance/issues/1214).
* Pay attention to the `iavl-disable-fastnode` config field/flag [PR 1193](https://github.com/provenance-io/provenance/pull/1193).
* Remove the workaround for the index-events configuration field (now fixed in the SDK) [#995](https://github.com/provenance-io/provenance/issues/995).

### Client Breaking

* Remove the state-listening/plugin system (and `librdkafka` dependencies) [#995](https://github.com/provenance-io/provenance/issues/995).
* Remove the custom/legacy rest endpoints from the `x/attribute`, `x/marker`, and `x/name` modules [#995](https://github.com/provenance-io/provenance/issues/995).
  * The following REST endpoints have been removed in favor of `/provenance/...` counterparts:
    * `GET` `attribute/{address}/attributes` -> `/provenance/attribute/v1/attributes/{address}`
    * `GET` `attribute/{address}/attributes/{name}` -> `/provenance/attribute/v1/attribute/{address}/{name}`
    * `GET` `attribute/{address}/scan/{suffix}` -> `/provenance/attribute/v1/attribute/{address}/scan/{suffix}`
    * `GET` `marker/all` -> `/provenance/marker/v1/all`
    * `GET` `marker/holders/{id}` -> `/provenance/marker/v1/holding/{id}`
    * `GET` `marker/detail/{id}` -> `/provenance/marker/v1/detail/{id}`
    * `GET` `marker/accesscontrol/{id}` -> `/provenance/marker/v1/accesscontrol/{id}`
    * `GET` `marker/escrow/{id}` -> `/provenance/marker/v1/escrow/{id}`
    * `GET` `marker/supply/{id}` -> `/provenance/marker/v1/supply/{id}`
    * `GET` `marker/assets/{id}` -> `/provenance/metadata/v1/ownership/{address}` (you can get the `{address}` from `/provenance/marker/v1/detail/{id}`).
    * `GET` `name/{name}` -> `/provenance/name/v1/resolve/{name}`
    * `GET` `name/{address}/names` -> `/provenance/name/v1/lookup/{address}`
  * The following REST endpoints have been removed. They do not have any REST replacement counterparts. Use GRPC instead.
    * `DELETE` `attribute/attributes` -> `DeleteAttribute(MsgDeleteAttributeRequest)`
    * `POST` `/marker/{denom}/mint` -> `Mint(MsgMintRequest)`
    * `POST` `/marker/{denom}/burn` -> `Burn(MsgBurnRequest)`
    * `POST` `/marker/{denom}/status` -> One of:
      * `Activate(MsgActivateRequest)`
      * `Finalize(MsgFinalizeRequest)`
      * `Cancel(MsgCancelRequest)`
      * `Delete(MsgDeleteRequest)`
  * The following short-form `GET` endpoints were removed in favor of longer ones:
    * `/node_info` -> `/cosmos/base/tendermint/v1beta1/node_info`
    * `/syncing` -> `/cosmos/base/tendermint/v1beta1/syncing`
    * `/blocks/latest` -> `/cosmos/base/tendermint/v1beta1/blocks/latest`
    * `/blocks/{height}` -> `/cosmos/base/tendermint/v1beta1/blocks/{height}`
    * `/validatorsets/latest` -> `/cosmos/base/tendermint/v1beta1/validatorsets/latest`
    * `/validatorsets/{height}` -> `/cosmos/base/tendermint/v1beta1/validatorsets/{height}`
  * The denom owners `GET` endpoint changed from `/cosmos/bank/v1beta1/denom_owners/{denom}` to `/cosmos/bank/v1beta1/supply/by_denom?denom={denom}`.

### Full Commit History

* https://github.com/provenance-io/provenance/compare/v1.12.2...v1.13.0

---

## [v1.12.2](https://github.com/provenance-io/provenance/releases/tag/v1.12.2) - 2022-11-01

Provenance v1.12.2 enables the ability to upgrade your IAVL state store to be faster and handle errors better. This upgrade is recommended and should be done at your convenience prior to the v1.13 chain upgrade.

The IAVL store upgrade is expected to take 30 to 90 minutes. During that time, your node will be down. There will be some log output (info level), but it is sparce and there may be long periods (25+ minutes) without any new log output. Once it has started, it's best to not interrupt the process.

It is highly recommended that you do one of these two prior to the v1.13 chain upgrade:

Either

- Upgrade your node's IAVL store:
  1. Stop your node.
  2. Upgrade `provenanced` to v1.12.2.
  3. Run the command: `provenanced config set iavl-disable-fastnode false`.
  4. Restart your node. Once the upgrade has finished, your node will automatically run as normal.

Or

- Explicitly define that you don't want to upgrade your node's IAVL store:
   1. Ensure that you have `provenanced` v1.12.1 (or higher), e.g. Run the command: `provenanced version`. If you are on 1.12.0, upgrade to at least v1.12.1.
   2. Run the command: `provenanced config set iavl-disable-fastnode true`.

---

You can manually update your `app.toml` file, but using the `config set` command is the recommended method. The `iavl-disable-fastnode` field was added in v1.12.1 and most likely does not yet exist in your `app.toml` file. There are other new sections and fields too. Using the command will add them all (using defaults) as well as their descriptions. If you want to update your `app.toml` manually, the `iavl-disable-fastnode` entry should go below the `index-events` entry and before the `[telemetry]` section.

If you do nothing before the v1.13 chain upgrade, your node will most likely upgrade the IAVL store when v1.13 first runs. The v1.13 chain upgrade and migrations are expected to only take a minute. If your node is also upgrading the IAVL store at that time, it will take 30-90+ minutes.

Note: The command `provenanced config get iavl-disable-fastnode` will report a value regardless of whether the field exists in `app.toml`. As such, that command is insufficient for determining whether the value exists in the `app.toml` file.

### Improvements

* Bump Cosmos-SDK to v0.45.10-pio-4 (from v0.45.9-pio-1) [PR 1202](https://github.com/provenance-io/provenance/pull/1202)
* Allow the IAVL store to be upgraded [PR 1193](https://github.com/provenance-io/provenance/pull/1193).

### Full Commit History

* https://github.com/provenance-io/provenance/compare/v1.12.1...v1.12.2

---

## [v1.12.1](https://github.com/provenance-io/provenance/releases/tag/v1.12.1) - 2022-10-14

### Improvements

* Bump Cosmos-SDK to v0.45.9-pio-1 (from v0.45.5-pio-1) [PR 1159](https://github.com/provenance-io/provenance/pull/1159).

### Bug Fixes

* Bump ics23/go to Cosmos-SDK's v0.8.0 (from confio's v0.7.0) [PR 1159](https://github.com/provenance-io/provenance/pull/1159).

---

## [v1.12.2](https://github.com/provenance-io/provenance/releases/tag/v1.12.2) - 2022-11-01

Provenance v1.12.2 enables the ability to upgrade your IAVL state store to be faster and handle errors better. This upgrade is recommended and should be done at your convenience prior to the v1.13 chain upgrade.

The IAVL store upgrade is expected to take 30 to 90 minutes. During that time, your node will be down. There will be some log output (info level), but it is sparce and there may be long periods (25+ minutes) without any new log output. Once it has started, it's best to not interrupt the process.

It is highly recommended that you do one of these two prior to the v1.13 chain upgrade:

Either

- Upgrade your node's IAVL store:
  1. Stop your node.
  2. Upgrade `provenanced` to v1.12.2.
  3. Run the command: `provenanced config set iavl-disable-fastnode false`.
  4. Restart your node. Once the upgrade has finished, your node will automatically run as normal.

Or

- Explicitly define that you don't want to upgrade your node's IAVL store:
   1. Ensure that you have `provenanced` v1.12.1 (or higher), e.g. Run the command: `provenanced version`. If you are on 1.12.0, upgrade to at least v1.12.1.
   2. Run the command: `provenanced config set iavl-disable-fastnode true`.

---

You can manually update your `app.toml` file, but using the `config set` command is the recommended method. The `iavl-disable-fastnode` field was added in v1.12.1 and most likely does not yet exist in your `app.toml` file. There are other new sections and fields too. Using the command will add them all (using defaults) as well as their descriptions. If you want to update your `app.toml` manually, the `iavl-disable-fastnode` entry should go below the `index-events` entry and before the `[telemetry]` section.

If you do nothing before the v1.13 chain upgrade, your node will most likely upgrade the IAVL store when v1.13 first runs. The v1.13 chain upgrade and migrations are expected to only take a minute. If your node is also upgrading the IAVL store at that time, it will take 30-90+ minutes.

Note: The command `provenanced config get iavl-disable-fastnode` will report a value regardless of whether the field exists in `app.toml`. As such, that command is insufficient for determining whether the value exists in the `app.toml` file.

### Improvements

* Bump Cosmos-SDK to v0.45.10-pio-4 (from v0.45.9-pio-1) [PR 1202](https://github.com/provenance-io/provenance/pull/1202)
* Allow the IAVL store to be upgraded [PR 1193](https://github.com/provenance-io/provenance/pull/1193).

### Full Commit History

* https://github.com/provenance-io/provenance/compare/v1.12.1...v1.12.2

---

## [v1.12.1](https://github.com/provenance-io/provenance/releases/tag/v1.12.1) - 2022-10-14

### Improvements

* Bump Cosmos-SDK to v0.45.9-pio-1 (from v0.45.5-pio-1) [PR 1159](https://github.com/provenance-io/provenance/pull/1159).

### Bug Fixes

* Bump ics23/go to Cosmos-SDK's v0.8.0 (from confio's v0.7.0) [PR 1159](https://github.com/provenance-io/provenance/pull/1159).

---

## [v1.12.0](https://github.com/provenance-io/provenance/releases/tag/v1.12.0) - 2022-08-22

### Improvements

* Update the swagger files (including third-party changes). [#728](https://github.com/provenance-io/provenance/issues/728)
* Bump IBC to 2.3.0 and update third-party protos [PR 868](https://github.com/provenance-io/provenance/pull/868)
* Update docker images from `buster` to b`bullseye` [#963](https://github.com/provenance-io/provenance/issues/963)
* Add documentation for `gRPCurl` to `docs/grpcurl.md` [#953](https://github.com/provenance-io/provenance/issues/953)
* Updated to go 1.18 [#996](https://github.com/provenance-io/provenance/issues/996)
* Add docker files for local psql indexing [#997](https://github.com/provenance-io/provenance/issues/997)


### Features

* Bump Cosmos-SDK to `v0.45.4-pio-4` (from `v0.45.4-pio-2`) to utilize the new `CountAuthorization` authz grant type. [#807](https://github.com/provenance-io/provenance/issues/807)
* Update metadata module authz handling to properly call `Accept` and delete/update authorizations as they're used [#905](https://github.com/provenance-io/provenance/issues/905)
* Read the `custom.toml` config file if it exists. This is read before the other config files, and isn't managed by the `config` commands [#989](https://github.com/provenance-io/provenance/issues/989)
* Allow a msg fee to be paid to a specific address with basis points [#690](https://github.com/provenance-io/provenance/issues/690)
* Bump IBC to 5.0.0 and add support for ICA Host module [PR 1076](https://github.com/provenance-io/provenance/pull/1076)

### Bug Fixes

* Support standard flags on msgfees params query cli command [#936](https://github.com/provenance-io/provenance/issues/936)
* Fix the `MarkerTransferAuthorization` Accept function and `TransferCoin` authz handling to prevent problems when other authorization types are used [#903](https://github.com/provenance-io/provenance/issues/903)
* Bump Cosmos-SDK to `v0.45.5-pio-1` (from `v0.45.4-pio-4`) to remove buggy ADR 038 plugin system. [#983](https://github.com/provenance-io/provenance/issues/983)
* Remove ADR 038 plugin system implementation due to `AppHash` error [#983](https://github.com/provenance-io/provenance/issues/983)
* Fix fee charging to sweep remaining fees on successful transaction [#1019](https://github.com/provenance-io/provenance/issues/1019)

### State Machine Breaking

* Fix the `MarkerTransferAuthorization` Accept function and `TransferCoin` authz handling to prevent problems when other authorization types are used [#903](https://github.com/provenance-io/provenance/issues/903)
* Fix fee charging to sweep remaining fees on successful transaction [#1019](https://github.com/provenance-io/provenance/issues/1019)
* Allow a msg fee to be paid to a specific address with basis points [#690](https://github.com/provenance-io/provenance/issues/690)

---

## [v1.11.1](https://github.com/provenance-io/provenance/releases/tag/v1.11.1) - 2022-07-13

### Bug Fixes

* Add `mango` upgrade handler.
* Add new `msgfees` `NhashPerUsdMil`  default param to param space store on upgrade (PR [#875](https://github.com/provenance-io/provenance/issues/875))
* Run the module migrations as part of the mango upgrade [PR 896](https://github.com/provenance-io/provenance/pull/896)
* Update Cosmos-SDK to v0.45.4-pio-2 to fix a non-deterministic map iteration [PR 928](https://github.com/provenance-io/provenance/pull/928)

---

## [v1.11.0](https://github.com/provenance-io/provenance/releases/tag/v1.11.0) - 2022-06-13

### Features

* Add CONTROLLER, and VALIDATOR PartyTypes for contract execution. [\#824](https://github.com/provenance-io/provenance/pull/824])
* Add FeeGrant allowance support for marker escrow accounts [#406](https://github.com/provenance-io/provenance/issues/406)
* Bump Cosmos-SDK to v0.45.4-pio-1, which contains Cosmos-SDK v0.45.4 and the update to storage of the bank module's SendEnabled information. [PR 850](https://github.com/provenance-io/provenance/pull/850)
* Add `MsgAssessCustomMsgFeeRequest` to add the ability for a smart contract author to charge a custom fee [#831](https://github.com/provenance-io/provenance/issues/831)

### Bug Fixes

* Move buf.build push action to occur after PRs are merged to main branch [#838](https://github.com/provenance-io/provenance/issues/838)
* Update third party proto dependencies [#842](https://github.com/provenance-io/provenance/issues/842)

### Improvements

* Add restricted status info to name module cli queries [#806](https://github.com/provenance-io/provenance/issues/806)
* Store the bank module's SendEnabled flags directly in state instead of as part of Params. This will drastically reduce the costs of sending coins and managing markers. [PR 850](https://github.com/provenance-io/provenance/pull/850)
* Add State Sync readme [#859](https://github.com/provenance-io/provenance/issues/859)

### State Machine Breaking

* Move storage of denomination SendEnabled flags into bank module state (from Params), and update the marker module to correctly manipulate the flags in their new location. [PR 850](https://github.com/provenance-io/provenance/pull/850)

---

## [v1.10.0](https://github.com/provenance-io/provenance/releases/tag/v1.10.0) - 2022-05-11

### Summary

Provenance 1.10.0 includes upgrades to the underlying CosmWasm dependencies and adds functionality to
remove orphaned metadata in the bank module left over after markers have been deleted.

### Improvements

* Update wasmvm dependencies and update Dockerfile for localnet [#818](https://github.com/provenance-io/provenance/issues/818)
* Remove "send enabled" on marker removal and in bulk on 1.10.0 upgrade [#821](https://github.com/provenance-io/provenance/issues/821)

---

## [v1.9.0](https://github.com/provenance-io/provenance/releases/tag/v1.9.0) - 2022-04-25

### Summary

Provenance 1.9.0 brings some minor features and security improvements.

### Features

* Add `add-genesis-msg-fee` command to add msg fees to genesis.json and update Makefile to have pre-defined msg fees [#667](https://github.com/provenance-io/provenance/issues/667)
* Add msgfees summary event to be emitted when there are txs that have fees [#678](https://github.com/provenance-io/provenance/issues/678)
* Adds home subcommand to the cli's config command [#620] (https://github.com/provenance-io/provenance/issues/620)
* Add support for rocksdb and badgerdb [#702](https://github.com/provenance-io/provenance/issues/702)
* Create `dbmigrate` utility for migrating a data folder to use a different db backend [#696](https://github.com/provenance-io/provenance/issues/696)

### Improvements

* When the `start` command encounters an error, it no longer outputs command usage [#670](https://github.com/provenance-io/provenance/issues/670)
* Change max length on marker unresticted denom from 64 to 83 [#719](https://github.com/provenance-io/provenance/issues/719)
* Set prerelease to `true` for release candidates. [#666](https://github.com/provenance-io/provenance/issues/666)
* Allow authz grants to work on scope value owners [#755](https://github.com/provenance-io/provenance/issues/755)
* Bump wasmd to v0.26 (from v0.24). [#799](https://github.com/provenance-io/provenance/pull/799)

---

## [v1.8.2](https://github.com/provenance-io/provenance/releases/tag/v1.8.2) - 2022-04-22

### Summary

Provenance 1.8.2 is a point release to fix an issue with "downgrade detection" in Cosmos SDK. A panic condition
occurs in cases where no update handler is found for the last known upgrade, but the process for determining
the last known upgrade is flawed in Cosmos SDK 0.45.3. This released uses an updated Cosmos fork to patch the
issue until an official patch is released. Version 1.8.2 also adds some remaining pieces for  ADR-038 that were
missing in the 1.8.1 release.

### Bug Fixes

* Order upgrades by block height rather than name to prevent panic [\#106](https://github.com/provenance-io/cosmos-sdk/pull/106)

### Improvements

* Add remaining updates for ADR-038 support [\#786](https://github.com/provenance-io/provenance/pull/786)

---

## [v1.8.1](https://github.com/provenance-io/provenance/releases/tag/v1.8.1) - 2022-04-13

### Summary

Provenance 1.8.1 includes upgrades to the underlying Cosmos SDK and adds initial support for ADR-038.

This release addresses issues related to IAVL concurrency and Tendermint performance that resulted in occasional panics when under high-load conditions such as replay from quicksync. In particular, nodes which experienced issues with "Value missing for hash" and similar panic conditions should work properly with this release. The underlying Cosmos SDK `0.45.3` release that has been incorporated includes a number of improvements around IAVL locking and performance characteristics.

** NOTE: Although Provenance supports multiple database backends, some issues have been reported when using the `goleveldb` backend. If experiencing issues, using the `cleveldb` backend is preferred **

### Improvements

* Update Provenance to use Cosmos SDK 0.45.3 Release [\#781](https://github.com/provenance-io/provenance/issues/781)
* Plugin architecture for ADR-038 + FileStreamingService plugin [\#10639](https://github.com/cosmos/cosmos-sdk/pull/10639)
* Fix for sporadic error "panic: Value missing for hash" [\#611](https://github.com/provenance-io/provenance/issues/611)

---

## [v1.8.0](https://github.com/provenance-io/provenance/releases/tag/v1.8.0) - 2022-03-17

### Summary

Provenance 1.8.0 is focused on improving the fee structures for transactions on the blockchain. While the Cosmos SDK has traditionally offered a generic fee structure focused on gas/resource utilization, the Provenance blockchain has found that certain transactions have additional long term costs and value beyond simple resources charges. This is the reason we are adding the new MsgFee module which allows governance based control of additional fee charges on certain message types.

NOTE: The second major change in the 1.8.0 release is part of the migration process which removes many orphaned state objects that were left in 1.7.x chains. This cleanup process will require a significant amount of time to perform during the green upgrade handler execution. The upgrade will print status messages showing the progress of this process.

### Features

* Add check for `authz` grants when there are missing signatures in `metadata` transactions [#516](https://github.com/provenance-io/provenance/issues/516)
* Add support for publishing Java and Kotlin Protobuf compiled sources to Maven Central [#562](https://github.com/provenance-io/provenance/issues/562)
* Adds support for creating root name governance proposals from the cli [#599](https://github.com/provenance-io/provenance/issues/599)
* Adding of the msg based fee module [#354](https://github.com/provenance-io/provenance/issues/354)
* Upgrade provenance to 0.45 cosmos sdk release [#607](https://github.com/provenance-io/provenance/issues/607)
* Upgrade wasmd to v0.22.0 Note: this removes dependency on provenance-io's wasmd fork [#479](https://github.com/provenance-io/provenance/issues/479)
* Add support for Scope mutation via wasm Smart Contracts [#531](https://github.com/provenance-io/provenance/issues/531)
* Increase governance deposit amount and add create proposal msg fee [#632](https://github.com/provenance-io/provenance/issues/632)
* Allow attributes to be associated with scopes [#631](https://github.com/provenance-io/provenance/issues/631)

### Improvements

* Add `bank` and `authz` module query `proto` files required by `grpcurl` [#482](https://github.com/provenance-io/provenance/issues/482)
* Fix typeos in marker log statements [#502](https://github.com/provenance-io/provenance/issues/502)
* Set default coin type to network default [#534](https://github.com/provenance-io/provenance/issues/534)
* Add logger to upgrade handler [#507](https://github.com/provenance-io/provenance/issues/507)
* Allow markers to be created over existing accounts if they are not a marker and have a zero sequence [#520](https://github.com/provenance-io/provenance/issues/520)
* Removed extraneous Metadata index deletes/rewrites [#543](https://github.com/provenance-io/provenance/issues/543)
* Delete empty sessions when the last record is updated to a new session [#480](https://github.com/provenance-io/provenance/issues/480)
* Refactor the migration to be faster and have more log output [PR 586](https://github.com/provenance-io/provenance/pull/586)
* Capture all included protobufs into release zip file [#556](https://github.com/provenance-io/provenance/issues/556)
* Add Protobuf support with buf.build [#614](https://github.com/provenance-io/provenance/issues/614)
* Limit the maximum attribute value length to 1000 (down from 10,000 currently) in the `green` upgrade [#616](https://github.com/provenance-io/provenance/issues/616)
* Add additional fees for specified operations in the `green` upgrade [#616](https://github.com/provenance-io/provenance/issues/616)
  * `provenance.name.v1.MsgBindNameRequest` 10 hash (10,000,000,000 nhash)
  * `provenance.marker.v1.MsgAddMarkerRequest` 100 hash (100,000,000,000 nhash)
  * `provenance.attribute.v1.MsgAddAttributeRequest` 10 hash (10,000,000,000 nhash)
  * `provenance.metadata.v1.MsgWriteScopeRequest`  10 hash (10,000,000,000 nhash)
  * `provenance.metadata.v1.MsgP8eMemorializeContractRequest` 10 hash (10,000,000,000 nhash)
* Add integration tests for smart contracts [#392](https://github.com/provenance-io/provenance/issues/392)
* Use provwasm release artifact for smart contract tests [#731](https://github.com/provenance-io/provenance/issues/731)

### Client Breaking

* Enforce a maximum gas limit on individual transactions so that at least 20 can fit in any given block. [#681](https://github.com/provenance-io/provenance/issues/681)
  Previously transactions were only limited by their size in bytes as well as the overall gas limit on a given block.

  _With this update transactions must be no more than 5% of the maximum amount of gas allowed per block when a gas limit
  per block is set (this restriction has no effect when a gas limit has not been set).  The current limits on Provenance
  mainnet are 60,000,000 gas per block which will yield a maximum transaction size of 3,000,000 gas using this new AnteHandler
  restriction._

### Bug Fixes

* When deleting a scope, require the same permissions as when updating it [#473](https://github.com/provenance-io/provenance/issues/473)
* Allow manager to adjust grants on finalized markers [#545](https://github.com/provenance-io/provenance/issues/545)
* Add migration to re-index the metadata indexes involving addresses [#541](https://github.com/provenance-io/provenance/issues/541)
* Add migration to delete empty sessions [#480](https://github.com/provenance-io/provenance/issues/480)
* Add Java distribution tag to workflow [#624](https://github.com/provenance-io/provenance/issues/624)
* Add `msgfees` module to added store upgrades [#640](https://github.com/provenance-io/provenance/issues/640)
* Use `nhash` for base denom in gov proposal upgrade [#648](https://github.com/provenance-io/provenance/issues/648)
* Bump `cosmowasm` from `v1.0.0-beta5` to `v1.0.0-beta6` [#655](https://github.com/provenance-io/provenance/issues/655)
* Fix maven publish release version number reference [#650](https://github.com/provenance-io/provenance/issues/650)
* Add `iterator` as feature for wasm [#658](https://github.com/provenance-io/provenance/issues/658)
* String "v" from Jar artifact version number [#653](https://github.com/provenance-io/provenance/issues/653)
* Fix `wasm` contract migration failure to find contract history [#662](https://github.com/provenance-io/provenance/issues/662)

## [v1.7.6](https://github.com/provenance-io/provenance/releases/tag/v1.7.6) - 2021-12-15

* Upgrade Rosetta to v0.7.2 [#560](https://github.com/provenance-io/provenance/issues/560)

## [v1.7.5](https://github.com/provenance-io/provenance/releases/tag/v1.7.5) - 2021-10-22

### Improvements

* Update Cosmos SDK to 0.44.3 [PR 536](https://github.com/provenance-io/provenance/pull/536)

## [v1.7.4](https://github.com/provenance-io/provenance/releases/tag/v1.7.4) - 2021-10-12

### Improvements

* Update github actions to always run required tests [#508](https://github.com/provenance-io/provenance/issues/508)
* Update Cosmos SDK to 0.44.2 [PR 527](https://github.com/provenance-io/provenance/pull/527)

## [v1.7.3](https://github.com/provenance-io/provenance/releases/tag/v1.7.3) - 2021-09-30

### Bug Fixes

* Update Cosmos SDK to 0.44.1 with IAVL 0.17 to resolve locking issues in queries.
* Fix logger config being ignored [PR 510](https://github.com/provenance-io/provenance/pull/510)

## [v1.7.2](https://github.com/provenance-io/provenance/releases/tag/v1.7.2) - 2021-09-27

### Bug Fixes

* Fix for non-deterministic upgrades in cosmos sdk [#505](https://github.com/provenance-io/provenance/issues/505)

## [v1.7.1](https://github.com/provenance-io/provenance/releases/tag/v1.7.1) - 2021-09-20

### Improvements

* Ensure marker state transition validation does not panic [#492](https://github.com/provenance-io/provenance/issues/492)
* Refactor Examples for cobra cli commands to have examples [#399](https://github.com/provenance-io/provenance/issues/399)
* Verify go version on `make build` [#483](https://github.com/provenance-io/provenance/issues/483)

### Bug Fixes

* Fix marker permissions migration and add panic on `eigengrau` upgrade [#484](https://github.com/provenance-io/provenance/issues/484)
* Fixed marker with more than uint64 causes panic [#489](https://github.com/provenance-io/provenance/issues/489)
* Fixed issue with rosetta tests timing out occasionally, because the timeout was too short [#500](https://github.com/provenance-io/provenance/issues/500)

## [v1.7.0](https://github.com/provenance-io/provenance/releases/tag/v1.7.0) - 2021-09-03

### Features

* Add a single node docker based development environment [#311](https://github.com/provenance-io/provenance/issues/311)
  * Add make targets `devnet-start` and `devnet-stop`
  * Add `networks/dev/mnemonics` for adding accounts to development environment

### Improvements

* Updated some of the documentation of Metadata type bytes (prefixes) [#474](https://github.com/provenance-io/provenance/issues/474)
* Update the Marker Holding query to fully utilize pagination fields [#400](https://github.com/provenance-io/provenance/issues/400)
* Update the Metadata OSLocatorsByURI query to fully utilize pagination fields [#401](https://github.com/provenance-io/provenance/issues/401)
* Update the Metadata OSAllLocators query to fully utilize pagination fields [#402](https://github.com/provenance-io/provenance/issues/402)
* Validate `marker` before setting it to prevent panics [#491](https://github.com/provenance-io/provenance/issues/491)

### Bug Fixes

* Removed some unneeded code from the persistent record update validation [#471](https://github.com/provenance-io/provenance/issues/471)
* Fixed packed config loading bug [#487](https://github.com/provenance-io/provenance/issues/487)
* Fixed marker with more than uint64 causes panic [#489](https://github.com/provenance-io/provenance/issues/489)

## [v1.7.0](https://github.com/provenance-io/provenance/releases/tag/v1.7.0) - 2021-09-03

### Features

* Marker governance proposal are supported in cli [#367](https://github.com/provenance-io/provenance/issues/367)
* Add ability to query metadata sessions by record [#212](https://github.com/provenance-io/provenance/issues/212)
* Add Name and Symbol Cosmos features to Marker Metadata [#372](https://github.com/provenance-io/provenance/issues/372)
* Add authz support to Marker module transfer `MarkerTransferAuthorization` [#265](https://github.com/provenance-io/provenance/issues/265)
  * Add authz grant/revoke command to `marker` cli
  * Add documentation around how to grant/revoke authz [#449](https://github.com/provenance-io/provenance/issues/449)
* Add authz and feegrant modules [PR 384](https://github.com/provenance-io/provenance/pull/384)
* Add Marker governance proposal for setting denom metadata [#369](https://github.com/provenance-io/provenance/issues/369)
* Add `config` command to cli for client configuration [#394](https://github.com/provenance-io/provenance/issues/394)
* Add updated wasmd for Cosmos 0.43 [#409](https://github.com/provenance-io/provenance/issues/409)
* Add Rosetta support and automated testing [#365](https://github.com/provenance-io/provenance/issues/365)
* Update wasm parameters to only allow smart contracts to be uploaded with gov proposal [#440](https://github.com/provenance-io/provenance/issues/440)
* Update `config` command [#403](https://github.com/provenance-io/provenance/issues/403)
  * Get and set any configuration field.
  * Get or set multiple configuration fields in a single invocation.
  * Easily identify fields with changed (non-default) values.
  * Pack the configs into a single json file with only changed (non-default) values.
  * Unpack the config back into the multiple config files (that also have documentation in them).

### Bug Fixes

* Fix for creating non-coin type markers through governance addmarker proposals [#431](https://github.com/provenance-io/provenance/issues/431)
* Marker Withdraw Escrow Proposal type is properly registered [#367](https://github.com/provenance-io/provenance/issues/367)
  * Target Address field spelling error corrected in Withdraw Escrow and Increase Supply Governance Proposals.
* Fix DeleteScopeOwner endpoint to store the correct scope [PR 377](https://github.com/provenance-io/provenance/pull/377)
* Marker module import/export issues  [PR384](https://github.com/provenance-io/provenance/pull/384)
  * Add missing marker attributes to state export
  * Fix account numbering issues with marker accounts and auth module accounts during import
  * Export marker accounts as a base account entry and a separate marker module record
  * Add Marker module governance proposals, genesis, and marker operations to simulation testing [#94](https://github.com/provenance-io/provenance/issues/94)
* Fix an encoding issue with the `--page-key` CLI arguments used in paged queries [#332](https://github.com/provenance-io/provenance/issues/332)
* Fix handling of optional fields in Metadata Write messages [#412](https://github.com/provenance-io/provenance/issues/412)
* Fix cli marker new example is incorrect [#415](https://github.com/provenance-io/provenance/issues/415)
* Fix home directory setup for app export [#457](https://github.com/provenance-io/provenance/issues/457)
* Correct an error message that was providing an illegal amount of gas as an example [#425](https://github.com/provenance-io/provenance/issues/425)

### API Breaking

* Fix for missing validation for marker permissions according to marker type.  Markers of type COIN can no longer have
  the Transfer permission assigned.  Existing permission entries on Coin type markers of type Transfer are removed
  during migration [#428](https://github.com/provenance-io/provenance/issues/428)

### Improvements

* Updated to Cosmos SDK Release v0.44 to resolve security issues in v0.43 [#463](https://github.com/provenance-io/provenance/issues/463)
  * Updated to Cosmos SDK Release v0.43  [#154](https://github.com/provenance-io/provenance/issues/154)
* Updated to go 1.17 [#454](https://github.com/provenance-io/provenance/issues/454)
* Updated wasmd for Cosmos SDK Release v0.43 [#409](https://github.com/provenance-io/provenance/issues/409)
  * CosmWasm wasmvm v0.16.0 [CHANGELOG](https://github.com/CosmWasm/wasmvm/blob/v0.16.0/CHANGELOG.md)
  * CosmWasm cosmwasm v0.16.0 [CHANGELOG](https://github.com/CosmWasm/cosmwasm/blob/v0.16.0/CHANGELOG.md)
* Updated to IBC-Go Module v1.0.1 [PR 445](https://github.com/provenance-io/provenance/pull/445)
* Updated log message for circulation adjustment [#381](https://github.com/provenance-io/provenance/issues/381)
* Updated third party proto files to pull from cosmos 0.43 [#391](https://github.com/provenance-io/provenance/issues/391)
* Removed legacy api endpoints [#380](https://github.com/provenance-io/provenance/issues/380)
* Removed v039 and v040 migrations [#374](https://github.com/provenance-io/provenance/issues/374)
* Dependency Version Updates
  * Build/CI - cache [PR 420](https://github.com/provenance-io/provenance/pull/420), workflow clean up
  [PR 417](https://github.com/provenance-io/provenance/pull/417), diff action [PR 418](https://github.com/provenance-io/provenance/pull/418)
  code coverage [PR 416](https://github.com/provenance-io/provenance/pull/416) and [PR 439](https://github.com/provenance-io/provenance/pull/439),
  setup go [PR 419](https://github.com/provenance-io/provenance/pull/419), [PR 451](https://github.com/provenance-io/provenance/pull/451)
  * Google UUID 1.3.0 [PR 446](https://github.com/provenance-io/provenance/pull/446)
  * GRPC 1.3.0 [PR 443](https://github.com/provenance-io/provenance/pull/443)
  * cast 1.4.1 [PR 442](https://github.com/provenance-io/provenance/pull/442)
* Updated `provenanced init` for better testnet support and defaults [#403](https://github.com/provenance-io/provenance/issues/403)
* Fixed some example address to use the appropriate prefix [#453](https://github.com/provenance-io/provenance/issues/453)

## [v1.6.0](https://github.com/provenance-io/provenance/releases/tag/v1.6.0) - 2021-08-23

### Bug Fixes

* Fix for creating non-coin type markers through governance addmarker proposals [#431](https://github.com/provenance-io/provenance/issues/431)
* Upgrade handler migrates usdf.c to the right marker_type.

## [v1.5.0](https://github.com/provenance-io/provenance/releases/tag/v1.5.0) - 2021-06-23

### Features

* Update Cosmos SDK to 0.42.6 with Tendermint 0.34.11 [#355](https://github.com/provenance-io/provenance/issues/355)
  * Refund gas support added to gas meter trace
  * `ibc-transfer` now contains an `escrow-address` command for querying current escrow balances
* Add `update` and `delete-distinct` attributes to `attribute` module [#314](https://github.com/provenance-io/provenance/issues/314)
* Add support to `metadata` module for adding and removing contract specifications to scope specification [#302](https://github.com/provenance-io/provenance/issues/302)
  * Added `MsgAddContractSpecToScopeSpecRequest`and `MsgDeleteContractSpecFromScopeSpecRequest` messages for adding/removing
  * Added cli commands for adding/removing
* Add smart contract query support to the `metadata` module [#65](https://github.com/provenance-io/provenance/issues/65)

### API Breaking

* Redundant account parameter was removed from Attribute module SetAttribute API. [PR 348](https://github.com/provenance-io/provenance/pull/348)

### Bug Fixes

* Value owner changes are independent of scope owner signature requirements after transfer [#347](https://github.com/provenance-io/provenance/issues/347)
* Attribute module allows removal of orphan attributes, attributes against root names [PR 348](https://github.com/provenance-io/provenance/pull/348)
* `marker` cli query for marker does not cast marker argument to lower case [#329](https://github.com/provenance-io/provenance/issues/329)

### Improvements

* Bump `wasmd` to v0.17.0 [#345](https://github.com/provenance-io/provenance/issues/345)
* Attribute module simulation support [#25](https://github.com/provenance-io/provenance/issues/25)
* Add transfer cli command to `marker` module [#264](https://github.com/provenance-io/provenance/issues/264)
* Refactor `name` module to emit typed events from keeper [#267](https://github.com/provenance-io/provenance/issues/267)

## [v1.4.1](https://github.com/provenance-io/provenance/releases/tag/v1.4.1) - 2021-06-02

* Updated github binary release workflow.  No code changes from 1.4.0.

## [v1.4.0](https://github.com/provenance-io/provenance/releases/tag/v1.4.0) - 2021-06-02

### Features

* ENV config support, SDK v0.42.5 update [#320](https://github.com/provenance-io/provenance/issues/320)
* Upgrade handler set version name to `citrine` [#339](https://github.com/provenance-io/provenance/issues/339)

### Bug Fixes

* P8EMemorializeContract: preserve some Scope fields if the scope already exists [PR 336](https://github.com/provenance-io/provenance/pull/336)
* Set default standard err/out for `provenanced` commands [PR 337](https://github.com/provenance-io/provenance/pull/337)
* Fix for invalid help text permissions list on marker access grant command [PR 337](https://github.com/provenance-io/provenance/pull/337)
* When writing a session, make sure the scope spec of the containing scope, contains the session's contract spec. [#322](https://github.com/provenance-io/provenance/issues/322)

###  Improvements

* Informative error message for `min-gas-prices` invalid config panic on startup [#333](https://github.com/provenance-io/provenance/issues/333)
* Update marker event documentation to match typed event namespaces [#304](https://github.com/provenance-io/provenance/issues/304)


## [v1.3.1](https://github.com/provenance-io/provenance/releases/tag/v1.3.1) - 2021-05-21

### Bug Fixes

* Remove broken gauge on attribute module. Fixes prometheus metrics [#315](https://github.com/provenance-io/provenance/issues/315)
* Correct logging levels for marker mint/burn requests [#318](https://github.com/provenance-io/provenance/issues/318)
* Fix the CLI metaaddress commands [#321](https://github.com/provenance-io/provenance/issues/321)

### Improvements

* Add Kotlin and Javascript examples for Metadata Addresses [#301](https://github.com/provenance-io/provenance/issues/301)
* Updated swagger docs [PR 313](https://github.com/provenance-io/provenance/pull/313)
* Fix swagger docs [PR 317](https://github.com/provenance-io/provenance/pull/317)
* Updated default min-gas-prices to reflect provenance network nhash economics [#310](https://github.com/provenance-io/provenance/pull/310)
* Improved marker error message when marker is not found [#325](https://github.com/provenance-io/provenance/issues/325)


## [v1.3.0](https://github.com/provenance-io/provenance/releases/tag/v1.3.0) - 2021-05-06

### Features

* Add grpc messages and cli command to add/remove addresses from metadata scope data access [#220](https://github.com/provenance-io/provenance/issues/220)
* Add a `context` field to the `Session` [#276](https://github.com/provenance-io/provenance/issues/276)
* Add typed events and telemetry metrics to attribute module [#86](https://github.com/provenance-io/provenance/issues/86)
* Add rpc and cli support for adding/updating/removing owners on a `Scope` [#283](https://github.com/provenance-io/provenance/issues/283)
* Add transaction and query time measurements to marker module [#284](https://github.com/provenance-io/provenance/issues/284)
* Upgrade handler included that sets denom metadata for `hash` bond denom [#294](https://github.com/provenance-io/provenance/issues/294)
* Upgrade wasmd to v0.16.0 [#291](https://github.com/provenance-io/provenance/issues/291)
* Add params query endpoint to the marker module cli [#271](https://github.com/provenance-io/provenance/issues/271)

### Improvements

* Added linkify script for changelog issue links [#107](https://github.com/provenance-io/provenance/issues/107)
* Changed Metadata events to be typed events [#88](https://github.com/provenance-io/provenance/issues/88)
* Updated marker module spec documentation [#93](https://github.com/provenance-io/provenance/issues/93)
* Gas consumption telemetry and tracing [#299](https://github.com/provenance-io/provenance/issues/299)

### Bug Fixes

* More mapping fixes related to `WriteP8EContractSpec` and `P8EMemorializeContract` [#275](https://github.com/provenance-io/provenance/issues/275)
* Fix event manager scope in attribute, name, marker, and metadata modules to prevent event duplication [#289](https://github.com/provenance-io/provenance/issues/289)
* Proposed markers that are cancelled can be deleted without ADMIN role being assigned [#280](https://github.com/provenance-io/provenance/issues/280)
* Fix to ensure markers have no balances in Escrow prior to being deleted. [#303](https://github.com/provenance-io/provenance/issues/303)

### State Machine Breaking

* Add support for purging destroyed markers [#282](https://github.com/provenance-io/provenance/issues/282)

## [v1.2.0](https://github.com/provenance-io/provenance/releases/tag/v1.2.0) - 2021-04-26

### Improvements

* Add spec documentation for the metadata module [#224](https://github.com/provenance-io/provenance/issues/224)

### Features

* Add typed events and telemetry metrics to marker module [#247](https://github.com/provenance-io/provenance/issues/247)

### Bug Fixes

* Wired recovery flag into `init` command [#254](https://github.com/provenance-io/provenance/issues/254)
* Always anchor unrestricted denom validation expressions, Do not allow slashes in marker denom expressions [#258](https://github.com/provenance-io/provenance/issues/258)
* Mapping and validation fixes found while trying to use `P8EMemorializeContract` [#256](https://github.com/provenance-io/provenance/issues/256)

### Client Breaking

* Update marker transfer request signing behavior [#246](https://github.com/provenance-io/provenance/issues/246)


## [v1.1.1](https://github.com/provenance-io/provenance/releases/tag/v1.1.1) - 2021-04-15

### Bug Fixes

* Add upgrade plan v1.1.1

## [v1.1.0](https://github.com/provenance-io/provenance/releases/tag/v1.1.0) - 2021-04-15

### Features

* Add marker cli has two new flags to set SupplyFixed and AllowGovernanceControl [#241](https://github.com/provenance-io/provenance/issues/241)
* Modify 'enable governance' behavior on marker module [#227](https://github.com/provenance-io/provenance/issues/227)
* Typed Events and Metric counters in Name Module [#85](https://github.com/provenance-io/provenance/issues/85)

### Improvements

* Add some extra aliases for the CLI query metadata commands.
* Make p8e contract spec id easier to communicate.

### Bug Fixes

* Add pagination flags to the CLI query metadata commands.
* Fix handling of Metadata Write message id helper fields.
* Fix cli metadata address encoding/decoding command tree [#231](https://github.com/provenance-io/provenance/issues/231)
* Metadata Module parsing of base64 public key fixed [#225](https://github.com/provenance-io/provenance/issues/225)
* Fix some conversion pieces in `P8EMemorializeContract`.
* Remove extra Object Store Locator storage.
* Fix input status mapping.
* Add MsgSetDenomMetadataRequest to the marker handler.

## [v1.0.0](https://github.com/provenance-io/provenance/releases/tag/v1.0.0) - 2021-03-31

### Bug Fixes

* Resolves an issue where Gov Proposals to Create a new name would fail for new root domains [#192](https://github.com/provenance-io/provenance/issues/192)
* Remove deprecated ModuleCdc amino encoding from Metadata Locator records [#187](https://github.com/provenance-io/provenance/issues/187)
* Update Cosmos SDK to 0.42.3
* Remove deprecated ModuleCdc amino encoding from name module [#189](https://github.com/provenance-io/provenance/issues/189)
* Remove deprecated ModuleCdc amino encoding from attribute module [#188](https://github.com/provenance-io/provenance/issues/188)

### Features

* Allow withdrawals of any coin type from a marker account in WASM smart contracts. [#151](https://github.com/provenance-io/provenance/issues/151)
* Added cli tx commands `write-contract-specification` `remove-contract-specification` for updating/adding/removing metadata `ContractSpecification`s. [#195](https://github.com/provenance-io/provenance/issues/195)
* Added cli tx commands `write-record-specification` `remove-record-specification` for updating/adding/removing metadata `RecordSpecification`s. [#176](https://github.com/provenance-io/provenance/issues/176)
* Added cli tx commands `write-scope-specification` `remove-scope-specification` for updating/adding/removing metadata `ScopeSpecification`s. [#202](https://github.com/provenance-io/provenance/issues/202)
* Added cli tx commands `write-scope` `remove-scope` for updating/adding/removing metadata `Scope`s. [#199](https://github.com/provenance-io/provenance/issues/199)
* Added cli tx commands `write-record` `remove-record` for updating/adding/removing metadata `Record`s. [#205](https://github.com/provenance-io/provenance/issues/205)
* Simulation testing support [#95](https://github.com/provenance-io/provenance/issues/95)
* Name module simulation testing [#24](https://github.com/provenance-io/provenance/issues/24)
* Added default IBC parameters for v039 chain genesis migration script [#102](https://github.com/provenance-io/provenance/issues/102)
* Expand and simplify querying. [#169](https://github.com/provenance-io/provenance/issues/169)
  * Added endpoints for getting all entries of a type, e.g. `RecordsAll`.
  * Combined some endpoints (see notesin "API Breaking" section).
  * Allow searching for related entries. E.g. you can provide a record id to the scope search.
  * Add ability to return related entries. E.g. the `Sessions` endpoint has a `include_records` flag that will cause the response to contain the records that are part of the sessions.
* Add optional identification fields in tx `Write...` messages. [#169](https://github.com/provenance-io/provenance/issues/169)
* The `Write` endpoints now return information about the written entries. [#169](https://github.com/provenance-io/provenance/issues/169)
* Added a CLI command for getting all entries of a type, `query metadata all <type>`, or `query metadata <type> all`. [#169](https://github.com/provenance-io/provenance/issues/169)
* Restrict denom metadata. [#208](https://github.com/provenance-io/provenance/issues/208)

### API Breaking

* Change `Add...` metadata tx endpoints to `Write...` (e.g. `AddScope` is now `WriteScope`). [#169](https://github.com/provenance-io/provenance/issues/169)
* Expand and simplify metadata querying. [#169](https://github.com/provenance-io/provenance/issues/169)
  * Removed the `SessionContextByID` and `SessionContextByUUID` endponts. Replaced with the `Sessions` endpoint.
  * Removed the `RecordsByScopeID` and `RecordsByScopeUUID` endpoints. Replaced with the `Records` endpoint.
  * Removed the `ContractSpecificationExtended` endpoint. Use `ContractSpecification` now with the `include_record_specs` flag.
  * Removed the `RecordSpecificationByID` endpoint. Use the `RecordSpecification` endpoint.
  * Change the `_uuid` fields in the queries to `_id` to allow for either address or uuid input.
  * The `Scope` query no longer returns `Sessions` and `Records` by default. Use the `include_sessions` and `include_records` if you want them.
  * Query result entries are now wrapped to include extra id information alongside an entry.
    E.g. Where a `Scope` used to be returned, now a `ScopeWrapper` is returned containing a `Scope` and its `ScopeIdInfo`.
    So where you previously had `resp.Scope` you will now want `resp.Scope.Scope`.
  * Pluralized both the message name and field name of locator queries that return multiple entries.
    * `OSLocatorByScopeUUIDRequest` and `OSLocatorByScopeUUIDResponse` changed to `OSLocatorsByScopeUUIDRequest` and `OSLocatorsByScopeUUIDResponse`.
    * `OSLocatorByURIRequest` and `OSLocatorByURIResponse` changed to `OSLocatorsByURIRequest` and `OSLocatorsByURIResponse`.
    * Field name `locator` changed to `locators` in `OSLocatorsByURIResponse`, `OSLocatorsByScopeUUIDResponse`, `OSAllLocatorsResponse`.

### Client Breaking

* The paths for querying metadata have changed. See API Breaking section for an overview, and the proto file for details. [#169](https://github.com/provenance-io/provenance/issues/169)
* The CLI has been updated for metadata querying. [#169](https://github.com/provenance-io/provenance/issues/169)
  * Removed the `fullscope` command. Use `query metadata scope --include-sessions --include-records` now.
  * Combined the `locator-by-addr`, `locator-by-uri`, `locator-by-scope`, and `locator-all` into a single `locator` command.
* Changed the CLI metadata tx `add-...` commands to `write-...`. [#166](https://github.com/provenance-io/provenance/issues/166)

## [v0.3.0](https://github.com/provenance-io/provenance/releases/tag/v0.3.0) - 2021-03-19

### Features

* Governance proposal support for marker module
* Decentralized discovery for object store instances [#105](https://github.com/provenance-io/provenance/issues/105)
* Add `AddP8eContractSpec` endpoint to convert v39 contract spec into v40 contract specification  [#167](https://github.com/provenance-io/provenance/issues/167)
* Refactor `Attribute` validate to sdk standard validate basic and validate size of attribute value [#175](https://github.com/provenance-io/provenance/issues/175)
* Add the temporary `P8eMemorializeContract` endpoint to help facilitate the transition. [#164](https://github.com/provenance-io/provenance/issues/164)
* Add handler for 0.3.0 testnet upgrade.

### Bug Fixes

* Gov module route added for name module root name proposal
* Update Cosmos SDK to 0.42.2 for bug fixes and improvements


## [v0.2.1](https://github.com/provenance-io/provenance/releases/tag/v0.2.1) - 2021-03-11

* Update to Cosmos SDK 0.42.1
* Add github action for docker publishing [#156](https://github.com/provenance-io/provenance/issues/156)
* Add `MetaAddress` encoder and parser commands [#147](https://github.com/provenance-io/provenance/issues/147)
* Add build support for publishing protos used in this release [#69](https://github.com/provenance-io/provenance/issues/69)
* Support for setting a marker denom validation expression [#84](https://github.com/provenance-io/provenance/issues/84)
* Expand cli metadata query functionality [#142](https://github.com/provenance-io/provenance/issues/142)

## [v0.2.0](https://github.com/provenance-io/provenance/releases/tag/v0.2.0) - 2021-03-05

* Truncate hashes used in metadata addresses for Record, Record Specification [#132](https://github.com/provenance-io/provenance/issues/132)
* Add support for creating, updating, removing, finding, and iterating over `Session`s [#55](https://github.com/provenance-io/provenance/issues/55)
* Add support for creating, updating, removing, finding, and iterating over `RecordSpecification`s [#59](https://github.com/provenance-io/provenance/issues/59)

## [v0.1.10](https://github.com/provenance-io/provenance/releases/tag/v0.1.10) - 2021-03-04

### Bug fixes

* Ensure all upgrade handlers apply always before storeLoader is created.
* Add upgrade handler for v0.1.10

## [v0.1.9](https://github.com/provenance-io/provenance/releases/tag/v0.1.9) - 2021-03-03

### Bug fixes

* Add module for metadata for v0.1.9

## [v0.1.8](https://github.com/provenance-io/provenance/releases/tag/v0.1.8) - 2021-03-03

### Bug fixes

* Add handlers for v0.1.7, v0.1.8

## [v0.1.7](https://github.com/provenance-io/provenance/releases/tag/v0.1.7) - 2021-03-03

### Bug Fixes

* Fix npe caused by always loading custom storeLoader.

## [v0.1.6](https://github.com/provenance-io/provenance/releases/tag/v0.1.6) - 2021-03-02

### Bug Fixes

* Add metadata module to the IAVL store during upgrade

## [v0.1.5](https://github.com/provenance-io/provenance/releases/tag/v0.1.5) - 2021-03-02

* Add support for creating, updating, removing, finding, and iterating over `Record`s [#54](https://github.com/provenance-io/provenance/issues/54)
* Add migration support for v039 account into v040 attributes module [#100](https://github.com/provenance-io/provenance/issues/100)
* Remove setting default no-op upgrade handlers.
* Add an explicit no-op upgrade handler for release v0.1.5.
* Add support for creating, updating, removing, finding, and iterating over `ContractSpecification`s [#57](https://github.com/provenance-io/provenance/issues/57)
* Add support for record specification metadata addresses [#58](https://github.com/provenance-io/provenance/issues/58)
* Enhance build process to release cosmovisor compatible zip and plan [#119](https://github.com/provenance-io/provenance/issues/119)

## [v0.1.4](https://github.com/provenance-io/provenance/releases/tag/v0.1.4) - 2021-02-24

* Update `ScopeSpecification` proto and create `Description` proto [#71](https://github.com/provenance-io/provenance/issues/71)
* Update `Scope` proto: change field `owner_address` to `owners` [#89](https://github.com/provenance-io/provenance/issues/89)
* Add support for migrating Marker Accesslist from v39 to v40 [#46](https://github.com/provenance-io/provenance/issues/46).
* Add migration command for previous version of Provenance blockchain [#78](https://github.com/provenance-io/provenance/issues/78)
* Add support for creating, updating, removing, finding, and iterating over `ScopeSpecification`s [#56](https://github.com/provenance-io/provenance/issues/56)
* Implemented v39 to v40 migration for name module.
* Add support for github actions to build binary releases on tag [#30](https://github.com/provenance-io/provenance/issues/30).

## [v0.1.3](https://github.com/provenance-io/provenance/releases/tag/v0.1.3) - 2021-02-12

* Add support for Scope objects to Metadata module [#53](https://github.com/provenance-io/provenance/issues/53)
* Denom Metadata config for nhash in testnet [#42](https://github.com/provenance-io/provenance/issues/42)
* Denom Metadata support for marker module [#47](https://github.com/provenance-io/provenance/issues/47)
* WASM support for Marker module [#28](https://github.com/provenance-io/provenance/issues/28)

### Bug Fixes

* Name service allows uuids as segments despite length restrictions [#48](https://github.com/provenance-io/provenance/issues/48)
* Protogen breaks on marker uint64 equals [#38](https://github.com/provenance-io/provenance/issues/38)
* Fix for marker module beginblock wiring [#34](https://github.com/provenance-io/provenance/issues/34)
* Fix for marker get cli command
* Updated the links in PULL_REQUEST_TEMPLATE.md to use correct 'main' branch

## [v0.1.2](https://github.com/provenance-io/provenance/releases/tag/v0.1.2) - 2021-01-27

### Bug Fixes

* Update goreleaser configuration to match `provenance` repository name

## [v0.1.1](https://github.com/provenance-io/provenance/releases/tag/v0.1.1) - 2021-01-27

This is the intial beta release for the first Provenance public TESTNET.  This release is not intended for any type of
production or reliable development as extensive work is still in progress to migrate the private network functionality
into the public network.

### Features

* Initial port of private Provenance blockchain modules `name`, `attribute`, and `marker` from v0.39.x Cosmos SDK chain
into new 0.40.x base.  Minimal unit test coverage and features in place to begin setup of testnet process.

## PRE-HISTORY

## [v0.1.0](https://github.com/provenance-io/provenance/releases/tag/v0.1.0) - 2021-01-26

* Test tag prior to initial testnet release.

The Provenance Blockchain was started by Figure Technologies in 2018 using a Hyperledger Fabric derived private network.
A subsequent migration was made to a new internal private network based on the 0.38-0.39 series of Cosmos SDK and
Tendermint.  The Provence-IO/Provenance Cosmos SDK derived public network is the<|MERGE_RESOLUTION|>--- conflicted
+++ resolved
@@ -37,15 +37,13 @@
 
 ## [Unreleased]
 
-<<<<<<< HEAD
 ### Features
 
 * Add CLI commands for the exchange module endpoints and queries [#1701](https://github.com/provenance-io/provenance/issues/1701).
-=======
+
 ### Improvements
 
 * Add upgrade handler for 1.18 [#1756](https://github.com/provenance-io/provenance/pull/1756).
->>>>>>> 9d436b6c
 
 ### Dependencies
 
