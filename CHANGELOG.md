--- conflicted
+++ resolved
@@ -41,12 +41,9 @@
 
 * Add `add-genesis-msg-fee` command to add msg fees to genesis.json and update Makefile to have pre-defined msg fees [#667](https://github.com/provenance-io/provenance/issues/667)
 * Add msgfees summary event to be emitted when there are txs that have fees [#678](https://github.com/provenance-io/provenance/issues/678)
-<<<<<<< HEAD
+* Adds home subcommand to the cli's config command [#620] (https://github.com/provenance-io/provenance/issues/620)
 * Add support for rocksdb and badgerdb [#702](https://github.com/provenance-io/provenance/issues/702)
 * Create `dbmigrate` utility for migrating a data folder to use a different db backend [#696](https://github.com/provenance-io/provenance/issues/696)
-=======
-* Adds home subcommand to the cli's config command [#620] (https://github.com/provenance-io/provenance/issues/620)
->>>>>>> 2f8a9f66
 
 ### Improvements
 
