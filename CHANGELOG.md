--- conflicted
+++ resolved
@@ -37,20 +37,14 @@
 
 ## Unreleased
 
-<<<<<<< HEAD
 ### Features
 
 * Add restricted marker transfer over ibc support [#1136](https://github.com/provenance-io/provenance/issues/1136)
-=======
-### Improvements
-
-* Updated name restrictions documentation [#808](https://github.com/provenance-io/provenance/issues/808)
 
 ### Bug Fixes
 
 * Bump wasmd to our v0.29.0-pio-1 (from v0.28.0-0.46sdk-notional) [PR 1148](https://github.com/provenance-io/provenance/pull/1148).
   This fixes an erroneous attempt to migrate the wasmd module.
->>>>>>> ac924e20
 
 ---
 
