--- conflicted
+++ resolved
@@ -34,16 +34,12 @@
 
 ## Unreleased
 
-<<<<<<< HEAD
-### Bug Fixes
-* Fix handling of Metadata Write message id helper fields.
-=======
 ### Improvements
 * Add some extra aliases for the CLI query metadata commands.
 
 ### Bug Fixes
+* Fix handling of Metadata Write message id helper fields.
 * Add pagination flags to the CLI query metadata commands.
->>>>>>> cfe79102
 
 ## [v1.0.0](https://github.com/provenance-io/provenance/releases/tag/v1.0.0) - 2021-03-31
 
