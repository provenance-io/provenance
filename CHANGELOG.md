<!--
Guiding Principles:

Changelogs are for humans, not machines.
There should be an entry for every single version.
The same types of changes should be grouped.
Versions and sections should be linkable.
The latest version comes first.
The release date of each version is displayed.
Mention whether you follow Semantic Versioning.

Usage:

Change log entries are to be added to the Unreleased section under the
appropriate stanza (see below). Each entry should ideally include a message and either
an issue number or pull request number using one of these formats:

* message #<issue-number>

If there is no issue number, you can add a reference to a Pull Request like this:
* message PR<pull-request-number>

The issue numbers and pull request numbers will later be link-ified during the release process
so you do not have to worry about including a link manually, but you can if you wish.

Types of changes (Stanzas):

"Features" for new features.
"Improvements" for changes in existing functionality.
"Deprecated" for soon-to-be removed features.
"Bug Fixes" for any bug fixes.
"Client Breaking" for breaking CLI commands and REST routes used by end-users.
"API Breaking" for breaking exported APIs used by developers building on SDK.
"State Machine Breaking" for any changes that result in a different AppState given same genesisState and txList.
Ref: https://keepachangelog.com/en/1.0.0/
-->

## Unreleased

<<<<<<< HEAD
### Improvements

* Updated some of the documentation of Metadata type bytes (prefixes) [#474](https://github.com/provenance-io/provenance/issues/474)
=======
### Features

* Add a single node docker based development environment [#311](https://github.com/provenance-io/provenance/issues/311)
  * Add make targets `devnet-start` and `devnet-stop`
  * Add `networks/dev/mnemonics` for adding accounts to development environment

### Bug Fixes
* Removed some unneeded code from the persistent record update validation [#471](https://github.com/provenance-io/provenance/issues/471)
>>>>>>> 8b9e583b

## [v1.7.0](https://github.com/provenance-io/provenance/releases/tag/v1.7.0) - 2021-09-03

### Features

* Marker governance proposal are supported in cli [#367](https://github.com/provenance-io/provenance/issues/367)
* Add ability to query metadata sessions by record [#212](https://github.com/provenance-io/provenance/issues/212)
* Add Name and Symbol Cosmos features to Marker Metadata [#372](https://github.com/provenance-io/provenance/issues/372)
* Add authz support to Marker module transfer `MarkerTransferAuthorization` [#265](https://github.com/provenance-io/provenance/issues/265)
  * Add authz grant/revoke command to `marker` cli
  * Add documentation around how to grant/revoke authz [#449](https://github.com/provenance-io/provenance/issues/449)
* Add authz and feegrant modules [PR 384](https://github.com/provenance-io/provenance/pull/384)
* Add Marker governance proposal for setting denom metadata [#369](https://github.com/provenance-io/provenance/issues/369)
* Add `config` command to cli for client configuration [#394](https://github.com/provenance-io/provenance/issues/394)
* Add updated wasmd for Cosmos 0.43 [#409](https://github.com/provenance-io/provenance/issues/409)
* Add Rosetta support and automated testing [#365](https://github.com/provenance-io/provenance/issues/365)
* Update wasm parameters to only allow smart contracts to be uploaded with gov proposal [#440](https://github.com/provenance-io/provenance/issues/440)
* Update `config` command [#403](https://github.com/provenance-io/provenance/issues/403)
  * Get and set any configuration field.
  * Get or set multiple configuration fields in a single invocation.
  * Easily identify fields with changed (non-default) values.
  * Pack the configs into a single json file with only changed (non-default) values.
  * Unpack the config back into the multiple config files (that also have documentation in them).

### Bug Fixes

* Fix for creating non-coin type markers through governance addmarker proposals [#431](https://github.com/provenance-io/provenance/issues/431)
* Marker Withdraw Escrow Proposal type is properly registered [#367](https://github.com/provenance-io/provenance/issues/367)
  * Target Address field spelling error corrected in Withdraw Escrow and Increase Supply Governance Proposals.
* Fix DeleteScopeOwner endpoint to store the correct scope [PR 377](https://github.com/provenance-io/provenance/pull/377)
* Marker module import/export issues  [PR384](https://github.com/provenance-io/provenance/pull/384)
  * Add missing marker attributes to state export
  * Fix account numbering issues with marker accounts and auth module accounts during import
  * Export marker accounts as a base account entry and a separate marker module record
  * Add Marker module governance proposals, genesis, and marker operations to simulation testing [#94](https://github.com/provenance-io/provenance/issues/94)
* Fix an encoding issue with the `--page-key` CLI arguments used in paged queries [#332](https://github.com/provenance-io/provenance/issues/332)
* Fix handling of optional fields in Metadata Write messages [#412](https://github.com/provenance-io/provenance/issues/412)
* Fix cli marker new example is incorrect [#415](https://github.com/provenance-io/provenance/issues/415)
* Fix home directory setup for app export [#457](https://github.com/provenance-io/provenance/issues/457)
* Correct an error message that was providing an illegal amount of gas as an example [#425](https://github.com/provenance-io/provenance/issues/425)

### API Breaking

* Fix for missing validation for marker permissions according to marker type.  Markers of type COIN can no longer have
  the Transfer permission assigned.  Existing permission entries on Coin type markers of type Transfer are removed
  during migration [#428](https://github.com/provenance-io/provenance/issues/428)

### Improvements

* Updated to Cosmos SDK Release v0.44 to resolve security issues in v0.43 [#463](https://github.com/provenance-io/provenance/issues/463)
  * Updated to Cosmos SDK Release v0.43  [#154](https://github.com/provenance-io/provenance/issues/154)
* Updated to go 1.17 [#454](https://github.com/provenance-io/provenance/issues/454)
* Updated wasmd for Cosmos SDK Release v0.43 [#409](https://github.com/provenance-io/provenance/issues/409)
  * CosmWasm wasmvm v0.16.0 [CHANGELOG](https://github.com/CosmWasm/wasmvm/blob/v0.16.0/CHANGELOG.md)
  * CosmWasm cosmwasm v0.16.0 [CHANGELOG](https://github.com/CosmWasm/cosmwasm/blob/v0.16.0/CHANGELOG.md)
* Updated to IBC-Go Module v1.0.1 [PR 445](https://github.com/provenance-io/provenance/pull/445)
* Updated log message for circulation adjustment [#381](https://github.com/provenance-io/provenance/issues/381)
* Updated third party proto files to pull from cosmos 0.43 [#391](https://github.com/provenance-io/provenance/issues/391)
* Removed legacy api endpoints [#380](https://github.com/provenance-io/provenance/issues/380)
* Removed v039 and v040 migrations [#374](https://github.com/provenance-io/provenance/issues/374)
* Dependency Version Updates
  * Build/CI - cache [PR 420](https://github.com/provenance-io/provenance/pull/420), workflow clean up
  [PR 417](https://github.com/provenance-io/provenance/pull/417), diff action [PR 418](https://github.com/provenance-io/provenance/pull/418)
  code coverage [PR 416](https://github.com/provenance-io/provenance/pull/416) and [PR 439](https://github.com/provenance-io/provenance/pull/439),
  setup go [PR 419](https://github.com/provenance-io/provenance/pull/419), [PR 451](https://github.com/provenance-io/provenance/pull/451)
  * Google UUID 1.3.0 [PR 446](https://github.com/provenance-io/provenance/pull/446)
  * GRPC 1.3.0 [PR 443](https://github.com/provenance-io/provenance/pull/443)
  * cast 1.4.1 [PR 442](https://github.com/provenance-io/provenance/pull/442)
* Updated `provenanced init` for better testnet support and defaults [#403](https://github.com/provenance-io/provenance/issues/403)
* Fixed some example address to use the appropriate prefix [#453](https://github.com/provenance-io/provenance/issues/453)

## [v1.6.0](https://github.com/provenance-io/provenance/releases/tag/v1.6.0) - 2021-08-23

### Bug Fixes

* Fix for creating non-coin type markers through governance addmarker proposals [#431](https://github.com/provenance-io/provenance/issues/431)
* Upgrade handler migrates usdf.c to the right marker_type.

## [v1.5.0](https://github.com/provenance-io/provenance/releases/tag/v1.5.0) - 2021-06-23

### Features

* Update Cosmos SDK to 0.42.6 with Tendermint 0.34.11 [#355](https://github.com/provenance-io/provenance/issues/355)
  * Refund gas support added to gas meter trace
  * `ibc-transfer` now contains an `escrow-address` command for querying current escrow balances
* Add `update` and `delete-distinct` attributes to `attribute` module [#314](https://github.com/provenance-io/provenance/issues/314)
* Add support to `metadata` module for adding and removing contract specifications to scope specification [#302](https://github.com/provenance-io/provenance/issues/302)
  * Added `MsgAddContractSpecToScopeSpecRequest`and `MsgDeleteContractSpecFromScopeSpecRequest` messages for adding/removing
  * Added cli commands for adding/removing
* Add smart contract query support to the `metadata` module [#65](https://github.com/provenance-io/provenance/issues/65)

### API Breaking

* Redundant account parameter was removed from Attribute module SetAttribute API. [PR 348](https://github.com/provenance-io/provenance/pull/348)

### Bug Fixes

* Value owner changes are independent of scope owner signature requirements after transfer [#347](https://github.com/provenance-io/provenance/issues/347)
* Attribute module allows removal of orphan attributes, attributes against root names [PR 348](https://github.com/provenance-io/provenance/pull/348)
* `marker` cli query for marker does not cast marker argument to lower case [#329](https://github.com/provenance-io/provenance/issues/329)

### Improvements

* Bump `wasmd` to v0.17.0 [#345](https://github.com/provenance-io/provenance/issues/345)
* Attribute module simulation support [#25](https://github.com/provenance-io/provenance/issues/25)
* Add transfer cli command to `marker` module [#264](https://github.com/provenance-io/provenance/issues/264)
* Refactor `name` module to emit typed events from keeper [#267](https://github.com/provenance-io/provenance/issues/267)

## [v1.4.1](https://github.com/provenance-io/provenance/releases/tag/v1.4.1) - 2021-06-02

* Updated github binary release workflow.  No code changes from 1.4.0.

## [v1.4.0](https://github.com/provenance-io/provenance/releases/tag/v1.4.0) - 2021-06-02

### Features

* ENV config support, SDK v0.42.5 update [#320](https://github.com/provenance-io/provenance/issues/320)
* Upgrade handler set version name to `citrine` [#339](https://github.com/provenance-io/provenance/issues/339)

### Bug Fixes

* P8EMemorializeContract: preserve some Scope fields if the scope already exists [PR 336](https://github.com/provenance-io/provenance/pull/336)
* Set default standard err/out for `provenanced` commands [PR 337](https://github.com/provenance-io/provenance/pull/337)
* Fix for invalid help text permissions list on marker access grant command [PR 337](https://github.com/provenance-io/provenance/pull/337)
* When writing a session, make sure the scope spec of the containing scope, contains the session's contract spec. [#322](https://github.com/provenance-io/provenance/issues/322)

###  Improvements

* Informative error message for `min-gas-prices` invalid config panic on startup [#333](https://github.com/provenance-io/provenance/issues/333)
* Update marker event documentation to match typed event namespaces [#304](https://github.com/provenance-io/provenance/issues/304)


## [v1.3.1](https://github.com/provenance-io/provenance/releases/tag/v1.3.1) - 2021-05-21

### Bug Fixes

* Remove broken gauge on attribute module. Fixes prometheus metrics [#315](https://github.com/provenance-io/provenance/issues/315)
* Correct logging levels for marker mint/burn requests [#318](https://github.com/provenance-io/provenance/issues/318)
* Fix the CLI metaaddress commands [#321](https://github.com/provenance-io/provenance/issues/321)

### Improvements

* Add Kotlin and Javascript examples for Metadata Addresses [#301](https://github.com/provenance-io/provenance/issues/301)
* Updated swagger docs [PR 313](https://github.com/provenance-io/provenance/pull/313)
* Fix swagger docs [PR 317](https://github.com/provenance-io/provenance/pull/317)
* Updated default min-gas-prices to reflect provenance network nhash economics [#310](https://github.com/provenance-io/provenance/pull/310)
* Improved marker error message when marker is not found [#325](https://github.com/provenance-io/provenance/issues/325)


## [v1.3.0](https://github.com/provenance-io/provenance/releases/tag/v1.3.0) - 2021-05-06

### Features

* Add grpc messages and cli command to add/remove addresses from metadata scope data access [#220](https://github.com/provenance-io/provenance/issues/220)
* Add a `context` field to the `Session` [#276](https://github.com/provenance-io/provenance/issues/276)
* Add typed events and telemetry metrics to attribute module [#86](https://github.com/provenance-io/provenance/issues/86)
* Add rpc and cli support for adding/updating/removing owners on a `Scope` [#283](https://github.com/provenance-io/provenance/issues/283)
* Add transaction and query time measurements to marker module [#284](https://github.com/provenance-io/provenance/issues/284)
* Upgrade handler included that sets denom metadata for `hash` bond denom [#294](https://github.com/provenance-io/provenance/issues/294)
* Upgrade wasmd to v0.16.0 [#291](https://github.com/provenance-io/provenance/issues/291)
* Add params query endpoint to the marker module cli [#271](https://github.com/provenance-io/provenance/issues/271)

### Improvements

* Added linkify script for changelog issue links [#107](https://github.com/provenance-io/provenance/issues/107)
* Changed Metadata events to be typed events [#88](https://github.com/provenance-io/provenance/issues/88)
* Updated marker module spec documentation [#93](https://github.com/provenance-io/provenance/issues/93)
* Gas consumption telemetry and tracing [#299](https://github.com/provenance-io/provenance/issues/299)

### Bug Fixes

* More mapping fixes related to `WriteP8EContractSpec` and `P8EMemorializeContract` [#275](https://github.com/provenance-io/provenance/issues/275)
* Fix event manager scope in attribute, name, marker, and metadata modules to prevent event duplication [#289](https://github.com/provenance-io/provenance/issues/289)
* Proposed markers that are cancelled can be deleted without ADMIN role being assigned [#280](https://github.com/provenance-io/provenance/issues/280)
* Fix to ensure markers have no balances in Escrow prior to being deleted. [#303](https://github.com/provenance-io/provenance/issues/303)

### State Machine Breaking

* Add support for purging destroyed markers [#282](https://github.com/provenance-io/provenance/issues/282)

## [v1.2.0](https://github.com/provenance-io/provenance/releases/tag/v1.2.0) - 2021-04-26

### Improvements

* Add spec documentation for the metadata module [#224](https://github.com/provenance-io/provenance/issues/224)

### Features

* Add typed events and telemetry metrics to marker module [#247](https://github.com/provenance-io/provenance/issues/247)

### Bug Fixes

* Wired recovery flag into `init` command [#254](https://github.com/provenance-io/provenance/issues/254)
* Always anchor unrestricted denom validation expressions, Do not allow slashes in marker denom expressions [#258](https://github.com/provenance-io/provenance/issues/258)
* Mapping and validation fixes found while trying to use `P8EMemorializeContract` [#256](https://github.com/provenance-io/provenance/issues/256)

### Client Breaking

* Update marker transfer request signing behavior [#246](https://github.com/provenance-io/provenance/issues/246)


## [v1.1.1](https://github.com/provenance-io/provenance/releases/tag/v1.1.1) - 2021-04-15

### Bug Fixes

* Add upgrade plan v1.1.1

## [v1.1.0](https://github.com/provenance-io/provenance/releases/tag/v1.1.0) - 2021-04-15

### Features

* Add marker cli has two new flags to set SupplyFixed and AllowGovernanceControl [#241](https://github.com/provenance-io/provenance/issues/241)
* Modify 'enable governance' behavior on marker module [#227](https://github.com/provenance-io/provenance/issues/227)
* Typed Events and Metric counters in Name Module [#85](https://github.com/provenance-io/provenance/issues/85)

### Improvements

* Add some extra aliases for the CLI query metadata commands.
* Make p8e contract spec id easier to communicate.

### Bug Fixes

* Add pagination flags to the CLI query metadata commands.
* Fix handling of Metadata Write message id helper fields.
* Fix cli metadata address encoding/decoding command tree [#231](https://github.com/provenance-io/provenance/issues/231)
* Metadata Module parsing of base64 public key fixed [#225](https://github.com/provenance-io/provenance/issues/225)
* Fix some conversion pieces in `P8EMemorializeContract`.
* Remove extra Object Store Locator storage.
* Fix input status mapping.
* Add MsgSetDenomMetadataRequest to the marker handler.

## [v1.0.0](https://github.com/provenance-io/provenance/releases/tag/v1.0.0) - 2021-03-31

### Bug Fixes

* Resolves an issue where Gov Proposals to Create a new name would fail for new root domains [#192](https://github.com/provenance-io/provenance/issues/192)
* Remove deprecated ModuleCdc amino encoding from Metadata Locator records [#187](https://github.com/provenance-io/provenance/issues/187)
* Update Cosmos SDK to 0.42.3
* Remove deprecated ModuleCdc amino encoding from name module [#189](https://github.com/provenance-io/provenance/issues/189)
* Remove deprecated ModuleCdc amino encoding from attribute module [#188](https://github.com/provenance-io/provenance/issues/188)

### Features

* Allow withdrawals of any coin type from a marker account in WASM smart contracts. [#151](https://github.com/provenance-io/provenance/issues/151)
* Added cli tx commands `write-contract-specification` `remove-contract-specification` for updating/adding/removing metadata `ContractSpecification`s. [#195](https://github.com/provenance-io/provenance/issues/195)
* Added cli tx commands `write-record-specification` `remove-record-specification` for updating/adding/removing metadata `RecordSpecification`s. [#176](https://github.com/provenance-io/provenance/issues/176)
* Added cli tx commands `write-scope-specification` `remove-scope-specification` for updating/adding/removing metadata `ScopeSpecification`s. [#202](https://github.com/provenance-io/provenance/issues/202)
* Added cli tx commands `write-scope` `remove-scope` for updating/adding/removing metadata `Scope`s. [#199](https://github.com/provenance-io/provenance/issues/199)
* Added cli tx commands `write-record` `remove-record` for updating/adding/removing metadata `Record`s. [#205](https://github.com/provenance-io/provenance/issues/205)
* Simulation testing support [#95](https://github.com/provenance-io/provenance/issues/95)
* Name module simulation testing [#24](https://github.com/provenance-io/provenance/issues/24)
* Added default IBC parameters for v039 chain genesis migration script [#102](https://github.com/provenance-io/provenance/issues/102)
* Expand and simplify querying. [#169](https://github.com/provenance-io/provenance/issues/169)
  * Added endpoints for getting all entries of a type, e.g. `RecordsAll`.
  * Combined some endpoints (see notesin "API Breaking" section).
  * Allow searching for related entries. E.g. you can provide a record id to the scope search.
  * Add ability to return related entries. E.g. the `Sessions` endpoint has a `include_records` flag that will cause the response to contain the records that are part of the sessions.
* Add optional identification fields in tx `Write...` messages. [#169](https://github.com/provenance-io/provenance/issues/169)
* The `Write` endpoints now return information about the written entries. [#169](https://github.com/provenance-io/provenance/issues/169)
* Added a CLI command for getting all entries of a type, `query metadata all <type>`, or `query metadata <type> all`. [#169](https://github.com/provenance-io/provenance/issues/169)
* Restrict denom metadata. [#208](https://github.com/provenance-io/provenance/issues/208)

### API Breaking

* Change `Add...` metadata tx endpoints to `Write...` (e.g. `AddScope` is now `WriteScope`). [#169](https://github.com/provenance-io/provenance/issues/169)
* Expand and simplify metadata querying. [#169](https://github.com/provenance-io/provenance/issues/169)
  * Removed the `SessionContextByID` and `SessionContextByUUID` endponts. Replaced with the `Sessions` endpoint.
  * Removed the `RecordsByScopeID` and `RecordsByScopeUUID` endpoints. Replaced with the `Records` endpoint.
  * Removed the `ContractSpecificationExtended` endpoint. Use `ContractSpecification` now with the `include_record_specs` flag.
  * Removed the `RecordSpecificationByID` endpoint. Use the `RecordSpecification` endpoint.
  * Change the `_uuid` fields in the queries to `_id` to allow for either address or uuid input.
  * The `Scope` query no longer returns `Sessions` and `Records` by default. Use the `include_sessions` and `include_records` if you want them.
  * Query result entries are now wrapped to include extra id information alongside an entry.
    E.g. Where a `Scope` used to be returned, now a `ScopeWrapper` is returned containing a `Scope` and its `ScopeIdInfo`.
    So where you previously had `resp.Scope` you will now want `resp.Scope.Scope`.
  * Pluralized both the message name and field name of locator queries that return multiple entries.
    * `OSLocatorByScopeUUIDRequest` and `OSLocatorByScopeUUIDResponse` changed to `OSLocatorsByScopeUUIDRequest` and `OSLocatorsByScopeUUIDResponse`.
    * `OSLocatorByURIRequest` and `OSLocatorByURIResponse` changed to `OSLocatorsByURIRequest` and `OSLocatorsByURIResponse`.
    * Field name `locator` changed to `locators` in `OSLocatorsByURIResponse`, `OSLocatorsByScopeUUIDResponse`, `OSAllLocatorsResponse`.

### Client Breaking

* The paths for querying metadata have changed. See API Breaking section for an overview, and the proto file for details. [#169](https://github.com/provenance-io/provenance/issues/169)
* The CLI has been updated for metadata querying. [#169](https://github.com/provenance-io/provenance/issues/169)
  * Removed the `fullscope` command. Use `query metadata scope --include-sessions --include-records` now.
  * Combined the `locator-by-addr`, `locator-by-uri`, `locator-by-scope`, and `locator-all` into a single `locator` command.
* Changed the CLI metadata tx `add-...` commands to `write-...`. [#166](https://github.com/provenance-io/provenance/issues/166)

## [v0.3.0](https://github.com/provenance-io/provenance/releases/tag/v0.3.0) - 2021-03-19

### Features

* Governance proposal support for marker module
* Decentralized discovery for object store instances [#105](https://github.com/provenance-io/provenance/issues/105)
* Add `AddP8eContractSpec` endpoint to convert v39 contract spec into v40 contract specification  [#167](https://github.com/provenance-io/provenance/issues/167)
* Refactor `Attribute` validate to sdk standard validate basic and validate size of attribute value [#175](https://github.com/provenance-io/provenance/issues/175)
* Add the temporary `P8eMemorializeContract` endpoint to help facilitate the transition. [#164](https://github.com/provenance-io/provenance/issues/164)
* Add handler for 0.3.0 testnet upgrade.

### Bug Fixes

* Gov module route added for name module root name proposal
* Update Cosmos SDK to 0.42.2 for bug fixes and improvements


## [v0.2.1](https://github.com/provenance-io/provenance/releases/tag/v0.2.1) - 2021-03-11

* Update to Cosmos SDK 0.42.1
* Add github action for docker publishing [#156](https://github.com/provenance-io/provenance/issues/156)
* Add `MetaAddress` encoder and parser commands [#147](https://github.com/provenance-io/provenance/issues/147)
* Add build support for publishing protos used in this release [#69](https://github.com/provenance-io/provenance/issues/69)
* Support for setting a marker denom validation expression [#84](https://github.com/provenance-io/provenance/issues/84)
* Expand cli metadata query functionality [#142](https://github.com/provenance-io/provenance/issues/142)

## [v0.2.0](https://github.com/provenance-io/provenance/releases/tag/v0.2.0) - 2021-03-05

* Truncate hashes used in metadata addresses for Record, Record Specification [#132](https://github.com/provenance-io/provenance/issues/132)
* Add support for creating, updating, removing, finding, and iterating over `Session`s [#55](https://github.com/provenance-io/provenance/issues/55)
* Add support for creating, updating, removing, finding, and iterating over `RecordSpecification`s [#59](https://github.com/provenance-io/provenance/issues/59)

## [v0.1.10](https://github.com/provenance-io/provenance/releases/tag/v0.1.10) - 2021-03-04

### Bug fixes

* Ensure all upgrade handlers apply always before storeLoader is created.
* Add upgrade handler for v0.1.10

## [v0.1.9](https://github.com/provenance-io/provenance/releases/tag/v0.1.9) - 2021-03-03

### Bug fixes

* Add module for metadata for v0.1.9

## [v0.1.8](https://github.com/provenance-io/provenance/releases/tag/v0.1.8) - 2021-03-03

### Bug fixes

* Add handlers for v0.1.7, v0.1.8

## [v0.1.7](https://github.com/provenance-io/provenance/releases/tag/v0.1.7) - 2021-03-03

### Bug Fixes

* Fix npe caused by always loading custom storeLoader.

## [v0.1.6](https://github.com/provenance-io/provenance/releases/tag/v0.1.6) - 2021-03-02

### Bug Fixes

* Add metadata module to the IAVL store during upgrade

## [v0.1.5](https://github.com/provenance-io/provenance/releases/tag/v0.1.5) - 2021-03-02

* Add support for creating, updating, removing, finding, and iterating over `Record`s [#54](https://github.com/provenance-io/provenance/issues/54)
* Add migration support for v039 account into v040 attributes module [#100](https://github.com/provenance-io/provenance/issues/100)
* Remove setting default no-op upgrade handlers.
* Add an explicit no-op upgrade handler for release v0.1.5.
* Add support for creating, updating, removing, finding, and iterating over `ContractSpecification`s [#57](https://github.com/provenance-io/provenance/issues/57)
* Add support for record specification metadata addresses [#58](https://github.com/provenance-io/provenance/issues/58)
* Enhance build process to release cosmovisor compatible zip and plan [#119](https://github.com/provenance-io/provenance/issues/119)

## [v0.1.4](https://github.com/provenance-io/provenance/releases/tag/v0.1.4) - 2021-02-24

* Update `ScopeSpecification` proto and create `Description` proto [#71](https://github.com/provenance-io/provenance/issues/71)
* Update `Scope` proto: change field `owner_address` to `owners` [#89](https://github.com/provenance-io/provenance/issues/89)
* Add support for migrating Marker Accesslist from v39 to v40 [#46](https://github.com/provenance-io/provenance/issues/46).
* Add migration command for previous version of Provenance blockchain [#78](https://github.com/provenance-io/provenance/issues/78)
* Add support for creating, updating, removing, finding, and iterating over `ScopeSpecification`s [#56](https://github.com/provenance-io/provenance/issues/56)
* Implemented v39 to v40 migration for name module.
* Add support for github actions to build binary releases on tag [#30](https://github.com/provenance-io/provenance/issues/30).

## [v0.1.3](https://github.com/provenance-io/provenance/releases/tag/v0.1.3) - 2021-02-12

* Add support for Scope objects to Metadata module [#53](https://github.com/provenance-io/provenance/issues/53)
* Denom Metadata config for nhash in testnet [#42](https://github.com/provenance-io/provenance/issues/42)
* Denom Metadata support for marker module [#47](https://github.com/provenance-io/provenance/issues/47)
* WASM support for Marker module [#28](https://github.com/provenance-io/provenance/issues/28)

### Bug Fixes

* Name service allows uuids as segments despite length restrictions [#48](https://github.com/provenance-io/provenance/issues/48)
* Protogen breaks on marker uint64 equals [#38](https://github.com/provenance-io/provenance/issues/38)
* Fix for marker module beginblock wiring [#34](https://github.com/provenance-io/provenance/issues/34)
* Fix for marker get cli command
* Updated the links in PULL_REQUEST_TEMPLATE.md to use correct 'main' branch

## [v0.1.2](https://github.com/provenance-io/provenance/releases/tag/v0.1.2) - 2021-01-27

### Bug Fixes

* Update goreleaser configuration to match `provenance` repository name

## [v0.1.1](https://github.com/provenance-io/provenance/releases/tag/v0.1.1) - 2021-01-27

This is the intial beta release for the first Provenance public TESTNET.  This release is not intended for any type of
production or reliable development as extensive work is still in progress to migrate the private network functionality
into the public network.

### Features

* Initial port of private Provenance blockchain modules `name`, `attribute`, and `marker` from v0.39.x Cosmos SDK chain
into new 0.40.x base.  Minimal unit test coverage and features in place to begin setup of testnet process.

## PRE-HISTORY

## [v0.1.0](https://github.com/provenance-io/provenance/releases/tag/v0.1.0) - 2021-01-26

* Test tag prior to initial testnet release.

The Provenance Blockchain was started by Figure Technologies in 2018 using a Hyperledger Fabric derived private network.
A subsequent migration was made to a new internal private network based on the 0.38-0.39 series of Cosmos SDK and
Tendermint.  The Provence-IO/Provenance Cosmos SDK derived public network is the<|MERGE_RESOLUTION|>--- conflicted
+++ resolved
@@ -37,11 +37,10 @@
 
 ## Unreleased
 
-<<<<<<< HEAD
 ### Improvements
 
 * Updated some of the documentation of Metadata type bytes (prefixes) [#474](https://github.com/provenance-io/provenance/issues/474)
-=======
+
 ### Features
 
 * Add a single node docker based development environment [#311](https://github.com/provenance-io/provenance/issues/311)
@@ -49,8 +48,9 @@
   * Add `networks/dev/mnemonics` for adding accounts to development environment
 
 ### Bug Fixes
+
 * Removed some unneeded code from the persistent record update validation [#471](https://github.com/provenance-io/provenance/issues/471)
->>>>>>> 8b9e583b
+
 
 ## [v1.7.0](https://github.com/provenance-io/provenance/releases/tag/v1.7.0) - 2021-09-03
 
