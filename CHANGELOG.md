<!--
Guiding Principles:

Changelogs are for humans, not machines.
There should be an entry for every single version.
The same types of changes should be grouped.
Versions and sections should be linkable.
The latest version comes first.
The release date of each version is displayed.
Mention whether you follow Semantic Versioning.

Usage:

Change log entries are to be added to the Unreleased section under the
appropriate stanza (see below). Each entry should ideally include a message and either
an issue number or pull request number using one of these formats:

* message #<issue-number>

If there is no issue number, you can add a reference to a Pull Request like this:
* message PR<pull-request-number>

The issue numbers and pull request numbers will later be link-ified during the release process
so you do not have to worry about including a link manually, but you can if you wish.

Types of changes (Stanzas):

"Features" for new features.
"Improvements" for changes in existing functionality.
"Deprecated" for soon-to-be removed features.
"Bug Fixes" for any bug fixes.
"Client Breaking" for breaking CLI commands and REST routes used by end-users.
"API Breaking" for breaking exported APIs used by developers building on SDK.
"State Machine Breaking" for any changes that result in a different AppState given same genesisState and txList.
Ref: https://keepachangelog.com/en/1.0.0/
-->

## Unreleased

<<<<<<< HEAD
### Features

* When deleting a scope, require the same permissions as when updating it [#473](https://github.com/provenance-io/provenance/issues/473)
=======
### Bug Fixes
* Removed some unneeded code from the persistent record update validation [#471](https://github.com/provenance-io/provenance/issues/471)
>>>>>>> ae74f50f

## [v1.7.0](https://github.com/provenance-io/provenance/releases/tag/v1.7.0) - 2021-09-03

### Features

* Marker governance proposal are supported in cli [#367](https://github.com/provenance-io/provenance/issues/367)
* Add ability to query metadata sessions by record [#212](https://github.com/provenance-io/provenance/issues/212)
* Add Name and Symbol Cosmos features to Marker Metadata [#372](https://github.com/provenance-io/provenance/issues/372)
* Add authz support to Marker module transfer `MarkerTransferAuthorization` [#265](https://github.com/provenance-io/provenance/issues/265)
  * Add authz grant/revoke command to `marker` cli
  * Add documentation around how to grant/revoke authz [#449](https://github.com/provenance-io/provenance/issues/449)
* Add authz and feegrant modules [PR 384](https://github.com/provenance-io/provenance/pull/384)
* Add Marker governance proposal for setting denom metadata [#369](https://github.com/provenance-io/provenance/issues/369)
* Add `config` command to cli for client configuration [#394](https://github.com/provenance-io/provenance/issues/394)
* Add updated wasmd for Cosmos 0.43 [#409](https://github.com/provenance-io/provenance/issues/409)
* Add Rosetta support and automated testing [#365](https://github.com/provenance-io/provenance/issues/365)
* Update wasm parameters to only allow smart contracts to be uploaded with gov proposal [#440](https://github.com/provenance-io/provenance/issues/440)
* Update `config` command [#403](https://github.com/provenance-io/provenance/issues/403)
  * Get and set any configuration field.
  * Get or set multiple configuration fields in a single invocation.
  * Easily identify fields with changed (non-default) values.
  * Pack the configs into a single json file with only changed (non-default) values.
  * Unpack the config back into the multiple config files (that also have documentation in them).

### Bug Fixes

* Fix for creating non-coin type markers through governance addmarker proposals [#431](https://github.com/provenance-io/provenance/issues/431)
* Marker Withdraw Escrow Proposal type is properly registered [#367](https://github.com/provenance-io/provenance/issues/367)
  * Target Address field spelling error corrected in Withdraw Escrow and Increase Supply Governance Proposals.
* Fix DeleteScopeOwner endpoint to store the correct scope [PR 377](https://github.com/provenance-io/provenance/pull/377)
* Marker module import/export issues  [PR384](https://github.com/provenance-io/provenance/pull/384)
  * Add missing marker attributes to state export
  * Fix account numbering issues with marker accounts and auth module accounts during import
  * Export marker accounts as a base account entry and a separate marker module record
  * Add Marker module governance proposals, genesis, and marker operations to simulation testing [#94](https://github.com/provenance-io/provenance/issues/94)
* Fix an encoding issue with the `--page-key` CLI arguments used in paged queries [#332](https://github.com/provenance-io/provenance/issues/332)
* Fix handling of optional fields in Metadata Write messages [#412](https://github.com/provenance-io/provenance/issues/412)
* Fix cli marker new example is incorrect [#415](https://github.com/provenance-io/provenance/issues/415)
* Fix home directory setup for app export [#457](https://github.com/provenance-io/provenance/issues/457)
* Correct an error message that was providing an illegal amount of gas as an example [#425](https://github.com/provenance-io/provenance/issues/425)

### API Breaking

* Fix for missing validation for marker permissions according to marker type.  Markers of type COIN can no longer have
  the Transfer permission assigned.  Existing permission entries on Coin type markers of type Transfer are removed
  during migration [#428](https://github.com/provenance-io/provenance/issues/428)

### Improvements

* Updated to Cosmos SDK Release v0.44 to resolve security issues in v0.43 [#463](https://github.com/provenance-io/provenance/issues/463)
  * Updated to Cosmos SDK Release v0.43  [#154](https://github.com/provenance-io/provenance/issues/154)
* Updated to go 1.17 [#454](https://github.com/provenance-io/provenance/issues/454)
* Updated wasmd for Cosmos SDK Release v0.43 [#409](https://github.com/provenance-io/provenance/issues/409)
  * CosmWasm wasmvm v0.16.0 [CHANGELOG](https://github.com/CosmWasm/wasmvm/blob/v0.16.0/CHANGELOG.md)
  * CosmWasm cosmwasm v0.16.0 [CHANGELOG](https://github.com/CosmWasm/cosmwasm/blob/v0.16.0/CHANGELOG.md)
* Updated to IBC-Go Module v1.0.1 [PR 445](https://github.com/provenance-io/provenance/pull/445)
* Updated log message for circulation adjustment [#381](https://github.com/provenance-io/provenance/issues/381)
* Updated third party proto files to pull from cosmos 0.43 [#391](https://github.com/provenance-io/provenance/issues/391)
* Removed legacy api endpoints [#380](https://github.com/provenance-io/provenance/issues/380)
* Removed v039 and v040 migrations [#374](https://github.com/provenance-io/provenance/issues/374)
* Dependency Version Updates
  * Build/CI - cache [PR 420](https://github.com/provenance-io/provenance/pull/420), workflow clean up
  [PR 417](https://github.com/provenance-io/provenance/pull/417), diff action [PR 418](https://github.com/provenance-io/provenance/pull/418)
  code coverage [PR 416](https://github.com/provenance-io/provenance/pull/416) and [PR 439](https://github.com/provenance-io/provenance/pull/439),
  setup go [PR 419](https://github.com/provenance-io/provenance/pull/419), [PR 451](https://github.com/provenance-io/provenance/pull/451)
  * Google UUID 1.3.0 [PR 446](https://github.com/provenance-io/provenance/pull/446)
  * GRPC 1.3.0 [PR 443](https://github.com/provenance-io/provenance/pull/443)
  * cast 1.4.1 [PR 442](https://github.com/provenance-io/provenance/pull/442)
* Updated `provenanced init` for better testnet support and defaults [#403](https://github.com/provenance-io/provenance/issues/403)
* Fixed some example address to use the appropriate prefix [#453](https://github.com/provenance-io/provenance/issues/453)

## [v1.6.0](https://github.com/provenance-io/provenance/releases/tag/v1.6.0) - 2021-08-23

### Bug Fixes

* Fix for creating non-coin type markers through governance addmarker proposals [#431](https://github.com/provenance-io/provenance/issues/431)
* Upgrade handler migrates usdf.c to the right marker_type.

## [v1.5.0](https://github.com/provenance-io/provenance/releases/tag/v1.5.0) - 2021-06-23

### Features

* Update Cosmos SDK to 0.42.6 with Tendermint 0.34.11 [#355](https://github.com/provenance-io/provenance/issues/355)
  * Refund gas support added to gas meter trace
  * `ibc-transfer` now contains an `escrow-address` command for querying current escrow balances
* Add `update` and `delete-distinct` attributes to `attribute` module [#314](https://github.com/provenance-io/provenance/issues/314)
* Add support to `metadata` module for adding and removing contract specifications to scope specification [#302](https://github.com/provenance-io/provenance/issues/302)
  * Added `MsgAddContractSpecToScopeSpecRequest`and `MsgDeleteContractSpecFromScopeSpecRequest` messages for adding/removing
  * Added cli commands for adding/removing
* Add smart contract query support to the `metadata` module [#65](https://github.com/provenance-io/provenance/issues/65)

### API Breaking

* Redundant account parameter was removed from Attribute module SetAttribute API. [PR 348](https://github.com/provenance-io/provenance/pull/348)

### Bug Fixes

* Value owner changes are independent of scope owner signature requirements after transfer [#347](https://github.com/provenance-io/provenance/issues/347)
* Attribute module allows removal of orphan attributes, attributes against root names [PR 348](https://github.com/provenance-io/provenance/pull/348)
* `marker` cli query for marker does not cast marker argument to lower case [#329](https://github.com/provenance-io/provenance/issues/329)

### Improvements

* Bump `wasmd` to v0.17.0 [#345](https://github.com/provenance-io/provenance/issues/345)
* Attribute module simulation support [#25](https://github.com/provenance-io/provenance/issues/25)
* Add transfer cli command to `marker` module [#264](https://github.com/provenance-io/provenance/issues/264)
* Refactor `name` module to emit typed events from keeper [#267](https://github.com/provenance-io/provenance/issues/267)

## [v1.4.1](https://github.com/provenance-io/provenance/releases/tag/v1.4.1) - 2021-06-02

* Updated github binary release workflow.  No code changes from 1.4.0.

## [v1.4.0](https://github.com/provenance-io/provenance/releases/tag/v1.4.0) - 2021-06-02

### Features

* ENV config support, SDK v0.42.5 update [#320](https://github.com/provenance-io/provenance/issues/320)
* Upgrade handler set version name to `citrine` [#339](https://github.com/provenance-io/provenance/issues/339)

### Bug Fixes

* P8EMemorializeContract: preserve some Scope fields if the scope already exists [PR 336](https://github.com/provenance-io/provenance/pull/336)
* Set default standard err/out for `provenanced` commands [PR 337](https://github.com/provenance-io/provenance/pull/337)
* Fix for invalid help text permissions list on marker access grant command [PR 337](https://github.com/provenance-io/provenance/pull/337)
* When writing a session, make sure the scope spec of the containing scope, contains the session's contract spec. [#322](https://github.com/provenance-io/provenance/issues/322)

###  Improvements

* Informative error message for `min-gas-prices` invalid config panic on startup [#333](https://github.com/provenance-io/provenance/issues/333)
* Update marker event documentation to match typed event namespaces [#304](https://github.com/provenance-io/provenance/issues/304)


## [v1.3.1](https://github.com/provenance-io/provenance/releases/tag/v1.3.1) - 2021-05-21

### Bug Fixes

* Remove broken gauge on attribute module. Fixes prometheus metrics [#315](https://github.com/provenance-io/provenance/issues/315)
* Correct logging levels for marker mint/burn requests [#318](https://github.com/provenance-io/provenance/issues/318)
* Fix the CLI metaaddress commands [#321](https://github.com/provenance-io/provenance/issues/321)

### Improvements

* Add Kotlin and Javascript examples for Metadata Addresses [#301](https://github.com/provenance-io/provenance/issues/301)
* Updated swagger docs [PR 313](https://github.com/provenance-io/provenance/pull/313)
* Fix swagger docs [PR 317](https://github.com/provenance-io/provenance/pull/317)
* Updated default min-gas-prices to reflect provenance network nhash economics [#310](https://github.com/provenance-io/provenance/pull/310)
* Improved marker error message when marker is not found [#325](https://github.com/provenance-io/provenance/issues/325)


## [v1.3.0](https://github.com/provenance-io/provenance/releases/tag/v1.3.0) - 2021-05-06

### Features

* Add grpc messages and cli command to add/remove addresses from metadata scope data access [#220](https://github.com/provenance-io/provenance/issues/220)
* Add a `context` field to the `Session` [#276](https://github.com/provenance-io/provenance/issues/276)
* Add typed events and telemetry metrics to attribute module [#86](https://github.com/provenance-io/provenance/issues/86)
* Add rpc and cli support for adding/updating/removing owners on a `Scope` [#283](https://github.com/provenance-io/provenance/issues/283)
* Add transaction and query time measurements to marker module [#284](https://github.com/provenance-io/provenance/issues/284)
* Upgrade handler included that sets denom metadata for `hash` bond denom [#294](https://github.com/provenance-io/provenance/issues/294)
* Upgrade wasmd to v0.16.0 [#291](https://github.com/provenance-io/provenance/issues/291)
* Add params query endpoint to the marker module cli [#271](https://github.com/provenance-io/provenance/issues/271)

### Improvements

* Added linkify script for changelog issue links [#107](https://github.com/provenance-io/provenance/issues/107)
* Changed Metadata events to be typed events [#88](https://github.com/provenance-io/provenance/issues/88)
* Updated marker module spec documentation [#93](https://github.com/provenance-io/provenance/issues/93)
* Gas consumption telemetry and tracing [#299](https://github.com/provenance-io/provenance/issues/299)

### Bug Fixes

* More mapping fixes related to `WriteP8EContractSpec` and `P8EMemorializeContract` [#275](https://github.com/provenance-io/provenance/issues/275)
* Fix event manager scope in attribute, name, marker, and metadata modules to prevent event duplication [#289](https://github.com/provenance-io/provenance/issues/289)
* Proposed markers that are cancelled can be deleted without ADMIN role being assigned [#280](https://github.com/provenance-io/provenance/issues/280)
* Fix to ensure markers have no balances in Escrow prior to being deleted. [#303](https://github.com/provenance-io/provenance/issues/303)

### State Machine Breaking

* Add support for purging destroyed markers [#282](https://github.com/provenance-io/provenance/issues/282)

## [v1.2.0](https://github.com/provenance-io/provenance/releases/tag/v1.2.0) - 2021-04-26

### Improvements

* Add spec documentation for the metadata module [#224](https://github.com/provenance-io/provenance/issues/224)

### Features

* Add typed events and telemetry metrics to marker module [#247](https://github.com/provenance-io/provenance/issues/247)

### Bug Fixes

* Wired recovery flag into `init` command [#254](https://github.com/provenance-io/provenance/issues/254)
* Always anchor unrestricted denom validation expressions, Do not allow slashes in marker denom expressions [#258](https://github.com/provenance-io/provenance/issues/258)
* Mapping and validation fixes found while trying to use `P8EMemorializeContract` [#256](https://github.com/provenance-io/provenance/issues/256)

### Client Breaking

* Update marker transfer request signing behavior [#246](https://github.com/provenance-io/provenance/issues/246)


## [v1.1.1](https://github.com/provenance-io/provenance/releases/tag/v1.1.1) - 2021-04-15

### Bug Fixes

* Add upgrade plan v1.1.1

## [v1.1.0](https://github.com/provenance-io/provenance/releases/tag/v1.1.0) - 2021-04-15

### Features

* Add marker cli has two new flags to set SupplyFixed and AllowGovernanceControl [#241](https://github.com/provenance-io/provenance/issues/241)
* Modify 'enable governance' behavior on marker module [#227](https://github.com/provenance-io/provenance/issues/227)
* Typed Events and Metric counters in Name Module [#85](https://github.com/provenance-io/provenance/issues/85)

### Improvements

* Add some extra aliases for the CLI query metadata commands.
* Make p8e contract spec id easier to communicate.

### Bug Fixes

* Add pagination flags to the CLI query metadata commands.
* Fix handling of Metadata Write message id helper fields.
* Fix cli metadata address encoding/decoding command tree [#231](https://github.com/provenance-io/provenance/issues/231)
* Metadata Module parsing of base64 public key fixed [#225](https://github.com/provenance-io/provenance/issues/225)
* Fix some conversion pieces in `P8EMemorializeContract`.
* Remove extra Object Store Locator storage.
* Fix input status mapping.
* Add MsgSetDenomMetadataRequest to the marker handler.

## [v1.0.0](https://github.com/provenance-io/provenance/releases/tag/v1.0.0) - 2021-03-31

### Bug Fixes

* Resolves an issue where Gov Proposals to Create a new name would fail for new root domains [#192](https://github.com/provenance-io/provenance/issues/192)
* Remove deprecated ModuleCdc amino encoding from Metadata Locator records [#187](https://github.com/provenance-io/provenance/issues/187)
* Update Cosmos SDK to 0.42.3
* Remove deprecated ModuleCdc amino encoding from name module [#189](https://github.com/provenance-io/provenance/issues/189)
* Remove deprecated ModuleCdc amino encoding from attribute module [#188](https://github.com/provenance-io/provenance/issues/188)

### Features

* Allow withdrawals of any coin type from a marker account in WASM smart contracts. [#151](https://github.com/provenance-io/provenance/issues/151)
* Added cli tx commands `write-contract-specification` `remove-contract-specification` for updating/adding/removing metadata `ContractSpecification`s. [#195](https://github.com/provenance-io/provenance/issues/195)
* Added cli tx commands `write-record-specification` `remove-record-specification` for updating/adding/removing metadata `RecordSpecification`s. [#176](https://github.com/provenance-io/provenance/issues/176)
* Added cli tx commands `write-scope-specification` `remove-scope-specification` for updating/adding/removing metadata `ScopeSpecification`s. [#202](https://github.com/provenance-io/provenance/issues/202)
* Added cli tx commands `write-scope` `remove-scope` for updating/adding/removing metadata `Scope`s. [#199](https://github.com/provenance-io/provenance/issues/199)
* Added cli tx commands `write-record` `remove-record` for updating/adding/removing metadata `Record`s. [#205](https://github.com/provenance-io/provenance/issues/205)
* Simulation testing support [#95](https://github.com/provenance-io/provenance/issues/95)
* Name module simulation testing [#24](https://github.com/provenance-io/provenance/issues/24)
* Added default IBC parameters for v039 chain genesis migration script [#102](https://github.com/provenance-io/provenance/issues/102)
* Expand and simplify querying. [#169](https://github.com/provenance-io/provenance/issues/169)
  * Added endpoints for getting all entries of a type, e.g. `RecordsAll`.
  * Combined some endpoints (see notesin "API Breaking" section).
  * Allow searching for related entries. E.g. you can provide a record id to the scope search.
  * Add ability to return related entries. E.g. the `Sessions` endpoint has a `include_records` flag that will cause the response to contain the records that are part of the sessions.
* Add optional identification fields in tx `Write...` messages. [#169](https://github.com/provenance-io/provenance/issues/169)
* The `Write` endpoints now return information about the written entries. [#169](https://github.com/provenance-io/provenance/issues/169)
* Added a CLI command for getting all entries of a type, `query metadata all <type>`, or `query metadata <type> all`. [#169](https://github.com/provenance-io/provenance/issues/169)
* Restrict denom metadata. [#208](https://github.com/provenance-io/provenance/issues/208)

### API Breaking

* Change `Add...` metadata tx endpoints to `Write...` (e.g. `AddScope` is now `WriteScope`). [#169](https://github.com/provenance-io/provenance/issues/169)
* Expand and simplify metadata querying. [#169](https://github.com/provenance-io/provenance/issues/169)
  * Removed the `SessionContextByID` and `SessionContextByUUID` endponts. Replaced with the `Sessions` endpoint.
  * Removed the `RecordsByScopeID` and `RecordsByScopeUUID` endpoints. Replaced with the `Records` endpoint.
  * Removed the `ContractSpecificationExtended` endpoint. Use `ContractSpecification` now with the `include_record_specs` flag.
  * Removed the `RecordSpecificationByID` endpoint. Use the `RecordSpecification` endpoint.
  * Change the `_uuid` fields in the queries to `_id` to allow for either address or uuid input.
  * The `Scope` query no longer returns `Sessions` and `Records` by default. Use the `include_sessions` and `include_records` if you want them.
  * Query result entries are now wrapped to include extra id information alongside an entry.
    E.g. Where a `Scope` used to be returned, now a `ScopeWrapper` is returned containing a `Scope` and its `ScopeIdInfo`.
    So where you previously had `resp.Scope` you will now want `resp.Scope.Scope`.
  * Pluralized both the message name and field name of locator queries that return multiple entries.
    * `OSLocatorByScopeUUIDRequest` and `OSLocatorByScopeUUIDResponse` changed to `OSLocatorsByScopeUUIDRequest` and `OSLocatorsByScopeUUIDResponse`.
    * `OSLocatorByURIRequest` and `OSLocatorByURIResponse` changed to `OSLocatorsByURIRequest` and `OSLocatorsByURIResponse`.
    * Field name `locator` changed to `locators` in `OSLocatorsByURIResponse`, `OSLocatorsByScopeUUIDResponse`, `OSAllLocatorsResponse`.

### Client Breaking

* The paths for querying metadata have changed. See API Breaking section for an overview, and the proto file for details. [#169](https://github.com/provenance-io/provenance/issues/169)
* The CLI has been updated for metadata querying. [#169](https://github.com/provenance-io/provenance/issues/169)
  * Removed the `fullscope` command. Use `query metadata scope --include-sessions --include-records` now.
  * Combined the `locator-by-addr`, `locator-by-uri`, `locator-by-scope`, and `locator-all` into a single `locator` command.
* Changed the CLI metadata tx `add-...` commands to `write-...`. [#166](https://github.com/provenance-io/provenance/issues/166)

## [v0.3.0](https://github.com/provenance-io/provenance/releases/tag/v0.3.0) - 2021-03-19

### Features

* Governance proposal support for marker module
* Decentralized discovery for object store instances [#105](https://github.com/provenance-io/provenance/issues/105)
* Add `AddP8eContractSpec` endpoint to convert v39 contract spec into v40 contract specification  [#167](https://github.com/provenance-io/provenance/issues/167)
* Refactor `Attribute` validate to sdk standard validate basic and validate size of attribute value [#175](https://github.com/provenance-io/provenance/issues/175)
* Add the temporary `P8eMemorializeContract` endpoint to help facilitate the transition. [#164](https://github.com/provenance-io/provenance/issues/164)
* Add handler for 0.3.0 testnet upgrade.

### Bug Fixes

* Gov module route added for name module root name proposal
* Update Cosmos SDK to 0.42.2 for bug fixes and improvements


## [v0.2.1](https://github.com/provenance-io/provenance/releases/tag/v0.2.1) - 2021-03-11

* Update to Cosmos SDK 0.42.1
* Add github action for docker publishing [#156](https://github.com/provenance-io/provenance/issues/156)
* Add `MetaAddress` encoder and parser commands [#147](https://github.com/provenance-io/provenance/issues/147)
* Add build support for publishing protos used in this release [#69](https://github.com/provenance-io/provenance/issues/69)
* Support for setting a marker denom validation expression [#84](https://github.com/provenance-io/provenance/issues/84)
* Expand cli metadata query functionality [#142](https://github.com/provenance-io/provenance/issues/142)

## [v0.2.0](https://github.com/provenance-io/provenance/releases/tag/v0.2.0) - 2021-03-05

* Truncate hashes used in metadata addresses for Record, Record Specification [#132](https://github.com/provenance-io/provenance/issues/132)
* Add support for creating, updating, removing, finding, and iterating over `Session`s [#55](https://github.com/provenance-io/provenance/issues/55)
* Add support for creating, updating, removing, finding, and iterating over `RecordSpecification`s [#59](https://github.com/provenance-io/provenance/issues/59)

## [v0.1.10](https://github.com/provenance-io/provenance/releases/tag/v0.1.10) - 2021-03-04

### Bug fixes

* Ensure all upgrade handlers apply always before storeLoader is created.
* Add upgrade handler for v0.1.10

## [v0.1.9](https://github.com/provenance-io/provenance/releases/tag/v0.1.9) - 2021-03-03

### Bug fixes

* Add module for metadata for v0.1.9

## [v0.1.8](https://github.com/provenance-io/provenance/releases/tag/v0.1.8) - 2021-03-03

### Bug fixes

* Add handlers for v0.1.7, v0.1.8

## [v0.1.7](https://github.com/provenance-io/provenance/releases/tag/v0.1.7) - 2021-03-03

### Bug Fixes

* Fix npe caused by always loading custom storeLoader.

## [v0.1.6](https://github.com/provenance-io/provenance/releases/tag/v0.1.6) - 2021-03-02

### Bug Fixes

* Add metadata module to the IAVL store during upgrade

## [v0.1.5](https://github.com/provenance-io/provenance/releases/tag/v0.1.5) - 2021-03-02

* Add support for creating, updating, removing, finding, and iterating over `Record`s [#54](https://github.com/provenance-io/provenance/issues/54)
* Add migration support for v039 account into v040 attributes module [#100](https://github.com/provenance-io/provenance/issues/100)
* Remove setting default no-op upgrade handlers.
* Add an explicit no-op upgrade handler for release v0.1.5.
* Add support for creating, updating, removing, finding, and iterating over `ContractSpecification`s [#57](https://github.com/provenance-io/provenance/issues/57)
* Add support for record specification metadata addresses [#58](https://github.com/provenance-io/provenance/issues/58)
* Enhance build process to release cosmovisor compatible zip and plan [#119](https://github.com/provenance-io/provenance/issues/119)

## [v0.1.4](https://github.com/provenance-io/provenance/releases/tag/v0.1.4) - 2021-02-24

* Update `ScopeSpecification` proto and create `Description` proto [#71](https://github.com/provenance-io/provenance/issues/71)
* Update `Scope` proto: change field `owner_address` to `owners` [#89](https://github.com/provenance-io/provenance/issues/89)
* Add support for migrating Marker Accesslist from v39 to v40 [#46](https://github.com/provenance-io/provenance/issues/46).
* Add migration command for previous version of Provenance blockchain [#78](https://github.com/provenance-io/provenance/issues/78)
* Add support for creating, updating, removing, finding, and iterating over `ScopeSpecification`s [#56](https://github.com/provenance-io/provenance/issues/56)
* Implemented v39 to v40 migration for name module.
* Add support for github actions to build binary releases on tag [#30](https://github.com/provenance-io/provenance/issues/30).

## [v0.1.3](https://github.com/provenance-io/provenance/releases/tag/v0.1.3) - 2021-02-12

* Add support for Scope objects to Metadata module [#53](https://github.com/provenance-io/provenance/issues/53)
* Denom Metadata config for nhash in testnet [#42](https://github.com/provenance-io/provenance/issues/42)
* Denom Metadata support for marker module [#47](https://github.com/provenance-io/provenance/issues/47)
* WASM support for Marker module [#28](https://github.com/provenance-io/provenance/issues/28)

### Bug Fixes

* Name service allows uuids as segments despite length restrictions [#48](https://github.com/provenance-io/provenance/issues/48)
* Protogen breaks on marker uint64 equals [#38](https://github.com/provenance-io/provenance/issues/38)
* Fix for marker module beginblock wiring [#34](https://github.com/provenance-io/provenance/issues/34)
* Fix for marker get cli command
* Updated the links in PULL_REQUEST_TEMPLATE.md to use correct 'main' branch

## [v0.1.2](https://github.com/provenance-io/provenance/releases/tag/v0.1.2) - 2021-01-27

### Bug Fixes

* Update goreleaser configuration to match `provenance` repository name

## [v0.1.1](https://github.com/provenance-io/provenance/releases/tag/v0.1.1) - 2021-01-27

This is the intial beta release for the first Provenance public TESTNET.  This release is not intended for any type of
production or reliable development as extensive work is still in progress to migrate the private network functionality
into the public network.

### Features

* Initial port of private Provenance blockchain modules `name`, `attribute`, and `marker` from v0.39.x Cosmos SDK chain
into new 0.40.x base.  Minimal unit test coverage and features in place to begin setup of testnet process.

## PRE-HISTORY

## [v0.1.0](https://github.com/provenance-io/provenance/releases/tag/v0.1.0) - 2021-01-26

* Test tag prior to initial testnet release.

The Provenance Blockchain was started by Figure Technologies in 2018 using a Hyperledger Fabric derived private network.
A subsequent migration was made to a new internal private network based on the 0.38-0.39 series of Cosmos SDK and
Tendermint.  The Provence-IO/Provenance Cosmos SDK derived public network is the<|MERGE_RESOLUTION|>--- conflicted
+++ resolved
@@ -37,14 +37,13 @@
 
 ## Unreleased
 
-<<<<<<< HEAD
 ### Features
 
 * When deleting a scope, require the same permissions as when updating it [#473](https://github.com/provenance-io/provenance/issues/473)
-=======
-### Bug Fixes
+
+### Bug Fixes
+
 * Removed some unneeded code from the persistent record update validation [#471](https://github.com/provenance-io/provenance/issues/471)
->>>>>>> ae74f50f
 
 ## [v1.7.0](https://github.com/provenance-io/provenance/releases/tag/v1.7.0) - 2021-09-03
 
