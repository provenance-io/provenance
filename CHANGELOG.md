<!--
Guiding Principles:

Changelogs are for humans, not machines.
There should be an entry for every single version.
The same types of changes should be grouped.
Versions and sections should be linkable.
The latest version comes first.
The release date of each version is displayed.
Mention whether you follow Semantic Versioning.

Usage:

Change log entries are to be added to the Unreleased section under the
appropriate stanza (see below). Each entry should ideally include a tag and
the Github issue reference in the following format:

* (<tag>) \#<issue-number> message

The issue numbers will later be link-ified during the release process so you do
not have to worry about including a link manually, but you can if you wish.

Types of changes (Stanzas):

"Features" for new features.
"Improvements" for changes in existing functionality.
"Deprecated" for soon-to-be removed features.
"Bug Fixes" for any bug fixes.
"Client Breaking" for breaking CLI commands and REST routes used by end-users.
"API Breaking" for breaking exported APIs used by developers building on SDK.
"State Machine Breaking" for any changes that result in a different AppState given same genesisState and txList.
Ref: https://keepachangelog.com/en/1.0.0/
-->

## Unreleased

### Bug Fixes

* Wired recovery flag into `init` command #254
<<<<<<< HEAD
* Always anchor unrestricted denom validation expressions #258

=======

### Client Breaking
* Update marker transfer request signing behavior #246
>>>>>>> ae49b6ee

## [v1.1.1](https://github.com/provenance-io/provenance/releases/tag/v1.1.1) - 2021-04-15

### Bug Fixes

* Add upgrade plan v1.1.1

## [v1.1.0](https://github.com/provenance-io/provenance/releases/tag/v1.1.0) - 2021-04-15

### Features

* Add marker cli has two new flags to set SupplyFixed and AllowGovernanceControl #241
* Modify 'enable governance' behavior on marker module #227
* Typed Events and Metric counters in Name Module #85

### Improvements

* Add some extra aliases for the CLI query metadata commands.
* Make p8e contract spec id easier to communicate.

### Bug Fixes

* Add pagination flags to the CLI query metadata commands.
* Fix handling of Metadata Write message id helper fields.
* Fix cli metadata address encoding/decoding command tree #231
* Metadata Module parsing of base64 public key fixed #225
* Fix some conversion pieces in `P8EMemorializeContract`.
* Remove extra Object Store Locator storage.
* Fix input status mapping.
* Add MsgSetDenomMetadataRequest to the marker handler.

## [v1.0.0](https://github.com/provenance-io/provenance/releases/tag/v1.0.0) - 2021-03-31

### Bug Fixes

* Resolves an issue where Gov Proposals to Create a new name would fail for new root domains #192
* Remove deprecated ModuleCdc amino encoding from Metadata Locator records #187
* Update Cosmos SDK to 0.42.3
* Remove deprecated ModuleCdc amino encoding from name module #189
* Remove deprecated ModuleCdc amino encoding from attribute module #188

### Features

* Allow withdrawals of any coin type from a marker account in WASM smart contracts. #151
* Added cli tx commands `write-contract-specification` `remove-contract-specification` for updating/adding/removing metadata `ContractSpecification`s. #195
* Added cli tx commands `write-record-specification` `remove-record-specification` for updating/adding/removing metadata `RecordSpecification`s. #176
* Added cli tx commands `write-scope-specification` `remove-scope-specification` for updating/adding/removing metadata `ScopeSpecification`s. #202
* Added cli tx commands `write-scope` `remove-scope` for updating/adding/removing metadata `Scope`s. #199
* Added cli tx commands `write-record` `remove-record` for updating/adding/removing metadata `Record`s. #205
* Simulation testing support #95
* Name module simulation testing #24
* Added default IBC parameters for v039 chain genesis migration script #102
* Expand and simplify querying. #169
  * Added endpoints for getting all entries of a type, e.g. `RecordsAll`.
  * Combined some endpoints (see notesin "API Breaking" section).
  * Allow searching for related entries. E.g. you can provide a record id to the scope search.
  * Add ability to return related entries. E.g. the `Sessions` endpoint has a `include_records` flag that will cause the response to contain the records that are part of the sessions.
* Add optional identification fields in tx `Write...` messages. #169
* The `Write` endpoints now return information about the written entries. #169
* Added a CLI command for getting all entries of a type, `query metadata all <type>`, or `query metadata <type> all`. #169
* Restrict denom metadata. #208

### API Breaking

* Change `Add...` metadata tx endpoints to `Write...` (e.g. `AddScope` is now `WriteScope`). #169
* Expand and simplify metadata querying. #169
  * Removed the `SessionContextByID` and `SessionContextByUUID` endponts. Replaced with the `Sessions` endpoint.
  * Removed the `RecordsByScopeID` and `RecordsByScopeUUID` endpoints. Replaced with the `Records` endpoint.
  * Removed the `ContractSpecificationExtended` endpoint. Use `ContractSpecification` now with the `include_record_specs` flag.
  * Removed the `RecordSpecificationByID` endpoint. Use the `RecordSpecification` endpoint.
  * Change the `_uuid` fields in the queries to `_id` to allow for either address or uuid input.
  * The `Scope` query no longer returns `Sessions` and `Records` by default. Use the `include_sessions` and `include_records` if you want them.
  * Query result entries are now wrapped to include extra id information alongside an entry.
    E.g. Where a `Scope` used to be returned, now a `ScopeWrapper` is returned containing a `Scope` and its `ScopeIdInfo`.
    So where you previously had `resp.Scope` you will now want `resp.Scope.Scope`.
  * Pluralized both the message name and field name of locator queries that return multiple entries.
    * `OSLocatorByScopeUUIDRequest` and `OSLocatorByScopeUUIDResponse` changed to `OSLocatorsByScopeUUIDRequest` and `OSLocatorsByScopeUUIDResponse`.
    * `OSLocatorByURIRequest` and `OSLocatorByURIResponse` changed to `OSLocatorsByURIRequest` and `OSLocatorsByURIResponse`.
    * Field name `locator` changed to `locators` in `OSLocatorsByURIResponse`, `OSLocatorsByScopeUUIDResponse`, `OSAllLocatorsResponse`.

### Client Breaking

* The paths for querying metadata have changed. See API Breaking section for an overview, and the proto file for details. #169
* The CLI has been updated for metadata querying. #169
  * Removed the `fullscope` command. Use `query metadata scope --include-sessions --include-records` now.
  * Combined the `locator-by-addr`, `locator-by-uri`, `locator-by-scope`, and `locator-all` into a single `locator` command.
* Changed the CLI metadata tx `add-...` commands to `write-...`. #166

## [v0.3.0](https://github.com/provenance-io/provenance/releases/tag/v0.3.0) - 2021-03-19

### Features

* Governance proposal support for marker module
* Decentralized discovery for object store instances #105
* Add `AddP8eContractSpec` endpoint to convert v39 contract spec into v40 contract specification  #167
* Refactor `Attribute` validate to sdk standard validate basic and validate size of attribute value #175
* Add the temporary `P8eMemorializeContract` endpoint to help facilitate the transition. #164
* Add handler for 0.3.0 testnet upgrade.

### Bug Fixes

* Gov module route added for name module root name proposal
* Update Cosmos SDK to 0.42.2 for bug fixes and improvements


## [v0.2.1](https://github.com/provenance-io/provenance/releases/tag/v0.2.1) - 2021-03-11

* Update to Cosmos SDK 0.42.1
* Add github action for docker publishing #156
* Add `MetaAddress` encoder and parser commands #147
* Add build support for publishing protos used in this release #69
* Support for setting a marker denom validation expression #84
* Expand cli metadata query functionality #142

## [v0.2.0](https://github.com/provenance-io/provenance/releases/tag/v0.2.0) - 2021-03-05

* Truncate hashes used in metadata addresses for Record, Record Specification #132
* Add support for creating, updating, removing, finding, and iterating over `Session`s #55
* Add support for creating, updating, removing, finding, and iterating over `RecordSpecification`s #59

## [v0.1.10](https://github.com/provenance-io/provenance/releases/tag/v0.1.10) - 2021-03-04

### Bug fixes

* Ensure all upgrade handlers apply always before storeLoader is created.
* Add upgrade handler for v0.1.10

## [v0.1.9](https://github.com/provenance-io/provenance/releases/tag/v0.1.9) - 2021-03-03

### Bug fixes

* Add module for metadata for v0.1.9

## [v0.1.8](https://github.com/provenance-io/provenance/releases/tag/v0.1.8) - 2021-03-03

### Bug fixes

* Add handlers for v0.1.7, v0.1.8

## [v0.1.7](https://github.com/provenance-io/provenance/releases/tag/v0.1.7) - 2021-03-03

### Bug Fixes

* Fix npe caused by always loading custom storeLoader.

## [v0.1.6](https://github.com/provenance-io/provenance/releases/tag/v0.1.6) - 2021-03-02

### Bug Fixes

* Add metadata module to the IAVL store during upgrade

## [v0.1.5](https://github.com/provenance-io/provenance/releases/tag/v0.1.5) - 2021-03-02

* Add support for creating, updating, removing, finding, and iterating over `Record`s #54
* Add migration support for v039 account into v040 attributes module #100
* Remove setting default no-op upgrade handlers.
* Add an explicit no-op upgrade handler for release v0.1.5.
* Add support for creating, updating, removing, finding, and iterating over `ContractSpecification`s #57
* Add support for record specification metadata addresses #58
* Enhance build process to release cosmovisor compatible zip and plan #119

## [v0.1.4](https://github.com/provenance-io/provenance/releases/tag/v0.1.4) - 2021-02-24

* Update `ScopeSpecification` proto and create `Description` proto #71
* Update `Scope` proto: change field `owner_address` to `owners` #89
* Add support for migrating Marker Accesslist from v39 to v40 #46.
* Add migration command for previous version of Provenance blockchain #78
* Add support for creating, updating, removing, finding, and iterating over `ScopeSpecification`s #56
* Implemented v39 to v40 migration for name module.
* Add support for github actions to build binary releases on tag #30.

## [v0.1.3](https://github.com/provenance-io/provenance/releases/tag/v0.1.3) - 2021-02-12

* Add support for Scope objects to Metadata module #53
* Denom Metadata config for nhash in testnet #42
* Denom Metadata support for marker module #47
* WASM support for Marker module #28
### Bug Fixes

* Name service allows uuids as segments despite length restrictions #48
* Protogen breaks on marker uint64 equals #38
* Fix for marker module beginblock wiring #34
* Fix for marker get cli command
* Updated the links in PULL_REQUEST_TEMPLATE.md to use correct 'main' branch

## [v0.1.2](https://github.com/provenance-io/provenance/releases/tag/v0.1.2) - 2021-01-27

### Bug Fixes

* Update goreleaser configuration to match `provenance` repository name

## [v0.1.1](https://github.com/provenance-io/provenance/releases/tag/v0.1.1) - 2021-01-27

This is the intial beta release for the first Provenance public TESTNET.  This release is not intended for any type of
production or reliable development as extensive work is still in progress to migrate the private network functionality
into the public network.
### Features

* Initial port of private Provenance blockchain modules `name`, `attribute`, and `marker` from v0.39.x Cosmos SDK chain
into new 0.40.x base.  Minimal unit test coverage and features in place to begin setup of testnet process.

## PRE-HISTORY

## [v0.1.0](https://github.com/provenance-io/provenance/releases/tag/v0.1.0) - 2021-01-26

* Test tag prior to initial testnet release.

The Provenance Blockchain was started by Figure Technologies in 2018 using a Hyperledger Fabric derived private network.
A subsequent migration was made to a new internal private network based on the 0.38-0.39 series of Cosmos SDK and
Tendermint.  The Provence-IO/Provenance Cosmos SDK derived public network is the<|MERGE_RESOLUTION|>--- conflicted
+++ resolved
@@ -37,14 +37,12 @@
 ### Bug Fixes
 
 * Wired recovery flag into `init` command #254
-<<<<<<< HEAD
 * Always anchor unrestricted denom validation expressions #258
 
-=======
-
 ### Client Breaking
+
 * Update marker transfer request signing behavior #246
->>>>>>> ae49b6ee
+
 
 ## [v1.1.1](https://github.com/provenance-io/provenance/releases/tag/v1.1.1) - 2021-04-15
 
