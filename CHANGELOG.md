<!--
Guiding Principles:

Changelogs are for humans, not machines.
There should be an entry for every single version.
The same types of changes should be grouped.
Versions and sections should be linkable.
The latest version comes first.
The release date of each version is displayed.
Mention whether you follow Semantic Versioning.

Usage:

Change log entries are to be added to the Unreleased section under the
appropriate stanza (see below). Each entry should ideally include a message and either
an issue number or pull request number using one of these formats:

* message #<issue-number>

If there is no issue number, you can add a reference to a Pull Request like this:
* message PR<pull-request-number>

The issue numbers and pull request numbers will later be link-ified during the release process
so you do not have to worry about including a link manually, but you can if you wish.

Types of changes (Stanzas):

"Features" for new features.
"Improvements" for changes in existing functionality.
"Deprecated" for soon-to-be removed features.
"Bug Fixes" for any bug fixes.
"Client Breaking" for breaking CLI commands and REST routes used by end-users.
"API Breaking" for breaking exported APIs used by developers building on SDK.
"State Machine Breaking" for any changes that result in a different AppState given same genesisState and txList.
Ref: https://keepachangelog.com/en/1.0.0/
-->

## Unreleased

<<<<<<< HEAD
### Bug Fixes

* Fix ibcnet relayer creating multiple connections on restart [#1620](https://github.com/provenance-io/provenance/issues/1620).
=======
### Improvements

* Update ibcnet ports so they don't conflict with host machine. [#1622](https://github.com/provenance-io/provenance/issues/1622)
>>>>>>> a9341377

---

## [v1.16.0](https://github.com/provenance-io/provenance/releases/tag/v1.16.0) - 2023-06-23

### Features

* Add support to add/remove required attributes for a restricted marker. [#1512](https://github.com/provenance-io/provenance/issues/1512)
* Add trigger module for delayed execution. [#1462](https://github.com/provenance-io/provenance/issues/1462)
* Add support to update the `allow_forced_transfer` field of a restricted marker [#1545](https://github.com/provenance-io/provenance/issues/1545).
* Add expiration date value to `attribute` [#1435](https://github.com/provenance-io/provenance/issues/1435).
* Add endpoints to update the value owner address of scopes [#1329](https://github.com/provenance-io/provenance/issues/1329).
* Add pre-upgrade command that updates config files to newest format and sets `consensus.timeout_commit` to `1500ms` [PR 1594](https://github.com/provenance-io/provenance/pull/1594), [PR 1600](https://github.com/provenance-io/provenance/pull/1600).

### Improvements

* Bump go to `1.20` (from `1.18`) [#1539](https://github.com/provenance-io/provenance/issues/1539).
* Bump golangci-lint to `v1.52.2` (from `v1.48`) [#1539](https://github.com/provenance-io/provenance/issues/1539).
  * New `make golangci-lint` target created for installing golangci-lint.
  * New `make golangci-lint-update` target created for installing the current version even if you already have a version installed.
* Add marker deposit access check for sends to marker escrow account [#1525](https://github.com/provenance-io/provenance/issues/1525).
* Add support for `name` owner to execute `MsgModifyName` transaction [#1536](https://github.com/provenance-io/provenance/issues/1536).
* Add usage of `AddGovPropFlagsToCmd` and `ReadGovPropFlags` cli for `GetModifyNameCmd` [#1542](https://github.com/provenance-io/provenance/issues/1542).
* Bump Cosmos-SDK to `v0.46.10-pio-4` (from `v0.46.10-pio-3`) for the `SendRestrictionFn` changes [PR 1506](https://github.com/provenance-io/provenance/pull/1506).
* Switch to using a `SendRestrictionFn` for restricting sends of marker funds [PR 1506](https://github.com/provenance-io/provenance/pull/1506).
* Create `rust` upgrade handlers [PR 1549](https://github.com/provenance-io/provenance/pull/1549).
* Remove mutation of store from `attribute` keeper iterators [#1557](https://github.com/provenance-io/provenance/issues/1557).
* Bumped ibc-go to 6.1.1 [#1563](https://github.com/provenance-io/provenance/pull/1563).
* Update `marker` module spec documentation with new proto references [#1580](https://github.com/provenance-io/provenance/pull/1580).
* Bumped `wasmd` to v0.30.0-pio-5 and `wasmvm` to v1.2.4 [#1582](https://github.com/provenance-io/provenance/pull/1582).
* Inactive validator delegation cleanup process [#1556](https://github.com/provenance-io/provenance/issues/1556).
* Bump Cosmos-SDK to [v0.46.13-pio-1](https://github.com/provenance-io/cosmos-sdk/blob/v0.46.13-pio-1/RELEASE_NOTES.md) (from `v0.46.10-pio-4`) [PR 1585](https://github.com/provenance-io/provenance/pull/1585).

### Bug Fixes

* Bring back some proto messages that were deleted but still needed for historical queries [#1554](https://github.com/provenance-io/provenance/issues/1554).
* Fix the `MsgModifyNameRequest` endpoint to properly clean up old index data [PR 1565](https://github.com/provenance-io/provenance/pull/1565).
* Add `NewUpdateAccountAttributeExpirationCmd` to the CLI [#1592](https://github.com/provenance-io/provenance/issues/1592).
* Fix `minimum-gas-prices` from sometimes getting unset in the configs [PR 1594](https://github.com/provenance-io/provenance/pull/1594).

### API Breaking

* Add marker deposit access check for sends to marker escrow account.  Will break any current address that is sending to the
marker escrow account if it does not have deposit access.  In order for it to work, deposit access needs to be added.  This can be done using the `MsgAddAccessRequest` tx  [#1525](https://github.com/provenance-io/provenance/issues/1525).
* `MsgMultiSend` is now limited to a single `Input` [PR 1506](https://github.com/provenance-io/provenance/pull/1506).
* SDK errors returned from Metadata module endpoints [#978](https://github.com/provenance-io/provenance/issues/978).

### Full Commit History

* https://github.com/provenance-io/provenance/compare/v1.15.2...v1.16.0

---

## [v1.15.2](https://github.com/provenance-io/provenance/releases/tag/v1.15.2) - 2023-06-08

### Bug Fixes

* Address the [Barberry security advisory](https://forum.cosmos.network/t/cosmos-sdk-security-advisory-barberry/10825) [PR 1576](https://github.com/provenance-io/provenance/pull/1576)

### Full Commit History

* https://github.com/provenance-io/provenance/compare/v1.15.1...v1.15.2

---

## [v1.15.1](https://github.com/provenance-io/provenance/releases/tag/v1.15.1) - 2023-06-01

### Improvements

* Bumped ibc-go to 6.1.1 [PR 1563](https://github.com/provenance-io/provenance/pull/1563).

### Bug Fixes

* Bring back some proto messages that were deleted but still needed for historical queries [#1554](https://github.com/provenance-io/provenance/issues/1554).

### Full Commit History

* https://github.com/provenance-io/provenance/compare/v1.15.0...v1.15.1

---

## [v1.15.0](https://github.com/provenance-io/provenance/releases/tag/v1.15.0) - 2023-05-05

### Features

* Add support for tokens restricted marker sends with required attributes [#1256](https://github.com/provenance-io/provenance/issues/1256)
* Allow markers to be configured to allow forced transfers [#1368](https://github.com/provenance-io/provenance/issues/1368).
* Publish Provenance Protobuf API as a NPM module [#1449](https://github.com/provenance-io/provenance/issues/1449).
* Add support for account addresses by attribute name lookup [#1447](https://github.com/provenance-io/provenance/issues/1447).
* Add allow forced transfers support to creating markers from smart contracts [#1458](https://github.com/provenance-io/provenance/issues/1458).
* Metadata party rollup and optional parties [#1438](https://github.com/provenance-io/provenance/issues/1438).
* Repeated roles in a spec require multiple different parties [#1437](https://github.com/provenance-io/provenance/issues/1437).
* The `PROVENANCE` role can only be used by smart contract addresses, and vice versa [#1381](https://github.com/provenance-io/provenance/issues/1381).
* Add stargate query from wasm support [#1481](https://github.com/provenance-io/provenance/issues/1481).
* Create methods for storing and retrieving account data for accounts, markers, and scopes [#1552](https://github.com/provenance-io/provenance/issues/1552).

### Improvements

* Add the `gci` linter that enforces import group ordering. Create a 'lint-fix' make target [PR 1366](https://github.com/provenance-io/provenance/pull/1366).
* Add gRPC query to get all contract specs and record specs for a scope spec [#677](https://github.com/provenance-io/provenance/issues/677).
* Disable `cleveldb` and `badgerdb` by default [#1411](https://github.com/provenance-io/provenance/issues/1411).
  Official builds still have `cleveldb` support though.
* Expand the `additional_bindings` gRPC tag to use object form to allow for Typescript transpiling [#1405](https://github.com/provenance-io/provenance/issues/1405).
* Add attribute cli command to query account addresses by attribute name [#1451](https://github.com/provenance-io/provenance/issues/1451).
* Add removal of attributes from accounts on name deletion [#1410](https://github.com/provenance-io/provenance/issues/1410).
* Enhance ability of smart contracts to use the metadata module [#1280](https://github.com/provenance-io/provenance/issues/1280).
* Enhance the `AddMarker` endpoint to bypass some validation if issued via governance proposal [#1358](https://github.com/provenance-io/provenance/pull/1358).
  This replaces the old `AddMarkerProposal` governance proposal.
* Bump wasmvm to 1.1.2 [#1484](https://github.com/provenance-io/provenance/pull/1358).
* Documented proposing a transaction [#1489](https://github.com/provenance-io/provenance/pull/1489).
* Add marker address to add marker event [#1499](https://github.com/provenance-io/provenance/issues/1499).

### Deprecated

* The `MsgWriteRecordRequest.parties` field has been deprecated and is ignored. The parties in question are identified by the session [PR 1453](https://github.com/provenance-io/provenance/pull/1453).

### Bug Fixes

* Fix third party Protobuf workflow checks on Provenance release steps [#1339](https://github.com/provenance-io/provenance/issues/1339)
* Fix committer email format in third party Protobuf workflow (for [#1339](https://github.com/provenance-io/provenance/issues/1339)) [PR 1385](https://github.com/provenance-io/provenance/pull/1385)
* Fix `make proto-gen` [PR 1404](https://github.com/provenance-io/provenance/pull/1404).
* Fix wasmd transactions that are run by gov module [#1414](https://github.com/provenance-io/provenance/issues/1414)
* Add support for ibc transfers of restricted tokens [#1502](https://github.com/provenance-io/provenance/issues/1502).
* Fix authz + smart contract + value owner updates being too permissive [PR 1519](https://github.com/provenance-io/provenance/pull/1519).
* Fix metadata params query path in stargate whitelist [#1514](https://github.com/provenance-io/provenance/issues/1514)

### Client Breaking

* Removed the `WriteP8eContractSpec` and `P8eMemorializeContract` endpoints [#1402](https://github.com/provenance-io/provenance/issues/1402).
* Removed the `github.com/provenance-io/provenance/x/metadata/types/p8e` proto package [#1402](https://github.com/provenance-io/provenance/issues/1402).
  Users that generate code from the Provenance protos might need to delete their `p8e/` directory.
* The `write-scope` CLI command now takes in `[owners]` as semicolon-delimited parties (instead of comma-delimited `[owner-addresses]`) [PR 1453](https://github.com/provenance-io/provenance/pull/1453).
* Removed the `AddMarkerProposal` [#1358](https://github.com/provenance-io/provenance/pull/1358).
  It is replaced by putting a `MsgAddMarker` (with the `from_address` of the gov module account), in a `MsgSubmitProposal`.

### API Breaking

* Removed the `WriteP8eContractSpec` and `P8eMemorializeContract` endpoints [#1402](https://github.com/provenance-io/provenance/issues/1402).
* Removed the `AddMarkerProposal` [#1358](https://github.com/provenance-io/provenance/pull/1358).
  It is replaced by putting a `MsgAddMarker` (with the `from_address` of the gov module account), in a `MsgSubmitProposal`.

### State Machine Breaking

* The `AddScopeOwner` endpoint now adds a new owner party even if an owner already exists in the scope with that address [PR 1453](https://github.com/provenance-io/provenance/pull/1453).
  I.e. it no longer updates the role of an existing owner with the same address.

### Full Commit History

* https://github.com/provenance-io/provenance/compare/v1.14.1...v1.15.0

---

## [v1.14.1](https://github.com/provenance-io/provenance/releases/tag/v1.14.1) - 2023-02-28

### Improvements

* Bump Cosmos-SDK to `v0.46.10-pio-2` (from `v0.46.10-pio-1`). [PR 1396](https://github.com/provenance-io/provenance/pull/1396). \
  See the following `RELEASE_NOTES.md` for details: \
  [v0.46.10-pio-2](https://github.com/provenance-io/cosmos-sdk/blob/v0.46.10-pio-2/RELEASE_NOTES.md). \
  Full Commit History: https://github.com/provenance-io/cosmos-sdk/compare/v0.46.10-pio-1...v0.46.10-pio-2

### Bug Fixes

* Fix `start` using default home directory [PR 1393](https://github.com/provenance-io/provenance/pull/1393).

### Full Commit History

* https://github.com/provenance-io/provenance/compare/v1.14.0...v1.14.1

---

## [v1.14.0](https://github.com/provenance-io/provenance/releases/tag/v1.14.0) - 2023-02-23

The Provenance Blockchain `v1.14.0` release includes several new features, improvements and bug fixes.
Noteably, support is added for state listing using plugins.
Also, new limitations are put in place preventing the concentration of voting power.
The `x/quarantine` and `x/sanction` modules have been added too.

The `paua` upgrade will increase all validators' max commission to 100% and max change in commission to 5% (if currently less than that).

### Features

* Enable ADR-038 State Listening in Provenance [PR 1334](https://github.com/provenance-io/provenance/pull/1334).
* Added the `x/quarantine` module [PR 1317](https://github.com/provenance-io/provenance/pull/1317).
* Added the `x/sanction` module [PR 1317](https://github.com/provenance-io/provenance/pull/1317).
* Added support to set a list of specific recipients allowed for send authorizations in the marker module [#1237](https://github.com/provenance-io/provenance/issues/1237).
* Added a new name governance proposal that allows the fields of a name record to be updated. [PR 1266](https://github.com/provenance-io/provenance/pull/1266).
* Added msg to add, finalize, and activate a marker in a single request [#770](https://github.com/provenance-io/provenance/issues/770).
* Staking concentration limit protection (prevents delegations to nodes with high voting power) [#1331](https://github.com/provenance-io/provenance/issues/1331).

### Improvements

* Bump Cosmos-SDK to `v0.46.10-pio-1` (from `v0.46.6-pio-1`).
  [PR 1371](https://github.com/provenance-io/provenance/pull/1371),
  [PR 1348](https://github.com/provenance-io/provenance/pull/1348),
  [PR 1334](https://github.com/provenance-io/provenance/pull/1334),
  [PR 1348](https://github.com/provenance-io/provenance/pull/1348),
  [PR 1317](https://github.com/provenance-io/provenance/pull/1317),
  [PR 1278](https://github.com/provenance-io/provenance/pull/1278). \
  See the following `RELEASE_NOTES.md` for details:
  [v0.46.10-pio-1](https://github.com/provenance-io/cosmos-sdk/blob/v0.46.10-pio-1/RELEASE_NOTES.md),
  [v0.46.8-pio-3](https://github.com/provenance-io/cosmos-sdk/blob/v0.46.8-pio-3/RELEASE_NOTES.md),
  [v0.46.7-pio-1](https://github.com/provenance-io/cosmos-sdk/blob/v0.46.7-pio-1/RELEASE_NOTES.md). \
  Full Commit History: https://github.com/provenance-io/cosmos-sdk/compare/v0.46.6-pio-1...v0.46.10-pio-1
* Added assess msg fees spec documentation [#1172](https://github.com/provenance-io/provenance/issues/1172).
* Build dbmigrate and include it as an artifact with releases [#1264](https://github.com/provenance-io/provenance/issues/1264).
* Removed, MsgFees Module 50/50 Fee Split on MsgAssessCustomMsgFeeRequest [#1263](https://github.com/provenance-io/provenance/issues/1263).
* Add basis points field to MsgAssessCustomMsgFeeRequest for split of fee between Fee Module and Recipient [#1268](https://github.com/provenance-io/provenance/issues/1268).
* Updated ibc-go to v6.1 [#1273](https://github.com/provenance-io/provenance/issues/1273).
* Update adding of marker to do additional checks for ibc denoms [#1289](https://github.com/provenance-io/provenance/issues/1289).
* Add validate basic check to msg router service [#1308](https://github.com/provenance-io/provenance/issues/1308).
* Removed legacy-amino [#1275](https://github.com/provenance-io/provenance/issues/1275).
* Opened port 9091 on ibcnet container ibc1 to allow for reaching GRPC [PR 1314](https://github.com/provenance-io/provenance/pull/1314).
* Increase all validators' max commission to 100% [PR 1333](https://github.com/provenance-io/provenance/pull/1333).
* Increase all validators' max commission change rate to 5% [PR 1360](https://github.com/provenance-io/provenance/pull/1360).
* Set the immediate sanction/unsanction min deposits to 1,000,000 hash in the `paua` upgrade [PR 1345](https://github.com/provenance-io/provenance/pull/1345).

### Bug Fixes

* Update Maven publishing email to provenance [#1270](https://github.com/provenance-io/provenance/issues/1270).

### Client Breaking

* No longer sign the mac binary, and stop including it in the release [PR 1367](https://github.com/provenance-io/provenance/pull/1367).
* The `--restrict` flag has been replaced with an `--unrestrict` flag in the `tx name` commands `bind` and `root-name-proposal` [PR 1266](https://github.com/provenance-io/provenance/pull/1266).

### Full Commit History

* https://github.com/provenance-io/provenance/compare/v1.13.1...v1.14.0

---

## [v1.13.1](https://github.com/provenance-io/provenance/releases/tag/v1.13.1)

### Improvements

* Updated Cosmos-SDK to `v0.46.6-pio-3` (from `v0.46.6-pio-1`) [PR 1274](https://github.com/provenance-io/provenance/pull/1274).

### Full Commit History

* https://github.com/provenance-io/provenance/compare/v1.13.0...v1.13.1

---

## [v1.13.0](https://github.com/provenance-io/provenance/releases/tag/v1.13.0) - 2022-11-28

The `v1.13.0 - ochre` release is focused on group based management of on chain accounts and important improvements for public/private zone communication within the Provenance Blockchain network.
The `v1.13.0` release includes minor bug fixes and enhancements along with a resolution for the [dragonberry]((https://forum.cosmos.network/t/ibc-security-advisory-dragonberry/7702)) security update.

### Features

* Add restricted marker transfer over ibc support [#1136](https://github.com/provenance-io/provenance/issues/1136).
* Enable the node query service [PR 1173](https://github.com/provenance-io/provenance/pull/1173).
* Add the `x/groups` module [#1007](https://github.com/provenance-io/provenance/issues/1007).
* Allow starting a `provenanced` chain using a custom denom [#1067](https://github.com/provenance-io/provenance/issues/1067).
  For running the chain locally, `make run DENOM=vspn MIN_FLOOR_PRICE=0` or `make clean localnet-start DENOM=vspn MIN_FLOOR_PRICE=0`.
* [#627](https://github.com/provenance-io/provenance/issues/627) Added Active Participation and Engagement module, see [specification](https://github.com/provenance-io/provenance/blob/main/x/reward/spec/01_concepts.md) for details.

### Improvements

* Updated Cosmos-SDK to `v0.46.6-pio-1` (from `v0.45.10-pio-4`) [PR 1235](https://github.com/provenance-io/provenance/pull/1235).
  This brings several new features and improvements. For details, see the [release notes](https://github.com/provenance-io/cosmos-sdk/blob/v0.46.6-pio-1/RELEASE_NOTES.md) and [changelog](https://github.com/provenance-io/cosmos-sdk/blob/v0.46.6-pio-1/CHANGELOG.md).
* Bump IBC to `v5.0.0-pio-2` (from `v2.3.0`) to add a check for SendEnabled [#1100](https://github.com/provenance-io/provenance/issues/1100), [#1158](https://github.com/provenance-io/provenance/issues/1158).
* Update wasmd to `v0.29.0-pio-1` (from `v0.26.0`) with SDK v0.46 support from notional-labs [#1015](https://github.com/provenance-io/provenance/issues/1015), [PR 1148](https://github.com/provenance-io/provenance/pull/1148).
* Allow MsgFee fees to be denoms other than `nhash` [#1067](https://github.com/provenance-io/provenance/issues/1067).
* Ignore hardcoded tx gas limit when `consensus_params.block.max_gas` is set to -1 for local nodes [#1000](https://github.com/provenance-io/provenance/issues/1000).
* Refactor the `x/marker` module's `Holding` query to utilize the `x/bank` module's new `DenomOwners` query [#995](https://github.com/provenance-io/provenance/issues/995).
  The only real difference between those two queries is that the `Holding` query accepts either a denom or marker address.
* Stop using the deprecated `Wrap` and `Wrapf` functions in the `sdk/types/errors` package in favor of those functions off specific errors, or else the `cosmossdk.io/errors` package [#1013](https://github.com/provenance-io/provenance/issues/995).
* For newly added reward's module, Voting incentive program, validator votes should count for higher shares, since they vote for all their delegations.
  This improvement allows the reward creator to introduce the multiplier to achieve the above.
* Refactored the fee handling [#1006](https://github.com/provenance-io/provenance/issues/1006):
  * Created a `MinGasPricesDecorator` to replace the `MempoolFeeDecorator` that was removed from the SDK. It makes sure the fee is greater than the validators min-gas fee.
  * Refactored the `MsgFeesDecorator` to only make sure there's enough fee provided. It no longer deducts/consumes anything and it no longer checks the payer's account.
  * Refactored the `ProvenanceDeductFeeDecorator`. It now makes sure the payer has enough in their account to cover the additional fees. It also now deducts/consumes the `floor gas price * gas`.
  * Added the `fee_payer` attribute to events of type `tx` involving fees (i.e. the ones with attributes `fee`, `min_fee_charged`, `additionalfee` and/or `baseFee`).
  * Moved the additional fees calculation logic into the msgfees keeper.
* Update `fee` event with amount charged even on failure and emit SendCoin events from `DeductFeesDistributions` [#1092](https://github.com/provenance-io/provenance/issues/1092).
* Alias the `config unpack` command to `config update`. It can be used to update config files to include new fields [PR 1233](https://github.com/provenance-io/provenance/pull/1233).
* When loading the unpacked configs, always load the defaults before reading the files (instead of only loading the defaults if the file doesn't exist) [PR 1233](https://github.com/provenance-io/provenance/pull/1233).
* Add prune command available though cosmos sdk to provenanced. [#1208](https://github.com/provenance-io/provenance/issues/1208).
* Updated name restrictions documentation [#808](https://github.com/provenance-io/provenance/issues/808).
* Update swagger files [PR 1229](https://github.com/provenance-io/provenance/pull/1229).
* Improve CodeQL workflow to run on Go file changes only [#1225](https://github.com/provenance-io/provenance/issues/1225).
* Use latest ProvWasm contract in wasm tests [#731](https://github.com/provenance-io/provenance/issues/731).
* Publish Java/Kotlin JARs to Maven for release candidates [#1223](https://github.com/provenance-io/provenance/issues/1223).
* Added two new Makefile targets to install and start the relayer [#1051] (https://github.com/provenance-io/provenance/pull/1051)
* Updated relayer scripts to make them headless for external services [#1068] (https://github.com/provenance-io/provenance/pull/1068)
* Added docker environment for testing IBC and added Makefile targets to bring this environment up/down [#1248] (https://github.com/provenance-io/provenance/pull/1248).
* Updated the dbmigrate tool to allow the user to force the source database type with the source-db-backend option [#1258] (https://github.com/provenance-io/provenance/pull/1258)
* Updated provenance-io/blockchain image to work with arm64 [#1261]. (https://github.com/provenance-io/provenance/pull/1261)

### Bug Fixes

* Fixed outdated devnet docker configurations [#1062](https://github.com/provenance-io/provenance/issues/1062).
* Fix the [Dragonberry security advisory](https://forum.cosmos.network/t/ibc-security-advisory-dragonberry/7702) [PR 1173](https://github.com/provenance-io/provenance/pull/1173).
* Fix GetParams in `msgfees` modules to return ConversionFeeDenom [#1214](https://github.com/provenance-io/provenance/issues/1214).
* Pay attention to the `iavl-disable-fastnode` config field/flag [PR 1193](https://github.com/provenance-io/provenance/pull/1193).
* Remove the workaround for the index-events configuration field (now fixed in the SDK) [#995](https://github.com/provenance-io/provenance/issues/995).

### Client Breaking

* Remove the state-listening/plugin system (and `librdkafka` dependencies) [#995](https://github.com/provenance-io/provenance/issues/995).
* Remove the custom/legacy rest endpoints from the `x/attribute`, `x/marker`, and `x/name` modules [#995](https://github.com/provenance-io/provenance/issues/995).
  * The following REST endpoints have been removed in favor of `/provenance/...` counterparts:
    * `GET` `attribute/{address}/attributes` -> `/provenance/attribute/v1/attributes/{address}`
    * `GET` `attribute/{address}/attributes/{name}` -> `/provenance/attribute/v1/attribute/{address}/{name}`
    * `GET` `attribute/{address}/scan/{suffix}` -> `/provenance/attribute/v1/attribute/{address}/scan/{suffix}`
    * `GET` `marker/all` -> `/provenance/marker/v1/all`
    * `GET` `marker/holders/{id}` -> `/provenance/marker/v1/holding/{id}`
    * `GET` `marker/detail/{id}` -> `/provenance/marker/v1/detail/{id}`
    * `GET` `marker/accesscontrol/{id}` -> `/provenance/marker/v1/accesscontrol/{id}`
    * `GET` `marker/escrow/{id}` -> `/provenance/marker/v1/escrow/{id}`
    * `GET` `marker/supply/{id}` -> `/provenance/marker/v1/supply/{id}`
    * `GET` `marker/assets/{id}` -> `/provenance/metadata/v1/ownership/{address}` (you can get the `{address}` from `/provenance/marker/v1/detail/{id}`).
    * `GET` `name/{name}` -> `/provenance/name/v1/resolve/{name}`
    * `GET` `name/{address}/names` -> `/provenance/name/v1/lookup/{address}`
  * The following REST endpoints have been removed. They do not have any REST replacement counterparts. Use GRPC instead.
    * `DELETE` `attribute/attributes` -> `DeleteAttribute(MsgDeleteAttributeRequest)`
    * `POST` `/marker/{denom}/mint` -> `Mint(MsgMintRequest)`
    * `POST` `/marker/{denom}/burn` -> `Burn(MsgBurnRequest)`
    * `POST` `/marker/{denom}/status` -> One of:
      * `Activate(MsgActivateRequest)`
      * `Finalize(MsgFinalizeRequest)`
      * `Cancel(MsgCancelRequest)`
      * `Delete(MsgDeleteRequest)`
  * The following short-form `GET` endpoints were removed in favor of longer ones:
    * `/node_info` -> `/cosmos/base/tendermint/v1beta1/node_info`
    * `/syncing` -> `/cosmos/base/tendermint/v1beta1/syncing`
    * `/blocks/latest` -> `/cosmos/base/tendermint/v1beta1/blocks/latest`
    * `/blocks/{height}` -> `/cosmos/base/tendermint/v1beta1/blocks/{height}`
    * `/validatorsets/latest` -> `/cosmos/base/tendermint/v1beta1/validatorsets/latest`
    * `/validatorsets/{height}` -> `/cosmos/base/tendermint/v1beta1/validatorsets/{height}`
  * The denom owners `GET` endpoint changed from `/cosmos/bank/v1beta1/denom_owners/{denom}` to `/cosmos/bank/v1beta1/supply/by_denom?denom={denom}`.

### Full Commit History

* https://github.com/provenance-io/provenance/compare/v1.12.2...v1.13.0

---

## [v1.12.2](https://github.com/provenance-io/provenance/releases/tag/v1.12.2) - 2022-11-01

Provenance v1.12.2 enables the ability to upgrade your IAVL state store to be faster and handle errors better. This upgrade is recommended and should be done at your convenience prior to the v1.13 chain upgrade.

The IAVL store upgrade is expected to take 30 to 90 minutes. During that time, your node will be down. There will be some log output (info level), but it is sparce and there may be long periods (25+ minutes) without any new log output. Once it has started, it's best to not interrupt the process.

It is highly recommended that you do one of these two prior to the v1.13 chain upgrade:

Either

- Upgrade your node's IAVL store:
  1. Stop your node.
  2. Upgrade `provenanced` to v1.12.2.
  3. Run the command: `provenanced config set iavl-disable-fastnode false`.
  4. Restart your node. Once the upgrade has finished, your node will automatically run as normal.

Or

- Explicitly define that you don't want to upgrade your node's IAVL store:
   1. Ensure that you have `provenanced` v1.12.1 (or higher), e.g. Run the command: `provenanced version`. If you are on 1.12.0, upgrade to at least v1.12.1.
   2. Run the command: `provenanced config set iavl-disable-fastnode true`.

---

You can manually update your `app.toml` file, but using the `config set` command is the recommended method. The `iavl-disable-fastnode` field was added in v1.12.1 and most likely does not yet exist in your `app.toml` file. There are other new sections and fields too. Using the command will add them all (using defaults) as well as their descriptions. If you want to update your `app.toml` manually, the `iavl-disable-fastnode` entry should go below the `index-events` entry and before the `[telemetry]` section.

If you do nothing before the v1.13 chain upgrade, your node will most likely upgrade the IAVL store when v1.13 first runs. The v1.13 chain upgrade and migrations are expected to only take a minute. If your node is also upgrading the IAVL store at that time, it will take 30-90+ minutes.

Note: The command `provenanced config get iavl-disable-fastnode` will report a value regardless of whether the field exists in `app.toml`. As such, that command is insufficient for determining whether the value exists in the `app.toml` file.

### Improvements

* Bump Cosmos-SDK to v0.45.10-pio-4 (from v0.45.9-pio-1) [PR 1202](https://github.com/provenance-io/provenance/pull/1202)
* Allow the IAVL store to be upgraded [PR 1193](https://github.com/provenance-io/provenance/pull/1193).

### Full Commit History

* https://github.com/provenance-io/provenance/compare/v1.12.1...v1.12.2

---

## [v1.12.1](https://github.com/provenance-io/provenance/releases/tag/v1.12.1) - 2022-10-14

### Improvements

* Bump Cosmos-SDK to v0.45.9-pio-1 (from v0.45.5-pio-1) [PR 1159](https://github.com/provenance-io/provenance/pull/1159).

### Bug Fixes

* Bump ics23/go to Cosmos-SDK's v0.8.0 (from confio's v0.7.0) [PR 1159](https://github.com/provenance-io/provenance/pull/1159).

---

## [v1.12.2](https://github.com/provenance-io/provenance/releases/tag/v1.12.2) - 2022-11-01

Provenance v1.12.2 enables the ability to upgrade your IAVL state store to be faster and handle errors better. This upgrade is recommended and should be done at your convenience prior to the v1.13 chain upgrade.

The IAVL store upgrade is expected to take 30 to 90 minutes. During that time, your node will be down. There will be some log output (info level), but it is sparce and there may be long periods (25+ minutes) without any new log output. Once it has started, it's best to not interrupt the process.

It is highly recommended that you do one of these two prior to the v1.13 chain upgrade:

Either

- Upgrade your node's IAVL store:
  1. Stop your node.
  2. Upgrade `provenanced` to v1.12.2.
  3. Run the command: `provenanced config set iavl-disable-fastnode false`.
  4. Restart your node. Once the upgrade has finished, your node will automatically run as normal.

Or

- Explicitly define that you don't want to upgrade your node's IAVL store:
   1. Ensure that you have `provenanced` v1.12.1 (or higher), e.g. Run the command: `provenanced version`. If you are on 1.12.0, upgrade to at least v1.12.1.
   2. Run the command: `provenanced config set iavl-disable-fastnode true`.

---

You can manually update your `app.toml` file, but using the `config set` command is the recommended method. The `iavl-disable-fastnode` field was added in v1.12.1 and most likely does not yet exist in your `app.toml` file. There are other new sections and fields too. Using the command will add them all (using defaults) as well as their descriptions. If you want to update your `app.toml` manually, the `iavl-disable-fastnode` entry should go below the `index-events` entry and before the `[telemetry]` section.

If you do nothing before the v1.13 chain upgrade, your node will most likely upgrade the IAVL store when v1.13 first runs. The v1.13 chain upgrade and migrations are expected to only take a minute. If your node is also upgrading the IAVL store at that time, it will take 30-90+ minutes.

Note: The command `provenanced config get iavl-disable-fastnode` will report a value regardless of whether the field exists in `app.toml`. As such, that command is insufficient for determining whether the value exists in the `app.toml` file.

### Improvements

* Bump Cosmos-SDK to v0.45.10-pio-4 (from v0.45.9-pio-1) [PR 1202](https://github.com/provenance-io/provenance/pull/1202)
* Allow the IAVL store to be upgraded [PR 1193](https://github.com/provenance-io/provenance/pull/1193).

### Full Commit History

* https://github.com/provenance-io/provenance/compare/v1.12.1...v1.12.2

---

## [v1.12.1](https://github.com/provenance-io/provenance/releases/tag/v1.12.1) - 2022-10-14

### Improvements

* Bump Cosmos-SDK to v0.45.9-pio-1 (from v0.45.5-pio-1) [PR 1159](https://github.com/provenance-io/provenance/pull/1159).

### Bug Fixes

* Bump ics23/go to Cosmos-SDK's v0.8.0 (from confio's v0.7.0) [PR 1159](https://github.com/provenance-io/provenance/pull/1159).

---

## [v1.12.0](https://github.com/provenance-io/provenance/releases/tag/v1.12.0) - 2022-08-22

### Improvements

* Update the swagger files (including third-party changes). [#728](https://github.com/provenance-io/provenance/issues/728)
* Bump IBC to 2.3.0 and update third-party protos [PR 868](https://github.com/provenance-io/provenance/pull/868)
* Update docker images from `buster` to b`bullseye` [#963](https://github.com/provenance-io/provenance/issues/963)
* Add documentation for `gRPCurl` to `docs/grpcurl.md` [#953](https://github.com/provenance-io/provenance/issues/953)
* Updated to go 1.18 [#996](https://github.com/provenance-io/provenance/issues/996)
* Add docker files for local psql indexing [#997](https://github.com/provenance-io/provenance/issues/997)


### Features

* Bump Cosmos-SDK to `v0.45.4-pio-4` (from `v0.45.4-pio-2`) to utilize the new `CountAuthorization` authz grant type. [#807](https://github.com/provenance-io/provenance/issues/807)
* Update metadata module authz handling to properly call `Accept` and delete/update authorizations as they're used [#905](https://github.com/provenance-io/provenance/issues/905)
* Read the `custom.toml` config file if it exists. This is read before the other config files, and isn't managed by the `config` commands [#989](https://github.com/provenance-io/provenance/issues/989)
* Allow a msg fee to be paid to a specific address with basis points [#690](https://github.com/provenance-io/provenance/issues/690)
* Bump IBC to 5.0.0 and add support for ICA Host module [PR 1076](https://github.com/provenance-io/provenance/pull/1076)

### Bug Fixes

* Support standard flags on msgfees params query cli command [#936](https://github.com/provenance-io/provenance/issues/936)
* Fix the `MarkerTransferAuthorization` Accept function and `TransferCoin` authz handling to prevent problems when other authorization types are used [#903](https://github.com/provenance-io/provenance/issues/903)
* Bump Cosmos-SDK to `v0.45.5-pio-1` (from `v0.45.4-pio-4`) to remove buggy ADR 038 plugin system. [#983](https://github.com/provenance-io/provenance/issues/983)
* Remove ADR 038 plugin system implementation due to `AppHash` error [#983](https://github.com/provenance-io/provenance/issues/983)
* Fix fee charging to sweep remaining fees on successful transaction [#1019](https://github.com/provenance-io/provenance/issues/1019)

### State Machine Breaking

* Fix the `MarkerTransferAuthorization` Accept function and `TransferCoin` authz handling to prevent problems when other authorization types are used [#903](https://github.com/provenance-io/provenance/issues/903)
* Fix fee charging to sweep remaining fees on successful transaction [#1019](https://github.com/provenance-io/provenance/issues/1019)
* Allow a msg fee to be paid to a specific address with basis points [#690](https://github.com/provenance-io/provenance/issues/690)

---

## [v1.11.1](https://github.com/provenance-io/provenance/releases/tag/v1.11.1) - 2022-07-13

### Bug Fixes

* Add `mango` upgrade handler.
* Add new `msgfees` `NhashPerUsdMil`  default param to param space store on upgrade (PR [#875](https://github.com/provenance-io/provenance/issues/875))
* Run the module migrations as part of the mango upgrade [PR 896](https://github.com/provenance-io/provenance/pull/896)
* Update Cosmos-SDK to v0.45.4-pio-2 to fix a non-deterministic map iteration [PR 928](https://github.com/provenance-io/provenance/pull/928)

---

## [v1.11.0](https://github.com/provenance-io/provenance/releases/tag/v1.11.0) - 2022-06-13

### Features

* Add CONTROLLER, and VALIDATOR PartyTypes for contract execution. [\#824](https://github.com/provenance-io/provenance/pull/824])
* Add FeeGrant allowance support for marker escrow accounts [#406](https://github.com/provenance-io/provenance/issues/406)
* Bump Cosmos-SDK to v0.45.4-pio-1, which contains Cosmos-SDK v0.45.4 and the update to storage of the bank module's SendEnabled information. [PR 850](https://github.com/provenance-io/provenance/pull/850)
* Add `MsgAssessCustomMsgFeeRequest` to add the ability for a smart contract author to charge a custom fee [#831](https://github.com/provenance-io/provenance/issues/831)

### Bug Fixes

* Move buf.build push action to occur after PRs are merged to main branch [#838](https://github.com/provenance-io/provenance/issues/838)
* Update third party proto dependencies [#842](https://github.com/provenance-io/provenance/issues/842)

### Improvements

* Add restricted status info to name module cli queries [#806](https://github.com/provenance-io/provenance/issues/806)
* Store the bank module's SendEnabled flags directly in state instead of as part of Params. This will drastically reduce the costs of sending coins and managing markers. [PR 850](https://github.com/provenance-io/provenance/pull/850)
* Add State Sync readme [#859](https://github.com/provenance-io/provenance/issues/859)

### State Machine Breaking

* Move storage of denomination SendEnabled flags into bank module state (from Params), and update the marker module to correctly manipulate the flags in their new location. [PR 850](https://github.com/provenance-io/provenance/pull/850)

---

## [v1.10.0](https://github.com/provenance-io/provenance/releases/tag/v1.10.0) - 2022-05-11

### Summary

Provenance 1.10.0 includes upgrades to the underlying CosmWasm dependencies and adds functionality to
remove orphaned metadata in the bank module left over after markers have been deleted.

### Improvements

* Update wasmvm dependencies and update Dockerfile for localnet [#818](https://github.com/provenance-io/provenance/issues/818)
* Remove "send enabled" on marker removal and in bulk on 1.10.0 upgrade [#821](https://github.com/provenance-io/provenance/issues/821)

---

## [v1.9.0](https://github.com/provenance-io/provenance/releases/tag/v1.9.0) - 2022-04-25

### Summary

Provenance 1.9.0 brings some minor features and security improvements.

### Features

* Add `add-genesis-msg-fee` command to add msg fees to genesis.json and update Makefile to have pre-defined msg fees [#667](https://github.com/provenance-io/provenance/issues/667)
* Add msgfees summary event to be emitted when there are txs that have fees [#678](https://github.com/provenance-io/provenance/issues/678)
* Adds home subcommand to the cli's config command [#620] (https://github.com/provenance-io/provenance/issues/620)
* Add support for rocksdb and badgerdb [#702](https://github.com/provenance-io/provenance/issues/702)
* Create `dbmigrate` utility for migrating a data folder to use a different db backend [#696](https://github.com/provenance-io/provenance/issues/696)

### Improvements

* When the `start` command encounters an error, it no longer outputs command usage [#670](https://github.com/provenance-io/provenance/issues/670)
* Change max length on marker unresticted denom from 64 to 83 [#719](https://github.com/provenance-io/provenance/issues/719)
* Set prerelease to `true` for release candidates. [#666](https://github.com/provenance-io/provenance/issues/666)
* Allow authz grants to work on scope value owners [#755](https://github.com/provenance-io/provenance/issues/755)
* Bump wasmd to v0.26 (from v0.24). [#799](https://github.com/provenance-io/provenance/pull/799)

---

## [v1.8.2](https://github.com/provenance-io/provenance/releases/tag/v1.8.2) - 2022-04-22

### Summary

Provenance 1.8.2 is a point release to fix an issue with "downgrade detection" in Cosmos SDK. A panic condition
occurs in cases where no update handler is found for the last known upgrade, but the process for determining
the last known upgrade is flawed in Cosmos SDK 0.45.3. This released uses an updated Cosmos fork to patch the
issue until an official patch is released. Version 1.8.2 also adds some remaining pieces for  ADR-038 that were
missing in the 1.8.1 release.

### Bug Fixes

* Order upgrades by block height rather than name to prevent panic [\#106](https://github.com/provenance-io/cosmos-sdk/pull/106)

### Improvements

* Add remaining updates for ADR-038 support [\#786](https://github.com/provenance-io/provenance/pull/786)

---

## [v1.8.1](https://github.com/provenance-io/provenance/releases/tag/v1.8.1) - 2022-04-13

### Summary

Provenance 1.8.1 includes upgrades to the underlying Cosmos SDK and adds initial support for ADR-038.

This release addresses issues related to IAVL concurrency and Tendermint performance that resulted in occasional panics when under high-load conditions such as replay from quicksync. In particular, nodes which experienced issues with "Value missing for hash" and similar panic conditions should work properly with this release. The underlying Cosmos SDK `0.45.3` release that has been incorporated includes a number of improvements around IAVL locking and performance characteristics.

** NOTE: Although Provenance supports multiple database backends, some issues have been reported when using the `goleveldb` backend. If experiencing issues, using the `cleveldb` backend is preferred **

### Improvements

* Update Provenance to use Cosmos SDK 0.45.3 Release [\#781](https://github.com/provenance-io/provenance/issues/781)
* Plugin architecture for ADR-038 + FileStreamingService plugin [\#10639](https://github.com/cosmos/cosmos-sdk/pull/10639)
* Fix for sporadic error "panic: Value missing for hash" [\#611](https://github.com/provenance-io/provenance/issues/611)

---

## [v1.8.0](https://github.com/provenance-io/provenance/releases/tag/v1.8.0) - 2022-03-17

### Summary

Provenance 1.8.0 is focused on improving the fee structures for transactions on the blockchain. While the Cosmos SDK has traditionally offered a generic fee structure focused on gas/resource utilization, the Provenance blockchain has found that certain transactions have additional long term costs and value beyond simple resources charges. This is the reason we are adding the new MsgFee module which allows governance based control of additional fee charges on certain message types.

NOTE: The second major change in the 1.8.0 release is part of the migration process which removes many orphaned state objects that were left in 1.7.x chains. This cleanup process will require a significant amount of time to perform during the green upgrade handler execution. The upgrade will print status messages showing the progress of this process.

### Features

* Add check for `authz` grants when there are missing signatures in `metadata` transactions [#516](https://github.com/provenance-io/provenance/issues/516)
* Add support for publishing Java and Kotlin Protobuf compiled sources to Maven Central [#562](https://github.com/provenance-io/provenance/issues/562)
* Adds support for creating root name governance proposals from the cli [#599](https://github.com/provenance-io/provenance/issues/599)
* Adding of the msg based fee module [#354](https://github.com/provenance-io/provenance/issues/354)
* Upgrade provenance to 0.45 cosmos sdk release [#607](https://github.com/provenance-io/provenance/issues/607)
* Upgrade wasmd to v0.22.0 Note: this removes dependency on provenance-io's wasmd fork [#479](https://github.com/provenance-io/provenance/issues/479)
* Add support for Scope mutation via wasm Smart Contracts [#531](https://github.com/provenance-io/provenance/issues/531)
* Increase governance deposit amount and add create proposal msg fee [#632](https://github.com/provenance-io/provenance/issues/632)
* Allow attributes to be associated with scopes [#631](https://github.com/provenance-io/provenance/issues/631)

### Improvements

* Add `bank` and `authz` module query `proto` files required by `grpcurl` [#482](https://github.com/provenance-io/provenance/issues/482)
* Fix typeos in marker log statements [#502](https://github.com/provenance-io/provenance/issues/502)
* Set default coin type to network default [#534](https://github.com/provenance-io/provenance/issues/534)
* Add logger to upgrade handler [#507](https://github.com/provenance-io/provenance/issues/507)
* Allow markers to be created over existing accounts if they are not a marker and have a zero sequence [#520](https://github.com/provenance-io/provenance/issues/520)
* Removed extraneous Metadata index deletes/rewrites [#543](https://github.com/provenance-io/provenance/issues/543)
* Delete empty sessions when the last record is updated to a new session [#480](https://github.com/provenance-io/provenance/issues/480)
* Refactor the migration to be faster and have more log output [PR 586](https://github.com/provenance-io/provenance/pull/586)
* Capture all included protobufs into release zip file [#556](https://github.com/provenance-io/provenance/issues/556)
* Add Protobuf support with buf.build [#614](https://github.com/provenance-io/provenance/issues/614)
* Limit the maximum attribute value length to 1000 (down from 10,000 currently) in the `green` upgrade [#616](https://github.com/provenance-io/provenance/issues/616)
* Add additional fees for specified operations in the `green` upgrade [#616](https://github.com/provenance-io/provenance/issues/616)
  * `provenance.name.v1.MsgBindNameRequest` 10 hash (10,000,000,000 nhash)
  * `provenance.marker.v1.MsgAddMarkerRequest` 100 hash (100,000,000,000 nhash)
  * `provenance.attribute.v1.MsgAddAttributeRequest` 10 hash (10,000,000,000 nhash)
  * `provenance.metadata.v1.MsgWriteScopeRequest`  10 hash (10,000,000,000 nhash)
  * `provenance.metadata.v1.MsgP8eMemorializeContractRequest` 10 hash (10,000,000,000 nhash)
* Add integration tests for smart contracts [#392](https://github.com/provenance-io/provenance/issues/392)
* Use provwasm release artifact for smart contract tests [#731](https://github.com/provenance-io/provenance/issues/731)

### Client Breaking

* Enforce a maximum gas limit on individual transactions so that at least 20 can fit in any given block. [#681](https://github.com/provenance-io/provenance/issues/681)
  Previously transactions were only limited by their size in bytes as well as the overall gas limit on a given block.

  _With this update transactions must be no more than 5% of the maximum amount of gas allowed per block when a gas limit
  per block is set (this restriction has no effect when a gas limit has not been set).  The current limits on Provenance
  mainnet are 60,000,000 gas per block which will yield a maximum transaction size of 3,000,000 gas using this new AnteHandler
  restriction._

### Bug Fixes

* When deleting a scope, require the same permissions as when updating it [#473](https://github.com/provenance-io/provenance/issues/473)
* Allow manager to adjust grants on finalized markers [#545](https://github.com/provenance-io/provenance/issues/545)
* Add migration to re-index the metadata indexes involving addresses [#541](https://github.com/provenance-io/provenance/issues/541)
* Add migration to delete empty sessions [#480](https://github.com/provenance-io/provenance/issues/480)
* Add Java distribution tag to workflow [#624](https://github.com/provenance-io/provenance/issues/624)
* Add `msgfees` module to added store upgrades [#640](https://github.com/provenance-io/provenance/issues/640)
* Use `nhash` for base denom in gov proposal upgrade [#648](https://github.com/provenance-io/provenance/issues/648)
* Bump `cosmowasm` from `v1.0.0-beta5` to `v1.0.0-beta6` [#655](https://github.com/provenance-io/provenance/issues/655)
* Fix maven publish release version number reference [#650](https://github.com/provenance-io/provenance/issues/650)
* Add `iterator` as feature for wasm [#658](https://github.com/provenance-io/provenance/issues/658)
* String "v" from Jar artifact version number [#653](https://github.com/provenance-io/provenance/issues/653)
* Fix `wasm` contract migration failure to find contract history [#662](https://github.com/provenance-io/provenance/issues/662)

## [v1.7.6](https://github.com/provenance-io/provenance/releases/tag/v1.7.6) - 2021-12-15

* Upgrade Rosetta to v0.7.2 [#560](https://github.com/provenance-io/provenance/issues/560)

## [v1.7.5](https://github.com/provenance-io/provenance/releases/tag/v1.7.5) - 2021-10-22

### Improvements

* Update Cosmos SDK to 0.44.3 [PR 536](https://github.com/provenance-io/provenance/pull/536)

## [v1.7.4](https://github.com/provenance-io/provenance/releases/tag/v1.7.4) - 2021-10-12

### Improvements

* Update github actions to always run required tests [#508](https://github.com/provenance-io/provenance/issues/508)
* Update Cosmos SDK to 0.44.2 [PR 527](https://github.com/provenance-io/provenance/pull/527)

## [v1.7.3](https://github.com/provenance-io/provenance/releases/tag/v1.7.3) - 2021-09-30

### Bug Fixes

* Update Cosmos SDK to 0.44.1 with IAVL 0.17 to resolve locking issues in queries.
* Fix logger config being ignored [PR 510](https://github.com/provenance-io/provenance/pull/510)

## [v1.7.2](https://github.com/provenance-io/provenance/releases/tag/v1.7.2) - 2021-09-27

### Bug Fixes

* Fix for non-deterministic upgrades in cosmos sdk [#505](https://github.com/provenance-io/provenance/issues/505)

## [v1.7.1](https://github.com/provenance-io/provenance/releases/tag/v1.7.1) - 2021-09-20

### Improvements

* Ensure marker state transition validation does not panic [#492](https://github.com/provenance-io/provenance/issues/492)
* Refactor Examples for cobra cli commands to have examples [#399](https://github.com/provenance-io/provenance/issues/399)
* Verify go version on `make build` [#483](https://github.com/provenance-io/provenance/issues/483)

### Bug Fixes

* Fix marker permissions migration and add panic on `eigengrau` upgrade [#484](https://github.com/provenance-io/provenance/issues/484)
* Fixed marker with more than uint64 causes panic [#489](https://github.com/provenance-io/provenance/issues/489)
* Fixed issue with rosetta tests timing out occasionally, because the timeout was too short [#500](https://github.com/provenance-io/provenance/issues/500)

## [v1.7.0](https://github.com/provenance-io/provenance/releases/tag/v1.7.0) - 2021-09-03

### Features

* Add a single node docker based development environment [#311](https://github.com/provenance-io/provenance/issues/311)
  * Add make targets `devnet-start` and `devnet-stop`
  * Add `networks/dev/mnemonics` for adding accounts to development environment

### Improvements

* Updated some of the documentation of Metadata type bytes (prefixes) [#474](https://github.com/provenance-io/provenance/issues/474)
* Update the Marker Holding query to fully utilize pagination fields [#400](https://github.com/provenance-io/provenance/issues/400)
* Update the Metadata OSLocatorsByURI query to fully utilize pagination fields [#401](https://github.com/provenance-io/provenance/issues/401)
* Update the Metadata OSAllLocators query to fully utilize pagination fields [#402](https://github.com/provenance-io/provenance/issues/402)
* Validate `marker` before setting it to prevent panics [#491](https://github.com/provenance-io/provenance/issues/491)

### Bug Fixes

* Removed some unneeded code from the persistent record update validation [#471](https://github.com/provenance-io/provenance/issues/471)
* Fixed packed config loading bug [#487](https://github.com/provenance-io/provenance/issues/487)
* Fixed marker with more than uint64 causes panic [#489](https://github.com/provenance-io/provenance/issues/489)

## [v1.7.0](https://github.com/provenance-io/provenance/releases/tag/v1.7.0) - 2021-09-03

### Features

* Marker governance proposal are supported in cli [#367](https://github.com/provenance-io/provenance/issues/367)
* Add ability to query metadata sessions by record [#212](https://github.com/provenance-io/provenance/issues/212)
* Add Name and Symbol Cosmos features to Marker Metadata [#372](https://github.com/provenance-io/provenance/issues/372)
* Add authz support to Marker module transfer `MarkerTransferAuthorization` [#265](https://github.com/provenance-io/provenance/issues/265)
  * Add authz grant/revoke command to `marker` cli
  * Add documentation around how to grant/revoke authz [#449](https://github.com/provenance-io/provenance/issues/449)
* Add authz and feegrant modules [PR 384](https://github.com/provenance-io/provenance/pull/384)
* Add Marker governance proposal for setting denom metadata [#369](https://github.com/provenance-io/provenance/issues/369)
* Add `config` command to cli for client configuration [#394](https://github.com/provenance-io/provenance/issues/394)
* Add updated wasmd for Cosmos 0.43 [#409](https://github.com/provenance-io/provenance/issues/409)
* Add Rosetta support and automated testing [#365](https://github.com/provenance-io/provenance/issues/365)
* Update wasm parameters to only allow smart contracts to be uploaded with gov proposal [#440](https://github.com/provenance-io/provenance/issues/440)
* Update `config` command [#403](https://github.com/provenance-io/provenance/issues/403)
  * Get and set any configuration field.
  * Get or set multiple configuration fields in a single invocation.
  * Easily identify fields with changed (non-default) values.
  * Pack the configs into a single json file with only changed (non-default) values.
  * Unpack the config back into the multiple config files (that also have documentation in them).

### Bug Fixes

* Fix for creating non-coin type markers through governance addmarker proposals [#431](https://github.com/provenance-io/provenance/issues/431)
* Marker Withdraw Escrow Proposal type is properly registered [#367](https://github.com/provenance-io/provenance/issues/367)
  * Target Address field spelling error corrected in Withdraw Escrow and Increase Supply Governance Proposals.
* Fix DeleteScopeOwner endpoint to store the correct scope [PR 377](https://github.com/provenance-io/provenance/pull/377)
* Marker module import/export issues  [PR384](https://github.com/provenance-io/provenance/pull/384)
  * Add missing marker attributes to state export
  * Fix account numbering issues with marker accounts and auth module accounts during import
  * Export marker accounts as a base account entry and a separate marker module record
  * Add Marker module governance proposals, genesis, and marker operations to simulation testing [#94](https://github.com/provenance-io/provenance/issues/94)
* Fix an encoding issue with the `--page-key` CLI arguments used in paged queries [#332](https://github.com/provenance-io/provenance/issues/332)
* Fix handling of optional fields in Metadata Write messages [#412](https://github.com/provenance-io/provenance/issues/412)
* Fix cli marker new example is incorrect [#415](https://github.com/provenance-io/provenance/issues/415)
* Fix home directory setup for app export [#457](https://github.com/provenance-io/provenance/issues/457)
* Correct an error message that was providing an illegal amount of gas as an example [#425](https://github.com/provenance-io/provenance/issues/425)

### API Breaking

* Fix for missing validation for marker permissions according to marker type.  Markers of type COIN can no longer have
  the Transfer permission assigned.  Existing permission entries on Coin type markers of type Transfer are removed
  during migration [#428](https://github.com/provenance-io/provenance/issues/428)

### Improvements

* Updated to Cosmos SDK Release v0.44 to resolve security issues in v0.43 [#463](https://github.com/provenance-io/provenance/issues/463)
  * Updated to Cosmos SDK Release v0.43  [#154](https://github.com/provenance-io/provenance/issues/154)
* Updated to go 1.17 [#454](https://github.com/provenance-io/provenance/issues/454)
* Updated wasmd for Cosmos SDK Release v0.43 [#409](https://github.com/provenance-io/provenance/issues/409)
  * CosmWasm wasmvm v0.16.0 [CHANGELOG](https://github.com/CosmWasm/wasmvm/blob/v0.16.0/CHANGELOG.md)
  * CosmWasm cosmwasm v0.16.0 [CHANGELOG](https://github.com/CosmWasm/cosmwasm/blob/v0.16.0/CHANGELOG.md)
* Updated to IBC-Go Module v1.0.1 [PR 445](https://github.com/provenance-io/provenance/pull/445)
* Updated log message for circulation adjustment [#381](https://github.com/provenance-io/provenance/issues/381)
* Updated third party proto files to pull from cosmos 0.43 [#391](https://github.com/provenance-io/provenance/issues/391)
* Removed legacy api endpoints [#380](https://github.com/provenance-io/provenance/issues/380)
* Removed v039 and v040 migrations [#374](https://github.com/provenance-io/provenance/issues/374)
* Dependency Version Updates
  * Build/CI - cache [PR 420](https://github.com/provenance-io/provenance/pull/420), workflow clean up
  [PR 417](https://github.com/provenance-io/provenance/pull/417), diff action [PR 418](https://github.com/provenance-io/provenance/pull/418)
  code coverage [PR 416](https://github.com/provenance-io/provenance/pull/416) and [PR 439](https://github.com/provenance-io/provenance/pull/439),
  setup go [PR 419](https://github.com/provenance-io/provenance/pull/419), [PR 451](https://github.com/provenance-io/provenance/pull/451)
  * Google UUID 1.3.0 [PR 446](https://github.com/provenance-io/provenance/pull/446)
  * GRPC 1.3.0 [PR 443](https://github.com/provenance-io/provenance/pull/443)
  * cast 1.4.1 [PR 442](https://github.com/provenance-io/provenance/pull/442)
* Updated `provenanced init` for better testnet support and defaults [#403](https://github.com/provenance-io/provenance/issues/403)
* Fixed some example address to use the appropriate prefix [#453](https://github.com/provenance-io/provenance/issues/453)

## [v1.6.0](https://github.com/provenance-io/provenance/releases/tag/v1.6.0) - 2021-08-23

### Bug Fixes

* Fix for creating non-coin type markers through governance addmarker proposals [#431](https://github.com/provenance-io/provenance/issues/431)
* Upgrade handler migrates usdf.c to the right marker_type.

## [v1.5.0](https://github.com/provenance-io/provenance/releases/tag/v1.5.0) - 2021-06-23

### Features

* Update Cosmos SDK to 0.42.6 with Tendermint 0.34.11 [#355](https://github.com/provenance-io/provenance/issues/355)
  * Refund gas support added to gas meter trace
  * `ibc-transfer` now contains an `escrow-address` command for querying current escrow balances
* Add `update` and `delete-distinct` attributes to `attribute` module [#314](https://github.com/provenance-io/provenance/issues/314)
* Add support to `metadata` module for adding and removing contract specifications to scope specification [#302](https://github.com/provenance-io/provenance/issues/302)
  * Added `MsgAddContractSpecToScopeSpecRequest`and `MsgDeleteContractSpecFromScopeSpecRequest` messages for adding/removing
  * Added cli commands for adding/removing
* Add smart contract query support to the `metadata` module [#65](https://github.com/provenance-io/provenance/issues/65)

### API Breaking

* Redundant account parameter was removed from Attribute module SetAttribute API. [PR 348](https://github.com/provenance-io/provenance/pull/348)

### Bug Fixes

* Value owner changes are independent of scope owner signature requirements after transfer [#347](https://github.com/provenance-io/provenance/issues/347)
* Attribute module allows removal of orphan attributes, attributes against root names [PR 348](https://github.com/provenance-io/provenance/pull/348)
* `marker` cli query for marker does not cast marker argument to lower case [#329](https://github.com/provenance-io/provenance/issues/329)

### Improvements

* Bump `wasmd` to v0.17.0 [#345](https://github.com/provenance-io/provenance/issues/345)
* Attribute module simulation support [#25](https://github.com/provenance-io/provenance/issues/25)
* Add transfer cli command to `marker` module [#264](https://github.com/provenance-io/provenance/issues/264)
* Refactor `name` module to emit typed events from keeper [#267](https://github.com/provenance-io/provenance/issues/267)

## [v1.4.1](https://github.com/provenance-io/provenance/releases/tag/v1.4.1) - 2021-06-02

* Updated github binary release workflow.  No code changes from 1.4.0.

## [v1.4.0](https://github.com/provenance-io/provenance/releases/tag/v1.4.0) - 2021-06-02

### Features

* ENV config support, SDK v0.42.5 update [#320](https://github.com/provenance-io/provenance/issues/320)
* Upgrade handler set version name to `citrine` [#339](https://github.com/provenance-io/provenance/issues/339)

### Bug Fixes

* P8EMemorializeContract: preserve some Scope fields if the scope already exists [PR 336](https://github.com/provenance-io/provenance/pull/336)
* Set default standard err/out for `provenanced` commands [PR 337](https://github.com/provenance-io/provenance/pull/337)
* Fix for invalid help text permissions list on marker access grant command [PR 337](https://github.com/provenance-io/provenance/pull/337)
* When writing a session, make sure the scope spec of the containing scope, contains the session's contract spec. [#322](https://github.com/provenance-io/provenance/issues/322)

###  Improvements

* Informative error message for `min-gas-prices` invalid config panic on startup [#333](https://github.com/provenance-io/provenance/issues/333)
* Update marker event documentation to match typed event namespaces [#304](https://github.com/provenance-io/provenance/issues/304)


## [v1.3.1](https://github.com/provenance-io/provenance/releases/tag/v1.3.1) - 2021-05-21

### Bug Fixes

* Remove broken gauge on attribute module. Fixes prometheus metrics [#315](https://github.com/provenance-io/provenance/issues/315)
* Correct logging levels for marker mint/burn requests [#318](https://github.com/provenance-io/provenance/issues/318)
* Fix the CLI metaaddress commands [#321](https://github.com/provenance-io/provenance/issues/321)

### Improvements

* Add Kotlin and Javascript examples for Metadata Addresses [#301](https://github.com/provenance-io/provenance/issues/301)
* Updated swagger docs [PR 313](https://github.com/provenance-io/provenance/pull/313)
* Fix swagger docs [PR 317](https://github.com/provenance-io/provenance/pull/317)
* Updated default min-gas-prices to reflect provenance network nhash economics [#310](https://github.com/provenance-io/provenance/pull/310)
* Improved marker error message when marker is not found [#325](https://github.com/provenance-io/provenance/issues/325)


## [v1.3.0](https://github.com/provenance-io/provenance/releases/tag/v1.3.0) - 2021-05-06

### Features

* Add grpc messages and cli command to add/remove addresses from metadata scope data access [#220](https://github.com/provenance-io/provenance/issues/220)
* Add a `context` field to the `Session` [#276](https://github.com/provenance-io/provenance/issues/276)
* Add typed events and telemetry metrics to attribute module [#86](https://github.com/provenance-io/provenance/issues/86)
* Add rpc and cli support for adding/updating/removing owners on a `Scope` [#283](https://github.com/provenance-io/provenance/issues/283)
* Add transaction and query time measurements to marker module [#284](https://github.com/provenance-io/provenance/issues/284)
* Upgrade handler included that sets denom metadata for `hash` bond denom [#294](https://github.com/provenance-io/provenance/issues/294)
* Upgrade wasmd to v0.16.0 [#291](https://github.com/provenance-io/provenance/issues/291)
* Add params query endpoint to the marker module cli [#271](https://github.com/provenance-io/provenance/issues/271)

### Improvements

* Added linkify script for changelog issue links [#107](https://github.com/provenance-io/provenance/issues/107)
* Changed Metadata events to be typed events [#88](https://github.com/provenance-io/provenance/issues/88)
* Updated marker module spec documentation [#93](https://github.com/provenance-io/provenance/issues/93)
* Gas consumption telemetry and tracing [#299](https://github.com/provenance-io/provenance/issues/299)

### Bug Fixes

* More mapping fixes related to `WriteP8EContractSpec` and `P8EMemorializeContract` [#275](https://github.com/provenance-io/provenance/issues/275)
* Fix event manager scope in attribute, name, marker, and metadata modules to prevent event duplication [#289](https://github.com/provenance-io/provenance/issues/289)
* Proposed markers that are cancelled can be deleted without ADMIN role being assigned [#280](https://github.com/provenance-io/provenance/issues/280)
* Fix to ensure markers have no balances in Escrow prior to being deleted. [#303](https://github.com/provenance-io/provenance/issues/303)

### State Machine Breaking

* Add support for purging destroyed markers [#282](https://github.com/provenance-io/provenance/issues/282)

## [v1.2.0](https://github.com/provenance-io/provenance/releases/tag/v1.2.0) - 2021-04-26

### Improvements

* Add spec documentation for the metadata module [#224](https://github.com/provenance-io/provenance/issues/224)

### Features

* Add typed events and telemetry metrics to marker module [#247](https://github.com/provenance-io/provenance/issues/247)

### Bug Fixes

* Wired recovery flag into `init` command [#254](https://github.com/provenance-io/provenance/issues/254)
* Always anchor unrestricted denom validation expressions, Do not allow slashes in marker denom expressions [#258](https://github.com/provenance-io/provenance/issues/258)
* Mapping and validation fixes found while trying to use `P8EMemorializeContract` [#256](https://github.com/provenance-io/provenance/issues/256)

### Client Breaking

* Update marker transfer request signing behavior [#246](https://github.com/provenance-io/provenance/issues/246)


## [v1.1.1](https://github.com/provenance-io/provenance/releases/tag/v1.1.1) - 2021-04-15

### Bug Fixes

* Add upgrade plan v1.1.1

## [v1.1.0](https://github.com/provenance-io/provenance/releases/tag/v1.1.0) - 2021-04-15

### Features

* Add marker cli has two new flags to set SupplyFixed and AllowGovernanceControl [#241](https://github.com/provenance-io/provenance/issues/241)
* Modify 'enable governance' behavior on marker module [#227](https://github.com/provenance-io/provenance/issues/227)
* Typed Events and Metric counters in Name Module [#85](https://github.com/provenance-io/provenance/issues/85)

### Improvements

* Add some extra aliases for the CLI query metadata commands.
* Make p8e contract spec id easier to communicate.

### Bug Fixes

* Add pagination flags to the CLI query metadata commands.
* Fix handling of Metadata Write message id helper fields.
* Fix cli metadata address encoding/decoding command tree [#231](https://github.com/provenance-io/provenance/issues/231)
* Metadata Module parsing of base64 public key fixed [#225](https://github.com/provenance-io/provenance/issues/225)
* Fix some conversion pieces in `P8EMemorializeContract`.
* Remove extra Object Store Locator storage.
* Fix input status mapping.
* Add MsgSetDenomMetadataRequest to the marker handler.

## [v1.0.0](https://github.com/provenance-io/provenance/releases/tag/v1.0.0) - 2021-03-31

### Bug Fixes

* Resolves an issue where Gov Proposals to Create a new name would fail for new root domains [#192](https://github.com/provenance-io/provenance/issues/192)
* Remove deprecated ModuleCdc amino encoding from Metadata Locator records [#187](https://github.com/provenance-io/provenance/issues/187)
* Update Cosmos SDK to 0.42.3
* Remove deprecated ModuleCdc amino encoding from name module [#189](https://github.com/provenance-io/provenance/issues/189)
* Remove deprecated ModuleCdc amino encoding from attribute module [#188](https://github.com/provenance-io/provenance/issues/188)

### Features

* Allow withdrawals of any coin type from a marker account in WASM smart contracts. [#151](https://github.com/provenance-io/provenance/issues/151)
* Added cli tx commands `write-contract-specification` `remove-contract-specification` for updating/adding/removing metadata `ContractSpecification`s. [#195](https://github.com/provenance-io/provenance/issues/195)
* Added cli tx commands `write-record-specification` `remove-record-specification` for updating/adding/removing metadata `RecordSpecification`s. [#176](https://github.com/provenance-io/provenance/issues/176)
* Added cli tx commands `write-scope-specification` `remove-scope-specification` for updating/adding/removing metadata `ScopeSpecification`s. [#202](https://github.com/provenance-io/provenance/issues/202)
* Added cli tx commands `write-scope` `remove-scope` for updating/adding/removing metadata `Scope`s. [#199](https://github.com/provenance-io/provenance/issues/199)
* Added cli tx commands `write-record` `remove-record` for updating/adding/removing metadata `Record`s. [#205](https://github.com/provenance-io/provenance/issues/205)
* Simulation testing support [#95](https://github.com/provenance-io/provenance/issues/95)
* Name module simulation testing [#24](https://github.com/provenance-io/provenance/issues/24)
* Added default IBC parameters for v039 chain genesis migration script [#102](https://github.com/provenance-io/provenance/issues/102)
* Expand and simplify querying. [#169](https://github.com/provenance-io/provenance/issues/169)
  * Added endpoints for getting all entries of a type, e.g. `RecordsAll`.
  * Combined some endpoints (see notesin "API Breaking" section).
  * Allow searching for related entries. E.g. you can provide a record id to the scope search.
  * Add ability to return related entries. E.g. the `Sessions` endpoint has a `include_records` flag that will cause the response to contain the records that are part of the sessions.
* Add optional identification fields in tx `Write...` messages. [#169](https://github.com/provenance-io/provenance/issues/169)
* The `Write` endpoints now return information about the written entries. [#169](https://github.com/provenance-io/provenance/issues/169)
* Added a CLI command for getting all entries of a type, `query metadata all <type>`, or `query metadata <type> all`. [#169](https://github.com/provenance-io/provenance/issues/169)
* Restrict denom metadata. [#208](https://github.com/provenance-io/provenance/issues/208)

### API Breaking

* Change `Add...` metadata tx endpoints to `Write...` (e.g. `AddScope` is now `WriteScope`). [#169](https://github.com/provenance-io/provenance/issues/169)
* Expand and simplify metadata querying. [#169](https://github.com/provenance-io/provenance/issues/169)
  * Removed the `SessionContextByID` and `SessionContextByUUID` endponts. Replaced with the `Sessions` endpoint.
  * Removed the `RecordsByScopeID` and `RecordsByScopeUUID` endpoints. Replaced with the `Records` endpoint.
  * Removed the `ContractSpecificationExtended` endpoint. Use `ContractSpecification` now with the `include_record_specs` flag.
  * Removed the `RecordSpecificationByID` endpoint. Use the `RecordSpecification` endpoint.
  * Change the `_uuid` fields in the queries to `_id` to allow for either address or uuid input.
  * The `Scope` query no longer returns `Sessions` and `Records` by default. Use the `include_sessions` and `include_records` if you want them.
  * Query result entries are now wrapped to include extra id information alongside an entry.
    E.g. Where a `Scope` used to be returned, now a `ScopeWrapper` is returned containing a `Scope` and its `ScopeIdInfo`.
    So where you previously had `resp.Scope` you will now want `resp.Scope.Scope`.
  * Pluralized both the message name and field name of locator queries that return multiple entries.
    * `OSLocatorByScopeUUIDRequest` and `OSLocatorByScopeUUIDResponse` changed to `OSLocatorsByScopeUUIDRequest` and `OSLocatorsByScopeUUIDResponse`.
    * `OSLocatorByURIRequest` and `OSLocatorByURIResponse` changed to `OSLocatorsByURIRequest` and `OSLocatorsByURIResponse`.
    * Field name `locator` changed to `locators` in `OSLocatorsByURIResponse`, `OSLocatorsByScopeUUIDResponse`, `OSAllLocatorsResponse`.

### Client Breaking

* The paths for querying metadata have changed. See API Breaking section for an overview, and the proto file for details. [#169](https://github.com/provenance-io/provenance/issues/169)
* The CLI has been updated for metadata querying. [#169](https://github.com/provenance-io/provenance/issues/169)
  * Removed the `fullscope` command. Use `query metadata scope --include-sessions --include-records` now.
  * Combined the `locator-by-addr`, `locator-by-uri`, `locator-by-scope`, and `locator-all` into a single `locator` command.
* Changed the CLI metadata tx `add-...` commands to `write-...`. [#166](https://github.com/provenance-io/provenance/issues/166)

## [v0.3.0](https://github.com/provenance-io/provenance/releases/tag/v0.3.0) - 2021-03-19

### Features

* Governance proposal support for marker module
* Decentralized discovery for object store instances [#105](https://github.com/provenance-io/provenance/issues/105)
* Add `AddP8eContractSpec` endpoint to convert v39 contract spec into v40 contract specification  [#167](https://github.com/provenance-io/provenance/issues/167)
* Refactor `Attribute` validate to sdk standard validate basic and validate size of attribute value [#175](https://github.com/provenance-io/provenance/issues/175)
* Add the temporary `P8eMemorializeContract` endpoint to help facilitate the transition. [#164](https://github.com/provenance-io/provenance/issues/164)
* Add handler for 0.3.0 testnet upgrade.

### Bug Fixes

* Gov module route added for name module root name proposal
* Update Cosmos SDK to 0.42.2 for bug fixes and improvements


## [v0.2.1](https://github.com/provenance-io/provenance/releases/tag/v0.2.1) - 2021-03-11

* Update to Cosmos SDK 0.42.1
* Add github action for docker publishing [#156](https://github.com/provenance-io/provenance/issues/156)
* Add `MetaAddress` encoder and parser commands [#147](https://github.com/provenance-io/provenance/issues/147)
* Add build support for publishing protos used in this release [#69](https://github.com/provenance-io/provenance/issues/69)
* Support for setting a marker denom validation expression [#84](https://github.com/provenance-io/provenance/issues/84)
* Expand cli metadata query functionality [#142](https://github.com/provenance-io/provenance/issues/142)

## [v0.2.0](https://github.com/provenance-io/provenance/releases/tag/v0.2.0) - 2021-03-05

* Truncate hashes used in metadata addresses for Record, Record Specification [#132](https://github.com/provenance-io/provenance/issues/132)
* Add support for creating, updating, removing, finding, and iterating over `Session`s [#55](https://github.com/provenance-io/provenance/issues/55)
* Add support for creating, updating, removing, finding, and iterating over `RecordSpecification`s [#59](https://github.com/provenance-io/provenance/issues/59)

## [v0.1.10](https://github.com/provenance-io/provenance/releases/tag/v0.1.10) - 2021-03-04

### Bug fixes

* Ensure all upgrade handlers apply always before storeLoader is created.
* Add upgrade handler for v0.1.10

## [v0.1.9](https://github.com/provenance-io/provenance/releases/tag/v0.1.9) - 2021-03-03

### Bug fixes

* Add module for metadata for v0.1.9

## [v0.1.8](https://github.com/provenance-io/provenance/releases/tag/v0.1.8) - 2021-03-03

### Bug fixes

* Add handlers for v0.1.7, v0.1.8

## [v0.1.7](https://github.com/provenance-io/provenance/releases/tag/v0.1.7) - 2021-03-03

### Bug Fixes

* Fix npe caused by always loading custom storeLoader.

## [v0.1.6](https://github.com/provenance-io/provenance/releases/tag/v0.1.6) - 2021-03-02

### Bug Fixes

* Add metadata module to the IAVL store during upgrade

## [v0.1.5](https://github.com/provenance-io/provenance/releases/tag/v0.1.5) - 2021-03-02

* Add support for creating, updating, removing, finding, and iterating over `Record`s [#54](https://github.com/provenance-io/provenance/issues/54)
* Add migration support for v039 account into v040 attributes module [#100](https://github.com/provenance-io/provenance/issues/100)
* Remove setting default no-op upgrade handlers.
* Add an explicit no-op upgrade handler for release v0.1.5.
* Add support for creating, updating, removing, finding, and iterating over `ContractSpecification`s [#57](https://github.com/provenance-io/provenance/issues/57)
* Add support for record specification metadata addresses [#58](https://github.com/provenance-io/provenance/issues/58)
* Enhance build process to release cosmovisor compatible zip and plan [#119](https://github.com/provenance-io/provenance/issues/119)

## [v0.1.4](https://github.com/provenance-io/provenance/releases/tag/v0.1.4) - 2021-02-24

* Update `ScopeSpecification` proto and create `Description` proto [#71](https://github.com/provenance-io/provenance/issues/71)
* Update `Scope` proto: change field `owner_address` to `owners` [#89](https://github.com/provenance-io/provenance/issues/89)
* Add support for migrating Marker Accesslist from v39 to v40 [#46](https://github.com/provenance-io/provenance/issues/46).
* Add migration command for previous version of Provenance blockchain [#78](https://github.com/provenance-io/provenance/issues/78)
* Add support for creating, updating, removing, finding, and iterating over `ScopeSpecification`s [#56](https://github.com/provenance-io/provenance/issues/56)
* Implemented v39 to v40 migration for name module.
* Add support for github actions to build binary releases on tag [#30](https://github.com/provenance-io/provenance/issues/30).

## [v0.1.3](https://github.com/provenance-io/provenance/releases/tag/v0.1.3) - 2021-02-12

* Add support for Scope objects to Metadata module [#53](https://github.com/provenance-io/provenance/issues/53)
* Denom Metadata config for nhash in testnet [#42](https://github.com/provenance-io/provenance/issues/42)
* Denom Metadata support for marker module [#47](https://github.com/provenance-io/provenance/issues/47)
* WASM support for Marker module [#28](https://github.com/provenance-io/provenance/issues/28)

### Bug Fixes

* Name service allows uuids as segments despite length restrictions [#48](https://github.com/provenance-io/provenance/issues/48)
* Protogen breaks on marker uint64 equals [#38](https://github.com/provenance-io/provenance/issues/38)
* Fix for marker module beginblock wiring [#34](https://github.com/provenance-io/provenance/issues/34)
* Fix for marker get cli command
* Updated the links in PULL_REQUEST_TEMPLATE.md to use correct 'main' branch

## [v0.1.2](https://github.com/provenance-io/provenance/releases/tag/v0.1.2) - 2021-01-27

### Bug Fixes

* Update goreleaser configuration to match `provenance` repository name

## [v0.1.1](https://github.com/provenance-io/provenance/releases/tag/v0.1.1) - 2021-01-27

This is the intial beta release for the first Provenance public TESTNET.  This release is not intended for any type of
production or reliable development as extensive work is still in progress to migrate the private network functionality
into the public network.

### Features

* Initial port of private Provenance blockchain modules `name`, `attribute`, and `marker` from v0.39.x Cosmos SDK chain
into new 0.40.x base.  Minimal unit test coverage and features in place to begin setup of testnet process.

## PRE-HISTORY

## [v0.1.0](https://github.com/provenance-io/provenance/releases/tag/v0.1.0) - 2021-01-26

* Test tag prior to initial testnet release.

The Provenance Blockchain was started by Figure Technologies in 2018 using a Hyperledger Fabric derived private network.
A subsequent migration was made to a new internal private network based on the 0.38-0.39 series of Cosmos SDK and
Tendermint.  The Provence-IO/Provenance Cosmos SDK derived public network is the<|MERGE_RESOLUTION|>--- conflicted
+++ resolved
@@ -37,15 +37,13 @@
 
 ## Unreleased
 
-<<<<<<< HEAD
+### Improvements
+
+* Update ibcnet ports so they don't conflict with host machine. [#1622](https://github.com/provenance-io/provenance/issues/1622)
+
 ### Bug Fixes
 
 * Fix ibcnet relayer creating multiple connections on restart [#1620](https://github.com/provenance-io/provenance/issues/1620).
-=======
-### Improvements
-
-* Update ibcnet ports so they don't conflict with host machine. [#1622](https://github.com/provenance-io/provenance/issues/1622)
->>>>>>> a9341377
 
 ---
 
