<!--
Guiding Principles:

Changelogs are for humans, not machines.
There should be an entry for every single version.
The same types of changes should be grouped.
Versions and sections should be linkable.
The latest version comes first.
The release date of each version is displayed.
Mention whether you follow Semantic Versioning.

Usage:

Change log entries are to be added to the Unreleased section under the
appropriate stanza (see below). Each entry should ideally include a message and either
an issue number or pull request number using one of these formats:

* message #<issue-number>

If there is no issue number, you can add a reference to a Pull Request like this:
* message PR<pull-request-number>

The issue numbers and pull request numbers will later be link-ified during the release process
so you do not have to worry about including a link manually, but you can if you wish.

Types of changes (Stanzas):

"Features" for new features.
"Improvements" for changes in existing functionality.
"Deprecated" for soon-to-be removed features.
"Bug Fixes" for any bug fixes.
"Client Breaking" for breaking CLI commands and REST routes used by end-users.
"API Breaking" for breaking exported APIs used by developers building on SDK.
"State Machine Breaking" for any changes that result in a different AppState given same genesisState and txList.
Ref: https://keepachangelog.com/en/1.0.0/
-->

## Unreleased

### Features

* Add check for `authz` grants when there are missing signatures in `metadata` transactions [#516](https://github.com/provenance-io/provenance/issues/516)
* Add support for publishing Java and Kotlin Protobuf compiled sources to Maven Central [#562](https://github.com/provenance-io/provenance/issues/562)
<<<<<<< HEAD
* Adds support for creating root name governance proposals from the cli [#599](https://github.com/provenance-io/provenance/issues/599)
=======
* Adding of the msg based fee module [#354](https://github.com/provenance-io/provenance/issues/354)
>>>>>>> 6b8b9af2

### Improvements

* Add `bank` and `authz` module query `proto` files required by `grpcurl` [#482](https://github.com/provenance-io/provenance/issues/482)
* Fix typeos in marker log statements [#502](https://github.com/provenance-io/provenance/issues/502)
* Set default coin type to network default [#534](https://github.com/provenance-io/provenance/issues/534)
* Add logger to upgrade handler [#507](https://github.com/provenance-io/provenance/issues/507)
* Allow markers to be created over existing accounts if they are not a marker and have a zero sequence [#520](https://github.com/provenance-io/provenance/issues/520)
* Removed extraneous Metadata index deletes/rewrites [#543](https://github.com/provenance-io/provenance/issues/543)
* Delete empty sessions when the last record is updated to a new session [#480](https://github.com/provenance-io/provenance/issues/480)
* Refactor the migration to be faster and have more log output [PR 586](https://github.com/provenance-io/provenance/pull/586)

### Bug Fixes

* When deleting a scope, require the same permissions as when updating it [#473](https://github.com/provenance-io/provenance/issues/473)
* Allow manager to adjust grants on finalized markers [#545](https://github.com/provenance-io/provenance/issues/545)
* Add migration to re-index the metadata indexes involving addresses [#541](https://github.com/provenance-io/provenance/issues/541)
* Add migration to delete empty sessions [#480](https://github.com/provenance-io/provenance/issues/480)

## [v1.7.6](https://github.com/provenance-io/provenance/releases/tag/v1.7.6) - 2021-12-15

* Upgrade Rosetta to v0.7.2 [#560](https://github.com/provenance-io/provenance/issues/560)

## [v1.7.5](https://github.com/provenance-io/provenance/releases/tag/v1.7.5) - 2021-10-22

### Improvements

* Update Cosmos SDK to 0.44.3 [PR 536](https://github.com/provenance-io/provenance/pull/536)

## [v1.7.4](https://github.com/provenance-io/provenance/releases/tag/v1.7.4) - 2021-10-12

### Improvements

* Update github actions to always run required tests [#508](https://github.com/provenance-io/provenance/issues/508)
* Update Cosmos SDK to 0.44.2 [PR 527](https://github.com/provenance-io/provenance/pull/527)

## [v1.7.3](https://github.com/provenance-io/provenance/releases/tag/v1.7.3) - 2021-09-30

### Bug Fixes

* Update Cosmos SDK to 0.44.1 with IAVL 0.17 to resolve locking issues in queries.
* Fix logger config being ignored [PR 510](https://github.com/provenance-io/provenance/pull/510)

## [v1.7.2](https://github.com/provenance-io/provenance/releases/tag/v1.7.2) - 2021-09-27

### Bug Fixes

* Fix for non-deterministic upgrades in cosmos sdk [#505](https://github.com/provenance-io/provenance/issues/505)

## [v1.7.1](https://github.com/provenance-io/provenance/releases/tag/v1.7.1) - 2021-09-20

### Improvements

* Ensure marker state transition validation does not panic [#492](https://github.com/provenance-io/provenance/issues/492)
* Refactor Examples for cobra cli commands to have examples [#399](https://github.com/provenance-io/provenance/issues/399)
* Verify go version on `make build` [#483](https://github.com/provenance-io/provenance/issues/483)

### Bug Fixes

* Fix marker permissions migration and add panic on `eigengrau` upgrade [#484](https://github.com/provenance-io/provenance/issues/484)
* Fixed marker with more than uint64 causes panic [#489](https://github.com/provenance-io/provenance/issues/489)
* Fixed issue with rosetta tests timing out occasionally, because the timeout was too short [#500](https://github.com/provenance-io/provenance/issues/500)

## [v1.7.0](https://github.com/provenance-io/provenance/releases/tag/v1.7.0) - 2021-09-03

### Features

* Add a single node docker based development environment [#311](https://github.com/provenance-io/provenance/issues/311)
  * Add make targets `devnet-start` and `devnet-stop`
  * Add `networks/dev/mnemonics` for adding accounts to development environment

### Improvements

* Updated some of the documentation of Metadata type bytes (prefixes) [#474](https://github.com/provenance-io/provenance/issues/474)
* Update the Marker Holding query to fully utilize pagination fields [#400](https://github.com/provenance-io/provenance/issues/400)
* Update the Metadata OSLocatorsByURI query to fully utilize pagination fields [#401](https://github.com/provenance-io/provenance/issues/401)
* Update the Metadata OSAllLocators query to fully utilize pagination fields [#402](https://github.com/provenance-io/provenance/issues/402)
* Validate `marker` before setting it to prevent panics [#491](https://github.com/provenance-io/provenance/issues/491)

### Bug Fixes

* Removed some unneeded code from the persistent record update validation [#471](https://github.com/provenance-io/provenance/issues/471)
* Fixed packed config loading bug [#487](https://github.com/provenance-io/provenance/issues/487)
* Fixed marker with more than uint64 causes panic [#489](https://github.com/provenance-io/provenance/issues/489)

## [v1.7.0](https://github.com/provenance-io/provenance/releases/tag/v1.7.0) - 2021-09-03

### Features

* Marker governance proposal are supported in cli [#367](https://github.com/provenance-io/provenance/issues/367)
* Add ability to query metadata sessions by record [#212](https://github.com/provenance-io/provenance/issues/212)
* Add Name and Symbol Cosmos features to Marker Metadata [#372](https://github.com/provenance-io/provenance/issues/372)
* Add authz support to Marker module transfer `MarkerTransferAuthorization` [#265](https://github.com/provenance-io/provenance/issues/265)
  * Add authz grant/revoke command to `marker` cli
  * Add documentation around how to grant/revoke authz [#449](https://github.com/provenance-io/provenance/issues/449)
* Add authz and feegrant modules [PR 384](https://github.com/provenance-io/provenance/pull/384)
* Add Marker governance proposal for setting denom metadata [#369](https://github.com/provenance-io/provenance/issues/369)
* Add `config` command to cli for client configuration [#394](https://github.com/provenance-io/provenance/issues/394)
* Add updated wasmd for Cosmos 0.43 [#409](https://github.com/provenance-io/provenance/issues/409)
* Add Rosetta support and automated testing [#365](https://github.com/provenance-io/provenance/issues/365)
* Update wasm parameters to only allow smart contracts to be uploaded with gov proposal [#440](https://github.com/provenance-io/provenance/issues/440)
* Update `config` command [#403](https://github.com/provenance-io/provenance/issues/403)
  * Get and set any configuration field.
  * Get or set multiple configuration fields in a single invocation.
  * Easily identify fields with changed (non-default) values.
  * Pack the configs into a single json file with only changed (non-default) values.
  * Unpack the config back into the multiple config files (that also have documentation in them).

### Bug Fixes

* Fix for creating non-coin type markers through governance addmarker proposals [#431](https://github.com/provenance-io/provenance/issues/431)
* Marker Withdraw Escrow Proposal type is properly registered [#367](https://github.com/provenance-io/provenance/issues/367)
  * Target Address field spelling error corrected in Withdraw Escrow and Increase Supply Governance Proposals.
* Fix DeleteScopeOwner endpoint to store the correct scope [PR 377](https://github.com/provenance-io/provenance/pull/377)
* Marker module import/export issues  [PR384](https://github.com/provenance-io/provenance/pull/384)
  * Add missing marker attributes to state export
  * Fix account numbering issues with marker accounts and auth module accounts during import
  * Export marker accounts as a base account entry and a separate marker module record
  * Add Marker module governance proposals, genesis, and marker operations to simulation testing [#94](https://github.com/provenance-io/provenance/issues/94)
* Fix an encoding issue with the `--page-key` CLI arguments used in paged queries [#332](https://github.com/provenance-io/provenance/issues/332)
* Fix handling of optional fields in Metadata Write messages [#412](https://github.com/provenance-io/provenance/issues/412)
* Fix cli marker new example is incorrect [#415](https://github.com/provenance-io/provenance/issues/415)
* Fix home directory setup for app export [#457](https://github.com/provenance-io/provenance/issues/457)
* Correct an error message that was providing an illegal amount of gas as an example [#425](https://github.com/provenance-io/provenance/issues/425)

### API Breaking

* Fix for missing validation for marker permissions according to marker type.  Markers of type COIN can no longer have
  the Transfer permission assigned.  Existing permission entries on Coin type markers of type Transfer are removed
  during migration [#428](https://github.com/provenance-io/provenance/issues/428)

### Improvements

* Updated to Cosmos SDK Release v0.44 to resolve security issues in v0.43 [#463](https://github.com/provenance-io/provenance/issues/463)
  * Updated to Cosmos SDK Release v0.43  [#154](https://github.com/provenance-io/provenance/issues/154)
* Updated to go 1.17 [#454](https://github.com/provenance-io/provenance/issues/454)
* Updated wasmd for Cosmos SDK Release v0.43 [#409](https://github.com/provenance-io/provenance/issues/409)
  * CosmWasm wasmvm v0.16.0 [CHANGELOG](https://github.com/CosmWasm/wasmvm/blob/v0.16.0/CHANGELOG.md)
  * CosmWasm cosmwasm v0.16.0 [CHANGELOG](https://github.com/CosmWasm/cosmwasm/blob/v0.16.0/CHANGELOG.md)
* Updated to IBC-Go Module v1.0.1 [PR 445](https://github.com/provenance-io/provenance/pull/445)
* Updated log message for circulation adjustment [#381](https://github.com/provenance-io/provenance/issues/381)
* Updated third party proto files to pull from cosmos 0.43 [#391](https://github.com/provenance-io/provenance/issues/391)
* Removed legacy api endpoints [#380](https://github.com/provenance-io/provenance/issues/380)
* Removed v039 and v040 migrations [#374](https://github.com/provenance-io/provenance/issues/374)
* Dependency Version Updates
  * Build/CI - cache [PR 420](https://github.com/provenance-io/provenance/pull/420), workflow clean up
  [PR 417](https://github.com/provenance-io/provenance/pull/417), diff action [PR 418](https://github.com/provenance-io/provenance/pull/418)
  code coverage [PR 416](https://github.com/provenance-io/provenance/pull/416) and [PR 439](https://github.com/provenance-io/provenance/pull/439),
  setup go [PR 419](https://github.com/provenance-io/provenance/pull/419), [PR 451](https://github.com/provenance-io/provenance/pull/451)
  * Google UUID 1.3.0 [PR 446](https://github.com/provenance-io/provenance/pull/446)
  * GRPC 1.3.0 [PR 443](https://github.com/provenance-io/provenance/pull/443)
  * cast 1.4.1 [PR 442](https://github.com/provenance-io/provenance/pull/442)
* Updated `provenanced init` for better testnet support and defaults [#403](https://github.com/provenance-io/provenance/issues/403)
* Fixed some example address to use the appropriate prefix [#453](https://github.com/provenance-io/provenance/issues/453)

## [v1.6.0](https://github.com/provenance-io/provenance/releases/tag/v1.6.0) - 2021-08-23

### Bug Fixes

* Fix for creating non-coin type markers through governance addmarker proposals [#431](https://github.com/provenance-io/provenance/issues/431)
* Upgrade handler migrates usdf.c to the right marker_type.

## [v1.5.0](https://github.com/provenance-io/provenance/releases/tag/v1.5.0) - 2021-06-23

### Features

* Update Cosmos SDK to 0.42.6 with Tendermint 0.34.11 [#355](https://github.com/provenance-io/provenance/issues/355)
  * Refund gas support added to gas meter trace
  * `ibc-transfer` now contains an `escrow-address` command for querying current escrow balances
* Add `update` and `delete-distinct` attributes to `attribute` module [#314](https://github.com/provenance-io/provenance/issues/314)
* Add support to `metadata` module for adding and removing contract specifications to scope specification [#302](https://github.com/provenance-io/provenance/issues/302)
  * Added `MsgAddContractSpecToScopeSpecRequest`and `MsgDeleteContractSpecFromScopeSpecRequest` messages for adding/removing
  * Added cli commands for adding/removing
* Add smart contract query support to the `metadata` module [#65](https://github.com/provenance-io/provenance/issues/65)

### API Breaking

* Redundant account parameter was removed from Attribute module SetAttribute API. [PR 348](https://github.com/provenance-io/provenance/pull/348)

### Bug Fixes

* Value owner changes are independent of scope owner signature requirements after transfer [#347](https://github.com/provenance-io/provenance/issues/347)
* Attribute module allows removal of orphan attributes, attributes against root names [PR 348](https://github.com/provenance-io/provenance/pull/348)
* `marker` cli query for marker does not cast marker argument to lower case [#329](https://github.com/provenance-io/provenance/issues/329)

### Improvements

* Bump `wasmd` to v0.17.0 [#345](https://github.com/provenance-io/provenance/issues/345)
* Attribute module simulation support [#25](https://github.com/provenance-io/provenance/issues/25)
* Add transfer cli command to `marker` module [#264](https://github.com/provenance-io/provenance/issues/264)
* Refactor `name` module to emit typed events from keeper [#267](https://github.com/provenance-io/provenance/issues/267)

## [v1.4.1](https://github.com/provenance-io/provenance/releases/tag/v1.4.1) - 2021-06-02

* Updated github binary release workflow.  No code changes from 1.4.0.

## [v1.4.0](https://github.com/provenance-io/provenance/releases/tag/v1.4.0) - 2021-06-02

### Features

* ENV config support, SDK v0.42.5 update [#320](https://github.com/provenance-io/provenance/issues/320)
* Upgrade handler set version name to `citrine` [#339](https://github.com/provenance-io/provenance/issues/339)

### Bug Fixes

* P8EMemorializeContract: preserve some Scope fields if the scope already exists [PR 336](https://github.com/provenance-io/provenance/pull/336)
* Set default standard err/out for `provenanced` commands [PR 337](https://github.com/provenance-io/provenance/pull/337)
* Fix for invalid help text permissions list on marker access grant command [PR 337](https://github.com/provenance-io/provenance/pull/337)
* When writing a session, make sure the scope spec of the containing scope, contains the session's contract spec. [#322](https://github.com/provenance-io/provenance/issues/322)

###  Improvements

* Informative error message for `min-gas-prices` invalid config panic on startup [#333](https://github.com/provenance-io/provenance/issues/333)
* Update marker event documentation to match typed event namespaces [#304](https://github.com/provenance-io/provenance/issues/304)


## [v1.3.1](https://github.com/provenance-io/provenance/releases/tag/v1.3.1) - 2021-05-21

### Bug Fixes

* Remove broken gauge on attribute module. Fixes prometheus metrics [#315](https://github.com/provenance-io/provenance/issues/315)
* Correct logging levels for marker mint/burn requests [#318](https://github.com/provenance-io/provenance/issues/318)
* Fix the CLI metaaddress commands [#321](https://github.com/provenance-io/provenance/issues/321)

### Improvements

* Add Kotlin and Javascript examples for Metadata Addresses [#301](https://github.com/provenance-io/provenance/issues/301)
* Updated swagger docs [PR 313](https://github.com/provenance-io/provenance/pull/313)
* Fix swagger docs [PR 317](https://github.com/provenance-io/provenance/pull/317)
* Updated default min-gas-prices to reflect provenance network nhash economics [#310](https://github.com/provenance-io/provenance/pull/310)
* Improved marker error message when marker is not found [#325](https://github.com/provenance-io/provenance/issues/325)


## [v1.3.0](https://github.com/provenance-io/provenance/releases/tag/v1.3.0) - 2021-05-06

### Features

* Add grpc messages and cli command to add/remove addresses from metadata scope data access [#220](https://github.com/provenance-io/provenance/issues/220)
* Add a `context` field to the `Session` [#276](https://github.com/provenance-io/provenance/issues/276)
* Add typed events and telemetry metrics to attribute module [#86](https://github.com/provenance-io/provenance/issues/86)
* Add rpc and cli support for adding/updating/removing owners on a `Scope` [#283](https://github.com/provenance-io/provenance/issues/283)
* Add transaction and query time measurements to marker module [#284](https://github.com/provenance-io/provenance/issues/284)
* Upgrade handler included that sets denom metadata for `hash` bond denom [#294](https://github.com/provenance-io/provenance/issues/294)
* Upgrade wasmd to v0.16.0 [#291](https://github.com/provenance-io/provenance/issues/291)
* Add params query endpoint to the marker module cli [#271](https://github.com/provenance-io/provenance/issues/271)

### Improvements

* Added linkify script for changelog issue links [#107](https://github.com/provenance-io/provenance/issues/107)
* Changed Metadata events to be typed events [#88](https://github.com/provenance-io/provenance/issues/88)
* Updated marker module spec documentation [#93](https://github.com/provenance-io/provenance/issues/93)
* Gas consumption telemetry and tracing [#299](https://github.com/provenance-io/provenance/issues/299)

### Bug Fixes

* More mapping fixes related to `WriteP8EContractSpec` and `P8EMemorializeContract` [#275](https://github.com/provenance-io/provenance/issues/275)
* Fix event manager scope in attribute, name, marker, and metadata modules to prevent event duplication [#289](https://github.com/provenance-io/provenance/issues/289)
* Proposed markers that are cancelled can be deleted without ADMIN role being assigned [#280](https://github.com/provenance-io/provenance/issues/280)
* Fix to ensure markers have no balances in Escrow prior to being deleted. [#303](https://github.com/provenance-io/provenance/issues/303)

### State Machine Breaking

* Add support for purging destroyed markers [#282](https://github.com/provenance-io/provenance/issues/282)

## [v1.2.0](https://github.com/provenance-io/provenance/releases/tag/v1.2.0) - 2021-04-26

### Improvements

* Add spec documentation for the metadata module [#224](https://github.com/provenance-io/provenance/issues/224)

### Features

* Add typed events and telemetry metrics to marker module [#247](https://github.com/provenance-io/provenance/issues/247)

### Bug Fixes

* Wired recovery flag into `init` command [#254](https://github.com/provenance-io/provenance/issues/254)
* Always anchor unrestricted denom validation expressions, Do not allow slashes in marker denom expressions [#258](https://github.com/provenance-io/provenance/issues/258)
* Mapping and validation fixes found while trying to use `P8EMemorializeContract` [#256](https://github.com/provenance-io/provenance/issues/256)

### Client Breaking

* Update marker transfer request signing behavior [#246](https://github.com/provenance-io/provenance/issues/246)


## [v1.1.1](https://github.com/provenance-io/provenance/releases/tag/v1.1.1) - 2021-04-15

### Bug Fixes

* Add upgrade plan v1.1.1

## [v1.1.0](https://github.com/provenance-io/provenance/releases/tag/v1.1.0) - 2021-04-15

### Features

* Add marker cli has two new flags to set SupplyFixed and AllowGovernanceControl [#241](https://github.com/provenance-io/provenance/issues/241)
* Modify 'enable governance' behavior on marker module [#227](https://github.com/provenance-io/provenance/issues/227)
* Typed Events and Metric counters in Name Module [#85](https://github.com/provenance-io/provenance/issues/85)

### Improvements

* Add some extra aliases for the CLI query metadata commands.
* Make p8e contract spec id easier to communicate.

### Bug Fixes

* Add pagination flags to the CLI query metadata commands.
* Fix handling of Metadata Write message id helper fields.
* Fix cli metadata address encoding/decoding command tree [#231](https://github.com/provenance-io/provenance/issues/231)
* Metadata Module parsing of base64 public key fixed [#225](https://github.com/provenance-io/provenance/issues/225)
* Fix some conversion pieces in `P8EMemorializeContract`.
* Remove extra Object Store Locator storage.
* Fix input status mapping.
* Add MsgSetDenomMetadataRequest to the marker handler.

## [v1.0.0](https://github.com/provenance-io/provenance/releases/tag/v1.0.0) - 2021-03-31

### Bug Fixes

* Resolves an issue where Gov Proposals to Create a new name would fail for new root domains [#192](https://github.com/provenance-io/provenance/issues/192)
* Remove deprecated ModuleCdc amino encoding from Metadata Locator records [#187](https://github.com/provenance-io/provenance/issues/187)
* Update Cosmos SDK to 0.42.3
* Remove deprecated ModuleCdc amino encoding from name module [#189](https://github.com/provenance-io/provenance/issues/189)
* Remove deprecated ModuleCdc amino encoding from attribute module [#188](https://github.com/provenance-io/provenance/issues/188)

### Features

* Allow withdrawals of any coin type from a marker account in WASM smart contracts. [#151](https://github.com/provenance-io/provenance/issues/151)
* Added cli tx commands `write-contract-specification` `remove-contract-specification` for updating/adding/removing metadata `ContractSpecification`s. [#195](https://github.com/provenance-io/provenance/issues/195)
* Added cli tx commands `write-record-specification` `remove-record-specification` for updating/adding/removing metadata `RecordSpecification`s. [#176](https://github.com/provenance-io/provenance/issues/176)
* Added cli tx commands `write-scope-specification` `remove-scope-specification` for updating/adding/removing metadata `ScopeSpecification`s. [#202](https://github.com/provenance-io/provenance/issues/202)
* Added cli tx commands `write-scope` `remove-scope` for updating/adding/removing metadata `Scope`s. [#199](https://github.com/provenance-io/provenance/issues/199)
* Added cli tx commands `write-record` `remove-record` for updating/adding/removing metadata `Record`s. [#205](https://github.com/provenance-io/provenance/issues/205)
* Simulation testing support [#95](https://github.com/provenance-io/provenance/issues/95)
* Name module simulation testing [#24](https://github.com/provenance-io/provenance/issues/24)
* Added default IBC parameters for v039 chain genesis migration script [#102](https://github.com/provenance-io/provenance/issues/102)
* Expand and simplify querying. [#169](https://github.com/provenance-io/provenance/issues/169)
  * Added endpoints for getting all entries of a type, e.g. `RecordsAll`.
  * Combined some endpoints (see notesin "API Breaking" section).
  * Allow searching for related entries. E.g. you can provide a record id to the scope search.
  * Add ability to return related entries. E.g. the `Sessions` endpoint has a `include_records` flag that will cause the response to contain the records that are part of the sessions.
* Add optional identification fields in tx `Write...` messages. [#169](https://github.com/provenance-io/provenance/issues/169)
* The `Write` endpoints now return information about the written entries. [#169](https://github.com/provenance-io/provenance/issues/169)
* Added a CLI command for getting all entries of a type, `query metadata all <type>`, or `query metadata <type> all`. [#169](https://github.com/provenance-io/provenance/issues/169)
* Restrict denom metadata. [#208](https://github.com/provenance-io/provenance/issues/208)

### API Breaking

* Change `Add...` metadata tx endpoints to `Write...` (e.g. `AddScope` is now `WriteScope`). [#169](https://github.com/provenance-io/provenance/issues/169)
* Expand and simplify metadata querying. [#169](https://github.com/provenance-io/provenance/issues/169)
  * Removed the `SessionContextByID` and `SessionContextByUUID` endponts. Replaced with the `Sessions` endpoint.
  * Removed the `RecordsByScopeID` and `RecordsByScopeUUID` endpoints. Replaced with the `Records` endpoint.
  * Removed the `ContractSpecificationExtended` endpoint. Use `ContractSpecification` now with the `include_record_specs` flag.
  * Removed the `RecordSpecificationByID` endpoint. Use the `RecordSpecification` endpoint.
  * Change the `_uuid` fields in the queries to `_id` to allow for either address or uuid input.
  * The `Scope` query no longer returns `Sessions` and `Records` by default. Use the `include_sessions` and `include_records` if you want them.
  * Query result entries are now wrapped to include extra id information alongside an entry.
    E.g. Where a `Scope` used to be returned, now a `ScopeWrapper` is returned containing a `Scope` and its `ScopeIdInfo`.
    So where you previously had `resp.Scope` you will now want `resp.Scope.Scope`.
  * Pluralized both the message name and field name of locator queries that return multiple entries.
    * `OSLocatorByScopeUUIDRequest` and `OSLocatorByScopeUUIDResponse` changed to `OSLocatorsByScopeUUIDRequest` and `OSLocatorsByScopeUUIDResponse`.
    * `OSLocatorByURIRequest` and `OSLocatorByURIResponse` changed to `OSLocatorsByURIRequest` and `OSLocatorsByURIResponse`.
    * Field name `locator` changed to `locators` in `OSLocatorsByURIResponse`, `OSLocatorsByScopeUUIDResponse`, `OSAllLocatorsResponse`.

### Client Breaking

* The paths for querying metadata have changed. See API Breaking section for an overview, and the proto file for details. [#169](https://github.com/provenance-io/provenance/issues/169)
* The CLI has been updated for metadata querying. [#169](https://github.com/provenance-io/provenance/issues/169)
  * Removed the `fullscope` command. Use `query metadata scope --include-sessions --include-records` now.
  * Combined the `locator-by-addr`, `locator-by-uri`, `locator-by-scope`, and `locator-all` into a single `locator` command.
* Changed the CLI metadata tx `add-...` commands to `write-...`. [#166](https://github.com/provenance-io/provenance/issues/166)

## [v0.3.0](https://github.com/provenance-io/provenance/releases/tag/v0.3.0) - 2021-03-19

### Features

* Governance proposal support for marker module
* Decentralized discovery for object store instances [#105](https://github.com/provenance-io/provenance/issues/105)
* Add `AddP8eContractSpec` endpoint to convert v39 contract spec into v40 contract specification  [#167](https://github.com/provenance-io/provenance/issues/167)
* Refactor `Attribute` validate to sdk standard validate basic and validate size of attribute value [#175](https://github.com/provenance-io/provenance/issues/175)
* Add the temporary `P8eMemorializeContract` endpoint to help facilitate the transition. [#164](https://github.com/provenance-io/provenance/issues/164)
* Add handler for 0.3.0 testnet upgrade.

### Bug Fixes

* Gov module route added for name module root name proposal
* Update Cosmos SDK to 0.42.2 for bug fixes and improvements


## [v0.2.1](https://github.com/provenance-io/provenance/releases/tag/v0.2.1) - 2021-03-11

* Update to Cosmos SDK 0.42.1
* Add github action for docker publishing [#156](https://github.com/provenance-io/provenance/issues/156)
* Add `MetaAddress` encoder and parser commands [#147](https://github.com/provenance-io/provenance/issues/147)
* Add build support for publishing protos used in this release [#69](https://github.com/provenance-io/provenance/issues/69)
* Support for setting a marker denom validation expression [#84](https://github.com/provenance-io/provenance/issues/84)
* Expand cli metadata query functionality [#142](https://github.com/provenance-io/provenance/issues/142)

## [v0.2.0](https://github.com/provenance-io/provenance/releases/tag/v0.2.0) - 2021-03-05

* Truncate hashes used in metadata addresses for Record, Record Specification [#132](https://github.com/provenance-io/provenance/issues/132)
* Add support for creating, updating, removing, finding, and iterating over `Session`s [#55](https://github.com/provenance-io/provenance/issues/55)
* Add support for creating, updating, removing, finding, and iterating over `RecordSpecification`s [#59](https://github.com/provenance-io/provenance/issues/59)

## [v0.1.10](https://github.com/provenance-io/provenance/releases/tag/v0.1.10) - 2021-03-04

### Bug fixes

* Ensure all upgrade handlers apply always before storeLoader is created.
* Add upgrade handler for v0.1.10

## [v0.1.9](https://github.com/provenance-io/provenance/releases/tag/v0.1.9) - 2021-03-03

### Bug fixes

* Add module for metadata for v0.1.9

## [v0.1.8](https://github.com/provenance-io/provenance/releases/tag/v0.1.8) - 2021-03-03

### Bug fixes

* Add handlers for v0.1.7, v0.1.8

## [v0.1.7](https://github.com/provenance-io/provenance/releases/tag/v0.1.7) - 2021-03-03

### Bug Fixes

* Fix npe caused by always loading custom storeLoader.

## [v0.1.6](https://github.com/provenance-io/provenance/releases/tag/v0.1.6) - 2021-03-02

### Bug Fixes

* Add metadata module to the IAVL store during upgrade

## [v0.1.5](https://github.com/provenance-io/provenance/releases/tag/v0.1.5) - 2021-03-02

* Add support for creating, updating, removing, finding, and iterating over `Record`s [#54](https://github.com/provenance-io/provenance/issues/54)
* Add migration support for v039 account into v040 attributes module [#100](https://github.com/provenance-io/provenance/issues/100)
* Remove setting default no-op upgrade handlers.
* Add an explicit no-op upgrade handler for release v0.1.5.
* Add support for creating, updating, removing, finding, and iterating over `ContractSpecification`s [#57](https://github.com/provenance-io/provenance/issues/57)
* Add support for record specification metadata addresses [#58](https://github.com/provenance-io/provenance/issues/58)
* Enhance build process to release cosmovisor compatible zip and plan [#119](https://github.com/provenance-io/provenance/issues/119)

## [v0.1.4](https://github.com/provenance-io/provenance/releases/tag/v0.1.4) - 2021-02-24

* Update `ScopeSpecification` proto and create `Description` proto [#71](https://github.com/provenance-io/provenance/issues/71)
* Update `Scope` proto: change field `owner_address` to `owners` [#89](https://github.com/provenance-io/provenance/issues/89)
* Add support for migrating Marker Accesslist from v39 to v40 [#46](https://github.com/provenance-io/provenance/issues/46).
* Add migration command for previous version of Provenance blockchain [#78](https://github.com/provenance-io/provenance/issues/78)
* Add support for creating, updating, removing, finding, and iterating over `ScopeSpecification`s [#56](https://github.com/provenance-io/provenance/issues/56)
* Implemented v39 to v40 migration for name module.
* Add support for github actions to build binary releases on tag [#30](https://github.com/provenance-io/provenance/issues/30).

## [v0.1.3](https://github.com/provenance-io/provenance/releases/tag/v0.1.3) - 2021-02-12

* Add support for Scope objects to Metadata module [#53](https://github.com/provenance-io/provenance/issues/53)
* Denom Metadata config for nhash in testnet [#42](https://github.com/provenance-io/provenance/issues/42)
* Denom Metadata support for marker module [#47](https://github.com/provenance-io/provenance/issues/47)
* WASM support for Marker module [#28](https://github.com/provenance-io/provenance/issues/28)

### Bug Fixes

* Name service allows uuids as segments despite length restrictions [#48](https://github.com/provenance-io/provenance/issues/48)
* Protogen breaks on marker uint64 equals [#38](https://github.com/provenance-io/provenance/issues/38)
* Fix for marker module beginblock wiring [#34](https://github.com/provenance-io/provenance/issues/34)
* Fix for marker get cli command
* Updated the links in PULL_REQUEST_TEMPLATE.md to use correct 'main' branch

## [v0.1.2](https://github.com/provenance-io/provenance/releases/tag/v0.1.2) - 2021-01-27

### Bug Fixes

* Update goreleaser configuration to match `provenance` repository name

## [v0.1.1](https://github.com/provenance-io/provenance/releases/tag/v0.1.1) - 2021-01-27

This is the intial beta release for the first Provenance public TESTNET.  This release is not intended for any type of
production or reliable development as extensive work is still in progress to migrate the private network functionality
into the public network.

### Features

* Initial port of private Provenance blockchain modules `name`, `attribute`, and `marker` from v0.39.x Cosmos SDK chain
into new 0.40.x base.  Minimal unit test coverage and features in place to begin setup of testnet process.

## PRE-HISTORY

## [v0.1.0](https://github.com/provenance-io/provenance/releases/tag/v0.1.0) - 2021-01-26

* Test tag prior to initial testnet release.

The Provenance Blockchain was started by Figure Technologies in 2018 using a Hyperledger Fabric derived private network.
A subsequent migration was made to a new internal private network based on the 0.38-0.39 series of Cosmos SDK and
Tendermint.  The Provence-IO/Provenance Cosmos SDK derived public network is the<|MERGE_RESOLUTION|>--- conflicted
+++ resolved
@@ -41,11 +41,8 @@
 
 * Add check for `authz` grants when there are missing signatures in `metadata` transactions [#516](https://github.com/provenance-io/provenance/issues/516)
 * Add support for publishing Java and Kotlin Protobuf compiled sources to Maven Central [#562](https://github.com/provenance-io/provenance/issues/562)
-<<<<<<< HEAD
 * Adds support for creating root name governance proposals from the cli [#599](https://github.com/provenance-io/provenance/issues/599)
-=======
 * Adding of the msg based fee module [#354](https://github.com/provenance-io/provenance/issues/354)
->>>>>>> 6b8b9af2
 
 ### Improvements
 
