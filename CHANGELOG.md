--- conflicted
+++ resolved
@@ -43,12 +43,9 @@
 
 * Allow withdrawals of any coin type from a marker account in WASM smart contracts. #151
 * Added cli tx commands `add-contract-specification` `remove-contract-specification` for updating/adding/removing metadata `ContractSpecification`s. #195
-<<<<<<< HEAD
 * Added cli tx commands `add-record-specification` `remove-record-specification` for updating/adding/removing metadata `RecordSpecification`s. #176
-=======
 * Simulation testing support #95
 * Name module simulation testing #24
->>>>>>> 5fb84a12
 
 ## [v0.3.0](https://github.com/provenance-io/provenance/releases/tag/v0.3.0) - 2021-03-19
 
