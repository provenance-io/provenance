--- conflicted
+++ resolved
@@ -34,12 +34,9 @@
 
 ## Unreleased
 
-<<<<<<< HEAD
-* Add support for creating, updating, removing, finding, and iterating over `RecordSpecification`s #59
-=======
 * Truncate hashes used in metadata addresses for Record, Record Specification #132
 * Add support for creating, updating, removing, finding, and iterating over `Session`s #55
->>>>>>> 2e52b220
+* Add support for creating, updating, removing, finding, and iterating over `RecordSpecification`s #59
 
 ## [v0.1.5](https://github.com/provenance-io/provenance/releases/tag/v0.1.5) - 2021-03-02
 
