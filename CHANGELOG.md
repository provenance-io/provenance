--- conflicted
+++ resolved
@@ -45,13 +45,10 @@
 
 * Correctly log streaming plugin loading errors [PR 1356](https://github.com/provenance-io/provenance/pull/1356).
 
-<<<<<<< HEAD
-=======
 ### Client Breaking
 
 * No longer sign the mac binary, and stop including it in the release [PR 1367](https://github.com/provenance-io/provenance/pull/1367).
 
->>>>>>> d94ea22e
 ---
 
 ## [v1.14.0-rc2](https://github.com/provenance-io/provenance/releases/tag/v1.14.0-rc2) - 2023-02-06
