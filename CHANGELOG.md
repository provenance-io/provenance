--- conflicted
+++ resolved
@@ -37,15 +37,13 @@
 
 ## [Unreleased]
 
-<<<<<<< HEAD
+### Improvements
+
+* Add the (empty) `umber-rc2` upgrade [#2069](https://github.com/provenance-io/provenance/pull/2069).
+
 ### Bug Fixes
 
 * Put the location of the wasm directory back to where it is in previous versions: data/wasm/wasm [#2071](https://github.com/provenance-io/provenance/pull/2071).
-=======
-### Improvements
-
-* Add the (empty) `umber-rc2` upgrade [#2069](https://github.com/provenance-io/provenance/pull/2069).
->>>>>>> 9096c30b
 
 ### Dependencies
 
