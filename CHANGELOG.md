<!--
Guiding Principles:

Changelogs are for humans, not machines.
There should be an entry for every single version.
The same types of changes should be grouped.
Versions and sections should be linkable.
The latest version comes first.
The release date of each version is displayed.
Mention whether you follow Semantic Versioning.

Usage:

Change log entries are to be added to the Unreleased section under the
appropriate stanza (see below). Each entry should ideally include a message and either
an issue number or pull request number using one of these formats:

* message #<issue-number>

If there is no issue number, you can add a reference to a Pull Request like this:
* message PR<pull-request-number>

The issue numbers and pull request numbers will later be link-ified during the release process
so you do not have to worry about including a link manually, but you can if you wish.

Types of changes (Stanzas):

"Features" for new features.
"Improvements" for changes in existing functionality.
"Deprecated" for soon-to-be removed features.
"Bug Fixes" for any bug fixes.
"Client Breaking" for breaking CLI commands and REST routes used by end-users.
"API Breaking" for breaking exported APIs used by developers building on SDK.
"State Machine Breaking" for any changes that result in a different AppState given same genesisState and txList.
Ref: https://keepachangelog.com/en/1.0.0/
-->

## [Unreleased]

### Improvements

* Add new force_transfer access that is required for an account to do a forced transfer ([#1829](https://github.com/provenance-io/provenance/issues/1829)).
<<<<<<< HEAD
* Update the MsgFees Params to set the nhash per usd-mil to 40,000,000 ($0.025/hash) [#1833](https://github.com/provenance-io/provenance/pull/1833).
=======
* Add exchange commitment stuff to CLI [PR 1830](https://github.com/provenance-io/provenance/pull/1830).
>>>>>>> 017bc7bb

### API Breaking

* Accounts that have transfer access in a marker are no longer allowed to do forced transfers ([#1829](https://github.com/provenance-io/provenance/issues/1829)).
  Accounts must now have the force_transfer access for that.

### Dependencies

- Bump `codecov/codecov-action` from 3 to 4 ([#1828](https://github.com/provenance-io/provenance/pull/1828))
- Bump `peter-evans/create-pull-request` from 5.0.2 to 6.0.0 ([#1827](https://github.com/provenance-io/provenance/pull/1827))
- Bump `bufbuild/buf-setup-action` from 1.28.1 to 1.29.0 ([#1825](https://github.com/provenance-io/provenance/pull/1825))

---

## [v1.18.0-rc1](https://github.com/provenance-io/provenance/releases/tag/v1.18.0-rc1) - 2024-01-30

### Features

* Add the ibcratelimit module [#1498](https://github.com/provenance-io/provenance/issues/1498).
* Add NAV support for metadata scopes [#1749](https://github.com/provenance-io/provenance/issues/1749).
* Add fix for NAV units to tourmaline upgrade handler [#1815](https://github.com/provenance-io/provenance/issues/1815).
* Support commitments in the exchange module [#1789](https://github.com/provenance-io/provenance/issues/1789).

### Improvements

* Add upgrade handler for 1.18 [#1756](https://github.com/provenance-io/provenance/pull/1756).
* Remove the rust upgrade handlers [PR 1774](https://github.com/provenance-io/provenance/pull/1774).
* Allow bypassing the config warning wait using an environment variable [PR 1810](https://github.com/provenance-io/provenance/pull/1810).
* Filter out empty distribution events from begin blocker [#1822](https://github.com/provenance-io/provenance/pull/1822).

### Deprecated

* The concept of an "active" market (in the exchange module) has been removed in favor of specifying whether it accepts orders [#1789](https://github.com/provenance-io/provenance/issues/1789).
  * The `MarketUpdateEnabled` endpoint has been deprecated and is no longer usable. It is replaced with the `MarketUpdateAcceptingOrders` endpoint.
  * `MsgMarketUpdateEnabledRequest` is replaced with `MsgMarketUpdateAcceptingOrdersRequest`.
  * `MsgMarketUpdateEnabledResponse` is replaced with `MsgMarketUpdateAcceptingOrdersResponse`.
  * `EventMarketEnabled` is replaced with `EventMarketOrdersEnabled`.
  * `EventMarketDisabled` is replaced with `EventMarketOrdersDisabled`.

### Bug Fixes

* Remove deleted marker send deny entries [#1666](https://github.com/provenance-io/provenance/issues/1666).
* Update protos, naming, and documentation to use mills [#1813](https://github.com/provenance-io/provenance/issues/1813).
* Update marker transfer to work with groups [#1818](https://github.com/provenance-io/provenance/issues/1818).

### Client Breaking

* The `provenanced tx exchange market-enabled` command has been changed to `provenanced tx exchange market-accepting-orders` [#1789](https://github.com/provenance-io/provenance/issues/1789).

### API Breaking

* The `MarketUpdateEnabled` has been deprecated and replaced with `MarketUpdateAcceptingOrders` along with its request, response, and events [#1789](https://github.com/provenance-io/provenance/issues/1789).
  The old endpoint is no longer usable. See the Deprecated section for more details.

### Dependencies

- Bump `bufbuild/buf-setup-action` from 1.27.1 to 1.28.1 ([#1724](https://github.com/provenance-io/provenance/pull/1724), [#1744](https://github.com/provenance-io/provenance/pull/1744), [#1750](https://github.com/provenance-io/provenance/pull/1750))
- Bump `github.com/google/uuid` from 1.3.1 to 1.6.0 ([#1723](https://github.com/provenance-io/provenance/pull/1723), [#1781](https://github.com/provenance-io/provenance/pull/1781), [#1819](https://github.com/provenance-io/provenance/pull/1819))
- Bump `github.com/gorilla/mux` from 1.8.0 to 1.8.1 ([#1734](https://github.com/provenance-io/provenance/pull/1734))
- Bump `golang.org/x/text` from 0.13.0 to 0.14.0 ([#1735](https://github.com/provenance-io/provenance/pull/1735))
- Bump `cosmossdk.io/math` from 1.1.2 to 1.2.0 ([#1739](https://github.com/provenance-io/provenance/pull/1739))
- Update `async-icq` from `github.com/strangelove-ventures/async-icq/v6` to `github.com/cosmos/ibc-apps/modules/async-icq/v6.1.0` ([#1748](https://github.com/provenance-io/provenance/pull/1748))
- Bump `github.com/spf13/viper` from 1.17.0 to 1.18.2 ([#1777](https://github.com/provenance-io/provenance/pull/1777), [#1795](https://github.com/provenance-io/provenance/pull/1795))
- Bump `actions/setup-go` from 4 to 5 ([#1776](https://github.com/provenance-io/provenance/pull/1776))
- Bump `github.com/spf13/cast` from 1.5.1 to 1.6.0 ([#1769](https://github.com/provenance-io/provenance/pull/1769))
- Bump `actions/setup-java` from 3 to 4 ([#1770](https://github.com/provenance-io/provenance/pull/1770))
- Bump `github.com/dvsekhvalnov/jose2go` from 1.5.0 to 1.6.0 ([#1793](https://github.com/provenance-io/provenance/pull/1793))
- Bump `google.golang.org/protobuf` from 1.31.0 to 1.32.0 ([#1790](https://github.com/provenance-io/provenance/pull/1790))
- Bump `github/codeql-action` from 2 to 3 ([#1784](https://github.com/provenance-io/provenance/pull/1784))
- Bump `actions/download-artifact` from 3 to 4 ([#1785](https://github.com/provenance-io/provenance/pull/1785))
- Bump `actions/upload-artifact` from 3 to 4 ([#1785](https://github.com/provenance-io/provenance/pull/1785))
- Bump `google.golang.org/grpc` from 1.59.0 to 1.61.0 ([#1794](https://github.com/provenance-io/provenance/pull/1794), [#1820](https://github.com/provenance-io/provenance/pull/1820))
- Bump `golang.org/x/crypto` from 0.14.0 to 0.17.0 ([#1788](https://github.com/provenance-io/provenance/pull/1788))
- Bump `cosmossdk.io/errors` from 1.0.0 to 1.0.1 ([#1806](https://github.com/provenance-io/provenance/pull/1806))
- Bump `actions/cache` from 3 to 4 ([#1817](https://github.com/provenance-io/provenance/pull/1817))

### Full Commit History

* https://github.com/provenance-io/provenance/compare/v1.17.1...v1.18.0-rc1

---

## [v1.17.1](https://github.com/provenance-io/provenance/releases/tag/v1.17.1) - 2024-01-11

### Features

* Add CLI commands for the exchange module endpoints and queries [#1701](https://github.com/provenance-io/provenance/issues/1701).
* Create CLI commands for adding a market to a genesis file [#1757](https://github.com/provenance-io/provenance/issues/1757).
* Add CLI command to generate autocomplete shell scripts [#1762](https://github.com/provenance-io/provenance/pull/1762).

### Improvements

* Add StoreLoader wrapper to check configuration settings [#1792](https://github.com/provenance-io/provenance/pull/1792).
* Create a default market in `make run`, `localnet`, `devnet` and the `provenanced testnet` command [#1757](https://github.com/provenance-io/provenance/issues/1757).
* Updated documentation for each module to work with docusaurus [PR 1763](https://github.com/provenance-io/provenance/pull/1763)
* Set the default `iavl-disable-fastnode` value to `false` and the default `tx_index.indexer` value to `"null"` [#1807](https://github.com/provenance-io/provenance/pull/1807).

### Bug Fixes

* Deprecate marker proposal transaction [#1797](https://github.com/provenance-io/provenance/issues/1797).

### Dependencies

- Bump `github.com/spf13/cobra` from 1.7.0 to 1.8.0 ([#1733](https://github.com/provenance-io/provenance/pull/1733))
- Bump `github.com/CosmWasm/wasmvm` from 1.2.4 to 1.2.6 ([#1799](https://github.com/provenance-io/provenance/issues/1799))
- Bump `github.com/CosmWasm/wasmd` from v0.30.0-pio-5 to v0.30.0-pio-6 ([#1799](https://github.com/provenance-io/provenance/issues/1799))

### Full Commit History

* https://github.com/provenance-io/provenance/compare/v1.17.0...v1.17.1

---

## [v1.17.0](https://github.com/provenance-io/provenance/releases/tag/v1.17.0) - 2023-11-13

### Features

* Create the `x/exchange` module which facilitates the buying and selling of assets [#1658](https://github.com/provenance-io/provenance/issues/1658), [#1699](https://github.com/provenance-io/provenance/issues/1699), [#1700](https://github.com/provenance-io/provenance/issues/1700).
  Assets and funds remain in their owner's account (with a hold on them) until the order is settled (or cancelled).
  Market's are created to manage order matching and define fees.
  The chain will receive a portion of the fees a market collects.
* Allow marker's transfer authority to prevent transfer of restricted coin with deny list on send [#1518](https://github.com/provenance-io/provenance/issues/1518).
* Add net asset value to markers [#1328](https://github.com/provenance-io/provenance/issues/1328).
* Add ICQHost and Oracle module to allow cross chain oracle queries [#1497](https://github.com/provenance-io/provenance/issues/1497).
* New `GetByAddr` metadata query [#1443](https://github.com/provenance-io/provenance/issues/1443).
* Add Trigger module queries to stargate whitelist for smart contracts [#1636](https://github.com/provenance-io/provenance/issues/1636).
* Added the saffron upgrade handlers [PR 1648](https://github.com/provenance-io/provenance/pull/1648).
  * Add the ICQ, Oracle, IBC Hooks, Hold, and Exchange modules.
  * Run module migrations.
  * Set IBC Hooks params [PR 1659](https://github.com/provenance-io/provenance/pull/1659).
  * Remove inactive validators.
  * Migrate marker max supplies to BigInt [#1292](https://github.com/provenance-io/provenance/issues/1292).
  * Add initial marker NAVs [PR 1712](https://github.com/provenance-io/provenance/pull/1712).
  * Create denom metadata for IBC markers [#1728](https://github.com/provenance-io/provenance/issues/1728).
* Create the `x/hold` module which facilitates locking funds in an owners account [#1607](https://github.com/provenance-io/provenance/issues/1607).
  Funds with a hold on them cannot be transferred until the hold is removed.
  Management of holds is internal, but there are queries for looking up holds on accounts.
  Holds are also reflected in the `x/bank` module's `SpendableBalances` query.
* Add new MaxSupply param to marker module and deprecate MaxTotalSupply [#1292](https://github.com/provenance-io/provenance/issues/1292).
* Add hidden docgen command to output documentation in different formats [#1468](https://github.com/provenance-io/provenance/issues/1468).
* Add ics20 marker creation for receiving marker via ibc sends [#1127](https://github.com/provenance-io/provenance/issues/1127).

### Improvements

* Add IBC-Hooks module for Axelar GMP support [PR 1659](https://github.com/provenance-io/provenance/pull/1659).
* Update ibcnet ports so they don't conflict with host machine [#1622](https://github.com/provenance-io/provenance/issues/1622).
* Replace custom ibc-go v6.1.1 fork with official module [#1616](https://github.com/provenance-io/provenance/issues/1616).
* Migrate `msgfees` gov proposals to v1 [#1328](https://github.com/provenance-io/provenance/issues/1328).
* Updated metadata queries to optionally include the request and id info [#1443](https://github.com/provenance-io/provenance/issues/1443).
  The request is now omitted by default, but will be included if `include_request` is `true`.
  The id info is still included by default, but will be excluded if `exclude_id_info` is `true`.
* Removed the quicksilver upgrade handlers [PR 1648](https://github.com/provenance-io/provenance/pull/1648).
* Bump cometbft to v0.34.29 (from v0.34.28) [PR 1649](https://github.com/provenance-io/provenance/pull/1649).
* Add genesis/init for Marker module send deny list addresses [#1660](https://github.com/provenance-io/provenance/issues/1660).
* Add automatic changelog entries for dependabot [#1674](https://github.com/provenance-io/provenance/issues/1674).
* Ensure IBC marker has matching supply [#1706](https://github.com/provenance-io/provenance/issues/1706).
* Add publishing of docker arm64 container builds [#1634](https://github.com/provenance-io/provenance/issues/1634).
* Add additional logging to trigger module [#1718](https://github.com/provenance-io/provenance/issues/1718).
* When the exchange module settles orders, update the marker net-asset-values [#1736](https://github.com/provenance-io/provenance/pull/1736).
* Add the EventTriggerDetected and EventTriggerExecuted events [#1717](https://github.com/provenance-io/provenance/issues/1717).

### Bug Fixes

* Fix ibcnet relayer creating multiple connections on restart [#1620](https://github.com/provenance-io/provenance/issues/1620).
* Fix for incorrect resource-id type casting on contract specification [#1647](https://github.com/provenance-io/provenance/issues/1647).
* Allow restricted coins to be quarantined [#1626](https://github.com/provenance-io/provenance/issues/1626).
* Prevent marker forced transfers from module accounts [#1626](https://github.com/provenance-io/provenance/issues/1626).
* Change config load order so custom.toml can override other config [#1262](https://github.com/provenance-io/provenance/issues/1262).
* Fixed denom metadata source chain-id retrieval for new ibc markers [#1726](https://github.com/provenance-io/provenance/issues/1726).

### Client Breaking

* Metadata query responses no longer include the request by default [#1443](https://github.com/provenance-io/provenance/issues/1443).
  They are still available by setting the `include_request` flag in the requests.
* The `provenanced query metadata get` command has been changed to use the new `GetByAddr` query [#1443](https://github.com/provenance-io/provenance/issues/1443).
  The command can now take in multiple ids.
  The output of this command reflects the `GetByAddrResponse` instead of specific type queries.
  The command no longer has any `--include-<thing>` flags since they don't pertain to the `GetByAddr` query.
  The specific queries (e.g. `provenanced query metadata scope`) are still available with all appropriate flags.

### Dependencies

- Bump `google.golang.org/grpc` from 1.56.1 to 1.59.0 ([#1624](https://github.com/provenance-io/provenance/pull/1624), [#1635](https://github.com/provenance-io/provenance/pull/1635), [#1672](https://github.com/provenance-io/provenance/pull/1672), [#1685](https://github.com/provenance-io/provenance/pull/1685), [#1689](https://github.com/provenance-io/provenance/pull/1689), [#1710](https://github.com/provenance-io/provenance/pull/1710))
- Bump `crazy-max/ghaction-import-gpg` from 5 to 6 ([#1677](https://github.com/provenance-io/provenance/pull/1677))
- Bump `golang.org/x/text` from 0.12.0 to 0.13.0 ([#1667](https://github.com/provenance-io/provenance/pull/1667))
- Bump `actions/checkout` from 3 to 4 ([#1668](https://github.com/provenance-io/provenance/pull/1668))
- Bump `bufbuild/buf-breaking-action` from 1.1.2 to 1.1.3 ([#1663](https://github.com/provenance-io/provenance/pull/1663))
- Bump `cosmossdk.io/math` from 1.0.1 to 1.1.2 ([#1656](https://github.com/provenance-io/provenance/pull/1656))
- Bump `github.com/google/uuid` from 1.3.0 to 1.3.1 ([#1657](https://github.com/provenance-io/provenance/pull/1657))
- Bump `golangci/golangci-lint-action` from 3.6.0 to 3.7.0 ([#1651](https://github.com/provenance-io/provenance/pull/1651))
- Bump `bufbuild/buf-setup-action` from 1.21.0 to 1.27.1 ([#1610](https://github.com/provenance-io/provenance/pull/1610), [#1613](https://github.com/provenance-io/provenance/pull/1613), [#1631](https://github.com/provenance-io/provenance/pull/1631), [#1632](https://github.com/provenance-io/provenance/pull/1632), [#1642](https://github.com/provenance-io/provenance/pull/1642), [#1645](https://github.com/provenance-io/provenance/pull/1645), [#1650](https://github.com/provenance-io/provenance/pull/1650), [#1694](https://github.com/provenance-io/provenance/pull/1694), [#1711](https://github.com/provenance-io/provenance/pull/1711))
- Bump `cometbft to v0.34.29 `(from v0.34.28) ([#1649](https://github.com/provenance-io/provenance/pull/1649))
- Bump `golang.org/x/text` from 0.11.0 to 0.12.0 ([#1644](https://github.com/provenance-io/provenance/pull/1644))
- Bump `github.com/rs/zerolog` from 1.29.1 to 1.31.0 ([#1639](https://github.com/provenance-io/provenance/pull/1639), [#1691](https://github.com/provenance-io/provenance/pull/1691))
- Bump `github.com/cosmos/ibc-go/v6` from 6.1.1 to 6.2.0 ([#1629](https://github.com/provenance-io/provenance/pull/1629))
- Bump `cosmossdk.io/errors` from 1.0.0-beta.7 to 1.0.0 ([#1628](https://github.com/provenance-io/provenance/pull/1628))
- Bump `google.golang.org/protobuf` from 1.30.0 to 1.31.0 ([#1611](https://github.com/provenance-io/provenance/pull/1611))
- Bump `docker/setup-buildx-action` from 2 to 3 ([#1681](https://github.com/provenance-io/provenance/pull/1681))
- Bump `docker/login-action` from 2 to 3 ([#1680](https://github.com/provenance-io/provenance/pull/1680))
- Bump `docker/build-push-action` from 4 to 5 ([#1679](https://github.com/provenance-io/provenance/pull/1679))
- Bump `github.com/spf13/viper` from 1.16.0 to 1.17.0 ([#1695](https://github.com/provenance-io/provenance/pull/1695))
- Bump `github.com/otiai10/copy` from 1.12.0 to 1.14.0 ([#1693](https://github.com/provenance-io/provenance/pull/1693))
- Bump `stefanzweifel/git-auto-commit-action` from 4 to 5 ([#1696](https://github.com/provenance-io/provenance/pull/1696))
- Bump `golang.org/x/net` from 0.15.0 to 0.17.0 ([#1704](https://github.com/provenance-io/provenance/pull/1704))
- Bump `bufbuild/buf-lint-action` from 1.0.3 to 1.1.0 ([#1705](https://github.com/provenance-io/provenance/pull/1705))

### Full Commit History

* https://github.com/provenance-io/provenance/compare/v1.16.0...v1.17.0

---

## [v1.16.0](https://github.com/provenance-io/provenance/releases/tag/v1.16.0) - 2023-06-23

### Features

* Add support to add/remove required attributes for a restricted marker. [#1512](https://github.com/provenance-io/provenance/issues/1512)
* Add trigger module for delayed execution. [#1462](https://github.com/provenance-io/provenance/issues/1462)
* Add support to update the `allow_forced_transfer` field of a restricted marker [#1546](https://github.com/provenance-io/provenance/issues/1546).
* Add expiration date value to `attribute` [#1435](https://github.com/provenance-io/provenance/issues/1435).
* Add endpoints to update the value owner address of scopes [#1329](https://github.com/provenance-io/provenance/issues/1329).
* Add pre-upgrade command that updates config files to newest format and sets `consensus.timeout_commit` to `1500ms` [PR 1594](https://github.com/provenance-io/provenance/pull/1594), [PR 1600](https://github.com/provenance-io/provenance/pull/1600).

### Improvements

* Bump go to `1.20` (from `1.18`) [#1539](https://github.com/provenance-io/provenance/issues/1539).
* Bump golangci-lint to `v1.52.2` (from `v1.48`) [#1539](https://github.com/provenance-io/provenance/issues/1539).
  * New `make golangci-lint` target created for installing golangci-lint.
  * New `make golangci-lint-update` target created for installing the current version even if you already have a version installed.
* Add marker deposit access check for sends to marker escrow account [#1525](https://github.com/provenance-io/provenance/issues/1525).
* Add support for `name` owner to execute `MsgModifyName` transaction [#1536](https://github.com/provenance-io/provenance/issues/1536).
* Add usage of `AddGovPropFlagsToCmd` and `ReadGovPropFlags` cli for `GetModifyNameCmd` [#1542](https://github.com/provenance-io/provenance/issues/1542).
* Bump Cosmos-SDK to `v0.46.10-pio-4` (from `v0.46.10-pio-3`) for the `SendRestrictionFn` changes [PR 1506](https://github.com/provenance-io/provenance/pull/1506).
* Switch to using a `SendRestrictionFn` for restricting sends of marker funds [PR 1506](https://github.com/provenance-io/provenance/pull/1506).
* Create `rust` upgrade handlers [PR 1549](https://github.com/provenance-io/provenance/pull/1549).
* Remove mutation of store from `attribute` keeper iterators [#1557](https://github.com/provenance-io/provenance/issues/1557).
* Bumped ibc-go to 6.1.1 [#1563](https://github.com/provenance-io/provenance/pull/1563).
* Update `marker` module spec documentation with new proto references [#1580](https://github.com/provenance-io/provenance/pull/1580).
* Bumped `wasmd` to v0.30.0-pio-5 and `wasmvm` to v1.2.4 [#1582](https://github.com/provenance-io/provenance/pull/1582).
* Inactive validator delegation cleanup process [#1556](https://github.com/provenance-io/provenance/issues/1556).
* Bump Cosmos-SDK to [v0.46.13-pio-1](https://github.com/provenance-io/cosmos-sdk/blob/v0.46.13-pio-1/RELEASE_NOTES.md) (from `v0.46.10-pio-4`) [PR 1585](https://github.com/provenance-io/provenance/pull/1585).

### Bug Fixes

* Bring back some proto messages that were deleted but still needed for historical queries [#1554](https://github.com/provenance-io/provenance/issues/1554).
* Fix the `MsgModifyNameRequest` endpoint to properly clean up old index data [PR 1565](https://github.com/provenance-io/provenance/pull/1565).
* Add `NewUpdateAccountAttributeExpirationCmd` to the CLI [#1592](https://github.com/provenance-io/provenance/issues/1592).
* Fix `minimum-gas-prices` from sometimes getting unset in the configs [PR 1594](https://github.com/provenance-io/provenance/pull/1594).

### API Breaking

* Add marker deposit access check for sends to marker escrow account.  Will break any current address that is sending to the
marker escrow account if it does not have deposit access.  In order for it to work, deposit access needs to be added.  This can be done using the `MsgAddAccessRequest` tx  [#1525](https://github.com/provenance-io/provenance/issues/1525).
* `MsgMultiSend` is now limited to a single `Input` [PR 1506](https://github.com/provenance-io/provenance/pull/1506).
* SDK errors returned from Metadata module endpoints [#978](https://github.com/provenance-io/provenance/issues/978).

### Full Commit History

* https://github.com/provenance-io/provenance/compare/v1.15.2...v1.16.0

---

## [v1.15.2](https://github.com/provenance-io/provenance/releases/tag/v1.15.2) - 2023-06-08

### Bug Fixes

* Address the [Barberry security advisory](https://forum.cosmos.network/t/cosmos-sdk-security-advisory-barberry/10825) [PR 1576](https://github.com/provenance-io/provenance/pull/1576)

### Full Commit History

* https://github.com/provenance-io/provenance/compare/v1.15.1...v1.15.2

---

## [v1.15.1](https://github.com/provenance-io/provenance/releases/tag/v1.15.1) - 2023-06-01

### Improvements

* Bumped ibc-go to 6.1.1 [PR 1563](https://github.com/provenance-io/provenance/pull/1563).

### Bug Fixes

* Bring back some proto messages that were deleted but still needed for historical queries [#1554](https://github.com/provenance-io/provenance/issues/1554).

### Full Commit History

* https://github.com/provenance-io/provenance/compare/v1.15.0...v1.15.1

---

## [v1.15.0](https://github.com/provenance-io/provenance/releases/tag/v1.15.0) - 2023-05-05

### Features

* Add support for tokens restricted marker sends with required attributes [#1256](https://github.com/provenance-io/provenance/issues/1256)
* Allow markers to be configured to allow forced transfers [#1368](https://github.com/provenance-io/provenance/issues/1368).
* Publish Provenance Protobuf API as a NPM module [#1449](https://github.com/provenance-io/provenance/issues/1449).
* Add support for account addresses by attribute name lookup [#1447](https://github.com/provenance-io/provenance/issues/1447).
* Add allow forced transfers support to creating markers from smart contracts [#1458](https://github.com/provenance-io/provenance/issues/1458).
* Metadata party rollup and optional parties [#1438](https://github.com/provenance-io/provenance/issues/1438).
* Repeated roles in a spec require multiple different parties [#1437](https://github.com/provenance-io/provenance/issues/1437).
* The `PROVENANCE` role can only be used by smart contract addresses, and vice versa [#1381](https://github.com/provenance-io/provenance/issues/1381).
* Add stargate query from wasm support [#1481](https://github.com/provenance-io/provenance/issues/1481).
* Create methods for storing and retrieving account data for accounts, markers, and scopes [#1552](https://github.com/provenance-io/provenance/issues/1552).

### Improvements

* Add the `gci` linter that enforces import group ordering. Create a 'lint-fix' make target [PR 1366](https://github.com/provenance-io/provenance/pull/1366).
* Add gRPC query to get all contract specs and record specs for a scope spec [#677](https://github.com/provenance-io/provenance/issues/677).
* Disable `cleveldb` and `badgerdb` by default [#1411](https://github.com/provenance-io/provenance/issues/1411).
  Official builds still have `cleveldb` support though.
* Expand the `additional_bindings` gRPC tag to use object form to allow for Typescript transpiling [#1405](https://github.com/provenance-io/provenance/issues/1405).
* Add attribute cli command to query account addresses by attribute name [#1451](https://github.com/provenance-io/provenance/issues/1451).
* Add removal of attributes from accounts on name deletion [#1410](https://github.com/provenance-io/provenance/issues/1410).
* Enhance ability of smart contracts to use the metadata module [#1280](https://github.com/provenance-io/provenance/issues/1280).
* Enhance the `AddMarker` endpoint to bypass some validation if issued via governance proposal [#1358](https://github.com/provenance-io/provenance/pull/1358).
  This replaces the old `AddMarkerProposal` governance proposal.
* Bump wasmvm to 1.1.2 [#1484](https://github.com/provenance-io/provenance/pull/1358).
* Documented proposing a transaction [#1489](https://github.com/provenance-io/provenance/pull/1489).
* Add marker address to add marker event [#1499](https://github.com/provenance-io/provenance/issues/1499).

### Deprecated

* The `MsgWriteRecordRequest.parties` field has been deprecated and is ignored. The parties in question are identified by the session [PR 1453](https://github.com/provenance-io/provenance/pull/1453).

### Bug Fixes

* Fix third party Protobuf workflow checks on Provenance release steps [#1339](https://github.com/provenance-io/provenance/issues/1339)
* Fix committer email format in third party Protobuf workflow (for [#1339](https://github.com/provenance-io/provenance/issues/1339)) [PR 1385](https://github.com/provenance-io/provenance/pull/1385)
* Fix `make proto-gen` [PR 1404](https://github.com/provenance-io/provenance/pull/1404).
* Fix wasmd transactions that are run by gov module [#1414](https://github.com/provenance-io/provenance/issues/1414)
* Add support for ibc transfers of restricted tokens [#1502](https://github.com/provenance-io/provenance/issues/1502).
* Fix authz + smart contract + value owner updates being too permissive [PR 1519](https://github.com/provenance-io/provenance/pull/1519).
* Fix metadata params query path in stargate whitelist [#1514](https://github.com/provenance-io/provenance/issues/1514)

### Client Breaking

* Removed the `WriteP8eContractSpec` and `P8eMemorializeContract` endpoints [#1402](https://github.com/provenance-io/provenance/issues/1402).
* Removed the `github.com/provenance-io/provenance/x/metadata/types/p8e` proto package [#1402](https://github.com/provenance-io/provenance/issues/1402).
  Users that generate code from the Provenance protos might need to delete their `p8e/` directory.
* The `write-scope` CLI command now takes in `[owners]` as semicolon-delimited parties (instead of comma-delimited `[owner-addresses]`) [PR 1453](https://github.com/provenance-io/provenance/pull/1453).
* Removed the `AddMarkerProposal` [#1358](https://github.com/provenance-io/provenance/pull/1358).
  It is replaced by putting a `MsgAddMarker` (with the `from_address` of the gov module account), in a `MsgSubmitProposal`.

### API Breaking

* Removed the `WriteP8eContractSpec` and `P8eMemorializeContract` endpoints [#1402](https://github.com/provenance-io/provenance/issues/1402).
* Removed the `AddMarkerProposal` [#1358](https://github.com/provenance-io/provenance/pull/1358).
  It is replaced by putting a `MsgAddMarker` (with the `from_address` of the gov module account), in a `MsgSubmitProposal`.

### State Machine Breaking

* The `AddScopeOwner` endpoint now adds a new owner party even if an owner already exists in the scope with that address [PR 1453](https://github.com/provenance-io/provenance/pull/1453).
  I.e. it no longer updates the role of an existing owner with the same address.

### Full Commit History

* https://github.com/provenance-io/provenance/compare/v1.14.1...v1.15.0

---

## [v1.14.1](https://github.com/provenance-io/provenance/releases/tag/v1.14.1) - 2023-02-28

### Improvements

* Bump Cosmos-SDK to `v0.46.10-pio-2` (from `v0.46.10-pio-1`). [PR 1396](https://github.com/provenance-io/provenance/pull/1396). \
  See the following `RELEASE_NOTES.md` for details: \
  [v0.46.10-pio-2](https://github.com/provenance-io/cosmos-sdk/blob/v0.46.10-pio-2/RELEASE_NOTES.md). \
  Full Commit History: https://github.com/provenance-io/cosmos-sdk/compare/v0.46.10-pio-1...v0.46.10-pio-2

### Bug Fixes

* Fix `start` using default home directory [PR 1393](https://github.com/provenance-io/provenance/pull/1393).

### Full Commit History

* https://github.com/provenance-io/provenance/compare/v1.14.0...v1.14.1

---

## [v1.14.0](https://github.com/provenance-io/provenance/releases/tag/v1.14.0) - 2023-02-23

The Provenance Blockchain `v1.14.0` release includes several new features, improvements and bug fixes.
Noteably, support is added for state listing using plugins.
Also, new limitations are put in place preventing the concentration of voting power.
The `x/quarantine` and `x/sanction` modules have been added too.

The `paua` upgrade will increase all validators' max commission to 100% and max change in commission to 5% (if currently less than that).

### Features

* Enable ADR-038 State Listening in Provenance [PR 1334](https://github.com/provenance-io/provenance/pull/1334).
* Added the `x/quarantine` module [PR 1317](https://github.com/provenance-io/provenance/pull/1317).
* Added the `x/sanction` module [PR 1317](https://github.com/provenance-io/provenance/pull/1317).
* Added support to set a list of specific recipients allowed for send authorizations in the marker module [#1237](https://github.com/provenance-io/provenance/issues/1237).
* Added a new name governance proposal that allows the fields of a name record to be updated. [PR 1266](https://github.com/provenance-io/provenance/pull/1266).
* Added msg to add, finalize, and activate a marker in a single request [#770](https://github.com/provenance-io/provenance/issues/770).
* Staking concentration limit protection (prevents delegations to nodes with high voting power) [#1331](https://github.com/provenance-io/provenance/issues/1331).

### Improvements

* Bump Cosmos-SDK to `v0.46.10-pio-1` (from `v0.46.6-pio-1`).
  [PR 1371](https://github.com/provenance-io/provenance/pull/1371),
  [PR 1348](https://github.com/provenance-io/provenance/pull/1348),
  [PR 1334](https://github.com/provenance-io/provenance/pull/1334),
  [PR 1348](https://github.com/provenance-io/provenance/pull/1348),
  [PR 1317](https://github.com/provenance-io/provenance/pull/1317),
  [PR 1278](https://github.com/provenance-io/provenance/pull/1278). \
  See the following `RELEASE_NOTES.md` for details:
  [v0.46.10-pio-1](https://github.com/provenance-io/cosmos-sdk/blob/v0.46.10-pio-1/RELEASE_NOTES.md),
  [v0.46.8-pio-3](https://github.com/provenance-io/cosmos-sdk/blob/v0.46.8-pio-3/RELEASE_NOTES.md),
  [v0.46.7-pio-1](https://github.com/provenance-io/cosmos-sdk/blob/v0.46.7-pio-1/RELEASE_NOTES.md). \
  Full Commit History: https://github.com/provenance-io/cosmos-sdk/compare/v0.46.6-pio-1...v0.46.10-pio-1
* Added assess msg fees spec documentation [#1172](https://github.com/provenance-io/provenance/issues/1172).
* Build dbmigrate and include it as an artifact with releases [#1264](https://github.com/provenance-io/provenance/issues/1264).
* Removed, MsgFees Module 50/50 Fee Split on MsgAssessCustomMsgFeeRequest [#1263](https://github.com/provenance-io/provenance/issues/1263).
* Add basis points field to MsgAssessCustomMsgFeeRequest for split of fee between Fee Module and Recipient [#1268](https://github.com/provenance-io/provenance/issues/1268).
* Updated ibc-go to v6.1 [#1273](https://github.com/provenance-io/provenance/issues/1273).
* Update adding of marker to do additional checks for ibc denoms [#1289](https://github.com/provenance-io/provenance/issues/1289).
* Add validate basic check to msg router service [#1308](https://github.com/provenance-io/provenance/issues/1308).
* Removed legacy-amino [#1275](https://github.com/provenance-io/provenance/issues/1275).
* Opened port 9091 on ibcnet container ibc1 to allow for reaching GRPC [PR 1314](https://github.com/provenance-io/provenance/pull/1314).
* Increase all validators' max commission to 100% [PR 1333](https://github.com/provenance-io/provenance/pull/1333).
* Increase all validators' max commission change rate to 5% [PR 1360](https://github.com/provenance-io/provenance/pull/1360).
* Set the immediate sanction/unsanction min deposits to 1,000,000 hash in the `paua` upgrade [PR 1345](https://github.com/provenance-io/provenance/pull/1345).

### Bug Fixes

* Update Maven publishing email to provenance [#1270](https://github.com/provenance-io/provenance/issues/1270).

### Client Breaking

* No longer sign the mac binary, and stop including it in the release [PR 1367](https://github.com/provenance-io/provenance/pull/1367).
* The `--restrict` flag has been replaced with an `--unrestrict` flag in the `tx name` commands `bind` and `root-name-proposal` [PR 1266](https://github.com/provenance-io/provenance/pull/1266).

### Full Commit History

* https://github.com/provenance-io/provenance/compare/v1.13.1...v1.14.0

---

## [v1.13.1](https://github.com/provenance-io/provenance/releases/tag/v1.13.1)

### Improvements

* Updated Cosmos-SDK to `v0.46.6-pio-3` (from `v0.46.6-pio-1`) [PR 1274](https://github.com/provenance-io/provenance/pull/1274).

### Full Commit History

* https://github.com/provenance-io/provenance/compare/v1.13.0...v1.13.1

---

## [v1.13.0](https://github.com/provenance-io/provenance/releases/tag/v1.13.0) - 2022-11-28

The `v1.13.0 - ochre` release is focused on group based management of on chain accounts and important improvements for public/private zone communication within the Provenance Blockchain network.
The `v1.13.0` release includes minor bug fixes and enhancements along with a resolution for the [dragonberry]((https://forum.cosmos.network/t/ibc-security-advisory-dragonberry/7702)) security update.

### Features

* Add restricted marker transfer over ibc support [#1136](https://github.com/provenance-io/provenance/issues/1136).
* Enable the node query service [PR 1173](https://github.com/provenance-io/provenance/pull/1173).
* Add the `x/groups` module [#1007](https://github.com/provenance-io/provenance/issues/1007).
* Allow starting a `provenanced` chain using a custom denom [#1067](https://github.com/provenance-io/provenance/issues/1067).
  For running the chain locally, `make run DENOM=vspn MIN_FLOOR_PRICE=0` or `make clean localnet-start DENOM=vspn MIN_FLOOR_PRICE=0`.
* [#627](https://github.com/provenance-io/provenance/issues/627) Added Active Participation and Engagement module, see [specification](https://github.com/provenance-io/provenance/blob/main/x/reward/spec/01_concepts.md) for details.

### Improvements

* Updated Cosmos-SDK to `v0.46.6-pio-1` (from `v0.45.10-pio-4`) [PR 1235](https://github.com/provenance-io/provenance/pull/1235).
  This brings several new features and improvements. For details, see the [release notes](https://github.com/provenance-io/cosmos-sdk/blob/v0.46.6-pio-1/RELEASE_NOTES.md) and [changelog](https://github.com/provenance-io/cosmos-sdk/blob/v0.46.6-pio-1/CHANGELOG.md).
* Bump IBC to `v5.0.0-pio-2` (from `v2.3.0`) to add a check for SendEnabled [#1100](https://github.com/provenance-io/provenance/issues/1100), [#1158](https://github.com/provenance-io/provenance/issues/1158).
* Update wasmd to `v0.29.0-pio-1` (from `v0.26.0`) with SDK v0.46 support from notional-labs [#1015](https://github.com/provenance-io/provenance/issues/1015), [PR 1148](https://github.com/provenance-io/provenance/pull/1148).
* Allow MsgFee fees to be denoms other than `nhash` [#1067](https://github.com/provenance-io/provenance/issues/1067).
* Ignore hardcoded tx gas limit when `consensus_params.block.max_gas` is set to -1 for local nodes [#1000](https://github.com/provenance-io/provenance/issues/1000).
* Refactor the `x/marker` module's `Holding` query to utilize the `x/bank` module's new `DenomOwners` query [#995](https://github.com/provenance-io/provenance/issues/995).
  The only real difference between those two queries is that the `Holding` query accepts either a denom or marker address.
* Stop using the deprecated `Wrap` and `Wrapf` functions in the `sdk/types/errors` package in favor of those functions off specific errors, or else the `cosmossdk.io/errors` package [#1013](https://github.com/provenance-io/provenance/issues/995).
* For newly added reward's module, Voting incentive program, validator votes should count for higher shares, since they vote for all their delegations.
  This improvement allows the reward creator to introduce the multiplier to achieve the above.
* Refactored the fee handling [#1006](https://github.com/provenance-io/provenance/issues/1006):
  * Created a `MinGasPricesDecorator` to replace the `MempoolFeeDecorator` that was removed from the SDK. It makes sure the fee is greater than the validators min-gas fee.
  * Refactored the `MsgFeesDecorator` to only make sure there's enough fee provided. It no longer deducts/consumes anything and it no longer checks the payer's account.
  * Refactored the `ProvenanceDeductFeeDecorator`. It now makes sure the payer has enough in their account to cover the additional fees. It also now deducts/consumes the `floor gas price * gas`.
  * Added the `fee_payer` attribute to events of type `tx` involving fees (i.e. the ones with attributes `fee`, `min_fee_charged`, `additionalfee` and/or `baseFee`).
  * Moved the additional fees calculation logic into the msgfees keeper.
* Update `fee` event with amount charged even on failure and emit SendCoin events from `DeductFeesDistributions` [#1092](https://github.com/provenance-io/provenance/issues/1092).
* Alias the `config unpack` command to `config update`. It can be used to update config files to include new fields [PR 1233](https://github.com/provenance-io/provenance/pull/1233).
* When loading the unpacked configs, always load the defaults before reading the files (instead of only loading the defaults if the file doesn't exist) [PR 1233](https://github.com/provenance-io/provenance/pull/1233).
* Add prune command available though cosmos sdk to provenanced. [#1208](https://github.com/provenance-io/provenance/issues/1208).
* Updated name restrictions documentation [#808](https://github.com/provenance-io/provenance/issues/808).
* Update swagger files [PR 1229](https://github.com/provenance-io/provenance/pull/1229).
* Improve CodeQL workflow to run on Go file changes only [#1225](https://github.com/provenance-io/provenance/issues/1225).
* Use latest ProvWasm contract in wasm tests [#731](https://github.com/provenance-io/provenance/issues/731).
* Publish Java/Kotlin JARs to Maven for release candidates [#1223](https://github.com/provenance-io/provenance/issues/1223).
* Added two new Makefile targets to install and start the relayer [#1051] (https://github.com/provenance-io/provenance/pull/1051)
* Updated relayer scripts to make them headless for external services [#1068] (https://github.com/provenance-io/provenance/pull/1068)
* Added docker environment for testing IBC and added Makefile targets to bring this environment up/down [#1248] (https://github.com/provenance-io/provenance/pull/1248).
* Updated the dbmigrate tool to allow the user to force the source database type with the source-db-backend option [#1258] (https://github.com/provenance-io/provenance/pull/1258)
* Updated provenance-io/blockchain image to work with arm64 [#1261]. (https://github.com/provenance-io/provenance/pull/1261)

### Bug Fixes

* Fixed outdated devnet docker configurations [#1062](https://github.com/provenance-io/provenance/issues/1062).
* Fix the [Dragonberry security advisory](https://forum.cosmos.network/t/ibc-security-advisory-dragonberry/7702) [PR 1173](https://github.com/provenance-io/provenance/pull/1173).
* Fix GetParams in `msgfees` modules to return ConversionFeeDenom [#1214](https://github.com/provenance-io/provenance/issues/1214).
* Pay attention to the `iavl-disable-fastnode` config field/flag [PR 1193](https://github.com/provenance-io/provenance/pull/1193).
* Remove the workaround for the index-events configuration field (now fixed in the SDK) [#995](https://github.com/provenance-io/provenance/issues/995).

### Client Breaking

* Remove the state-listening/plugin system (and `librdkafka` dependencies) [#995](https://github.com/provenance-io/provenance/issues/995).
* Remove the custom/legacy rest endpoints from the `x/attribute`, `x/marker`, and `x/name` modules [#995](https://github.com/provenance-io/provenance/issues/995).
  * The following REST endpoints have been removed in favor of `/provenance/...` counterparts:
    * `GET` `attribute/{address}/attributes` -> `/provenance/attribute/v1/attributes/{address}`
    * `GET` `attribute/{address}/attributes/{name}` -> `/provenance/attribute/v1/attribute/{address}/{name}`
    * `GET` `attribute/{address}/scan/{suffix}` -> `/provenance/attribute/v1/attribute/{address}/scan/{suffix}`
    * `GET` `marker/all` -> `/provenance/marker/v1/all`
    * `GET` `marker/holders/{id}` -> `/provenance/marker/v1/holding/{id}`
    * `GET` `marker/detail/{id}` -> `/provenance/marker/v1/detail/{id}`
    * `GET` `marker/accesscontrol/{id}` -> `/provenance/marker/v1/accesscontrol/{id}`
    * `GET` `marker/escrow/{id}` -> `/provenance/marker/v1/escrow/{id}`
    * `GET` `marker/supply/{id}` -> `/provenance/marker/v1/supply/{id}`
    * `GET` `marker/assets/{id}` -> `/provenance/metadata/v1/ownership/{address}` (you can get the `{address}` from `/provenance/marker/v1/detail/{id}`).
    * `GET` `name/{name}` -> `/provenance/name/v1/resolve/{name}`
    * `GET` `name/{address}/names` -> `/provenance/name/v1/lookup/{address}`
  * The following REST endpoints have been removed. They do not have any REST replacement counterparts. Use GRPC instead.
    * `DELETE` `attribute/attributes` -> `DeleteAttribute(MsgDeleteAttributeRequest)`
    * `POST` `/marker/{denom}/mint` -> `Mint(MsgMintRequest)`
    * `POST` `/marker/{denom}/burn` -> `Burn(MsgBurnRequest)`
    * `POST` `/marker/{denom}/status` -> One of:
      * `Activate(MsgActivateRequest)`
      * `Finalize(MsgFinalizeRequest)`
      * `Cancel(MsgCancelRequest)`
      * `Delete(MsgDeleteRequest)`
  * The following short-form `GET` endpoints were removed in favor of longer ones:
    * `/node_info` -> `/cosmos/base/tendermint/v1beta1/node_info`
    * `/syncing` -> `/cosmos/base/tendermint/v1beta1/syncing`
    * `/blocks/latest` -> `/cosmos/base/tendermint/v1beta1/blocks/latest`
    * `/blocks/{height}` -> `/cosmos/base/tendermint/v1beta1/blocks/{height}`
    * `/validatorsets/latest` -> `/cosmos/base/tendermint/v1beta1/validatorsets/latest`
    * `/validatorsets/{height}` -> `/cosmos/base/tendermint/v1beta1/validatorsets/{height}`
  * The denom owners `GET` endpoint changed from `/cosmos/bank/v1beta1/denom_owners/{denom}` to `/cosmos/bank/v1beta1/supply/by_denom?denom={denom}`.

### Full Commit History

* https://github.com/provenance-io/provenance/compare/v1.12.2...v1.13.0

---

## [v1.12.2](https://github.com/provenance-io/provenance/releases/tag/v1.12.2) - 2022-11-01

Provenance v1.12.2 enables the ability to upgrade your IAVL state store to be faster and handle errors better. This upgrade is recommended and should be done at your convenience prior to the v1.13 chain upgrade.

The IAVL store upgrade is expected to take 30 to 90 minutes. During that time, your node will be down. There will be some log output (info level), but it is sparce and there may be long periods (25+ minutes) without any new log output. Once it has started, it's best to not interrupt the process.

It is highly recommended that you do one of these two prior to the v1.13 chain upgrade:

Either

- Upgrade your node's IAVL store:
  1. Stop your node.
  2. Upgrade `provenanced` to v1.12.2.
  3. Run the command: `provenanced config set iavl-disable-fastnode false`.
  4. Restart your node. Once the upgrade has finished, your node will automatically run as normal.

Or

- Explicitly define that you don't want to upgrade your node's IAVL store:
   1. Ensure that you have `provenanced` v1.12.1 (or higher), e.g. Run the command: `provenanced version`. If you are on 1.12.0, upgrade to at least v1.12.1.
   2. Run the command: `provenanced config set iavl-disable-fastnode true`.

---

You can manually update your `app.toml` file, but using the `config set` command is the recommended method. The `iavl-disable-fastnode` field was added in v1.12.1 and most likely does not yet exist in your `app.toml` file. There are other new sections and fields too. Using the command will add them all (using defaults) as well as their descriptions. If you want to update your `app.toml` manually, the `iavl-disable-fastnode` entry should go below the `index-events` entry and before the `[telemetry]` section.

If you do nothing before the v1.13 chain upgrade, your node will most likely upgrade the IAVL store when v1.13 first runs. The v1.13 chain upgrade and migrations are expected to only take a minute. If your node is also upgrading the IAVL store at that time, it will take 30-90+ minutes.

Note: The command `provenanced config get iavl-disable-fastnode` will report a value regardless of whether the field exists in `app.toml`. As such, that command is insufficient for determining whether the value exists in the `app.toml` file.

### Improvements

* Bump Cosmos-SDK to v0.45.10-pio-4 (from v0.45.9-pio-1) [PR 1202](https://github.com/provenance-io/provenance/pull/1202)
* Allow the IAVL store to be upgraded [PR 1193](https://github.com/provenance-io/provenance/pull/1193).

### Full Commit History

* https://github.com/provenance-io/provenance/compare/v1.12.1...v1.12.2

---

## [v1.12.1](https://github.com/provenance-io/provenance/releases/tag/v1.12.1) - 2022-10-14

### Improvements

* Bump Cosmos-SDK to v0.45.9-pio-1 (from v0.45.5-pio-1) [PR 1159](https://github.com/provenance-io/provenance/pull/1159).

### Bug Fixes

* Bump ics23/go to Cosmos-SDK's v0.8.0 (from confio's v0.7.0) [PR 1159](https://github.com/provenance-io/provenance/pull/1159).

---

## [v1.12.2](https://github.com/provenance-io/provenance/releases/tag/v1.12.2) - 2022-11-01

Provenance v1.12.2 enables the ability to upgrade your IAVL state store to be faster and handle errors better. This upgrade is recommended and should be done at your convenience prior to the v1.13 chain upgrade.

The IAVL store upgrade is expected to take 30 to 90 minutes. During that time, your node will be down. There will be some log output (info level), but it is sparce and there may be long periods (25+ minutes) without any new log output. Once it has started, it's best to not interrupt the process.

It is highly recommended that you do one of these two prior to the v1.13 chain upgrade:

Either

- Upgrade your node's IAVL store:
  1. Stop your node.
  2. Upgrade `provenanced` to v1.12.2.
  3. Run the command: `provenanced config set iavl-disable-fastnode false`.
  4. Restart your node. Once the upgrade has finished, your node will automatically run as normal.

Or

- Explicitly define that you don't want to upgrade your node's IAVL store:
   1. Ensure that you have `provenanced` v1.12.1 (or higher), e.g. Run the command: `provenanced version`. If you are on 1.12.0, upgrade to at least v1.12.1.
   2. Run the command: `provenanced config set iavl-disable-fastnode true`.

---

You can manually update your `app.toml` file, but using the `config set` command is the recommended method. The `iavl-disable-fastnode` field was added in v1.12.1 and most likely does not yet exist in your `app.toml` file. There are other new sections and fields too. Using the command will add them all (using defaults) as well as their descriptions. If you want to update your `app.toml` manually, the `iavl-disable-fastnode` entry should go below the `index-events` entry and before the `[telemetry]` section.

If you do nothing before the v1.13 chain upgrade, your node will most likely upgrade the IAVL store when v1.13 first runs. The v1.13 chain upgrade and migrations are expected to only take a minute. If your node is also upgrading the IAVL store at that time, it will take 30-90+ minutes.

Note: The command `provenanced config get iavl-disable-fastnode` will report a value regardless of whether the field exists in `app.toml`. As such, that command is insufficient for determining whether the value exists in the `app.toml` file.

### Improvements

* Bump Cosmos-SDK to v0.45.10-pio-4 (from v0.45.9-pio-1) [PR 1202](https://github.com/provenance-io/provenance/pull/1202)
* Allow the IAVL store to be upgraded [PR 1193](https://github.com/provenance-io/provenance/pull/1193).

### Full Commit History

* https://github.com/provenance-io/provenance/compare/v1.12.1...v1.12.2

---

## [v1.12.1](https://github.com/provenance-io/provenance/releases/tag/v1.12.1) - 2022-10-14

### Improvements

* Bump Cosmos-SDK to v0.45.9-pio-1 (from v0.45.5-pio-1) [PR 1159](https://github.com/provenance-io/provenance/pull/1159).

### Bug Fixes

* Bump ics23/go to Cosmos-SDK's v0.8.0 (from confio's v0.7.0) [PR 1159](https://github.com/provenance-io/provenance/pull/1159).

---

## [v1.12.0](https://github.com/provenance-io/provenance/releases/tag/v1.12.0) - 2022-08-22

### Improvements

* Update the swagger files (including third-party changes). [#728](https://github.com/provenance-io/provenance/issues/728)
* Bump IBC to 2.3.0 and update third-party protos [PR 868](https://github.com/provenance-io/provenance/pull/868)
* Update docker images from `buster` to b`bullseye` [#963](https://github.com/provenance-io/provenance/issues/963)
* Add documentation for `gRPCurl` to `docs/grpcurl.md` [#953](https://github.com/provenance-io/provenance/issues/953)
* Updated to go 1.18 [#996](https://github.com/provenance-io/provenance/issues/996)
* Add docker files for local psql indexing [#997](https://github.com/provenance-io/provenance/issues/997)


### Features

* Bump Cosmos-SDK to `v0.45.4-pio-4` (from `v0.45.4-pio-2`) to utilize the new `CountAuthorization` authz grant type. [#807](https://github.com/provenance-io/provenance/issues/807)
* Update metadata module authz handling to properly call `Accept` and delete/update authorizations as they're used [#905](https://github.com/provenance-io/provenance/issues/905)
* Read the `custom.toml` config file if it exists. This is read before the other config files, and isn't managed by the `config` commands [#989](https://github.com/provenance-io/provenance/issues/989)
* Allow a msg fee to be paid to a specific address with basis points [#690](https://github.com/provenance-io/provenance/issues/690)
* Bump IBC to 5.0.0 and add support for ICA Host module [PR 1076](https://github.com/provenance-io/provenance/pull/1076)

### Bug Fixes

* Support standard flags on msgfees params query cli command [#936](https://github.com/provenance-io/provenance/issues/936)
* Fix the `MarkerTransferAuthorization` Accept function and `TransferCoin` authz handling to prevent problems when other authorization types are used [#903](https://github.com/provenance-io/provenance/issues/903)
* Bump Cosmos-SDK to `v0.45.5-pio-1` (from `v0.45.4-pio-4`) to remove buggy ADR 038 plugin system. [#983](https://github.com/provenance-io/provenance/issues/983)
* Remove ADR 038 plugin system implementation due to `AppHash` error [#983](https://github.com/provenance-io/provenance/issues/983)
* Fix fee charging to sweep remaining fees on successful transaction [#1019](https://github.com/provenance-io/provenance/issues/1019)

### State Machine Breaking

* Fix the `MarkerTransferAuthorization` Accept function and `TransferCoin` authz handling to prevent problems when other authorization types are used [#903](https://github.com/provenance-io/provenance/issues/903)
* Fix fee charging to sweep remaining fees on successful transaction [#1019](https://github.com/provenance-io/provenance/issues/1019)
* Allow a msg fee to be paid to a specific address with basis points [#690](https://github.com/provenance-io/provenance/issues/690)

---

## [v1.11.1](https://github.com/provenance-io/provenance/releases/tag/v1.11.1) - 2022-07-13

### Bug Fixes

* Add `mango` upgrade handler.
* Add new `msgfees` `NhashPerUsdMil`  default param to param space store on upgrade (PR [#875](https://github.com/provenance-io/provenance/issues/875))
* Run the module migrations as part of the mango upgrade [PR 896](https://github.com/provenance-io/provenance/pull/896)
* Update Cosmos-SDK to v0.45.4-pio-2 to fix a non-deterministic map iteration [PR 928](https://github.com/provenance-io/provenance/pull/928)

---

## [v1.11.0](https://github.com/provenance-io/provenance/releases/tag/v1.11.0) - 2022-06-13

### Features

* Add CONTROLLER, and VALIDATOR PartyTypes for contract execution. [\#824](https://github.com/provenance-io/provenance/pull/824])
* Add FeeGrant allowance support for marker escrow accounts [#406](https://github.com/provenance-io/provenance/issues/406)
* Bump Cosmos-SDK to v0.45.4-pio-1, which contains Cosmos-SDK v0.45.4 and the update to storage of the bank module's SendEnabled information. [PR 850](https://github.com/provenance-io/provenance/pull/850)
* Add `MsgAssessCustomMsgFeeRequest` to add the ability for a smart contract author to charge a custom fee [#831](https://github.com/provenance-io/provenance/issues/831)

### Bug Fixes

* Move buf.build push action to occur after PRs are merged to main branch [#838](https://github.com/provenance-io/provenance/issues/838)
* Update third party proto dependencies [#842](https://github.com/provenance-io/provenance/issues/842)

### Improvements

* Add restricted status info to name module cli queries [#806](https://github.com/provenance-io/provenance/issues/806)
* Store the bank module's SendEnabled flags directly in state instead of as part of Params. This will drastically reduce the costs of sending coins and managing markers. [PR 850](https://github.com/provenance-io/provenance/pull/850)
* Add State Sync readme [#859](https://github.com/provenance-io/provenance/issues/859)

### State Machine Breaking

* Move storage of denomination SendEnabled flags into bank module state (from Params), and update the marker module to correctly manipulate the flags in their new location. [PR 850](https://github.com/provenance-io/provenance/pull/850)

---

## [v1.10.0](https://github.com/provenance-io/provenance/releases/tag/v1.10.0) - 2022-05-11

### Summary

Provenance 1.10.0 includes upgrades to the underlying CosmWasm dependencies and adds functionality to
remove orphaned metadata in the bank module left over after markers have been deleted.

### Improvements

* Update wasmvm dependencies and update Dockerfile for localnet [#818](https://github.com/provenance-io/provenance/issues/818)
* Remove "send enabled" on marker removal and in bulk on 1.10.0 upgrade [#821](https://github.com/provenance-io/provenance/issues/821)

---

## [v1.9.0](https://github.com/provenance-io/provenance/releases/tag/v1.9.0) - 2022-04-25

### Summary

Provenance 1.9.0 brings some minor features and security improvements.

### Features

* Add `add-genesis-msg-fee` command to add msg fees to genesis.json and update Makefile to have pre-defined msg fees [#667](https://github.com/provenance-io/provenance/issues/667)
* Add msgfees summary event to be emitted when there are txs that have fees [#678](https://github.com/provenance-io/provenance/issues/678)
* Adds home subcommand to the cli's config command [#620] (https://github.com/provenance-io/provenance/issues/620)
* Add support for rocksdb and badgerdb [#702](https://github.com/provenance-io/provenance/issues/702)
* Create `dbmigrate` utility for migrating a data folder to use a different db backend [#696](https://github.com/provenance-io/provenance/issues/696)

### Improvements

* When the `start` command encounters an error, it no longer outputs command usage [#670](https://github.com/provenance-io/provenance/issues/670)
* Change max length on marker unresticted denom from 64 to 83 [#719](https://github.com/provenance-io/provenance/issues/719)
* Set prerelease to `true` for release candidates. [#666](https://github.com/provenance-io/provenance/issues/666)
* Allow authz grants to work on scope value owners [#755](https://github.com/provenance-io/provenance/issues/755)
* Bump wasmd to v0.26 (from v0.24). [#799](https://github.com/provenance-io/provenance/pull/799)

---

## [v1.8.2](https://github.com/provenance-io/provenance/releases/tag/v1.8.2) - 2022-04-22

### Summary

Provenance 1.8.2 is a point release to fix an issue with "downgrade detection" in Cosmos SDK. A panic condition
occurs in cases where no update handler is found for the last known upgrade, but the process for determining
the last known upgrade is flawed in Cosmos SDK 0.45.3. This released uses an updated Cosmos fork to patch the
issue until an official patch is released. Version 1.8.2 also adds some remaining pieces for  ADR-038 that were
missing in the 1.8.1 release.

### Bug Fixes

* Order upgrades by block height rather than name to prevent panic [\#106](https://github.com/provenance-io/cosmos-sdk/pull/106)

### Improvements

* Add remaining updates for ADR-038 support [\#786](https://github.com/provenance-io/provenance/pull/786)

---

## [v1.8.1](https://github.com/provenance-io/provenance/releases/tag/v1.8.1) - 2022-04-13

### Summary

Provenance 1.8.1 includes upgrades to the underlying Cosmos SDK and adds initial support for ADR-038.

This release addresses issues related to IAVL concurrency and Tendermint performance that resulted in occasional panics when under high-load conditions such as replay from quicksync. In particular, nodes which experienced issues with "Value missing for hash" and similar panic conditions should work properly with this release. The underlying Cosmos SDK `0.45.3` release that has been incorporated includes a number of improvements around IAVL locking and performance characteristics.

** NOTE: Although Provenance supports multiple database backends, some issues have been reported when using the `goleveldb` backend. If experiencing issues, using the `cleveldb` backend is preferred **

### Improvements

* Update Provenance to use Cosmos SDK 0.45.3 Release [\#781](https://github.com/provenance-io/provenance/issues/781)
* Plugin architecture for ADR-038 + FileStreamingService plugin [\#10639](https://github.com/cosmos/cosmos-sdk/pull/10639)
* Fix for sporadic error "panic: Value missing for hash" [\#611](https://github.com/provenance-io/provenance/issues/611)

---

## [v1.8.0](https://github.com/provenance-io/provenance/releases/tag/v1.8.0) - 2022-03-17

### Summary

Provenance 1.8.0 is focused on improving the fee structures for transactions on the blockchain. While the Cosmos SDK has traditionally offered a generic fee structure focused on gas/resource utilization, the Provenance blockchain has found that certain transactions have additional long term costs and value beyond simple resources charges. This is the reason we are adding the new MsgFee module which allows governance based control of additional fee charges on certain message types.

NOTE: The second major change in the 1.8.0 release is part of the migration process which removes many orphaned state objects that were left in 1.7.x chains. This cleanup process will require a significant amount of time to perform during the green upgrade handler execution. The upgrade will print status messages showing the progress of this process.

### Features

* Add check for `authz` grants when there are missing signatures in `metadata` transactions [#516](https://github.com/provenance-io/provenance/issues/516)
* Add support for publishing Java and Kotlin Protobuf compiled sources to Maven Central [#562](https://github.com/provenance-io/provenance/issues/562)
* Adds support for creating root name governance proposals from the cli [#599](https://github.com/provenance-io/provenance/issues/599)
* Adding of the msg based fee module [#354](https://github.com/provenance-io/provenance/issues/354)
* Upgrade provenance to 0.45 cosmos sdk release [#607](https://github.com/provenance-io/provenance/issues/607)
* Upgrade wasmd to v0.22.0 Note: this removes dependency on provenance-io's wasmd fork [#479](https://github.com/provenance-io/provenance/issues/479)
* Add support for Scope mutation via wasm Smart Contracts [#531](https://github.com/provenance-io/provenance/issues/531)
* Increase governance deposit amount and add create proposal msg fee [#632](https://github.com/provenance-io/provenance/issues/632)
* Allow attributes to be associated with scopes [#631](https://github.com/provenance-io/provenance/issues/631)

### Improvements

* Add `bank` and `authz` module query `proto` files required by `grpcurl` [#482](https://github.com/provenance-io/provenance/issues/482)
* Fix typeos in marker log statements [#502](https://github.com/provenance-io/provenance/issues/502)
* Set default coin type to network default [#534](https://github.com/provenance-io/provenance/issues/534)
* Add logger to upgrade handler [#507](https://github.com/provenance-io/provenance/issues/507)
* Allow markers to be created over existing accounts if they are not a marker and have a zero sequence [#520](https://github.com/provenance-io/provenance/issues/520)
* Removed extraneous Metadata index deletes/rewrites [#543](https://github.com/provenance-io/provenance/issues/543)
* Delete empty sessions when the last record is updated to a new session [#480](https://github.com/provenance-io/provenance/issues/480)
* Refactor the migration to be faster and have more log output [PR 586](https://github.com/provenance-io/provenance/pull/586)
* Capture all included protobufs into release zip file [#556](https://github.com/provenance-io/provenance/issues/556)
* Add Protobuf support with buf.build [#614](https://github.com/provenance-io/provenance/issues/614)
* Limit the maximum attribute value length to 1000 (down from 10,000 currently) in the `green` upgrade [#616](https://github.com/provenance-io/provenance/issues/616)
* Add additional fees for specified operations in the `green` upgrade [#616](https://github.com/provenance-io/provenance/issues/616)
  * `provenance.name.v1.MsgBindNameRequest` 10 hash (10,000,000,000 nhash)
  * `provenance.marker.v1.MsgAddMarkerRequest` 100 hash (100,000,000,000 nhash)
  * `provenance.attribute.v1.MsgAddAttributeRequest` 10 hash (10,000,000,000 nhash)
  * `provenance.metadata.v1.MsgWriteScopeRequest`  10 hash (10,000,000,000 nhash)
  * `provenance.metadata.v1.MsgP8eMemorializeContractRequest` 10 hash (10,000,000,000 nhash)
* Add integration tests for smart contracts [#392](https://github.com/provenance-io/provenance/issues/392)
* Use provwasm release artifact for smart contract tests [#731](https://github.com/provenance-io/provenance/issues/731)

### Client Breaking

* Enforce a maximum gas limit on individual transactions so that at least 20 can fit in any given block. [#681](https://github.com/provenance-io/provenance/issues/681)
  Previously transactions were only limited by their size in bytes as well as the overall gas limit on a given block.

  _With this update transactions must be no more than 5% of the maximum amount of gas allowed per block when a gas limit
  per block is set (this restriction has no effect when a gas limit has not been set).  The current limits on Provenance
  mainnet are 60,000,000 gas per block which will yield a maximum transaction size of 3,000,000 gas using this new AnteHandler
  restriction._

### Bug Fixes

* When deleting a scope, require the same permissions as when updating it [#473](https://github.com/provenance-io/provenance/issues/473)
* Allow manager to adjust grants on finalized markers [#545](https://github.com/provenance-io/provenance/issues/545)
* Add migration to re-index the metadata indexes involving addresses [#541](https://github.com/provenance-io/provenance/issues/541)
* Add migration to delete empty sessions [#480](https://github.com/provenance-io/provenance/issues/480)
* Add Java distribution tag to workflow [#624](https://github.com/provenance-io/provenance/issues/624)
* Add `msgfees` module to added store upgrades [#640](https://github.com/provenance-io/provenance/issues/640)
* Use `nhash` for base denom in gov proposal upgrade [#648](https://github.com/provenance-io/provenance/issues/648)
* Bump `cosmowasm` from `v1.0.0-beta5` to `v1.0.0-beta6` [#655](https://github.com/provenance-io/provenance/issues/655)
* Fix maven publish release version number reference [#650](https://github.com/provenance-io/provenance/issues/650)
* Add `iterator` as feature for wasm [#658](https://github.com/provenance-io/provenance/issues/658)
* String "v" from Jar artifact version number [#653](https://github.com/provenance-io/provenance/issues/653)
* Fix `wasm` contract migration failure to find contract history [#662](https://github.com/provenance-io/provenance/issues/662)

## [v1.7.6](https://github.com/provenance-io/provenance/releases/tag/v1.7.6) - 2021-12-15

* Upgrade Rosetta to v0.7.2 [#560](https://github.com/provenance-io/provenance/issues/560)

## [v1.7.5](https://github.com/provenance-io/provenance/releases/tag/v1.7.5) - 2021-10-22

### Improvements

* Update Cosmos SDK to 0.44.3 [PR 536](https://github.com/provenance-io/provenance/pull/536)

## [v1.7.4](https://github.com/provenance-io/provenance/releases/tag/v1.7.4) - 2021-10-12

### Improvements

* Update github actions to always run required tests [#508](https://github.com/provenance-io/provenance/issues/508)
* Update Cosmos SDK to 0.44.2 [PR 527](https://github.com/provenance-io/provenance/pull/527)

## [v1.7.3](https://github.com/provenance-io/provenance/releases/tag/v1.7.3) - 2021-09-30

### Bug Fixes

* Update Cosmos SDK to 0.44.1 with IAVL 0.17 to resolve locking issues in queries.
* Fix logger config being ignored [PR 510](https://github.com/provenance-io/provenance/pull/510)

## [v1.7.2](https://github.com/provenance-io/provenance/releases/tag/v1.7.2) - 2021-09-27

### Bug Fixes

* Fix for non-deterministic upgrades in cosmos sdk [#505](https://github.com/provenance-io/provenance/issues/505)

## [v1.7.1](https://github.com/provenance-io/provenance/releases/tag/v1.7.1) - 2021-09-20

### Improvements

* Ensure marker state transition validation does not panic [#492](https://github.com/provenance-io/provenance/issues/492)
* Refactor Examples for cobra cli commands to have examples [#399](https://github.com/provenance-io/provenance/issues/399)
* Verify go version on `make build` [#483](https://github.com/provenance-io/provenance/issues/483)

### Bug Fixes

* Fix marker permissions migration and add panic on `eigengrau` upgrade [#484](https://github.com/provenance-io/provenance/issues/484)
* Fixed marker with more than uint64 causes panic [#489](https://github.com/provenance-io/provenance/issues/489)
* Fixed issue with rosetta tests timing out occasionally, because the timeout was too short [#500](https://github.com/provenance-io/provenance/issues/500)

## [v1.7.0](https://github.com/provenance-io/provenance/releases/tag/v1.7.0) - 2021-09-03

### Features

* Add a single node docker based development environment [#311](https://github.com/provenance-io/provenance/issues/311)
  * Add make targets `devnet-start` and `devnet-stop`
  * Add `networks/dev/mnemonics` for adding accounts to development environment

### Improvements

* Updated some of the documentation of Metadata type bytes (prefixes) [#474](https://github.com/provenance-io/provenance/issues/474)
* Update the Marker Holding query to fully utilize pagination fields [#400](https://github.com/provenance-io/provenance/issues/400)
* Update the Metadata OSLocatorsByURI query to fully utilize pagination fields [#401](https://github.com/provenance-io/provenance/issues/401)
* Update the Metadata OSAllLocators query to fully utilize pagination fields [#402](https://github.com/provenance-io/provenance/issues/402)
* Validate `marker` before setting it to prevent panics [#491](https://github.com/provenance-io/provenance/issues/491)

### Bug Fixes

* Removed some unneeded code from the persistent record update validation [#471](https://github.com/provenance-io/provenance/issues/471)
* Fixed packed config loading bug [#487](https://github.com/provenance-io/provenance/issues/487)
* Fixed marker with more than uint64 causes panic [#489](https://github.com/provenance-io/provenance/issues/489)

## [v1.7.0](https://github.com/provenance-io/provenance/releases/tag/v1.7.0) - 2021-09-03

### Features

* Marker governance proposal are supported in cli [#367](https://github.com/provenance-io/provenance/issues/367)
* Add ability to query metadata sessions by record [#212](https://github.com/provenance-io/provenance/issues/212)
* Add Name and Symbol Cosmos features to Marker Metadata [#372](https://github.com/provenance-io/provenance/issues/372)
* Add authz support to Marker module transfer `MarkerTransferAuthorization` [#265](https://github.com/provenance-io/provenance/issues/265)
  * Add authz grant/revoke command to `marker` cli
  * Add documentation around how to grant/revoke authz [#449](https://github.com/provenance-io/provenance/issues/449)
* Add authz and feegrant modules [PR 384](https://github.com/provenance-io/provenance/pull/384)
* Add Marker governance proposal for setting denom metadata [#369](https://github.com/provenance-io/provenance/issues/369)
* Add `config` command to cli for client configuration [#394](https://github.com/provenance-io/provenance/issues/394)
* Add updated wasmd for Cosmos 0.43 [#409](https://github.com/provenance-io/provenance/issues/409)
* Add Rosetta support and automated testing [#365](https://github.com/provenance-io/provenance/issues/365)
* Update wasm parameters to only allow smart contracts to be uploaded with gov proposal [#440](https://github.com/provenance-io/provenance/issues/440)
* Update `config` command [#403](https://github.com/provenance-io/provenance/issues/403)
  * Get and set any configuration field.
  * Get or set multiple configuration fields in a single invocation.
  * Easily identify fields with changed (non-default) values.
  * Pack the configs into a single json file with only changed (non-default) values.
  * Unpack the config back into the multiple config files (that also have documentation in them).

### Bug Fixes

* Fix for creating non-coin type markers through governance addmarker proposals [#431](https://github.com/provenance-io/provenance/issues/431)
* Marker Withdraw Escrow Proposal type is properly registered [#367](https://github.com/provenance-io/provenance/issues/367)
  * Target Address field spelling error corrected in Withdraw Escrow and Increase Supply Governance Proposals.
* Fix DeleteScopeOwner endpoint to store the correct scope [PR 377](https://github.com/provenance-io/provenance/pull/377)
* Marker module import/export issues  [PR384](https://github.com/provenance-io/provenance/pull/384)
  * Add missing marker attributes to state export
  * Fix account numbering issues with marker accounts and auth module accounts during import
  * Export marker accounts as a base account entry and a separate marker module record
  * Add Marker module governance proposals, genesis, and marker operations to simulation testing [#94](https://github.com/provenance-io/provenance/issues/94)
* Fix an encoding issue with the `--page-key` CLI arguments used in paged queries [#332](https://github.com/provenance-io/provenance/issues/332)
* Fix handling of optional fields in Metadata Write messages [#412](https://github.com/provenance-io/provenance/issues/412)
* Fix cli marker new example is incorrect [#415](https://github.com/provenance-io/provenance/issues/415)
* Fix home directory setup for app export [#457](https://github.com/provenance-io/provenance/issues/457)
* Correct an error message that was providing an illegal amount of gas as an example [#425](https://github.com/provenance-io/provenance/issues/425)

### API Breaking

* Fix for missing validation for marker permissions according to marker type.  Markers of type COIN can no longer have
  the Transfer permission assigned.  Existing permission entries on Coin type markers of type Transfer are removed
  during migration [#428](https://github.com/provenance-io/provenance/issues/428)

### Improvements

* Updated to Cosmos SDK Release v0.44 to resolve security issues in v0.43 [#463](https://github.com/provenance-io/provenance/issues/463)
  * Updated to Cosmos SDK Release v0.43  [#154](https://github.com/provenance-io/provenance/issues/154)
* Updated to go 1.17 [#454](https://github.com/provenance-io/provenance/issues/454)
* Updated wasmd for Cosmos SDK Release v0.43 [#409](https://github.com/provenance-io/provenance/issues/409)
  * CosmWasm wasmvm v0.16.0 [CHANGELOG](https://github.com/CosmWasm/wasmvm/blob/v0.16.0/CHANGELOG.md)
  * CosmWasm cosmwasm v0.16.0 [CHANGELOG](https://github.com/CosmWasm/cosmwasm/blob/v0.16.0/CHANGELOG.md)
* Updated to IBC-Go Module v1.0.1 [PR 445](https://github.com/provenance-io/provenance/pull/445)
* Updated log message for circulation adjustment [#381](https://github.com/provenance-io/provenance/issues/381)
* Updated third party proto files to pull from cosmos 0.43 [#391](https://github.com/provenance-io/provenance/issues/391)
* Removed legacy api endpoints [#380](https://github.com/provenance-io/provenance/issues/380)
* Removed v039 and v040 migrations [#374](https://github.com/provenance-io/provenance/issues/374)
* Dependency Version Updates
  * Build/CI - cache [PR 420](https://github.com/provenance-io/provenance/pull/420), workflow clean up
  [PR 417](https://github.com/provenance-io/provenance/pull/417), diff action [PR 418](https://github.com/provenance-io/provenance/pull/418)
  code coverage [PR 416](https://github.com/provenance-io/provenance/pull/416) and [PR 439](https://github.com/provenance-io/provenance/pull/439),
  setup go [PR 419](https://github.com/provenance-io/provenance/pull/419), [PR 451](https://github.com/provenance-io/provenance/pull/451)
  * Google UUID 1.3.0 [PR 446](https://github.com/provenance-io/provenance/pull/446)
  * GRPC 1.3.0 [PR 443](https://github.com/provenance-io/provenance/pull/443)
  * cast 1.4.1 [PR 442](https://github.com/provenance-io/provenance/pull/442)
* Updated `provenanced init` for better testnet support and defaults [#403](https://github.com/provenance-io/provenance/issues/403)
* Fixed some example address to use the appropriate prefix [#453](https://github.com/provenance-io/provenance/issues/453)

## [v1.6.0](https://github.com/provenance-io/provenance/releases/tag/v1.6.0) - 2021-08-23

### Bug Fixes

* Fix for creating non-coin type markers through governance addmarker proposals [#431](https://github.com/provenance-io/provenance/issues/431)
* Upgrade handler migrates usdf.c to the right marker_type.

## [v1.5.0](https://github.com/provenance-io/provenance/releases/tag/v1.5.0) - 2021-06-23

### Features

* Update Cosmos SDK to 0.42.6 with Tendermint 0.34.11 [#355](https://github.com/provenance-io/provenance/issues/355)
  * Refund gas support added to gas meter trace
  * `ibc-transfer` now contains an `escrow-address` command for querying current escrow balances
* Add `update` and `delete-distinct` attributes to `attribute` module [#314](https://github.com/provenance-io/provenance/issues/314)
* Add support to `metadata` module for adding and removing contract specifications to scope specification [#302](https://github.com/provenance-io/provenance/issues/302)
  * Added `MsgAddContractSpecToScopeSpecRequest`and `MsgDeleteContractSpecFromScopeSpecRequest` messages for adding/removing
  * Added cli commands for adding/removing
* Add smart contract query support to the `metadata` module [#65](https://github.com/provenance-io/provenance/issues/65)

### API Breaking

* Redundant account parameter was removed from Attribute module SetAttribute API. [PR 348](https://github.com/provenance-io/provenance/pull/348)

### Bug Fixes

* Value owner changes are independent of scope owner signature requirements after transfer [#347](https://github.com/provenance-io/provenance/issues/347)
* Attribute module allows removal of orphan attributes, attributes against root names [PR 348](https://github.com/provenance-io/provenance/pull/348)
* `marker` cli query for marker does not cast marker argument to lower case [#329](https://github.com/provenance-io/provenance/issues/329)

### Improvements

* Bump `wasmd` to v0.17.0 [#345](https://github.com/provenance-io/provenance/issues/345)
* Attribute module simulation support [#25](https://github.com/provenance-io/provenance/issues/25)
* Add transfer cli command to `marker` module [#264](https://github.com/provenance-io/provenance/issues/264)
* Refactor `name` module to emit typed events from keeper [#267](https://github.com/provenance-io/provenance/issues/267)

## [v1.4.1](https://github.com/provenance-io/provenance/releases/tag/v1.4.1) - 2021-06-02

* Updated github binary release workflow.  No code changes from 1.4.0.

## [v1.4.0](https://github.com/provenance-io/provenance/releases/tag/v1.4.0) - 2021-06-02

### Features

* ENV config support, SDK v0.42.5 update [#320](https://github.com/provenance-io/provenance/issues/320)
* Upgrade handler set version name to `citrine` [#339](https://github.com/provenance-io/provenance/issues/339)

### Bug Fixes

* P8EMemorializeContract: preserve some Scope fields if the scope already exists [PR 336](https://github.com/provenance-io/provenance/pull/336)
* Set default standard err/out for `provenanced` commands [PR 337](https://github.com/provenance-io/provenance/pull/337)
* Fix for invalid help text permissions list on marker access grant command [PR 337](https://github.com/provenance-io/provenance/pull/337)
* When writing a session, make sure the scope spec of the containing scope, contains the session's contract spec. [#322](https://github.com/provenance-io/provenance/issues/322)

###  Improvements

* Informative error message for `min-gas-prices` invalid config panic on startup [#333](https://github.com/provenance-io/provenance/issues/333)
* Update marker event documentation to match typed event namespaces [#304](https://github.com/provenance-io/provenance/issues/304)


## [v1.3.1](https://github.com/provenance-io/provenance/releases/tag/v1.3.1) - 2021-05-21

### Bug Fixes

* Remove broken gauge on attribute module. Fixes prometheus metrics [#315](https://github.com/provenance-io/provenance/issues/315)
* Correct logging levels for marker mint/burn requests [#318](https://github.com/provenance-io/provenance/issues/318)
* Fix the CLI metaaddress commands [#321](https://github.com/provenance-io/provenance/issues/321)

### Improvements

* Add Kotlin and Javascript examples for Metadata Addresses [#301](https://github.com/provenance-io/provenance/issues/301)
* Updated swagger docs [PR 313](https://github.com/provenance-io/provenance/pull/313)
* Fix swagger docs [PR 317](https://github.com/provenance-io/provenance/pull/317)
* Updated default min-gas-prices to reflect provenance network nhash economics [#310](https://github.com/provenance-io/provenance/pull/310)
* Improved marker error message when marker is not found [#325](https://github.com/provenance-io/provenance/issues/325)


## [v1.3.0](https://github.com/provenance-io/provenance/releases/tag/v1.3.0) - 2021-05-06

### Features

* Add grpc messages and cli command to add/remove addresses from metadata scope data access [#220](https://github.com/provenance-io/provenance/issues/220)
* Add a `context` field to the `Session` [#276](https://github.com/provenance-io/provenance/issues/276)
* Add typed events and telemetry metrics to attribute module [#86](https://github.com/provenance-io/provenance/issues/86)
* Add rpc and cli support for adding/updating/removing owners on a `Scope` [#283](https://github.com/provenance-io/provenance/issues/283)
* Add transaction and query time measurements to marker module [#284](https://github.com/provenance-io/provenance/issues/284)
* Upgrade handler included that sets denom metadata for `hash` bond denom [#294](https://github.com/provenance-io/provenance/issues/294)
* Upgrade wasmd to v0.16.0 [#291](https://github.com/provenance-io/provenance/issues/291)
* Add params query endpoint to the marker module cli [#271](https://github.com/provenance-io/provenance/issues/271)

### Improvements

* Added linkify script for changelog issue links [#107](https://github.com/provenance-io/provenance/issues/107)
* Changed Metadata events to be typed events [#88](https://github.com/provenance-io/provenance/issues/88)
* Updated marker module spec documentation [#93](https://github.com/provenance-io/provenance/issues/93)
* Gas consumption telemetry and tracing [#299](https://github.com/provenance-io/provenance/issues/299)

### Bug Fixes

* More mapping fixes related to `WriteP8EContractSpec` and `P8EMemorializeContract` [#275](https://github.com/provenance-io/provenance/issues/275)
* Fix event manager scope in attribute, name, marker, and metadata modules to prevent event duplication [#289](https://github.com/provenance-io/provenance/issues/289)
* Proposed markers that are cancelled can be deleted without ADMIN role being assigned [#280](https://github.com/provenance-io/provenance/issues/280)
* Fix to ensure markers have no balances in Escrow prior to being deleted. [#303](https://github.com/provenance-io/provenance/issues/303)

### State Machine Breaking

* Add support for purging destroyed markers [#282](https://github.com/provenance-io/provenance/issues/282)

## [v1.2.0](https://github.com/provenance-io/provenance/releases/tag/v1.2.0) - 2021-04-26

### Improvements

* Add spec documentation for the metadata module [#224](https://github.com/provenance-io/provenance/issues/224)

### Features

* Add typed events and telemetry metrics to marker module [#247](https://github.com/provenance-io/provenance/issues/247)

### Bug Fixes

* Wired recovery flag into `init` command [#254](https://github.com/provenance-io/provenance/issues/254)
* Always anchor unrestricted denom validation expressions, Do not allow slashes in marker denom expressions [#258](https://github.com/provenance-io/provenance/issues/258)
* Mapping and validation fixes found while trying to use `P8EMemorializeContract` [#256](https://github.com/provenance-io/provenance/issues/256)

### Client Breaking

* Update marker transfer request signing behavior [#246](https://github.com/provenance-io/provenance/issues/246)


## [v1.1.1](https://github.com/provenance-io/provenance/releases/tag/v1.1.1) - 2021-04-15

### Bug Fixes

* Add upgrade plan v1.1.1

## [v1.1.0](https://github.com/provenance-io/provenance/releases/tag/v1.1.0) - 2021-04-15

### Features

* Add marker cli has two new flags to set SupplyFixed and AllowGovernanceControl [#241](https://github.com/provenance-io/provenance/issues/241)
* Modify 'enable governance' behavior on marker module [#227](https://github.com/provenance-io/provenance/issues/227)
* Typed Events and Metric counters in Name Module [#85](https://github.com/provenance-io/provenance/issues/85)

### Improvements

* Add some extra aliases for the CLI query metadata commands.
* Make p8e contract spec id easier to communicate.

### Bug Fixes

* Add pagination flags to the CLI query metadata commands.
* Fix handling of Metadata Write message id helper fields.
* Fix cli metadata address encoding/decoding command tree [#231](https://github.com/provenance-io/provenance/issues/231)
* Metadata Module parsing of base64 public key fixed [#225](https://github.com/provenance-io/provenance/issues/225)
* Fix some conversion pieces in `P8EMemorializeContract`.
* Remove extra Object Store Locator storage.
* Fix input status mapping.
* Add MsgSetDenomMetadataRequest to the marker handler.

## [v1.0.0](https://github.com/provenance-io/provenance/releases/tag/v1.0.0) - 2021-03-31

### Bug Fixes

* Resolves an issue where Gov Proposals to Create a new name would fail for new root domains [#192](https://github.com/provenance-io/provenance/issues/192)
* Remove deprecated ModuleCdc amino encoding from Metadata Locator records [#187](https://github.com/provenance-io/provenance/issues/187)
* Update Cosmos SDK to 0.42.3
* Remove deprecated ModuleCdc amino encoding from name module [#189](https://github.com/provenance-io/provenance/issues/189)
* Remove deprecated ModuleCdc amino encoding from attribute module [#188](https://github.com/provenance-io/provenance/issues/188)

### Features

* Allow withdrawals of any coin type from a marker account in WASM smart contracts. [#151](https://github.com/provenance-io/provenance/issues/151)
* Added cli tx commands `write-contract-specification` `remove-contract-specification` for updating/adding/removing metadata `ContractSpecification`s. [#195](https://github.com/provenance-io/provenance/issues/195)
* Added cli tx commands `write-record-specification` `remove-record-specification` for updating/adding/removing metadata `RecordSpecification`s. [#176](https://github.com/provenance-io/provenance/issues/176)
* Added cli tx commands `write-scope-specification` `remove-scope-specification` for updating/adding/removing metadata `ScopeSpecification`s. [#202](https://github.com/provenance-io/provenance/issues/202)
* Added cli tx commands `write-scope` `remove-scope` for updating/adding/removing metadata `Scope`s. [#199](https://github.com/provenance-io/provenance/issues/199)
* Added cli tx commands `write-record` `remove-record` for updating/adding/removing metadata `Record`s. [#205](https://github.com/provenance-io/provenance/issues/205)
* Simulation testing support [#95](https://github.com/provenance-io/provenance/issues/95)
* Name module simulation testing [#24](https://github.com/provenance-io/provenance/issues/24)
* Added default IBC parameters for v039 chain genesis migration script [#102](https://github.com/provenance-io/provenance/issues/102)
* Expand and simplify querying. [#169](https://github.com/provenance-io/provenance/issues/169)
  * Added endpoints for getting all entries of a type, e.g. `RecordsAll`.
  * Combined some endpoints (see notesin "API Breaking" section).
  * Allow searching for related entries. E.g. you can provide a record id to the scope search.
  * Add ability to return related entries. E.g. the `Sessions` endpoint has a `include_records` flag that will cause the response to contain the records that are part of the sessions.
* Add optional identification fields in tx `Write...` messages. [#169](https://github.com/provenance-io/provenance/issues/169)
* The `Write` endpoints now return information about the written entries. [#169](https://github.com/provenance-io/provenance/issues/169)
* Added a CLI command for getting all entries of a type, `query metadata all <type>`, or `query metadata <type> all`. [#169](https://github.com/provenance-io/provenance/issues/169)
* Restrict denom metadata. [#208](https://github.com/provenance-io/provenance/issues/208)

### API Breaking

* Change `Add...` metadata tx endpoints to `Write...` (e.g. `AddScope` is now `WriteScope`). [#169](https://github.com/provenance-io/provenance/issues/169)
* Expand and simplify metadata querying. [#169](https://github.com/provenance-io/provenance/issues/169)
  * Removed the `SessionContextByID` and `SessionContextByUUID` endponts. Replaced with the `Sessions` endpoint.
  * Removed the `RecordsByScopeID` and `RecordsByScopeUUID` endpoints. Replaced with the `Records` endpoint.
  * Removed the `ContractSpecificationExtended` endpoint. Use `ContractSpecification` now with the `include_record_specs` flag.
  * Removed the `RecordSpecificationByID` endpoint. Use the `RecordSpecification` endpoint.
  * Change the `_uuid` fields in the queries to `_id` to allow for either address or uuid input.
  * The `Scope` query no longer returns `Sessions` and `Records` by default. Use the `include_sessions` and `include_records` if you want them.
  * Query result entries are now wrapped to include extra id information alongside an entry.
    E.g. Where a `Scope` used to be returned, now a `ScopeWrapper` is returned containing a `Scope` and its `ScopeIdInfo`.
    So where you previously had `resp.Scope` you will now want `resp.Scope.Scope`.
  * Pluralized both the message name and field name of locator queries that return multiple entries.
    * `OSLocatorByScopeUUIDRequest` and `OSLocatorByScopeUUIDResponse` changed to `OSLocatorsByScopeUUIDRequest` and `OSLocatorsByScopeUUIDResponse`.
    * `OSLocatorByURIRequest` and `OSLocatorByURIResponse` changed to `OSLocatorsByURIRequest` and `OSLocatorsByURIResponse`.
    * Field name `locator` changed to `locators` in `OSLocatorsByURIResponse`, `OSLocatorsByScopeUUIDResponse`, `OSAllLocatorsResponse`.

### Client Breaking

* The paths for querying metadata have changed. See API Breaking section for an overview, and the proto file for details. [#169](https://github.com/provenance-io/provenance/issues/169)
* The CLI has been updated for metadata querying. [#169](https://github.com/provenance-io/provenance/issues/169)
  * Removed the `fullscope` command. Use `query metadata scope --include-sessions --include-records` now.
  * Combined the `locator-by-addr`, `locator-by-uri`, `locator-by-scope`, and `locator-all` into a single `locator` command.
* Changed the CLI metadata tx `add-...` commands to `write-...`. [#166](https://github.com/provenance-io/provenance/issues/166)

## [v0.3.0](https://github.com/provenance-io/provenance/releases/tag/v0.3.0) - 2021-03-19

### Features

* Governance proposal support for marker module
* Decentralized discovery for object store instances [#105](https://github.com/provenance-io/provenance/issues/105)
* Add `AddP8eContractSpec` endpoint to convert v39 contract spec into v40 contract specification  [#167](https://github.com/provenance-io/provenance/issues/167)
* Refactor `Attribute` validate to sdk standard validate basic and validate size of attribute value [#175](https://github.com/provenance-io/provenance/issues/175)
* Add the temporary `P8eMemorializeContract` endpoint to help facilitate the transition. [#164](https://github.com/provenance-io/provenance/issues/164)
* Add handler for 0.3.0 testnet upgrade.

### Bug Fixes

* Gov module route added for name module root name proposal
* Update Cosmos SDK to 0.42.2 for bug fixes and improvements


## [v0.2.1](https://github.com/provenance-io/provenance/releases/tag/v0.2.1) - 2021-03-11

* Update to Cosmos SDK 0.42.1
* Add github action for docker publishing [#156](https://github.com/provenance-io/provenance/issues/156)
* Add `MetaAddress` encoder and parser commands [#147](https://github.com/provenance-io/provenance/issues/147)
* Add build support for publishing protos used in this release [#69](https://github.com/provenance-io/provenance/issues/69)
* Support for setting a marker denom validation expression [#84](https://github.com/provenance-io/provenance/issues/84)
* Expand cli metadata query functionality [#142](https://github.com/provenance-io/provenance/issues/142)

## [v0.2.0](https://github.com/provenance-io/provenance/releases/tag/v0.2.0) - 2021-03-05

* Truncate hashes used in metadata addresses for Record, Record Specification [#132](https://github.com/provenance-io/provenance/issues/132)
* Add support for creating, updating, removing, finding, and iterating over `Session`s [#55](https://github.com/provenance-io/provenance/issues/55)
* Add support for creating, updating, removing, finding, and iterating over `RecordSpecification`s [#59](https://github.com/provenance-io/provenance/issues/59)

## [v0.1.10](https://github.com/provenance-io/provenance/releases/tag/v0.1.10) - 2021-03-04

### Bug fixes

* Ensure all upgrade handlers apply always before storeLoader is created.
* Add upgrade handler for v0.1.10

## [v0.1.9](https://github.com/provenance-io/provenance/releases/tag/v0.1.9) - 2021-03-03

### Bug fixes

* Add module for metadata for v0.1.9

## [v0.1.8](https://github.com/provenance-io/provenance/releases/tag/v0.1.8) - 2021-03-03

### Bug fixes

* Add handlers for v0.1.7, v0.1.8

## [v0.1.7](https://github.com/provenance-io/provenance/releases/tag/v0.1.7) - 2021-03-03

### Bug Fixes

* Fix npe caused by always loading custom storeLoader.

## [v0.1.6](https://github.com/provenance-io/provenance/releases/tag/v0.1.6) - 2021-03-02

### Bug Fixes

* Add metadata module to the IAVL store during upgrade

## [v0.1.5](https://github.com/provenance-io/provenance/releases/tag/v0.1.5) - 2021-03-02

* Add support for creating, updating, removing, finding, and iterating over `Record`s [#54](https://github.com/provenance-io/provenance/issues/54)
* Add migration support for v039 account into v040 attributes module [#100](https://github.com/provenance-io/provenance/issues/100)
* Remove setting default no-op upgrade handlers.
* Add an explicit no-op upgrade handler for release v0.1.5.
* Add support for creating, updating, removing, finding, and iterating over `ContractSpecification`s [#57](https://github.com/provenance-io/provenance/issues/57)
* Add support for record specification metadata addresses [#58](https://github.com/provenance-io/provenance/issues/58)
* Enhance build process to release cosmovisor compatible zip and plan [#119](https://github.com/provenance-io/provenance/issues/119)

## [v0.1.4](https://github.com/provenance-io/provenance/releases/tag/v0.1.4) - 2021-02-24

* Update `ScopeSpecification` proto and create `Description` proto [#71](https://github.com/provenance-io/provenance/issues/71)
* Update `Scope` proto: change field `owner_address` to `owners` [#89](https://github.com/provenance-io/provenance/issues/89)
* Add support for migrating Marker Accesslist from v39 to v40 [#46](https://github.com/provenance-io/provenance/issues/46).
* Add migration command for previous version of Provenance blockchain [#78](https://github.com/provenance-io/provenance/issues/78)
* Add support for creating, updating, removing, finding, and iterating over `ScopeSpecification`s [#56](https://github.com/provenance-io/provenance/issues/56)
* Implemented v39 to v40 migration for name module.
* Add support for github actions to build binary releases on tag [#30](https://github.com/provenance-io/provenance/issues/30).

## [v0.1.3](https://github.com/provenance-io/provenance/releases/tag/v0.1.3) - 2021-02-12

* Add support for Scope objects to Metadata module [#53](https://github.com/provenance-io/provenance/issues/53)
* Denom Metadata config for nhash in testnet [#42](https://github.com/provenance-io/provenance/issues/42)
* Denom Metadata support for marker module [#47](https://github.com/provenance-io/provenance/issues/47)
* WASM support for Marker module [#28](https://github.com/provenance-io/provenance/issues/28)

### Bug Fixes

* Name service allows uuids as segments despite length restrictions [#48](https://github.com/provenance-io/provenance/issues/48)
* Protogen breaks on marker uint64 equals [#38](https://github.com/provenance-io/provenance/issues/38)
* Fix for marker module beginblock wiring [#34](https://github.com/provenance-io/provenance/issues/34)
* Fix for marker get cli command
* Updated the links in PULL_REQUEST_TEMPLATE.md to use correct 'main' branch

## [v0.1.2](https://github.com/provenance-io/provenance/releases/tag/v0.1.2) - 2021-01-27

### Bug Fixes

* Update goreleaser configuration to match `provenance` repository name

## [v0.1.1](https://github.com/provenance-io/provenance/releases/tag/v0.1.1) - 2021-01-27

This is the intial beta release for the first Provenance public TESTNET.  This release is not intended for any type of
production or reliable development as extensive work is still in progress to migrate the private network functionality
into the public network.

### Features

* Initial port of private Provenance blockchain modules `name`, `attribute`, and `marker` from v0.39.x Cosmos SDK chain
into new 0.40.x base.  Minimal unit test coverage and features in place to begin setup of testnet process.

## PRE-HISTORY

## [v0.1.0](https://github.com/provenance-io/provenance/releases/tag/v0.1.0) - 2021-01-26

* Test tag prior to initial testnet release.

The Provenance Blockchain was started by Figure Technologies in 2018 using a Hyperledger Fabric derived private network.
A subsequent migration was made to a new internal private network based on the 0.38-0.39 series of Cosmos SDK and
Tendermint.  The Provence-IO/Provenance Cosmos SDK derived public network is the<|MERGE_RESOLUTION|>--- conflicted
+++ resolved
@@ -40,11 +40,8 @@
 ### Improvements
 
 * Add new force_transfer access that is required for an account to do a forced transfer ([#1829](https://github.com/provenance-io/provenance/issues/1829)).
-<<<<<<< HEAD
+* Add exchange commitment stuff to CLI [PR 1830](https://github.com/provenance-io/provenance/pull/1830).
 * Update the MsgFees Params to set the nhash per usd-mil to 40,000,000 ($0.025/hash) [#1833](https://github.com/provenance-io/provenance/pull/1833).
-=======
-* Add exchange commitment stuff to CLI [PR 1830](https://github.com/provenance-io/provenance/pull/1830).
->>>>>>> 017bc7bb
 
 ### API Breaking
 
