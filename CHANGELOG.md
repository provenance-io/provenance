<!--
Guiding Principles:

Changelogs are for humans, not machines.
There should be an entry for every single version.
The same types of changes should be grouped.
Versions and sections should be linkable.
The latest version comes first.
The release date of each version is displayed.
Mention whether you follow Semantic Versioning.

Usage:

Change log entries are to be added to the Unreleased section under the
appropriate stanza (see below). Each entry should ideally include a message and either
an issue number or pull request number using one of these formats:

* message #<issue-number>

If there is no issue number, you can add a reference to a Pull Request like this:
* message PR<pull-request-number>

The issue numbers and pull request numbers will later be link-ified during the release process
so you do not have to worry about including a link manually, but you can if you wish.

Types of changes (Stanzas):

"Features" for new features.
"Improvements" for changes in existing functionality.
"Deprecated" for soon-to-be removed features.
"Bug Fixes" for any bug fixes.
"Client Breaking" for breaking CLI commands and REST routes used by end-users.
"API Breaking" for breaking exported APIs used by developers building on SDK.
"State Machine Breaking" for any changes that result in a different AppState given same genesisState and txList.
Ref: https://keepachangelog.com/en/1.0.0/
-->

## Unreleased

<<<<<<< HEAD
## [v1.7.5](https://github.com/provenance-io/provenance/releases/tag/v1.7.5) - 2021-10-22

### Improvements

* Update Cosmos SDK to 0.44.3 [PR 536](https://github.com/provenance-io/provenance/pull/536)
=======
### Improvements

* Add `bank` and `authz` module query `proto` files required by `grpcurl` [#482](https://github.com/provenance-io/provenance/issues/482)

### Bug Fixes

* When deleting a scope, require the same permissions as when updating it [#473](https://github.com/provenance-io/provenance/issues/473)
>>>>>>> 611549da

## [v1.7.4](https://github.com/provenance-io/provenance/releases/tag/v1.7.4) - 2021-10-12

### Improvements

* Update github actions to always run required tests [#508](https://github.com/provenance-io/provenance/issues/508)
* Update Cosmos SDK to 0.44.2 [PR 527](https://github.com/provenance-io/provenance/pull/527)

## [v1.7.3](https://github.com/provenance-io/provenance/releases/tag/v1.7.3) - 2021-09-30

<<<<<<< HEAD
# Bug Fixes
=======
### Bug Fixes
>>>>>>> 611549da

* Update Cosmos SDK to 0.44.1 with IAVL 0.17 to resolve locking issues in queries.
* Fix logger config being ignored [PR 510](https://github.com/provenance-io/provenance/pull/510)

## [v1.7.2](https://github.com/provenance-io/provenance/releases/tag/v1.7.2) - 2021-09-27

### Bug Fixes

* Fix for non-deterministic upgrades in cosmos sdk [#505](https://github.com/provenance-io/provenance/issues/505)

## [v1.7.1](https://github.com/provenance-io/provenance/releases/tag/v1.7.1) - 2021-09-20

### Improvements

* Ensure marker state transition validation does not panic [#492](https://github.com/provenance-io/provenance/issues/492)
* Refactor Examples for cobra cli commands to have examples [#399](https://github.com/provenance-io/provenance/issues/399)
* Verify go version on `make build` [#483](https://github.com/provenance-io/provenance/issues/483)

### Bug Fixes

* Fix marker permissions migration and add panic on `eigengrau` upgrade [#484](https://github.com/provenance-io/provenance/issues/484)
* Fixed marker with more than uint64 causes panic [#489](https://github.com/provenance-io/provenance/issues/489)
* Fixed issue with rosetta tests timing out occasionally, because the timeout was too short [#500](https://github.com/provenance-io/provenance/issues/500)

## [v1.7.0](https://github.com/provenance-io/provenance/releases/tag/v1.7.0) - 2021-09-03

### Features

* Add a single node docker based development environment [#311](https://github.com/provenance-io/provenance/issues/311)
  * Add make targets `devnet-start` and `devnet-stop`
  * Add `networks/dev/mnemonics` for adding accounts to development environment

### Improvements

* Updated some of the documentation of Metadata type bytes (prefixes) [#474](https://github.com/provenance-io/provenance/issues/474)
* Update the Marker Holding query to fully utilize pagination fields [#400](https://github.com/provenance-io/provenance/issues/400)
* Update the Metadata OSLocatorsByURI query to fully utilize pagination fields [#401](https://github.com/provenance-io/provenance/issues/401)
* Update the Metadata OSAllLocators query to fully utilize pagination fields [#402](https://github.com/provenance-io/provenance/issues/402)
* Validate `marker` before setting it to prevent panics [#491](https://github.com/provenance-io/provenance/issues/491)

### Bug Fixes

* Removed some unneeded code from the persistent record update validation [#471](https://github.com/provenance-io/provenance/issues/471)
* Fixed packed config loading bug [#487](https://github.com/provenance-io/provenance/issues/487)
* Fixed marker with more than uint64 causes panic [#489](https://github.com/provenance-io/provenance/issues/489)

## [v1.7.0](https://github.com/provenance-io/provenance/releases/tag/v1.7.0) - 2021-09-03

### Features

* Marker governance proposal are supported in cli [#367](https://github.com/provenance-io/provenance/issues/367)
* Add ability to query metadata sessions by record [#212](https://github.com/provenance-io/provenance/issues/212)
* Add Name and Symbol Cosmos features to Marker Metadata [#372](https://github.com/provenance-io/provenance/issues/372)
* Add authz support to Marker module transfer `MarkerTransferAuthorization` [#265](https://github.com/provenance-io/provenance/issues/265)
  * Add authz grant/revoke command to `marker` cli
  * Add documentation around how to grant/revoke authz [#449](https://github.com/provenance-io/provenance/issues/449)
* Add authz and feegrant modules [PR 384](https://github.com/provenance-io/provenance/pull/384)
* Add Marker governance proposal for setting denom metadata [#369](https://github.com/provenance-io/provenance/issues/369)
* Add `config` command to cli for client configuration [#394](https://github.com/provenance-io/provenance/issues/394)
* Add updated wasmd for Cosmos 0.43 [#409](https://github.com/provenance-io/provenance/issues/409)
* Add Rosetta support and automated testing [#365](https://github.com/provenance-io/provenance/issues/365)
* Update wasm parameters to only allow smart contracts to be uploaded with gov proposal [#440](https://github.com/provenance-io/provenance/issues/440)
* Update `config` command [#403](https://github.com/provenance-io/provenance/issues/403)
  * Get and set any configuration field.
  * Get or set multiple configuration fields in a single invocation.
  * Easily identify fields with changed (non-default) values.
  * Pack the configs into a single json file with only changed (non-default) values.
  * Unpack the config back into the multiple config files (that also have documentation in them).

### Bug Fixes

* Fix for creating non-coin type markers through governance addmarker proposals [#431](https://github.com/provenance-io/provenance/issues/431)
* Marker Withdraw Escrow Proposal type is properly registered [#367](https://github.com/provenance-io/provenance/issues/367)
  * Target Address field spelling error corrected in Withdraw Escrow and Increase Supply Governance Proposals.
* Fix DeleteScopeOwner endpoint to store the correct scope [PR 377](https://github.com/provenance-io/provenance/pull/377)
* Marker module import/export issues  [PR384](https://github.com/provenance-io/provenance/pull/384)
  * Add missing marker attributes to state export
  * Fix account numbering issues with marker accounts and auth module accounts during import
  * Export marker accounts as a base account entry and a separate marker module record
  * Add Marker module governance proposals, genesis, and marker operations to simulation testing [#94](https://github.com/provenance-io/provenance/issues/94)
* Fix an encoding issue with the `--page-key` CLI arguments used in paged queries [#332](https://github.com/provenance-io/provenance/issues/332)
* Fix handling of optional fields in Metadata Write messages [#412](https://github.com/provenance-io/provenance/issues/412)
* Fix cli marker new example is incorrect [#415](https://github.com/provenance-io/provenance/issues/415)
* Fix home directory setup for app export [#457](https://github.com/provenance-io/provenance/issues/457)
* Correct an error message that was providing an illegal amount of gas as an example [#425](https://github.com/provenance-io/provenance/issues/425)

### API Breaking

* Fix for missing validation for marker permissions according to marker type.  Markers of type COIN can no longer have
  the Transfer permission assigned.  Existing permission entries on Coin type markers of type Transfer are removed
  during migration [#428](https://github.com/provenance-io/provenance/issues/428)

### Improvements

* Updated to Cosmos SDK Release v0.44 to resolve security issues in v0.43 [#463](https://github.com/provenance-io/provenance/issues/463)
  * Updated to Cosmos SDK Release v0.43  [#154](https://github.com/provenance-io/provenance/issues/154)
* Updated to go 1.17 [#454](https://github.com/provenance-io/provenance/issues/454)
* Updated wasmd for Cosmos SDK Release v0.43 [#409](https://github.com/provenance-io/provenance/issues/409)
  * CosmWasm wasmvm v0.16.0 [CHANGELOG](https://github.com/CosmWasm/wasmvm/blob/v0.16.0/CHANGELOG.md)
  * CosmWasm cosmwasm v0.16.0 [CHANGELOG](https://github.com/CosmWasm/cosmwasm/blob/v0.16.0/CHANGELOG.md)
* Updated to IBC-Go Module v1.0.1 [PR 445](https://github.com/provenance-io/provenance/pull/445)
* Updated log message for circulation adjustment [#381](https://github.com/provenance-io/provenance/issues/381)
* Updated third party proto files to pull from cosmos 0.43 [#391](https://github.com/provenance-io/provenance/issues/391)
* Removed legacy api endpoints [#380](https://github.com/provenance-io/provenance/issues/380)
* Removed v039 and v040 migrations [#374](https://github.com/provenance-io/provenance/issues/374)
* Dependency Version Updates
  * Build/CI - cache [PR 420](https://github.com/provenance-io/provenance/pull/420), workflow clean up
  [PR 417](https://github.com/provenance-io/provenance/pull/417), diff action [PR 418](https://github.com/provenance-io/provenance/pull/418)
  code coverage [PR 416](https://github.com/provenance-io/provenance/pull/416) and [PR 439](https://github.com/provenance-io/provenance/pull/439),
  setup go [PR 419](https://github.com/provenance-io/provenance/pull/419), [PR 451](https://github.com/provenance-io/provenance/pull/451)
  * Google UUID 1.3.0 [PR 446](https://github.com/provenance-io/provenance/pull/446)
  * GRPC 1.3.0 [PR 443](https://github.com/provenance-io/provenance/pull/443)
  * cast 1.4.1 [PR 442](https://github.com/provenance-io/provenance/pull/442)
* Updated `provenanced init` for better testnet support and defaults [#403](https://github.com/provenance-io/provenance/issues/403)
* Fixed some example address to use the appropriate prefix [#453](https://github.com/provenance-io/provenance/issues/453)

## [v1.6.0](https://github.com/provenance-io/provenance/releases/tag/v1.6.0) - 2021-08-23

### Bug Fixes

* Fix for creating non-coin type markers through governance addmarker proposals [#431](https://github.com/provenance-io/provenance/issues/431)
* Upgrade handler migrates usdf.c to the right marker_type.

## [v1.5.0](https://github.com/provenance-io/provenance/releases/tag/v1.5.0) - 2021-06-23

### Features

* Update Cosmos SDK to 0.42.6 with Tendermint 0.34.11 [#355](https://github.com/provenance-io/provenance/issues/355)
  * Refund gas support added to gas meter trace
  * `ibc-transfer` now contains an `escrow-address` command for querying current escrow balances
* Add `update` and `delete-distinct` attributes to `attribute` module [#314](https://github.com/provenance-io/provenance/issues/314)
* Add support to `metadata` module for adding and removing contract specifications to scope specification [#302](https://github.com/provenance-io/provenance/issues/302)
  * Added `MsgAddContractSpecToScopeSpecRequest`and `MsgDeleteContractSpecFromScopeSpecRequest` messages for adding/removing
  * Added cli commands for adding/removing
* Add smart contract query support to the `metadata` module [#65](https://github.com/provenance-io/provenance/issues/65)

### API Breaking

* Redundant account parameter was removed from Attribute module SetAttribute API. [PR 348](https://github.com/provenance-io/provenance/pull/348)

### Bug Fixes

* Value owner changes are independent of scope owner signature requirements after transfer [#347](https://github.com/provenance-io/provenance/issues/347)
* Attribute module allows removal of orphan attributes, attributes against root names [PR 348](https://github.com/provenance-io/provenance/pull/348)
* `marker` cli query for marker does not cast marker argument to lower case [#329](https://github.com/provenance-io/provenance/issues/329)

### Improvements

* Bump `wasmd` to v0.17.0 [#345](https://github.com/provenance-io/provenance/issues/345)
* Attribute module simulation support [#25](https://github.com/provenance-io/provenance/issues/25)
* Add transfer cli command to `marker` module [#264](https://github.com/provenance-io/provenance/issues/264)
* Refactor `name` module to emit typed events from keeper [#267](https://github.com/provenance-io/provenance/issues/267)

## [v1.4.1](https://github.com/provenance-io/provenance/releases/tag/v1.4.1) - 2021-06-02

* Updated github binary release workflow.  No code changes from 1.4.0.

## [v1.4.0](https://github.com/provenance-io/provenance/releases/tag/v1.4.0) - 2021-06-02

### Features

* ENV config support, SDK v0.42.5 update [#320](https://github.com/provenance-io/provenance/issues/320)
* Upgrade handler set version name to `citrine` [#339](https://github.com/provenance-io/provenance/issues/339)

### Bug Fixes

* P8EMemorializeContract: preserve some Scope fields if the scope already exists [PR 336](https://github.com/provenance-io/provenance/pull/336)
* Set default standard err/out for `provenanced` commands [PR 337](https://github.com/provenance-io/provenance/pull/337)
* Fix for invalid help text permissions list on marker access grant command [PR 337](https://github.com/provenance-io/provenance/pull/337)
* When writing a session, make sure the scope spec of the containing scope, contains the session's contract spec. [#322](https://github.com/provenance-io/provenance/issues/322)

###  Improvements

* Informative error message for `min-gas-prices` invalid config panic on startup [#333](https://github.com/provenance-io/provenance/issues/333)
* Update marker event documentation to match typed event namespaces [#304](https://github.com/provenance-io/provenance/issues/304)


## [v1.3.1](https://github.com/provenance-io/provenance/releases/tag/v1.3.1) - 2021-05-21

### Bug Fixes

* Remove broken gauge on attribute module. Fixes prometheus metrics [#315](https://github.com/provenance-io/provenance/issues/315)
* Correct logging levels for marker mint/burn requests [#318](https://github.com/provenance-io/provenance/issues/318)
* Fix the CLI metaaddress commands [#321](https://github.com/provenance-io/provenance/issues/321)

### Improvements

* Add Kotlin and Javascript examples for Metadata Addresses [#301](https://github.com/provenance-io/provenance/issues/301)
* Updated swagger docs [PR 313](https://github.com/provenance-io/provenance/pull/313)
* Fix swagger docs [PR 317](https://github.com/provenance-io/provenance/pull/317)
* Updated default min-gas-prices to reflect provenance network nhash economics [#310](https://github.com/provenance-io/provenance/pull/310)
* Improved marker error message when marker is not found [#325](https://github.com/provenance-io/provenance/issues/325)


## [v1.3.0](https://github.com/provenance-io/provenance/releases/tag/v1.3.0) - 2021-05-06

### Features

* Add grpc messages and cli command to add/remove addresses from metadata scope data access [#220](https://github.com/provenance-io/provenance/issues/220)
* Add a `context` field to the `Session` [#276](https://github.com/provenance-io/provenance/issues/276)
* Add typed events and telemetry metrics to attribute module [#86](https://github.com/provenance-io/provenance/issues/86)
* Add rpc and cli support for adding/updating/removing owners on a `Scope` [#283](https://github.com/provenance-io/provenance/issues/283)
* Add transaction and query time measurements to marker module [#284](https://github.com/provenance-io/provenance/issues/284)
* Upgrade handler included that sets denom metadata for `hash` bond denom [#294](https://github.com/provenance-io/provenance/issues/294)
* Upgrade wasmd to v0.16.0 [#291](https://github.com/provenance-io/provenance/issues/291)
* Add params query endpoint to the marker module cli [#271](https://github.com/provenance-io/provenance/issues/271)

### Improvements

* Added linkify script for changelog issue links [#107](https://github.com/provenance-io/provenance/issues/107)
* Changed Metadata events to be typed events [#88](https://github.com/provenance-io/provenance/issues/88)
* Updated marker module spec documentation [#93](https://github.com/provenance-io/provenance/issues/93)
* Gas consumption telemetry and tracing [#299](https://github.com/provenance-io/provenance/issues/299)

### Bug Fixes

* More mapping fixes related to `WriteP8EContractSpec` and `P8EMemorializeContract` [#275](https://github.com/provenance-io/provenance/issues/275)
* Fix event manager scope in attribute, name, marker, and metadata modules to prevent event duplication [#289](https://github.com/provenance-io/provenance/issues/289)
* Proposed markers that are cancelled can be deleted without ADMIN role being assigned [#280](https://github.com/provenance-io/provenance/issues/280)
* Fix to ensure markers have no balances in Escrow prior to being deleted. [#303](https://github.com/provenance-io/provenance/issues/303)

### State Machine Breaking

* Add support for purging destroyed markers [#282](https://github.com/provenance-io/provenance/issues/282)

## [v1.2.0](https://github.com/provenance-io/provenance/releases/tag/v1.2.0) - 2021-04-26

### Improvements

* Add spec documentation for the metadata module [#224](https://github.com/provenance-io/provenance/issues/224)

### Features

* Add typed events and telemetry metrics to marker module [#247](https://github.com/provenance-io/provenance/issues/247)

### Bug Fixes

* Wired recovery flag into `init` command [#254](https://github.com/provenance-io/provenance/issues/254)
* Always anchor unrestricted denom validation expressions, Do not allow slashes in marker denom expressions [#258](https://github.com/provenance-io/provenance/issues/258)
* Mapping and validation fixes found while trying to use `P8EMemorializeContract` [#256](https://github.com/provenance-io/provenance/issues/256)

### Client Breaking

* Update marker transfer request signing behavior [#246](https://github.com/provenance-io/provenance/issues/246)


## [v1.1.1](https://github.com/provenance-io/provenance/releases/tag/v1.1.1) - 2021-04-15

### Bug Fixes

* Add upgrade plan v1.1.1

## [v1.1.0](https://github.com/provenance-io/provenance/releases/tag/v1.1.0) - 2021-04-15

### Features

* Add marker cli has two new flags to set SupplyFixed and AllowGovernanceControl [#241](https://github.com/provenance-io/provenance/issues/241)
* Modify 'enable governance' behavior on marker module [#227](https://github.com/provenance-io/provenance/issues/227)
* Typed Events and Metric counters in Name Module [#85](https://github.com/provenance-io/provenance/issues/85)

### Improvements

* Add some extra aliases for the CLI query metadata commands.
* Make p8e contract spec id easier to communicate.

### Bug Fixes

* Add pagination flags to the CLI query metadata commands.
* Fix handling of Metadata Write message id helper fields.
* Fix cli metadata address encoding/decoding command tree [#231](https://github.com/provenance-io/provenance/issues/231)
* Metadata Module parsing of base64 public key fixed [#225](https://github.com/provenance-io/provenance/issues/225)
* Fix some conversion pieces in `P8EMemorializeContract`.
* Remove extra Object Store Locator storage.
* Fix input status mapping.
* Add MsgSetDenomMetadataRequest to the marker handler.

## [v1.0.0](https://github.com/provenance-io/provenance/releases/tag/v1.0.0) - 2021-03-31

### Bug Fixes

* Resolves an issue where Gov Proposals to Create a new name would fail for new root domains [#192](https://github.com/provenance-io/provenance/issues/192)
* Remove deprecated ModuleCdc amino encoding from Metadata Locator records [#187](https://github.com/provenance-io/provenance/issues/187)
* Update Cosmos SDK to 0.42.3
* Remove deprecated ModuleCdc amino encoding from name module [#189](https://github.com/provenance-io/provenance/issues/189)
* Remove deprecated ModuleCdc amino encoding from attribute module [#188](https://github.com/provenance-io/provenance/issues/188)

### Features

* Allow withdrawals of any coin type from a marker account in WASM smart contracts. [#151](https://github.com/provenance-io/provenance/issues/151)
* Added cli tx commands `write-contract-specification` `remove-contract-specification` for updating/adding/removing metadata `ContractSpecification`s. [#195](https://github.com/provenance-io/provenance/issues/195)
* Added cli tx commands `write-record-specification` `remove-record-specification` for updating/adding/removing metadata `RecordSpecification`s. [#176](https://github.com/provenance-io/provenance/issues/176)
* Added cli tx commands `write-scope-specification` `remove-scope-specification` for updating/adding/removing metadata `ScopeSpecification`s. [#202](https://github.com/provenance-io/provenance/issues/202)
* Added cli tx commands `write-scope` `remove-scope` for updating/adding/removing metadata `Scope`s. [#199](https://github.com/provenance-io/provenance/issues/199)
* Added cli tx commands `write-record` `remove-record` for updating/adding/removing metadata `Record`s. [#205](https://github.com/provenance-io/provenance/issues/205)
* Simulation testing support [#95](https://github.com/provenance-io/provenance/issues/95)
* Name module simulation testing [#24](https://github.com/provenance-io/provenance/issues/24)
* Added default IBC parameters for v039 chain genesis migration script [#102](https://github.com/provenance-io/provenance/issues/102)
* Expand and simplify querying. [#169](https://github.com/provenance-io/provenance/issues/169)
  * Added endpoints for getting all entries of a type, e.g. `RecordsAll`.
  * Combined some endpoints (see notesin "API Breaking" section).
  * Allow searching for related entries. E.g. you can provide a record id to the scope search.
  * Add ability to return related entries. E.g. the `Sessions` endpoint has a `include_records` flag that will cause the response to contain the records that are part of the sessions.
* Add optional identification fields in tx `Write...` messages. [#169](https://github.com/provenance-io/provenance/issues/169)
* The `Write` endpoints now return information about the written entries. [#169](https://github.com/provenance-io/provenance/issues/169)
* Added a CLI command for getting all entries of a type, `query metadata all <type>`, or `query metadata <type> all`. [#169](https://github.com/provenance-io/provenance/issues/169)
* Restrict denom metadata. [#208](https://github.com/provenance-io/provenance/issues/208)

### API Breaking

* Change `Add...` metadata tx endpoints to `Write...` (e.g. `AddScope` is now `WriteScope`). [#169](https://github.com/provenance-io/provenance/issues/169)
* Expand and simplify metadata querying. [#169](https://github.com/provenance-io/provenance/issues/169)
  * Removed the `SessionContextByID` and `SessionContextByUUID` endponts. Replaced with the `Sessions` endpoint.
  * Removed the `RecordsByScopeID` and `RecordsByScopeUUID` endpoints. Replaced with the `Records` endpoint.
  * Removed the `ContractSpecificationExtended` endpoint. Use `ContractSpecification` now with the `include_record_specs` flag.
  * Removed the `RecordSpecificationByID` endpoint. Use the `RecordSpecification` endpoint.
  * Change the `_uuid` fields in the queries to `_id` to allow for either address or uuid input.
  * The `Scope` query no longer returns `Sessions` and `Records` by default. Use the `include_sessions` and `include_records` if you want them.
  * Query result entries are now wrapped to include extra id information alongside an entry.
    E.g. Where a `Scope` used to be returned, now a `ScopeWrapper` is returned containing a `Scope` and its `ScopeIdInfo`.
    So where you previously had `resp.Scope` you will now want `resp.Scope.Scope`.
  * Pluralized both the message name and field name of locator queries that return multiple entries.
    * `OSLocatorByScopeUUIDRequest` and `OSLocatorByScopeUUIDResponse` changed to `OSLocatorsByScopeUUIDRequest` and `OSLocatorsByScopeUUIDResponse`.
    * `OSLocatorByURIRequest` and `OSLocatorByURIResponse` changed to `OSLocatorsByURIRequest` and `OSLocatorsByURIResponse`.
    * Field name `locator` changed to `locators` in `OSLocatorsByURIResponse`, `OSLocatorsByScopeUUIDResponse`, `OSAllLocatorsResponse`.

### Client Breaking

* The paths for querying metadata have changed. See API Breaking section for an overview, and the proto file for details. [#169](https://github.com/provenance-io/provenance/issues/169)
* The CLI has been updated for metadata querying. [#169](https://github.com/provenance-io/provenance/issues/169)
  * Removed the `fullscope` command. Use `query metadata scope --include-sessions --include-records` now.
  * Combined the `locator-by-addr`, `locator-by-uri`, `locator-by-scope`, and `locator-all` into a single `locator` command.
* Changed the CLI metadata tx `add-...` commands to `write-...`. [#166](https://github.com/provenance-io/provenance/issues/166)

## [v0.3.0](https://github.com/provenance-io/provenance/releases/tag/v0.3.0) - 2021-03-19

### Features

* Governance proposal support for marker module
* Decentralized discovery for object store instances [#105](https://github.com/provenance-io/provenance/issues/105)
* Add `AddP8eContractSpec` endpoint to convert v39 contract spec into v40 contract specification  [#167](https://github.com/provenance-io/provenance/issues/167)
* Refactor `Attribute` validate to sdk standard validate basic and validate size of attribute value [#175](https://github.com/provenance-io/provenance/issues/175)
* Add the temporary `P8eMemorializeContract` endpoint to help facilitate the transition. [#164](https://github.com/provenance-io/provenance/issues/164)
* Add handler for 0.3.0 testnet upgrade.

### Bug Fixes

* Gov module route added for name module root name proposal
* Update Cosmos SDK to 0.42.2 for bug fixes and improvements


## [v0.2.1](https://github.com/provenance-io/provenance/releases/tag/v0.2.1) - 2021-03-11

* Update to Cosmos SDK 0.42.1
* Add github action for docker publishing [#156](https://github.com/provenance-io/provenance/issues/156)
* Add `MetaAddress` encoder and parser commands [#147](https://github.com/provenance-io/provenance/issues/147)
* Add build support for publishing protos used in this release [#69](https://github.com/provenance-io/provenance/issues/69)
* Support for setting a marker denom validation expression [#84](https://github.com/provenance-io/provenance/issues/84)
* Expand cli metadata query functionality [#142](https://github.com/provenance-io/provenance/issues/142)

## [v0.2.0](https://github.com/provenance-io/provenance/releases/tag/v0.2.0) - 2021-03-05

* Truncate hashes used in metadata addresses for Record, Record Specification [#132](https://github.com/provenance-io/provenance/issues/132)
* Add support for creating, updating, removing, finding, and iterating over `Session`s [#55](https://github.com/provenance-io/provenance/issues/55)
* Add support for creating, updating, removing, finding, and iterating over `RecordSpecification`s [#59](https://github.com/provenance-io/provenance/issues/59)

## [v0.1.10](https://github.com/provenance-io/provenance/releases/tag/v0.1.10) - 2021-03-04

### Bug fixes

* Ensure all upgrade handlers apply always before storeLoader is created.
* Add upgrade handler for v0.1.10

## [v0.1.9](https://github.com/provenance-io/provenance/releases/tag/v0.1.9) - 2021-03-03

### Bug fixes

* Add module for metadata for v0.1.9

## [v0.1.8](https://github.com/provenance-io/provenance/releases/tag/v0.1.8) - 2021-03-03

### Bug fixes

* Add handlers for v0.1.7, v0.1.8

## [v0.1.7](https://github.com/provenance-io/provenance/releases/tag/v0.1.7) - 2021-03-03

### Bug Fixes

* Fix npe caused by always loading custom storeLoader.

## [v0.1.6](https://github.com/provenance-io/provenance/releases/tag/v0.1.6) - 2021-03-02

### Bug Fixes

* Add metadata module to the IAVL store during upgrade

## [v0.1.5](https://github.com/provenance-io/provenance/releases/tag/v0.1.5) - 2021-03-02

* Add support for creating, updating, removing, finding, and iterating over `Record`s [#54](https://github.com/provenance-io/provenance/issues/54)
* Add migration support for v039 account into v040 attributes module [#100](https://github.com/provenance-io/provenance/issues/100)
* Remove setting default no-op upgrade handlers.
* Add an explicit no-op upgrade handler for release v0.1.5.
* Add support for creating, updating, removing, finding, and iterating over `ContractSpecification`s [#57](https://github.com/provenance-io/provenance/issues/57)
* Add support for record specification metadata addresses [#58](https://github.com/provenance-io/provenance/issues/58)
* Enhance build process to release cosmovisor compatible zip and plan [#119](https://github.com/provenance-io/provenance/issues/119)

## [v0.1.4](https://github.com/provenance-io/provenance/releases/tag/v0.1.4) - 2021-02-24

* Update `ScopeSpecification` proto and create `Description` proto [#71](https://github.com/provenance-io/provenance/issues/71)
* Update `Scope` proto: change field `owner_address` to `owners` [#89](https://github.com/provenance-io/provenance/issues/89)
* Add support for migrating Marker Accesslist from v39 to v40 [#46](https://github.com/provenance-io/provenance/issues/46).
* Add migration command for previous version of Provenance blockchain [#78](https://github.com/provenance-io/provenance/issues/78)
* Add support for creating, updating, removing, finding, and iterating over `ScopeSpecification`s [#56](https://github.com/provenance-io/provenance/issues/56)
* Implemented v39 to v40 migration for name module.
* Add support for github actions to build binary releases on tag [#30](https://github.com/provenance-io/provenance/issues/30).

## [v0.1.3](https://github.com/provenance-io/provenance/releases/tag/v0.1.3) - 2021-02-12

* Add support for Scope objects to Metadata module [#53](https://github.com/provenance-io/provenance/issues/53)
* Denom Metadata config for nhash in testnet [#42](https://github.com/provenance-io/provenance/issues/42)
* Denom Metadata support for marker module [#47](https://github.com/provenance-io/provenance/issues/47)
* WASM support for Marker module [#28](https://github.com/provenance-io/provenance/issues/28)

### Bug Fixes

* Name service allows uuids as segments despite length restrictions [#48](https://github.com/provenance-io/provenance/issues/48)
* Protogen breaks on marker uint64 equals [#38](https://github.com/provenance-io/provenance/issues/38)
* Fix for marker module beginblock wiring [#34](https://github.com/provenance-io/provenance/issues/34)
* Fix for marker get cli command
* Updated the links in PULL_REQUEST_TEMPLATE.md to use correct 'main' branch

## [v0.1.2](https://github.com/provenance-io/provenance/releases/tag/v0.1.2) - 2021-01-27

### Bug Fixes

* Update goreleaser configuration to match `provenance` repository name

## [v0.1.1](https://github.com/provenance-io/provenance/releases/tag/v0.1.1) - 2021-01-27

This is the intial beta release for the first Provenance public TESTNET.  This release is not intended for any type of
production or reliable development as extensive work is still in progress to migrate the private network functionality
into the public network.

### Features

* Initial port of private Provenance blockchain modules `name`, `attribute`, and `marker` from v0.39.x Cosmos SDK chain
into new 0.40.x base.  Minimal unit test coverage and features in place to begin setup of testnet process.

## PRE-HISTORY

## [v0.1.0](https://github.com/provenance-io/provenance/releases/tag/v0.1.0) - 2021-01-26

* Test tag prior to initial testnet release.

The Provenance Blockchain was started by Figure Technologies in 2018 using a Hyperledger Fabric derived private network.
A subsequent migration was made to a new internal private network based on the 0.38-0.39 series of Cosmos SDK and
Tendermint.  The Provence-IO/Provenance Cosmos SDK derived public network is the<|MERGE_RESOLUTION|>--- conflicted
+++ resolved
@@ -37,21 +37,19 @@
 
 ## Unreleased
 
-<<<<<<< HEAD
+### Improvements
+
+* Add `bank` and `authz` module query `proto` files required by `grpcurl` [#482](https://github.com/provenance-io/provenance/issues/482)
+
+### Bug Fixes
+
+* When deleting a scope, require the same permissions as when updating it [#473](https://github.com/provenance-io/provenance/issues/473)
+
 ## [v1.7.5](https://github.com/provenance-io/provenance/releases/tag/v1.7.5) - 2021-10-22
 
 ### Improvements
 
 * Update Cosmos SDK to 0.44.3 [PR 536](https://github.com/provenance-io/provenance/pull/536)
-=======
-### Improvements
-
-* Add `bank` and `authz` module query `proto` files required by `grpcurl` [#482](https://github.com/provenance-io/provenance/issues/482)
-
-### Bug Fixes
-
-* When deleting a scope, require the same permissions as when updating it [#473](https://github.com/provenance-io/provenance/issues/473)
->>>>>>> 611549da
 
 ## [v1.7.4](https://github.com/provenance-io/provenance/releases/tag/v1.7.4) - 2021-10-12
 
@@ -62,11 +60,7 @@
 
 ## [v1.7.3](https://github.com/provenance-io/provenance/releases/tag/v1.7.3) - 2021-09-30
 
-<<<<<<< HEAD
-# Bug Fixes
-=======
-### Bug Fixes
->>>>>>> 611549da
+### Bug Fixes
 
 * Update Cosmos SDK to 0.44.1 with IAVL 0.17 to resolve locking issues in queries.
 * Fix logger config being ignored [PR 510](https://github.com/provenance-io/provenance/pull/510)
