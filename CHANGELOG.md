<!--
Guiding Principles:

Changelogs are for humans, not machines.
There should be an entry for every single version.
The same types of changes should be grouped.
Versions and sections should be linkable.
The latest version comes first.
The release date of each version is displayed.
Mention whether you follow Semantic Versioning.

Usage:

Change log entries are to be added to the Unreleased section under the
appropriate stanza (see below). Each entry should ideally include a tag and
the Github issue reference in the following format:

* (<tag>) \#<issue-number> message

The issue numbers will later be link-ified during the release process so you do
not have to worry about including a link manually, but you can if you wish.

Types of changes (Stanzas):

"Features" for new features.
"Improvements" for changes in existing functionality.
"Deprecated" for soon-to-be removed features.
"Bug Fixes" for any bug fixes.
"Client Breaking" for breaking CLI commands and REST routes used by end-users.
"API Breaking" for breaking exported APIs used by developers building on SDK.
"State Machine Breaking" for any changes that result in a different AppState given same genesisState and txList.
Ref: https://keepachangelog.com/en/1.0.0/
-->

## Unreleased

* Update `ScopeSpecification` proto and create `Description` proto #71
* Update `Scope` proto: change field `owner_address` to `owners` #89
<<<<<<< HEAD
* Add support for creating, updating, removing, finding, and iterating over `ScopeSpecification`s #56
=======
* Add support for migrating Marker Accesslist from v39 to v40 #46.
>>>>>>> cb1d2cf2

## [v0.1.3](https://github.com/provenance-io/provenance/releases/tag/v0.1.3) - 2021-02-12

* Add support for Scope objects to Metadata module #53
* Denom Metadata config for nhash in testnet #42
* Denom Metadata support for marker module #47
* WASM support for Marker module #28
### Bug Fixes

* Name service allows uuids as segments despite length restrictions #48
* Protogen breaks on marker uint64 equals #38
* Fix for marker module beginblock wiring #34
* Fix for marker get cli command
* Updated the links in PULL_REQUEST_TEMPLATE.md to use correct 'main' branch

## [v0.1.2](https://github.com/provenance-io/provenance/releases/tag/v0.1.2) - 2021-01-27

### Bug Fixes

* Update goreleaser configuration to match `provenance` repository name

## [v0.1.1](https://github.com/provenance-io/provenance/releases/tag/v0.1.1) - 2021-01-27

This is the intial beta release for the first Provenance public TESTNET.  This release is not intended for any type of
production or reliable development as extensive work is still in progress to migrate the private network functionality
into the public network.
### Features

* Initial port of private Provenance blockchain modules `name`, `attribute`, and `marker` from v0.39.x Cosmos SDK chain
into new 0.40.x base.  Minimal unit test coverage and features in place to begin setup of testnet process.

## PRE-HISTORY

## [v0.1.0](https://github.com/provenance-io/provenance/releases/tag/v0.1.0) - 2021-01-26

* Test tag prior to initial testnet release.

The Provenance Blockchain was started by Figure Technologies in 2018 using a Hyperledger Fabric derived private network.
A subsequent migration was made to a new internal private network based on the 0.38-0.39 series of Cosmos SDK and
Tendermint.  The Provence-IO/Provenance Cosmos SDK derived public network is the<|MERGE_RESOLUTION|>--- conflicted
+++ resolved
@@ -36,11 +36,8 @@
 
 * Update `ScopeSpecification` proto and create `Description` proto #71
 * Update `Scope` proto: change field `owner_address` to `owners` #89
-<<<<<<< HEAD
+* Add support for migrating Marker Accesslist from v39 to v40 #46.
 * Add support for creating, updating, removing, finding, and iterating over `ScopeSpecification`s #56
-=======
-* Add support for migrating Marker Accesslist from v39 to v40 #46.
->>>>>>> cb1d2cf2
 
 ## [v0.1.3](https://github.com/provenance-io/provenance/releases/tag/v0.1.3) - 2021-02-12
 
