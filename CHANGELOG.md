<!--
Guiding Principles:

Changelogs are for humans, not machines.
There should be an entry for every single version.
The same types of changes should be grouped.
Versions and sections should be linkable.
The latest version comes first.
The release date of each version is displayed.
Mention whether you follow Semantic Versioning.

Usage:

Change log entries are to be added to the Unreleased section under the
appropriate stanza (see below). Each entry should ideally include a message and either
an issue number or pull request number using one of these formats:

* message #<issue-number>

If there is no issue number, you can add a reference to a Pull Request like this:
* message PR<pull-request-number>

The issue numbers and pull request numbers will later be link-ified during the release process
so you do not have to worry about including a link manually, but you can if you wish.

Types of changes (Stanzas):

"Features" for new features.
"Improvements" for changes in existing functionality.
"Deprecated" for soon-to-be removed features.
"Bug Fixes" for any bug fixes.
"Client Breaking" for breaking CLI commands and REST routes used by end-users.
"API Breaking" for breaking exported APIs used by developers building on SDK.
"State Machine Breaking" for any changes that result in a different AppState given same genesisState and txList.
Ref: https://keepachangelog.com/en/1.0.0/
-->

## Unreleased

<<<<<<< HEAD
### Features

* New `GetByAddr` metadata query [#1443](https://github.com/provenance-io/provenance/issues/1443).

### Improvements

* Updated metadata queries to optionally include the request and id info [#1443](https://github.com/provenance-io/provenance/issues/1443).

### Client Breaking

* Metadata queries no longer include the request and id info by default [#1443](https://github.com/provenance-io/provenance/issues/1443).
* The `provenanced query metadata get` command has been changed to use the new `GetByAddr` query [#1443](https://github.com/provenance-io/provenance/issues/1443).
  The command can now take in multiple ids.
  The output of this command reflects the `GetByAddrResponse` instead of specific type queries.
  The command no longer has any `--include-<thing>` flags since they don't pertain to the `GetByAddr` query.
  The specific queries (e.g. `provenanced query metadata scope`) are still available with all appropriate flags.
=======
### Improvements

* Update ibcnet ports so they don't conflict with host machine. [#1622](https://github.com/provenance-io/provenance/issues/1622)
>>>>>>> a9341377

---

## [v1.16.0](https://github.com/provenance-io/provenance/releases/tag/v1.16.0) - 2023-06-23

### Features

* Add support to add/remove required attributes for a restricted marker. [#1512](https://github.com/provenance-io/provenance/issues/1512)
* Add trigger module for delayed execution. [#1462](https://github.com/provenance-io/provenance/issues/1462)
* Add support to update the `allow_forced_transfer` field of a restricted marker [#1545](https://github.com/provenance-io/provenance/issues/1545).
* Add expiration date value to `attribute` [#1435](https://github.com/provenance-io/provenance/issues/1435).
* Add endpoints to update the value owner address of scopes [#1329](https://github.com/provenance-io/provenance/issues/1329).
* Add pre-upgrade command that updates config files to newest format and sets `consensus.timeout_commit` to `1500ms` [PR 1594](https://github.com/provenance-io/provenance/pull/1594), [PR 1600](https://github.com/provenance-io/provenance/pull/1600).

### Improvements

* Bump go to `1.20` (from `1.18`) [#1539](https://github.com/provenance-io/provenance/issues/1539).
* Bump golangci-lint to `v1.52.2` (from `v1.48`) [#1539](https://github.com/provenance-io/provenance/issues/1539).
  * New `make golangci-lint` target created for installing golangci-lint.
  * New `make golangci-lint-update` target created for installing the current version even if you already have a version installed.
* Add marker deposit access check for sends to marker escrow account [#1525](https://github.com/provenance-io/provenance/issues/1525).
* Add support for `name` owner to execute `MsgModifyName` transaction [#1536](https://github.com/provenance-io/provenance/issues/1536).
* Add usage of `AddGovPropFlagsToCmd` and `ReadGovPropFlags` cli for `GetModifyNameCmd` [#1542](https://github.com/provenance-io/provenance/issues/1542).
* Bump Cosmos-SDK to `v0.46.10-pio-4` (from `v0.46.10-pio-3`) for the `SendRestrictionFn` changes [PR 1506](https://github.com/provenance-io/provenance/pull/1506).
* Switch to using a `SendRestrictionFn` for restricting sends of marker funds [PR 1506](https://github.com/provenance-io/provenance/pull/1506).
* Create `rust` upgrade handlers [PR 1549](https://github.com/provenance-io/provenance/pull/1549).
* Remove mutation of store from `attribute` keeper iterators [#1557](https://github.com/provenance-io/provenance/issues/1557).
* Bumped ibc-go to 6.1.1 [#1563](https://github.com/provenance-io/provenance/pull/1563).
* Update `marker` module spec documentation with new proto references [#1580](https://github.com/provenance-io/provenance/pull/1580).
* Bumped `wasmd` to v0.30.0-pio-5 and `wasmvm` to v1.2.4 [#1582](https://github.com/provenance-io/provenance/pull/1582).
* Inactive validator delegation cleanup process [#1556](https://github.com/provenance-io/provenance/issues/1556).
* Bump Cosmos-SDK to [v0.46.13-pio-1](https://github.com/provenance-io/cosmos-sdk/blob/v0.46.13-pio-1/RELEASE_NOTES.md) (from `v0.46.10-pio-4`) [PR 1585](https://github.com/provenance-io/provenance/pull/1585).

### Bug Fixes

* Bring back some proto messages that were deleted but still needed for historical queries [#1554](https://github.com/provenance-io/provenance/issues/1554).
* Fix the `MsgModifyNameRequest` endpoint to properly clean up old index data [PR 1565](https://github.com/provenance-io/provenance/pull/1565).
* Add `NewUpdateAccountAttributeExpirationCmd` to the CLI [#1592](https://github.com/provenance-io/provenance/issues/1592).
* Fix `minimum-gas-prices` from sometimes getting unset in the configs [PR 1594](https://github.com/provenance-io/provenance/pull/1594).

### API Breaking

* Add marker deposit access check for sends to marker escrow account.  Will break any current address that is sending to the
marker escrow account if it does not have deposit access.  In order for it to work, deposit access needs to be added.  This can be done using the `MsgAddAccessRequest` tx  [#1525](https://github.com/provenance-io/provenance/issues/1525).
* `MsgMultiSend` is now limited to a single `Input` [PR 1506](https://github.com/provenance-io/provenance/pull/1506).
* SDK errors returned from Metadata module endpoints [#978](https://github.com/provenance-io/provenance/issues/978).

### Full Commit History

* https://github.com/provenance-io/provenance/compare/v1.15.2...v1.16.0

---

## [v1.15.2](https://github.com/provenance-io/provenance/releases/tag/v1.15.2) - 2023-06-08

### Bug Fixes

* Address the [Barberry security advisory](https://forum.cosmos.network/t/cosmos-sdk-security-advisory-barberry/10825) [PR 1576](https://github.com/provenance-io/provenance/pull/1576)

### Full Commit History

* https://github.com/provenance-io/provenance/compare/v1.15.1...v1.15.2

---

## [v1.15.1](https://github.com/provenance-io/provenance/releases/tag/v1.15.1) - 2023-06-01

### Improvements

* Bumped ibc-go to 6.1.1 [PR 1563](https://github.com/provenance-io/provenance/pull/1563).

### Bug Fixes

* Bring back some proto messages that were deleted but still needed for historical queries [#1554](https://github.com/provenance-io/provenance/issues/1554).

### Full Commit History

* https://github.com/provenance-io/provenance/compare/v1.15.0...v1.15.1

---

## [v1.15.0](https://github.com/provenance-io/provenance/releases/tag/v1.15.0) - 2023-05-05

### Features

* Add support for tokens restricted marker sends with required attributes [#1256](https://github.com/provenance-io/provenance/issues/1256)
* Allow markers to be configured to allow forced transfers [#1368](https://github.com/provenance-io/provenance/issues/1368).
* Publish Provenance Protobuf API as a NPM module [#1449](https://github.com/provenance-io/provenance/issues/1449).
* Add support for account addresses by attribute name lookup [#1447](https://github.com/provenance-io/provenance/issues/1447).
* Add allow forced transfers support to creating markers from smart contracts [#1458](https://github.com/provenance-io/provenance/issues/1458).
* Metadata party rollup and optional parties [#1438](https://github.com/provenance-io/provenance/issues/1438).
* Repeated roles in a spec require multiple different parties [#1437](https://github.com/provenance-io/provenance/issues/1437).
* The `PROVENANCE` role can only be used by smart contract addresses, and vice versa [#1381](https://github.com/provenance-io/provenance/issues/1381).
* Add stargate query from wasm support [#1481](https://github.com/provenance-io/provenance/issues/1481).
* Create methods for storing and retrieving account data for accounts, markers, and scopes [#1552](https://github.com/provenance-io/provenance/issues/1552).

### Improvements

* Add the `gci` linter that enforces import group ordering. Create a 'lint-fix' make target [PR 1366](https://github.com/provenance-io/provenance/pull/1366).
* Add gRPC query to get all contract specs and record specs for a scope spec [#677](https://github.com/provenance-io/provenance/issues/677).
* Disable `cleveldb` and `badgerdb` by default [#1411](https://github.com/provenance-io/provenance/issues/1411).
  Official builds still have `cleveldb` support though.
* Expand the `additional_bindings` gRPC tag to use object form to allow for Typescript transpiling [#1405](https://github.com/provenance-io/provenance/issues/1405).
* Add attribute cli command to query account addresses by attribute name [#1451](https://github.com/provenance-io/provenance/issues/1451).
* Add removal of attributes from accounts on name deletion [#1410](https://github.com/provenance-io/provenance/issues/1410).
* Enhance ability of smart contracts to use the metadata module [#1280](https://github.com/provenance-io/provenance/issues/1280).
* Enhance the `AddMarker` endpoint to bypass some validation if issued via governance proposal [#1358](https://github.com/provenance-io/provenance/pull/1358).
  This replaces the old `AddMarkerProposal` governance proposal.
* Bump wasmvm to 1.1.2 [#1484](https://github.com/provenance-io/provenance/pull/1358).
* Documented proposing a transaction [#1489](https://github.com/provenance-io/provenance/pull/1489).
* Add marker address to add marker event [#1499](https://github.com/provenance-io/provenance/issues/1499).

### Deprecated

* The `MsgWriteRecordRequest.parties` field has been deprecated and is ignored. The parties in question are identified by the session [PR 1453](https://github.com/provenance-io/provenance/pull/1453).

### Bug Fixes

* Fix third party Protobuf workflow checks on Provenance release steps [#1339](https://github.com/provenance-io/provenance/issues/1339)
* Fix committer email format in third party Protobuf workflow (for [#1339](https://github.com/provenance-io/provenance/issues/1339)) [PR 1385](https://github.com/provenance-io/provenance/pull/1385)
* Fix `make proto-gen` [PR 1404](https://github.com/provenance-io/provenance/pull/1404).
* Fix wasmd transactions that are run by gov module [#1414](https://github.com/provenance-io/provenance/issues/1414)
* Add support for ibc transfers of restricted tokens [#1502](https://github.com/provenance-io/provenance/issues/1502).
* Fix authz + smart contract + value owner updates being too permissive [PR 1519](https://github.com/provenance-io/provenance/pull/1519).
* Fix metadata params query path in stargate whitelist [#1514](https://github.com/provenance-io/provenance/issues/1514)

### Client Breaking

* Removed the `WriteP8eContractSpec` and `P8eMemorializeContract` endpoints [#1402](https://github.com/provenance-io/provenance/issues/1402).
* Removed the `github.com/provenance-io/provenance/x/metadata/types/p8e` proto package [#1402](https://github.com/provenance-io/provenance/issues/1402).
  Users that generate code from the Provenance protos might need to delete their `p8e/` directory.
* The `write-scope` CLI command now takes in `[owners]` as semicolon-delimited parties (instead of comma-delimited `[owner-addresses]`) [PR 1453](https://github.com/provenance-io/provenance/pull/1453).
* Removed the `AddMarkerProposal` [#1358](https://github.com/provenance-io/provenance/pull/1358).
  It is replaced by putting a `MsgAddMarker` (with the `from_address` of the gov module account), in a `MsgSubmitProposal`.

### API Breaking

* Removed the `WriteP8eContractSpec` and `P8eMemorializeContract` endpoints [#1402](https://github.com/provenance-io/provenance/issues/1402).
* Removed the `AddMarkerProposal` [#1358](https://github.com/provenance-io/provenance/pull/1358).
  It is replaced by putting a `MsgAddMarker` (with the `from_address` of the gov module account), in a `MsgSubmitProposal`.

### State Machine Breaking

* The `AddScopeOwner` endpoint now adds a new owner party even if an owner already exists in the scope with that address [PR 1453](https://github.com/provenance-io/provenance/pull/1453).
  I.e. it no longer updates the role of an existing owner with the same address.

### Full Commit History

* https://github.com/provenance-io/provenance/compare/v1.14.1...v1.15.0

---

## [v1.14.1](https://github.com/provenance-io/provenance/releases/tag/v1.14.1) - 2023-02-28

### Improvements

* Bump Cosmos-SDK to `v0.46.10-pio-2` (from `v0.46.10-pio-1`). [PR 1396](https://github.com/provenance-io/provenance/pull/1396). \
  See the following `RELEASE_NOTES.md` for details: \
  [v0.46.10-pio-2](https://github.com/provenance-io/cosmos-sdk/blob/v0.46.10-pio-2/RELEASE_NOTES.md). \
  Full Commit History: https://github.com/provenance-io/cosmos-sdk/compare/v0.46.10-pio-1...v0.46.10-pio-2

### Bug Fixes

* Fix `start` using default home directory [PR 1393](https://github.com/provenance-io/provenance/pull/1393).

### Full Commit History

* https://github.com/provenance-io/provenance/compare/v1.14.0...v1.14.1

---

## [v1.14.0](https://github.com/provenance-io/provenance/releases/tag/v1.14.0) - 2023-02-23

The Provenance Blockchain `v1.14.0` release includes several new features, improvements and bug fixes.
Noteably, support is added for state listing using plugins.
Also, new limitations are put in place preventing the concentration of voting power.
The `x/quarantine` and `x/sanction` modules have been added too.

The `paua` upgrade will increase all validators' max commission to 100% and max change in commission to 5% (if currently less than that).

### Features

* Enable ADR-038 State Listening in Provenance [PR 1334](https://github.com/provenance-io/provenance/pull/1334).
* Added the `x/quarantine` module [PR 1317](https://github.com/provenance-io/provenance/pull/1317).
* Added the `x/sanction` module [PR 1317](https://github.com/provenance-io/provenance/pull/1317).
* Added support to set a list of specific recipients allowed for send authorizations in the marker module [#1237](https://github.com/provenance-io/provenance/issues/1237).
* Added a new name governance proposal that allows the fields of a name record to be updated. [PR 1266](https://github.com/provenance-io/provenance/pull/1266).
* Added msg to add, finalize, and activate a marker in a single request [#770](https://github.com/provenance-io/provenance/issues/770).
* Staking concentration limit protection (prevents delegations to nodes with high voting power) [#1331](https://github.com/provenance-io/provenance/issues/1331).

### Improvements

* Bump Cosmos-SDK to `v0.46.10-pio-1` (from `v0.46.6-pio-1`).
  [PR 1371](https://github.com/provenance-io/provenance/pull/1371),
  [PR 1348](https://github.com/provenance-io/provenance/pull/1348),
  [PR 1334](https://github.com/provenance-io/provenance/pull/1334),
  [PR 1348](https://github.com/provenance-io/provenance/pull/1348),
  [PR 1317](https://github.com/provenance-io/provenance/pull/1317),
  [PR 1278](https://github.com/provenance-io/provenance/pull/1278). \
  See the following `RELEASE_NOTES.md` for details:
  [v0.46.10-pio-1](https://github.com/provenance-io/cosmos-sdk/blob/v0.46.10-pio-1/RELEASE_NOTES.md),
  [v0.46.8-pio-3](https://github.com/provenance-io/cosmos-sdk/blob/v0.46.8-pio-3/RELEASE_NOTES.md),
  [v0.46.7-pio-1](https://github.com/provenance-io/cosmos-sdk/blob/v0.46.7-pio-1/RELEASE_NOTES.md). \
  Full Commit History: https://github.com/provenance-io/cosmos-sdk/compare/v0.46.6-pio-1...v0.46.10-pio-1
* Added assess msg fees spec documentation [#1172](https://github.com/provenance-io/provenance/issues/1172).
* Build dbmigrate and include it as an artifact with releases [#1264](https://github.com/provenance-io/provenance/issues/1264).
* Removed, MsgFees Module 50/50 Fee Split on MsgAssessCustomMsgFeeRequest [#1263](https://github.com/provenance-io/provenance/issues/1263).
* Add basis points field to MsgAssessCustomMsgFeeRequest for split of fee between Fee Module and Recipient [#1268](https://github.com/provenance-io/provenance/issues/1268).
* Updated ibc-go to v6.1 [#1273](https://github.com/provenance-io/provenance/issues/1273).
* Update adding of marker to do additional checks for ibc denoms [#1289](https://github.com/provenance-io/provenance/issues/1289).
* Add validate basic check to msg router service [#1308](https://github.com/provenance-io/provenance/issues/1308).
* Removed legacy-amino [#1275](https://github.com/provenance-io/provenance/issues/1275).
* Opened port 9091 on ibcnet container ibc1 to allow for reaching GRPC [PR 1314](https://github.com/provenance-io/provenance/pull/1314).
* Increase all validators' max commission to 100% [PR 1333](https://github.com/provenance-io/provenance/pull/1333).
* Increase all validators' max commission change rate to 5% [PR 1360](https://github.com/provenance-io/provenance/pull/1360).
* Set the immediate sanction/unsanction min deposits to 1,000,000 hash in the `paua` upgrade [PR 1345](https://github.com/provenance-io/provenance/pull/1345).

### Bug Fixes

* Update Maven publishing email to provenance [#1270](https://github.com/provenance-io/provenance/issues/1270).

### Client Breaking

* No longer sign the mac binary, and stop including it in the release [PR 1367](https://github.com/provenance-io/provenance/pull/1367).
* The `--restrict` flag has been replaced with an `--unrestrict` flag in the `tx name` commands `bind` and `root-name-proposal` [PR 1266](https://github.com/provenance-io/provenance/pull/1266).

### Full Commit History

* https://github.com/provenance-io/provenance/compare/v1.13.1...v1.14.0

---

## [v1.13.1](https://github.com/provenance-io/provenance/releases/tag/v1.13.1)

### Improvements

* Updated Cosmos-SDK to `v0.46.6-pio-3` (from `v0.46.6-pio-1`) [PR 1274](https://github.com/provenance-io/provenance/pull/1274).

### Full Commit History

* https://github.com/provenance-io/provenance/compare/v1.13.0...v1.13.1

---

## [v1.13.0](https://github.com/provenance-io/provenance/releases/tag/v1.13.0) - 2022-11-28

The `v1.13.0 - ochre` release is focused on group based management of on chain accounts and important improvements for public/private zone communication within the Provenance Blockchain network.
The `v1.13.0` release includes minor bug fixes and enhancements along with a resolution for the [dragonberry]((https://forum.cosmos.network/t/ibc-security-advisory-dragonberry/7702)) security update.

### Features

* Add restricted marker transfer over ibc support [#1136](https://github.com/provenance-io/provenance/issues/1136).
* Enable the node query service [PR 1173](https://github.com/provenance-io/provenance/pull/1173).
* Add the `x/groups` module [#1007](https://github.com/provenance-io/provenance/issues/1007).
* Allow starting a `provenanced` chain using a custom denom [#1067](https://github.com/provenance-io/provenance/issues/1067).
  For running the chain locally, `make run DENOM=vspn MIN_FLOOR_PRICE=0` or `make clean localnet-start DENOM=vspn MIN_FLOOR_PRICE=0`.
* [#627](https://github.com/provenance-io/provenance/issues/627) Added Active Participation and Engagement module, see [specification](https://github.com/provenance-io/provenance/blob/main/x/reward/spec/01_concepts.md) for details.

### Improvements

* Updated Cosmos-SDK to `v0.46.6-pio-1` (from `v0.45.10-pio-4`) [PR 1235](https://github.com/provenance-io/provenance/pull/1235).
  This brings several new features and improvements. For details, see the [release notes](https://github.com/provenance-io/cosmos-sdk/blob/v0.46.6-pio-1/RELEASE_NOTES.md) and [changelog](https://github.com/provenance-io/cosmos-sdk/blob/v0.46.6-pio-1/CHANGELOG.md).
* Bump IBC to `v5.0.0-pio-2` (from `v2.3.0`) to add a check for SendEnabled [#1100](https://github.com/provenance-io/provenance/issues/1100), [#1158](https://github.com/provenance-io/provenance/issues/1158).
* Update wasmd to `v0.29.0-pio-1` (from `v0.26.0`) with SDK v0.46 support from notional-labs [#1015](https://github.com/provenance-io/provenance/issues/1015), [PR 1148](https://github.com/provenance-io/provenance/pull/1148).
* Allow MsgFee fees to be denoms other than `nhash` [#1067](https://github.com/provenance-io/provenance/issues/1067).
* Ignore hardcoded tx gas limit when `consensus_params.block.max_gas` is set to -1 for local nodes [#1000](https://github.com/provenance-io/provenance/issues/1000).
* Refactor the `x/marker` module's `Holding` query to utilize the `x/bank` module's new `DenomOwners` query [#995](https://github.com/provenance-io/provenance/issues/995).
  The only real difference between those two queries is that the `Holding` query accepts either a denom or marker address.
* Stop using the deprecated `Wrap` and `Wrapf` functions in the `sdk/types/errors` package in favor of those functions off specific errors, or else the `cosmossdk.io/errors` package [#1013](https://github.com/provenance-io/provenance/issues/995).
* For newly added reward's module, Voting incentive program, validator votes should count for higher shares, since they vote for all their delegations.
  This improvement allows the reward creator to introduce the multiplier to achieve the above.
* Refactored the fee handling [#1006](https://github.com/provenance-io/provenance/issues/1006):
  * Created a `MinGasPricesDecorator` to replace the `MempoolFeeDecorator` that was removed from the SDK. It makes sure the fee is greater than the validators min-gas fee.
  * Refactored the `MsgFeesDecorator` to only make sure there's enough fee provided. It no longer deducts/consumes anything and it no longer checks the payer's account.
  * Refactored the `ProvenanceDeductFeeDecorator`. It now makes sure the payer has enough in their account to cover the additional fees. It also now deducts/consumes the `floor gas price * gas`.
  * Added the `fee_payer` attribute to events of type `tx` involving fees (i.e. the ones with attributes `fee`, `min_fee_charged`, `additionalfee` and/or `baseFee`).
  * Moved the additional fees calculation logic into the msgfees keeper.
* Update `fee` event with amount charged even on failure and emit SendCoin events from `DeductFeesDistributions` [#1092](https://github.com/provenance-io/provenance/issues/1092).
* Alias the `config unpack` command to `config update`. It can be used to update config files to include new fields [PR 1233](https://github.com/provenance-io/provenance/pull/1233).
* When loading the unpacked configs, always load the defaults before reading the files (instead of only loading the defaults if the file doesn't exist) [PR 1233](https://github.com/provenance-io/provenance/pull/1233).
* Add prune command available though cosmos sdk to provenanced. [#1208](https://github.com/provenance-io/provenance/issues/1208).
* Updated name restrictions documentation [#808](https://github.com/provenance-io/provenance/issues/808).
* Update swagger files [PR 1229](https://github.com/provenance-io/provenance/pull/1229).
* Improve CodeQL workflow to run on Go file changes only [#1225](https://github.com/provenance-io/provenance/issues/1225).
* Use latest ProvWasm contract in wasm tests [#731](https://github.com/provenance-io/provenance/issues/731).
* Publish Java/Kotlin JARs to Maven for release candidates [#1223](https://github.com/provenance-io/provenance/issues/1223).
* Added two new Makefile targets to install and start the relayer [#1051] (https://github.com/provenance-io/provenance/pull/1051)
* Updated relayer scripts to make them headless for external services [#1068] (https://github.com/provenance-io/provenance/pull/1068)
* Added docker environment for testing IBC and added Makefile targets to bring this environment up/down [#1248] (https://github.com/provenance-io/provenance/pull/1248).
* Updated the dbmigrate tool to allow the user to force the source database type with the source-db-backend option [#1258] (https://github.com/provenance-io/provenance/pull/1258)
* Updated provenance-io/blockchain image to work with arm64 [#1261]. (https://github.com/provenance-io/provenance/pull/1261)

### Bug Fixes

* Fixed outdated devnet docker configurations [#1062](https://github.com/provenance-io/provenance/issues/1062).
* Fix the [Dragonberry security advisory](https://forum.cosmos.network/t/ibc-security-advisory-dragonberry/7702) [PR 1173](https://github.com/provenance-io/provenance/pull/1173).
* Fix GetParams in `msgfees` modules to return ConversionFeeDenom [#1214](https://github.com/provenance-io/provenance/issues/1214).
* Pay attention to the `iavl-disable-fastnode` config field/flag [PR 1193](https://github.com/provenance-io/provenance/pull/1193).
* Remove the workaround for the index-events configuration field (now fixed in the SDK) [#995](https://github.com/provenance-io/provenance/issues/995).

### Client Breaking

* Remove the state-listening/plugin system (and `librdkafka` dependencies) [#995](https://github.com/provenance-io/provenance/issues/995).
* Remove the custom/legacy rest endpoints from the `x/attribute`, `x/marker`, and `x/name` modules [#995](https://github.com/provenance-io/provenance/issues/995).
  * The following REST endpoints have been removed in favor of `/provenance/...` counterparts:
    * `GET` `attribute/{address}/attributes` -> `/provenance/attribute/v1/attributes/{address}`
    * `GET` `attribute/{address}/attributes/{name}` -> `/provenance/attribute/v1/attribute/{address}/{name}`
    * `GET` `attribute/{address}/scan/{suffix}` -> `/provenance/attribute/v1/attribute/{address}/scan/{suffix}`
    * `GET` `marker/all` -> `/provenance/marker/v1/all`
    * `GET` `marker/holders/{id}` -> `/provenance/marker/v1/holding/{id}`
    * `GET` `marker/detail/{id}` -> `/provenance/marker/v1/detail/{id}`
    * `GET` `marker/accesscontrol/{id}` -> `/provenance/marker/v1/accesscontrol/{id}`
    * `GET` `marker/escrow/{id}` -> `/provenance/marker/v1/escrow/{id}`
    * `GET` `marker/supply/{id}` -> `/provenance/marker/v1/supply/{id}`
    * `GET` `marker/assets/{id}` -> `/provenance/metadata/v1/ownership/{address}` (you can get the `{address}` from `/provenance/marker/v1/detail/{id}`).
    * `GET` `name/{name}` -> `/provenance/name/v1/resolve/{name}`
    * `GET` `name/{address}/names` -> `/provenance/name/v1/lookup/{address}`
  * The following REST endpoints have been removed. They do not have any REST replacement counterparts. Use GRPC instead.
    * `DELETE` `attribute/attributes` -> `DeleteAttribute(MsgDeleteAttributeRequest)`
    * `POST` `/marker/{denom}/mint` -> `Mint(MsgMintRequest)`
    * `POST` `/marker/{denom}/burn` -> `Burn(MsgBurnRequest)`
    * `POST` `/marker/{denom}/status` -> One of:
      * `Activate(MsgActivateRequest)`
      * `Finalize(MsgFinalizeRequest)`
      * `Cancel(MsgCancelRequest)`
      * `Delete(MsgDeleteRequest)`
  * The following short-form `GET` endpoints were removed in favor of longer ones:
    * `/node_info` -> `/cosmos/base/tendermint/v1beta1/node_info`
    * `/syncing` -> `/cosmos/base/tendermint/v1beta1/syncing`
    * `/blocks/latest` -> `/cosmos/base/tendermint/v1beta1/blocks/latest`
    * `/blocks/{height}` -> `/cosmos/base/tendermint/v1beta1/blocks/{height}`
    * `/validatorsets/latest` -> `/cosmos/base/tendermint/v1beta1/validatorsets/latest`
    * `/validatorsets/{height}` -> `/cosmos/base/tendermint/v1beta1/validatorsets/{height}`
  * The denom owners `GET` endpoint changed from `/cosmos/bank/v1beta1/denom_owners/{denom}` to `/cosmos/bank/v1beta1/supply/by_denom?denom={denom}`.

### Full Commit History

* https://github.com/provenance-io/provenance/compare/v1.12.2...v1.13.0

---

## [v1.12.2](https://github.com/provenance-io/provenance/releases/tag/v1.12.2) - 2022-11-01

Provenance v1.12.2 enables the ability to upgrade your IAVL state store to be faster and handle errors better. This upgrade is recommended and should be done at your convenience prior to the v1.13 chain upgrade.

The IAVL store upgrade is expected to take 30 to 90 minutes. During that time, your node will be down. There will be some log output (info level), but it is sparce and there may be long periods (25+ minutes) without any new log output. Once it has started, it's best to not interrupt the process.

It is highly recommended that you do one of these two prior to the v1.13 chain upgrade:

Either

- Upgrade your node's IAVL store:
  1. Stop your node.
  2. Upgrade `provenanced` to v1.12.2.
  3. Run the command: `provenanced config set iavl-disable-fastnode false`.
  4. Restart your node. Once the upgrade has finished, your node will automatically run as normal.

Or

- Explicitly define that you don't want to upgrade your node's IAVL store:
   1. Ensure that you have `provenanced` v1.12.1 (or higher), e.g. Run the command: `provenanced version`. If you are on 1.12.0, upgrade to at least v1.12.1.
   2. Run the command: `provenanced config set iavl-disable-fastnode true`.

---

You can manually update your `app.toml` file, but using the `config set` command is the recommended method. The `iavl-disable-fastnode` field was added in v1.12.1 and most likely does not yet exist in your `app.toml` file. There are other new sections and fields too. Using the command will add them all (using defaults) as well as their descriptions. If you want to update your `app.toml` manually, the `iavl-disable-fastnode` entry should go below the `index-events` entry and before the `[telemetry]` section.

If you do nothing before the v1.13 chain upgrade, your node will most likely upgrade the IAVL store when v1.13 first runs. The v1.13 chain upgrade and migrations are expected to only take a minute. If your node is also upgrading the IAVL store at that time, it will take 30-90+ minutes.

Note: The command `provenanced config get iavl-disable-fastnode` will report a value regardless of whether the field exists in `app.toml`. As such, that command is insufficient for determining whether the value exists in the `app.toml` file.

### Improvements

* Bump Cosmos-SDK to v0.45.10-pio-4 (from v0.45.9-pio-1) [PR 1202](https://github.com/provenance-io/provenance/pull/1202)
* Allow the IAVL store to be upgraded [PR 1193](https://github.com/provenance-io/provenance/pull/1193).

### Full Commit History

* https://github.com/provenance-io/provenance/compare/v1.12.1...v1.12.2

---

## [v1.12.1](https://github.com/provenance-io/provenance/releases/tag/v1.12.1) - 2022-10-14

### Improvements

* Bump Cosmos-SDK to v0.45.9-pio-1 (from v0.45.5-pio-1) [PR 1159](https://github.com/provenance-io/provenance/pull/1159).

### Bug Fixes

* Bump ics23/go to Cosmos-SDK's v0.8.0 (from confio's v0.7.0) [PR 1159](https://github.com/provenance-io/provenance/pull/1159).

---

## [v1.12.2](https://github.com/provenance-io/provenance/releases/tag/v1.12.2) - 2022-11-01

Provenance v1.12.2 enables the ability to upgrade your IAVL state store to be faster and handle errors better. This upgrade is recommended and should be done at your convenience prior to the v1.13 chain upgrade.

The IAVL store upgrade is expected to take 30 to 90 minutes. During that time, your node will be down. There will be some log output (info level), but it is sparce and there may be long periods (25+ minutes) without any new log output. Once it has started, it's best to not interrupt the process.

It is highly recommended that you do one of these two prior to the v1.13 chain upgrade:

Either

- Upgrade your node's IAVL store:
  1. Stop your node.
  2. Upgrade `provenanced` to v1.12.2.
  3. Run the command: `provenanced config set iavl-disable-fastnode false`.
  4. Restart your node. Once the upgrade has finished, your node will automatically run as normal.

Or

- Explicitly define that you don't want to upgrade your node's IAVL store:
   1. Ensure that you have `provenanced` v1.12.1 (or higher), e.g. Run the command: `provenanced version`. If you are on 1.12.0, upgrade to at least v1.12.1.
   2. Run the command: `provenanced config set iavl-disable-fastnode true`.

---

You can manually update your `app.toml` file, but using the `config set` command is the recommended method. The `iavl-disable-fastnode` field was added in v1.12.1 and most likely does not yet exist in your `app.toml` file. There are other new sections and fields too. Using the command will add them all (using defaults) as well as their descriptions. If you want to update your `app.toml` manually, the `iavl-disable-fastnode` entry should go below the `index-events` entry and before the `[telemetry]` section.

If you do nothing before the v1.13 chain upgrade, your node will most likely upgrade the IAVL store when v1.13 first runs. The v1.13 chain upgrade and migrations are expected to only take a minute. If your node is also upgrading the IAVL store at that time, it will take 30-90+ minutes.

Note: The command `provenanced config get iavl-disable-fastnode` will report a value regardless of whether the field exists in `app.toml`. As such, that command is insufficient for determining whether the value exists in the `app.toml` file.

### Improvements

* Bump Cosmos-SDK to v0.45.10-pio-4 (from v0.45.9-pio-1) [PR 1202](https://github.com/provenance-io/provenance/pull/1202)
* Allow the IAVL store to be upgraded [PR 1193](https://github.com/provenance-io/provenance/pull/1193).

### Full Commit History

* https://github.com/provenance-io/provenance/compare/v1.12.1...v1.12.2

---

## [v1.12.1](https://github.com/provenance-io/provenance/releases/tag/v1.12.1) - 2022-10-14

### Improvements

* Bump Cosmos-SDK to v0.45.9-pio-1 (from v0.45.5-pio-1) [PR 1159](https://github.com/provenance-io/provenance/pull/1159).

### Bug Fixes

* Bump ics23/go to Cosmos-SDK's v0.8.0 (from confio's v0.7.0) [PR 1159](https://github.com/provenance-io/provenance/pull/1159).

---

## [v1.12.0](https://github.com/provenance-io/provenance/releases/tag/v1.12.0) - 2022-08-22

### Improvements

* Update the swagger files (including third-party changes). [#728](https://github.com/provenance-io/provenance/issues/728)
* Bump IBC to 2.3.0 and update third-party protos [PR 868](https://github.com/provenance-io/provenance/pull/868)
* Update docker images from `buster` to b`bullseye` [#963](https://github.com/provenance-io/provenance/issues/963)
* Add documentation for `gRPCurl` to `docs/grpcurl.md` [#953](https://github.com/provenance-io/provenance/issues/953)
* Updated to go 1.18 [#996](https://github.com/provenance-io/provenance/issues/996)
* Add docker files for local psql indexing [#997](https://github.com/provenance-io/provenance/issues/997)


### Features

* Bump Cosmos-SDK to `v0.45.4-pio-4` (from `v0.45.4-pio-2`) to utilize the new `CountAuthorization` authz grant type. [#807](https://github.com/provenance-io/provenance/issues/807)
* Update metadata module authz handling to properly call `Accept` and delete/update authorizations as they're used [#905](https://github.com/provenance-io/provenance/issues/905)
* Read the `custom.toml` config file if it exists. This is read before the other config files, and isn't managed by the `config` commands [#989](https://github.com/provenance-io/provenance/issues/989)
* Allow a msg fee to be paid to a specific address with basis points [#690](https://github.com/provenance-io/provenance/issues/690)
* Bump IBC to 5.0.0 and add support for ICA Host module [PR 1076](https://github.com/provenance-io/provenance/pull/1076)

### Bug Fixes

* Support standard flags on msgfees params query cli command [#936](https://github.com/provenance-io/provenance/issues/936)
* Fix the `MarkerTransferAuthorization` Accept function and `TransferCoin` authz handling to prevent problems when other authorization types are used [#903](https://github.com/provenance-io/provenance/issues/903)
* Bump Cosmos-SDK to `v0.45.5-pio-1` (from `v0.45.4-pio-4`) to remove buggy ADR 038 plugin system. [#983](https://github.com/provenance-io/provenance/issues/983)
* Remove ADR 038 plugin system implementation due to `AppHash` error [#983](https://github.com/provenance-io/provenance/issues/983)
* Fix fee charging to sweep remaining fees on successful transaction [#1019](https://github.com/provenance-io/provenance/issues/1019)

### State Machine Breaking

* Fix the `MarkerTransferAuthorization` Accept function and `TransferCoin` authz handling to prevent problems when other authorization types are used [#903](https://github.com/provenance-io/provenance/issues/903)
* Fix fee charging to sweep remaining fees on successful transaction [#1019](https://github.com/provenance-io/provenance/issues/1019)
* Allow a msg fee to be paid to a specific address with basis points [#690](https://github.com/provenance-io/provenance/issues/690)

---

## [v1.11.1](https://github.com/provenance-io/provenance/releases/tag/v1.11.1) - 2022-07-13

### Bug Fixes

* Add `mango` upgrade handler.
* Add new `msgfees` `NhashPerUsdMil`  default param to param space store on upgrade (PR [#875](https://github.com/provenance-io/provenance/issues/875))
* Run the module migrations as part of the mango upgrade [PR 896](https://github.com/provenance-io/provenance/pull/896)
* Update Cosmos-SDK to v0.45.4-pio-2 to fix a non-deterministic map iteration [PR 928](https://github.com/provenance-io/provenance/pull/928)

---

## [v1.11.0](https://github.com/provenance-io/provenance/releases/tag/v1.11.0) - 2022-06-13

### Features

* Add CONTROLLER, and VALIDATOR PartyTypes for contract execution. [\#824](https://github.com/provenance-io/provenance/pull/824])
* Add FeeGrant allowance support for marker escrow accounts [#406](https://github.com/provenance-io/provenance/issues/406)
* Bump Cosmos-SDK to v0.45.4-pio-1, which contains Cosmos-SDK v0.45.4 and the update to storage of the bank module's SendEnabled information. [PR 850](https://github.com/provenance-io/provenance/pull/850)
* Add `MsgAssessCustomMsgFeeRequest` to add the ability for a smart contract author to charge a custom fee [#831](https://github.com/provenance-io/provenance/issues/831)

### Bug Fixes

* Move buf.build push action to occur after PRs are merged to main branch [#838](https://github.com/provenance-io/provenance/issues/838)
* Update third party proto dependencies [#842](https://github.com/provenance-io/provenance/issues/842)

### Improvements

* Add restricted status info to name module cli queries [#806](https://github.com/provenance-io/provenance/issues/806)
* Store the bank module's SendEnabled flags directly in state instead of as part of Params. This will drastically reduce the costs of sending coins and managing markers. [PR 850](https://github.com/provenance-io/provenance/pull/850)
* Add State Sync readme [#859](https://github.com/provenance-io/provenance/issues/859)

### State Machine Breaking

* Move storage of denomination SendEnabled flags into bank module state (from Params), and update the marker module to correctly manipulate the flags in their new location. [PR 850](https://github.com/provenance-io/provenance/pull/850)

---

## [v1.10.0](https://github.com/provenance-io/provenance/releases/tag/v1.10.0) - 2022-05-11

### Summary

Provenance 1.10.0 includes upgrades to the underlying CosmWasm dependencies and adds functionality to
remove orphaned metadata in the bank module left over after markers have been deleted.

### Improvements

* Update wasmvm dependencies and update Dockerfile for localnet [#818](https://github.com/provenance-io/provenance/issues/818)
* Remove "send enabled" on marker removal and in bulk on 1.10.0 upgrade [#821](https://github.com/provenance-io/provenance/issues/821)

---

## [v1.9.0](https://github.com/provenance-io/provenance/releases/tag/v1.9.0) - 2022-04-25

### Summary

Provenance 1.9.0 brings some minor features and security improvements.

### Features

* Add `add-genesis-msg-fee` command to add msg fees to genesis.json and update Makefile to have pre-defined msg fees [#667](https://github.com/provenance-io/provenance/issues/667)
* Add msgfees summary event to be emitted when there are txs that have fees [#678](https://github.com/provenance-io/provenance/issues/678)
* Adds home subcommand to the cli's config command [#620] (https://github.com/provenance-io/provenance/issues/620)
* Add support for rocksdb and badgerdb [#702](https://github.com/provenance-io/provenance/issues/702)
* Create `dbmigrate` utility for migrating a data folder to use a different db backend [#696](https://github.com/provenance-io/provenance/issues/696)

### Improvements

* When the `start` command encounters an error, it no longer outputs command usage [#670](https://github.com/provenance-io/provenance/issues/670)
* Change max length on marker unresticted denom from 64 to 83 [#719](https://github.com/provenance-io/provenance/issues/719)
* Set prerelease to `true` for release candidates. [#666](https://github.com/provenance-io/provenance/issues/666)
* Allow authz grants to work on scope value owners [#755](https://github.com/provenance-io/provenance/issues/755)
* Bump wasmd to v0.26 (from v0.24). [#799](https://github.com/provenance-io/provenance/pull/799)

---

## [v1.8.2](https://github.com/provenance-io/provenance/releases/tag/v1.8.2) - 2022-04-22

### Summary

Provenance 1.8.2 is a point release to fix an issue with "downgrade detection" in Cosmos SDK. A panic condition
occurs in cases where no update handler is found for the last known upgrade, but the process for determining
the last known upgrade is flawed in Cosmos SDK 0.45.3. This released uses an updated Cosmos fork to patch the
issue until an official patch is released. Version 1.8.2 also adds some remaining pieces for  ADR-038 that were
missing in the 1.8.1 release.

### Bug Fixes

* Order upgrades by block height rather than name to prevent panic [\#106](https://github.com/provenance-io/cosmos-sdk/pull/106)

### Improvements

* Add remaining updates for ADR-038 support [\#786](https://github.com/provenance-io/provenance/pull/786)

---

## [v1.8.1](https://github.com/provenance-io/provenance/releases/tag/v1.8.1) - 2022-04-13

### Summary

Provenance 1.8.1 includes upgrades to the underlying Cosmos SDK and adds initial support for ADR-038.

This release addresses issues related to IAVL concurrency and Tendermint performance that resulted in occasional panics when under high-load conditions such as replay from quicksync. In particular, nodes which experienced issues with "Value missing for hash" and similar panic conditions should work properly with this release. The underlying Cosmos SDK `0.45.3` release that has been incorporated includes a number of improvements around IAVL locking and performance characteristics.

** NOTE: Although Provenance supports multiple database backends, some issues have been reported when using the `goleveldb` backend. If experiencing issues, using the `cleveldb` backend is preferred **

### Improvements

* Update Provenance to use Cosmos SDK 0.45.3 Release [\#781](https://github.com/provenance-io/provenance/issues/781)
* Plugin architecture for ADR-038 + FileStreamingService plugin [\#10639](https://github.com/cosmos/cosmos-sdk/pull/10639)
* Fix for sporadic error "panic: Value missing for hash" [\#611](https://github.com/provenance-io/provenance/issues/611)

---

## [v1.8.0](https://github.com/provenance-io/provenance/releases/tag/v1.8.0) - 2022-03-17

### Summary

Provenance 1.8.0 is focused on improving the fee structures for transactions on the blockchain. While the Cosmos SDK has traditionally offered a generic fee structure focused on gas/resource utilization, the Provenance blockchain has found that certain transactions have additional long term costs and value beyond simple resources charges. This is the reason we are adding the new MsgFee module which allows governance based control of additional fee charges on certain message types.

NOTE: The second major change in the 1.8.0 release is part of the migration process which removes many orphaned state objects that were left in 1.7.x chains. This cleanup process will require a significant amount of time to perform during the green upgrade handler execution. The upgrade will print status messages showing the progress of this process.

### Features

* Add check for `authz` grants when there are missing signatures in `metadata` transactions [#516](https://github.com/provenance-io/provenance/issues/516)
* Add support for publishing Java and Kotlin Protobuf compiled sources to Maven Central [#562](https://github.com/provenance-io/provenance/issues/562)
* Adds support for creating root name governance proposals from the cli [#599](https://github.com/provenance-io/provenance/issues/599)
* Adding of the msg based fee module [#354](https://github.com/provenance-io/provenance/issues/354)
* Upgrade provenance to 0.45 cosmos sdk release [#607](https://github.com/provenance-io/provenance/issues/607)
* Upgrade wasmd to v0.22.0 Note: this removes dependency on provenance-io's wasmd fork [#479](https://github.com/provenance-io/provenance/issues/479)
* Add support for Scope mutation via wasm Smart Contracts [#531](https://github.com/provenance-io/provenance/issues/531)
* Increase governance deposit amount and add create proposal msg fee [#632](https://github.com/provenance-io/provenance/issues/632)
* Allow attributes to be associated with scopes [#631](https://github.com/provenance-io/provenance/issues/631)

### Improvements

* Add `bank` and `authz` module query `proto` files required by `grpcurl` [#482](https://github.com/provenance-io/provenance/issues/482)
* Fix typeos in marker log statements [#502](https://github.com/provenance-io/provenance/issues/502)
* Set default coin type to network default [#534](https://github.com/provenance-io/provenance/issues/534)
* Add logger to upgrade handler [#507](https://github.com/provenance-io/provenance/issues/507)
* Allow markers to be created over existing accounts if they are not a marker and have a zero sequence [#520](https://github.com/provenance-io/provenance/issues/520)
* Removed extraneous Metadata index deletes/rewrites [#543](https://github.com/provenance-io/provenance/issues/543)
* Delete empty sessions when the last record is updated to a new session [#480](https://github.com/provenance-io/provenance/issues/480)
* Refactor the migration to be faster and have more log output [PR 586](https://github.com/provenance-io/provenance/pull/586)
* Capture all included protobufs into release zip file [#556](https://github.com/provenance-io/provenance/issues/556)
* Add Protobuf support with buf.build [#614](https://github.com/provenance-io/provenance/issues/614)
* Limit the maximum attribute value length to 1000 (down from 10,000 currently) in the `green` upgrade [#616](https://github.com/provenance-io/provenance/issues/616)
* Add additional fees for specified operations in the `green` upgrade [#616](https://github.com/provenance-io/provenance/issues/616)
  * `provenance.name.v1.MsgBindNameRequest` 10 hash (10,000,000,000 nhash)
  * `provenance.marker.v1.MsgAddMarkerRequest` 100 hash (100,000,000,000 nhash)
  * `provenance.attribute.v1.MsgAddAttributeRequest` 10 hash (10,000,000,000 nhash)
  * `provenance.metadata.v1.MsgWriteScopeRequest`  10 hash (10,000,000,000 nhash)
  * `provenance.metadata.v1.MsgP8eMemorializeContractRequest` 10 hash (10,000,000,000 nhash)
* Add integration tests for smart contracts [#392](https://github.com/provenance-io/provenance/issues/392)
* Use provwasm release artifact for smart contract tests [#731](https://github.com/provenance-io/provenance/issues/731)

### Client Breaking

* Enforce a maximum gas limit on individual transactions so that at least 20 can fit in any given block. [#681](https://github.com/provenance-io/provenance/issues/681)
  Previously transactions were only limited by their size in bytes as well as the overall gas limit on a given block.

  _With this update transactions must be no more than 5% of the maximum amount of gas allowed per block when a gas limit
  per block is set (this restriction has no effect when a gas limit has not been set).  The current limits on Provenance
  mainnet are 60,000,000 gas per block which will yield a maximum transaction size of 3,000,000 gas using this new AnteHandler
  restriction._

### Bug Fixes

* When deleting a scope, require the same permissions as when updating it [#473](https://github.com/provenance-io/provenance/issues/473)
* Allow manager to adjust grants on finalized markers [#545](https://github.com/provenance-io/provenance/issues/545)
* Add migration to re-index the metadata indexes involving addresses [#541](https://github.com/provenance-io/provenance/issues/541)
* Add migration to delete empty sessions [#480](https://github.com/provenance-io/provenance/issues/480)
* Add Java distribution tag to workflow [#624](https://github.com/provenance-io/provenance/issues/624)
* Add `msgfees` module to added store upgrades [#640](https://github.com/provenance-io/provenance/issues/640)
* Use `nhash` for base denom in gov proposal upgrade [#648](https://github.com/provenance-io/provenance/issues/648)
* Bump `cosmowasm` from `v1.0.0-beta5` to `v1.0.0-beta6` [#655](https://github.com/provenance-io/provenance/issues/655)
* Fix maven publish release version number reference [#650](https://github.com/provenance-io/provenance/issues/650)
* Add `iterator` as feature for wasm [#658](https://github.com/provenance-io/provenance/issues/658)
* String "v" from Jar artifact version number [#653](https://github.com/provenance-io/provenance/issues/653)
* Fix `wasm` contract migration failure to find contract history [#662](https://github.com/provenance-io/provenance/issues/662)

## [v1.7.6](https://github.com/provenance-io/provenance/releases/tag/v1.7.6) - 2021-12-15

* Upgrade Rosetta to v0.7.2 [#560](https://github.com/provenance-io/provenance/issues/560)

## [v1.7.5](https://github.com/provenance-io/provenance/releases/tag/v1.7.5) - 2021-10-22

### Improvements

* Update Cosmos SDK to 0.44.3 [PR 536](https://github.com/provenance-io/provenance/pull/536)

## [v1.7.4](https://github.com/provenance-io/provenance/releases/tag/v1.7.4) - 2021-10-12

### Improvements

* Update github actions to always run required tests [#508](https://github.com/provenance-io/provenance/issues/508)
* Update Cosmos SDK to 0.44.2 [PR 527](https://github.com/provenance-io/provenance/pull/527)

## [v1.7.3](https://github.com/provenance-io/provenance/releases/tag/v1.7.3) - 2021-09-30

### Bug Fixes

* Update Cosmos SDK to 0.44.1 with IAVL 0.17 to resolve locking issues in queries.
* Fix logger config being ignored [PR 510](https://github.com/provenance-io/provenance/pull/510)

## [v1.7.2](https://github.com/provenance-io/provenance/releases/tag/v1.7.2) - 2021-09-27

### Bug Fixes

* Fix for non-deterministic upgrades in cosmos sdk [#505](https://github.com/provenance-io/provenance/issues/505)

## [v1.7.1](https://github.com/provenance-io/provenance/releases/tag/v1.7.1) - 2021-09-20

### Improvements

* Ensure marker state transition validation does not panic [#492](https://github.com/provenance-io/provenance/issues/492)
* Refactor Examples for cobra cli commands to have examples [#399](https://github.com/provenance-io/provenance/issues/399)
* Verify go version on `make build` [#483](https://github.com/provenance-io/provenance/issues/483)

### Bug Fixes

* Fix marker permissions migration and add panic on `eigengrau` upgrade [#484](https://github.com/provenance-io/provenance/issues/484)
* Fixed marker with more than uint64 causes panic [#489](https://github.com/provenance-io/provenance/issues/489)
* Fixed issue with rosetta tests timing out occasionally, because the timeout was too short [#500](https://github.com/provenance-io/provenance/issues/500)

## [v1.7.0](https://github.com/provenance-io/provenance/releases/tag/v1.7.0) - 2021-09-03

### Features

* Add a single node docker based development environment [#311](https://github.com/provenance-io/provenance/issues/311)
  * Add make targets `devnet-start` and `devnet-stop`
  * Add `networks/dev/mnemonics` for adding accounts to development environment

### Improvements

* Updated some of the documentation of Metadata type bytes (prefixes) [#474](https://github.com/provenance-io/provenance/issues/474)
* Update the Marker Holding query to fully utilize pagination fields [#400](https://github.com/provenance-io/provenance/issues/400)
* Update the Metadata OSLocatorsByURI query to fully utilize pagination fields [#401](https://github.com/provenance-io/provenance/issues/401)
* Update the Metadata OSAllLocators query to fully utilize pagination fields [#402](https://github.com/provenance-io/provenance/issues/402)
* Validate `marker` before setting it to prevent panics [#491](https://github.com/provenance-io/provenance/issues/491)

### Bug Fixes

* Removed some unneeded code from the persistent record update validation [#471](https://github.com/provenance-io/provenance/issues/471)
* Fixed packed config loading bug [#487](https://github.com/provenance-io/provenance/issues/487)
* Fixed marker with more than uint64 causes panic [#489](https://github.com/provenance-io/provenance/issues/489)

## [v1.7.0](https://github.com/provenance-io/provenance/releases/tag/v1.7.0) - 2021-09-03

### Features

* Marker governance proposal are supported in cli [#367](https://github.com/provenance-io/provenance/issues/367)
* Add ability to query metadata sessions by record [#212](https://github.com/provenance-io/provenance/issues/212)
* Add Name and Symbol Cosmos features to Marker Metadata [#372](https://github.com/provenance-io/provenance/issues/372)
* Add authz support to Marker module transfer `MarkerTransferAuthorization` [#265](https://github.com/provenance-io/provenance/issues/265)
  * Add authz grant/revoke command to `marker` cli
  * Add documentation around how to grant/revoke authz [#449](https://github.com/provenance-io/provenance/issues/449)
* Add authz and feegrant modules [PR 384](https://github.com/provenance-io/provenance/pull/384)
* Add Marker governance proposal for setting denom metadata [#369](https://github.com/provenance-io/provenance/issues/369)
* Add `config` command to cli for client configuration [#394](https://github.com/provenance-io/provenance/issues/394)
* Add updated wasmd for Cosmos 0.43 [#409](https://github.com/provenance-io/provenance/issues/409)
* Add Rosetta support and automated testing [#365](https://github.com/provenance-io/provenance/issues/365)
* Update wasm parameters to only allow smart contracts to be uploaded with gov proposal [#440](https://github.com/provenance-io/provenance/issues/440)
* Update `config` command [#403](https://github.com/provenance-io/provenance/issues/403)
  * Get and set any configuration field.
  * Get or set multiple configuration fields in a single invocation.
  * Easily identify fields with changed (non-default) values.
  * Pack the configs into a single json file with only changed (non-default) values.
  * Unpack the config back into the multiple config files (that also have documentation in them).

### Bug Fixes

* Fix for creating non-coin type markers through governance addmarker proposals [#431](https://github.com/provenance-io/provenance/issues/431)
* Marker Withdraw Escrow Proposal type is properly registered [#367](https://github.com/provenance-io/provenance/issues/367)
  * Target Address field spelling error corrected in Withdraw Escrow and Increase Supply Governance Proposals.
* Fix DeleteScopeOwner endpoint to store the correct scope [PR 377](https://github.com/provenance-io/provenance/pull/377)
* Marker module import/export issues  [PR384](https://github.com/provenance-io/provenance/pull/384)
  * Add missing marker attributes to state export
  * Fix account numbering issues with marker accounts and auth module accounts during import
  * Export marker accounts as a base account entry and a separate marker module record
  * Add Marker module governance proposals, genesis, and marker operations to simulation testing [#94](https://github.com/provenance-io/provenance/issues/94)
* Fix an encoding issue with the `--page-key` CLI arguments used in paged queries [#332](https://github.com/provenance-io/provenance/issues/332)
* Fix handling of optional fields in Metadata Write messages [#412](https://github.com/provenance-io/provenance/issues/412)
* Fix cli marker new example is incorrect [#415](https://github.com/provenance-io/provenance/issues/415)
* Fix home directory setup for app export [#457](https://github.com/provenance-io/provenance/issues/457)
* Correct an error message that was providing an illegal amount of gas as an example [#425](https://github.com/provenance-io/provenance/issues/425)

### API Breaking

* Fix for missing validation for marker permissions according to marker type.  Markers of type COIN can no longer have
  the Transfer permission assigned.  Existing permission entries on Coin type markers of type Transfer are removed
  during migration [#428](https://github.com/provenance-io/provenance/issues/428)

### Improvements

* Updated to Cosmos SDK Release v0.44 to resolve security issues in v0.43 [#463](https://github.com/provenance-io/provenance/issues/463)
  * Updated to Cosmos SDK Release v0.43  [#154](https://github.com/provenance-io/provenance/issues/154)
* Updated to go 1.17 [#454](https://github.com/provenance-io/provenance/issues/454)
* Updated wasmd for Cosmos SDK Release v0.43 [#409](https://github.com/provenance-io/provenance/issues/409)
  * CosmWasm wasmvm v0.16.0 [CHANGELOG](https://github.com/CosmWasm/wasmvm/blob/v0.16.0/CHANGELOG.md)
  * CosmWasm cosmwasm v0.16.0 [CHANGELOG](https://github.com/CosmWasm/cosmwasm/blob/v0.16.0/CHANGELOG.md)
* Updated to IBC-Go Module v1.0.1 [PR 445](https://github.com/provenance-io/provenance/pull/445)
* Updated log message for circulation adjustment [#381](https://github.com/provenance-io/provenance/issues/381)
* Updated third party proto files to pull from cosmos 0.43 [#391](https://github.com/provenance-io/provenance/issues/391)
* Removed legacy api endpoints [#380](https://github.com/provenance-io/provenance/issues/380)
* Removed v039 and v040 migrations [#374](https://github.com/provenance-io/provenance/issues/374)
* Dependency Version Updates
  * Build/CI - cache [PR 420](https://github.com/provenance-io/provenance/pull/420), workflow clean up
  [PR 417](https://github.com/provenance-io/provenance/pull/417), diff action [PR 418](https://github.com/provenance-io/provenance/pull/418)
  code coverage [PR 416](https://github.com/provenance-io/provenance/pull/416) and [PR 439](https://github.com/provenance-io/provenance/pull/439),
  setup go [PR 419](https://github.com/provenance-io/provenance/pull/419), [PR 451](https://github.com/provenance-io/provenance/pull/451)
  * Google UUID 1.3.0 [PR 446](https://github.com/provenance-io/provenance/pull/446)
  * GRPC 1.3.0 [PR 443](https://github.com/provenance-io/provenance/pull/443)
  * cast 1.4.1 [PR 442](https://github.com/provenance-io/provenance/pull/442)
* Updated `provenanced init` for better testnet support and defaults [#403](https://github.com/provenance-io/provenance/issues/403)
* Fixed some example address to use the appropriate prefix [#453](https://github.com/provenance-io/provenance/issues/453)

## [v1.6.0](https://github.com/provenance-io/provenance/releases/tag/v1.6.0) - 2021-08-23

### Bug Fixes

* Fix for creating non-coin type markers through governance addmarker proposals [#431](https://github.com/provenance-io/provenance/issues/431)
* Upgrade handler migrates usdf.c to the right marker_type.

## [v1.5.0](https://github.com/provenance-io/provenance/releases/tag/v1.5.0) - 2021-06-23

### Features

* Update Cosmos SDK to 0.42.6 with Tendermint 0.34.11 [#355](https://github.com/provenance-io/provenance/issues/355)
  * Refund gas support added to gas meter trace
  * `ibc-transfer` now contains an `escrow-address` command for querying current escrow balances
* Add `update` and `delete-distinct` attributes to `attribute` module [#314](https://github.com/provenance-io/provenance/issues/314)
* Add support to `metadata` module for adding and removing contract specifications to scope specification [#302](https://github.com/provenance-io/provenance/issues/302)
  * Added `MsgAddContractSpecToScopeSpecRequest`and `MsgDeleteContractSpecFromScopeSpecRequest` messages for adding/removing
  * Added cli commands for adding/removing
* Add smart contract query support to the `metadata` module [#65](https://github.com/provenance-io/provenance/issues/65)

### API Breaking

* Redundant account parameter was removed from Attribute module SetAttribute API. [PR 348](https://github.com/provenance-io/provenance/pull/348)

### Bug Fixes

* Value owner changes are independent of scope owner signature requirements after transfer [#347](https://github.com/provenance-io/provenance/issues/347)
* Attribute module allows removal of orphan attributes, attributes against root names [PR 348](https://github.com/provenance-io/provenance/pull/348)
* `marker` cli query for marker does not cast marker argument to lower case [#329](https://github.com/provenance-io/provenance/issues/329)

### Improvements

* Bump `wasmd` to v0.17.0 [#345](https://github.com/provenance-io/provenance/issues/345)
* Attribute module simulation support [#25](https://github.com/provenance-io/provenance/issues/25)
* Add transfer cli command to `marker` module [#264](https://github.com/provenance-io/provenance/issues/264)
* Refactor `name` module to emit typed events from keeper [#267](https://github.com/provenance-io/provenance/issues/267)

## [v1.4.1](https://github.com/provenance-io/provenance/releases/tag/v1.4.1) - 2021-06-02

* Updated github binary release workflow.  No code changes from 1.4.0.

## [v1.4.0](https://github.com/provenance-io/provenance/releases/tag/v1.4.0) - 2021-06-02

### Features

* ENV config support, SDK v0.42.5 update [#320](https://github.com/provenance-io/provenance/issues/320)
* Upgrade handler set version name to `citrine` [#339](https://github.com/provenance-io/provenance/issues/339)

### Bug Fixes

* P8EMemorializeContract: preserve some Scope fields if the scope already exists [PR 336](https://github.com/provenance-io/provenance/pull/336)
* Set default standard err/out for `provenanced` commands [PR 337](https://github.com/provenance-io/provenance/pull/337)
* Fix for invalid help text permissions list on marker access grant command [PR 337](https://github.com/provenance-io/provenance/pull/337)
* When writing a session, make sure the scope spec of the containing scope, contains the session's contract spec. [#322](https://github.com/provenance-io/provenance/issues/322)

###  Improvements

* Informative error message for `min-gas-prices` invalid config panic on startup [#333](https://github.com/provenance-io/provenance/issues/333)
* Update marker event documentation to match typed event namespaces [#304](https://github.com/provenance-io/provenance/issues/304)


## [v1.3.1](https://github.com/provenance-io/provenance/releases/tag/v1.3.1) - 2021-05-21

### Bug Fixes

* Remove broken gauge on attribute module. Fixes prometheus metrics [#315](https://github.com/provenance-io/provenance/issues/315)
* Correct logging levels for marker mint/burn requests [#318](https://github.com/provenance-io/provenance/issues/318)
* Fix the CLI metaaddress commands [#321](https://github.com/provenance-io/provenance/issues/321)

### Improvements

* Add Kotlin and Javascript examples for Metadata Addresses [#301](https://github.com/provenance-io/provenance/issues/301)
* Updated swagger docs [PR 313](https://github.com/provenance-io/provenance/pull/313)
* Fix swagger docs [PR 317](https://github.com/provenance-io/provenance/pull/317)
* Updated default min-gas-prices to reflect provenance network nhash economics [#310](https://github.com/provenance-io/provenance/pull/310)
* Improved marker error message when marker is not found [#325](https://github.com/provenance-io/provenance/issues/325)


## [v1.3.0](https://github.com/provenance-io/provenance/releases/tag/v1.3.0) - 2021-05-06

### Features

* Add grpc messages and cli command to add/remove addresses from metadata scope data access [#220](https://github.com/provenance-io/provenance/issues/220)
* Add a `context` field to the `Session` [#276](https://github.com/provenance-io/provenance/issues/276)
* Add typed events and telemetry metrics to attribute module [#86](https://github.com/provenance-io/provenance/issues/86)
* Add rpc and cli support for adding/updating/removing owners on a `Scope` [#283](https://github.com/provenance-io/provenance/issues/283)
* Add transaction and query time measurements to marker module [#284](https://github.com/provenance-io/provenance/issues/284)
* Upgrade handler included that sets denom metadata for `hash` bond denom [#294](https://github.com/provenance-io/provenance/issues/294)
* Upgrade wasmd to v0.16.0 [#291](https://github.com/provenance-io/provenance/issues/291)
* Add params query endpoint to the marker module cli [#271](https://github.com/provenance-io/provenance/issues/271)

### Improvements

* Added linkify script for changelog issue links [#107](https://github.com/provenance-io/provenance/issues/107)
* Changed Metadata events to be typed events [#88](https://github.com/provenance-io/provenance/issues/88)
* Updated marker module spec documentation [#93](https://github.com/provenance-io/provenance/issues/93)
* Gas consumption telemetry and tracing [#299](https://github.com/provenance-io/provenance/issues/299)

### Bug Fixes

* More mapping fixes related to `WriteP8EContractSpec` and `P8EMemorializeContract` [#275](https://github.com/provenance-io/provenance/issues/275)
* Fix event manager scope in attribute, name, marker, and metadata modules to prevent event duplication [#289](https://github.com/provenance-io/provenance/issues/289)
* Proposed markers that are cancelled can be deleted without ADMIN role being assigned [#280](https://github.com/provenance-io/provenance/issues/280)
* Fix to ensure markers have no balances in Escrow prior to being deleted. [#303](https://github.com/provenance-io/provenance/issues/303)

### State Machine Breaking

* Add support for purging destroyed markers [#282](https://github.com/provenance-io/provenance/issues/282)

## [v1.2.0](https://github.com/provenance-io/provenance/releases/tag/v1.2.0) - 2021-04-26

### Improvements

* Add spec documentation for the metadata module [#224](https://github.com/provenance-io/provenance/issues/224)

### Features

* Add typed events and telemetry metrics to marker module [#247](https://github.com/provenance-io/provenance/issues/247)

### Bug Fixes

* Wired recovery flag into `init` command [#254](https://github.com/provenance-io/provenance/issues/254)
* Always anchor unrestricted denom validation expressions, Do not allow slashes in marker denom expressions [#258](https://github.com/provenance-io/provenance/issues/258)
* Mapping and validation fixes found while trying to use `P8EMemorializeContract` [#256](https://github.com/provenance-io/provenance/issues/256)

### Client Breaking

* Update marker transfer request signing behavior [#246](https://github.com/provenance-io/provenance/issues/246)


## [v1.1.1](https://github.com/provenance-io/provenance/releases/tag/v1.1.1) - 2021-04-15

### Bug Fixes

* Add upgrade plan v1.1.1

## [v1.1.0](https://github.com/provenance-io/provenance/releases/tag/v1.1.0) - 2021-04-15

### Features

* Add marker cli has two new flags to set SupplyFixed and AllowGovernanceControl [#241](https://github.com/provenance-io/provenance/issues/241)
* Modify 'enable governance' behavior on marker module [#227](https://github.com/provenance-io/provenance/issues/227)
* Typed Events and Metric counters in Name Module [#85](https://github.com/provenance-io/provenance/issues/85)

### Improvements

* Add some extra aliases for the CLI query metadata commands.
* Make p8e contract spec id easier to communicate.

### Bug Fixes

* Add pagination flags to the CLI query metadata commands.
* Fix handling of Metadata Write message id helper fields.
* Fix cli metadata address encoding/decoding command tree [#231](https://github.com/provenance-io/provenance/issues/231)
* Metadata Module parsing of base64 public key fixed [#225](https://github.com/provenance-io/provenance/issues/225)
* Fix some conversion pieces in `P8EMemorializeContract`.
* Remove extra Object Store Locator storage.
* Fix input status mapping.
* Add MsgSetDenomMetadataRequest to the marker handler.

## [v1.0.0](https://github.com/provenance-io/provenance/releases/tag/v1.0.0) - 2021-03-31

### Bug Fixes

* Resolves an issue where Gov Proposals to Create a new name would fail for new root domains [#192](https://github.com/provenance-io/provenance/issues/192)
* Remove deprecated ModuleCdc amino encoding from Metadata Locator records [#187](https://github.com/provenance-io/provenance/issues/187)
* Update Cosmos SDK to 0.42.3
* Remove deprecated ModuleCdc amino encoding from name module [#189](https://github.com/provenance-io/provenance/issues/189)
* Remove deprecated ModuleCdc amino encoding from attribute module [#188](https://github.com/provenance-io/provenance/issues/188)

### Features

* Allow withdrawals of any coin type from a marker account in WASM smart contracts. [#151](https://github.com/provenance-io/provenance/issues/151)
* Added cli tx commands `write-contract-specification` `remove-contract-specification` for updating/adding/removing metadata `ContractSpecification`s. [#195](https://github.com/provenance-io/provenance/issues/195)
* Added cli tx commands `write-record-specification` `remove-record-specification` for updating/adding/removing metadata `RecordSpecification`s. [#176](https://github.com/provenance-io/provenance/issues/176)
* Added cli tx commands `write-scope-specification` `remove-scope-specification` for updating/adding/removing metadata `ScopeSpecification`s. [#202](https://github.com/provenance-io/provenance/issues/202)
* Added cli tx commands `write-scope` `remove-scope` for updating/adding/removing metadata `Scope`s. [#199](https://github.com/provenance-io/provenance/issues/199)
* Added cli tx commands `write-record` `remove-record` for updating/adding/removing metadata `Record`s. [#205](https://github.com/provenance-io/provenance/issues/205)
* Simulation testing support [#95](https://github.com/provenance-io/provenance/issues/95)
* Name module simulation testing [#24](https://github.com/provenance-io/provenance/issues/24)
* Added default IBC parameters for v039 chain genesis migration script [#102](https://github.com/provenance-io/provenance/issues/102)
* Expand and simplify querying. [#169](https://github.com/provenance-io/provenance/issues/169)
  * Added endpoints for getting all entries of a type, e.g. `RecordsAll`.
  * Combined some endpoints (see notesin "API Breaking" section).
  * Allow searching for related entries. E.g. you can provide a record id to the scope search.
  * Add ability to return related entries. E.g. the `Sessions` endpoint has a `include_records` flag that will cause the response to contain the records that are part of the sessions.
* Add optional identification fields in tx `Write...` messages. [#169](https://github.com/provenance-io/provenance/issues/169)
* The `Write` endpoints now return information about the written entries. [#169](https://github.com/provenance-io/provenance/issues/169)
* Added a CLI command for getting all entries of a type, `query metadata all <type>`, or `query metadata <type> all`. [#169](https://github.com/provenance-io/provenance/issues/169)
* Restrict denom metadata. [#208](https://github.com/provenance-io/provenance/issues/208)

### API Breaking

* Change `Add...` metadata tx endpoints to `Write...` (e.g. `AddScope` is now `WriteScope`). [#169](https://github.com/provenance-io/provenance/issues/169)
* Expand and simplify metadata querying. [#169](https://github.com/provenance-io/provenance/issues/169)
  * Removed the `SessionContextByID` and `SessionContextByUUID` endponts. Replaced with the `Sessions` endpoint.
  * Removed the `RecordsByScopeID` and `RecordsByScopeUUID` endpoints. Replaced with the `Records` endpoint.
  * Removed the `ContractSpecificationExtended` endpoint. Use `ContractSpecification` now with the `include_record_specs` flag.
  * Removed the `RecordSpecificationByID` endpoint. Use the `RecordSpecification` endpoint.
  * Change the `_uuid` fields in the queries to `_id` to allow for either address or uuid input.
  * The `Scope` query no longer returns `Sessions` and `Records` by default. Use the `include_sessions` and `include_records` if you want them.
  * Query result entries are now wrapped to include extra id information alongside an entry.
    E.g. Where a `Scope` used to be returned, now a `ScopeWrapper` is returned containing a `Scope` and its `ScopeIdInfo`.
    So where you previously had `resp.Scope` you will now want `resp.Scope.Scope`.
  * Pluralized both the message name and field name of locator queries that return multiple entries.
    * `OSLocatorByScopeUUIDRequest` and `OSLocatorByScopeUUIDResponse` changed to `OSLocatorsByScopeUUIDRequest` and `OSLocatorsByScopeUUIDResponse`.
    * `OSLocatorByURIRequest` and `OSLocatorByURIResponse` changed to `OSLocatorsByURIRequest` and `OSLocatorsByURIResponse`.
    * Field name `locator` changed to `locators` in `OSLocatorsByURIResponse`, `OSLocatorsByScopeUUIDResponse`, `OSAllLocatorsResponse`.

### Client Breaking

* The paths for querying metadata have changed. See API Breaking section for an overview, and the proto file for details. [#169](https://github.com/provenance-io/provenance/issues/169)
* The CLI has been updated for metadata querying. [#169](https://github.com/provenance-io/provenance/issues/169)
  * Removed the `fullscope` command. Use `query metadata scope --include-sessions --include-records` now.
  * Combined the `locator-by-addr`, `locator-by-uri`, `locator-by-scope`, and `locator-all` into a single `locator` command.
* Changed the CLI metadata tx `add-...` commands to `write-...`. [#166](https://github.com/provenance-io/provenance/issues/166)

## [v0.3.0](https://github.com/provenance-io/provenance/releases/tag/v0.3.0) - 2021-03-19

### Features

* Governance proposal support for marker module
* Decentralized discovery for object store instances [#105](https://github.com/provenance-io/provenance/issues/105)
* Add `AddP8eContractSpec` endpoint to convert v39 contract spec into v40 contract specification  [#167](https://github.com/provenance-io/provenance/issues/167)
* Refactor `Attribute` validate to sdk standard validate basic and validate size of attribute value [#175](https://github.com/provenance-io/provenance/issues/175)
* Add the temporary `P8eMemorializeContract` endpoint to help facilitate the transition. [#164](https://github.com/provenance-io/provenance/issues/164)
* Add handler for 0.3.0 testnet upgrade.

### Bug Fixes

* Gov module route added for name module root name proposal
* Update Cosmos SDK to 0.42.2 for bug fixes and improvements


## [v0.2.1](https://github.com/provenance-io/provenance/releases/tag/v0.2.1) - 2021-03-11

* Update to Cosmos SDK 0.42.1
* Add github action for docker publishing [#156](https://github.com/provenance-io/provenance/issues/156)
* Add `MetaAddress` encoder and parser commands [#147](https://github.com/provenance-io/provenance/issues/147)
* Add build support for publishing protos used in this release [#69](https://github.com/provenance-io/provenance/issues/69)
* Support for setting a marker denom validation expression [#84](https://github.com/provenance-io/provenance/issues/84)
* Expand cli metadata query functionality [#142](https://github.com/provenance-io/provenance/issues/142)

## [v0.2.0](https://github.com/provenance-io/provenance/releases/tag/v0.2.0) - 2021-03-05

* Truncate hashes used in metadata addresses for Record, Record Specification [#132](https://github.com/provenance-io/provenance/issues/132)
* Add support for creating, updating, removing, finding, and iterating over `Session`s [#55](https://github.com/provenance-io/provenance/issues/55)
* Add support for creating, updating, removing, finding, and iterating over `RecordSpecification`s [#59](https://github.com/provenance-io/provenance/issues/59)

## [v0.1.10](https://github.com/provenance-io/provenance/releases/tag/v0.1.10) - 2021-03-04

### Bug fixes

* Ensure all upgrade handlers apply always before storeLoader is created.
* Add upgrade handler for v0.1.10

## [v0.1.9](https://github.com/provenance-io/provenance/releases/tag/v0.1.9) - 2021-03-03

### Bug fixes

* Add module for metadata for v0.1.9

## [v0.1.8](https://github.com/provenance-io/provenance/releases/tag/v0.1.8) - 2021-03-03

### Bug fixes

* Add handlers for v0.1.7, v0.1.8

## [v0.1.7](https://github.com/provenance-io/provenance/releases/tag/v0.1.7) - 2021-03-03

### Bug Fixes

* Fix npe caused by always loading custom storeLoader.

## [v0.1.6](https://github.com/provenance-io/provenance/releases/tag/v0.1.6) - 2021-03-02

### Bug Fixes

* Add metadata module to the IAVL store during upgrade

## [v0.1.5](https://github.com/provenance-io/provenance/releases/tag/v0.1.5) - 2021-03-02

* Add support for creating, updating, removing, finding, and iterating over `Record`s [#54](https://github.com/provenance-io/provenance/issues/54)
* Add migration support for v039 account into v040 attributes module [#100](https://github.com/provenance-io/provenance/issues/100)
* Remove setting default no-op upgrade handlers.
* Add an explicit no-op upgrade handler for release v0.1.5.
* Add support for creating, updating, removing, finding, and iterating over `ContractSpecification`s [#57](https://github.com/provenance-io/provenance/issues/57)
* Add support for record specification metadata addresses [#58](https://github.com/provenance-io/provenance/issues/58)
* Enhance build process to release cosmovisor compatible zip and plan [#119](https://github.com/provenance-io/provenance/issues/119)

## [v0.1.4](https://github.com/provenance-io/provenance/releases/tag/v0.1.4) - 2021-02-24

* Update `ScopeSpecification` proto and create `Description` proto [#71](https://github.com/provenance-io/provenance/issues/71)
* Update `Scope` proto: change field `owner_address` to `owners` [#89](https://github.com/provenance-io/provenance/issues/89)
* Add support for migrating Marker Accesslist from v39 to v40 [#46](https://github.com/provenance-io/provenance/issues/46).
* Add migration command for previous version of Provenance blockchain [#78](https://github.com/provenance-io/provenance/issues/78)
* Add support for creating, updating, removing, finding, and iterating over `ScopeSpecification`s [#56](https://github.com/provenance-io/provenance/issues/56)
* Implemented v39 to v40 migration for name module.
* Add support for github actions to build binary releases on tag [#30](https://github.com/provenance-io/provenance/issues/30).

## [v0.1.3](https://github.com/provenance-io/provenance/releases/tag/v0.1.3) - 2021-02-12

* Add support for Scope objects to Metadata module [#53](https://github.com/provenance-io/provenance/issues/53)
* Denom Metadata config for nhash in testnet [#42](https://github.com/provenance-io/provenance/issues/42)
* Denom Metadata support for marker module [#47](https://github.com/provenance-io/provenance/issues/47)
* WASM support for Marker module [#28](https://github.com/provenance-io/provenance/issues/28)

### Bug Fixes

* Name service allows uuids as segments despite length restrictions [#48](https://github.com/provenance-io/provenance/issues/48)
* Protogen breaks on marker uint64 equals [#38](https://github.com/provenance-io/provenance/issues/38)
* Fix for marker module beginblock wiring [#34](https://github.com/provenance-io/provenance/issues/34)
* Fix for marker get cli command
* Updated the links in PULL_REQUEST_TEMPLATE.md to use correct 'main' branch

## [v0.1.2](https://github.com/provenance-io/provenance/releases/tag/v0.1.2) - 2021-01-27

### Bug Fixes

* Update goreleaser configuration to match `provenance` repository name

## [v0.1.1](https://github.com/provenance-io/provenance/releases/tag/v0.1.1) - 2021-01-27

This is the intial beta release for the first Provenance public TESTNET.  This release is not intended for any type of
production or reliable development as extensive work is still in progress to migrate the private network functionality
into the public network.

### Features

* Initial port of private Provenance blockchain modules `name`, `attribute`, and `marker` from v0.39.x Cosmos SDK chain
into new 0.40.x base.  Minimal unit test coverage and features in place to begin setup of testnet process.

## PRE-HISTORY

## [v0.1.0](https://github.com/provenance-io/provenance/releases/tag/v0.1.0) - 2021-01-26

* Test tag prior to initial testnet release.

The Provenance Blockchain was started by Figure Technologies in 2018 using a Hyperledger Fabric derived private network.
A subsequent migration was made to a new internal private network based on the 0.38-0.39 series of Cosmos SDK and
Tendermint.  The Provence-IO/Provenance Cosmos SDK derived public network is the<|MERGE_RESOLUTION|>--- conflicted
+++ resolved
@@ -37,13 +37,13 @@
 
 ## Unreleased
 
-<<<<<<< HEAD
 ### Features
 
 * New `GetByAddr` metadata query [#1443](https://github.com/provenance-io/provenance/issues/1443).
 
 ### Improvements
 
+* Update ibcnet ports so they don't conflict with host machine. [#1622](https://github.com/provenance-io/provenance/issues/1622)
 * Updated metadata queries to optionally include the request and id info [#1443](https://github.com/provenance-io/provenance/issues/1443).
 
 ### Client Breaking
@@ -54,11 +54,6 @@
   The output of this command reflects the `GetByAddrResponse` instead of specific type queries.
   The command no longer has any `--include-<thing>` flags since they don't pertain to the `GetByAddr` query.
   The specific queries (e.g. `provenanced query metadata scope`) are still available with all appropriate flags.
-=======
-### Improvements
-
-* Update ibcnet ports so they don't conflict with host machine. [#1622](https://github.com/provenance-io/provenance/issues/1622)
->>>>>>> a9341377
 
 ---
 
