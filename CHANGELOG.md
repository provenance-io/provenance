<!--
Guiding Principles:

Changelogs are for humans, not machines.
There should be an entry for every single version.
The same types of changes should be grouped.
Versions and sections should be linkable.
The latest version comes first.
The release date of each version is displayed.
Mention whether you follow Semantic Versioning.

Usage:

Change log entries are to be added to the Unreleased section under the
appropriate stanza (see below). Each entry should ideally include a message and either
an issue number or pull request number using one of these formats:

* message #<issue-number>

If there is no issue number, you can add a reference to a Pull Request like this:
* message PR<pull-request-number>

The issue numbers and pull request numbers will later be link-ified during the release process
so you do not have to worry about including a link manually, but you can if you wish.

Types of changes (Stanzas):

"Features" for new features.
"Improvements" for changes in existing functionality.
"Deprecated" for soon-to-be removed features.
"Bug Fixes" for any bug fixes.
"Client Breaking" for breaking CLI commands and REST routes used by end-users.
"API Breaking" for breaking exported APIs used by developers building on SDK.
"State Machine Breaking" for any changes that result in a different AppState given same genesisState and txList.
Ref: https://keepachangelog.com/en/1.0.0/
-->

## [Unreleased]

### Features

* Add the ibcratelimit module [#1498](https://github.com/provenance-io/provenance/issues/1498).
* Add CLI commands for the exchange module endpoints and queries [#1701](https://github.com/provenance-io/provenance/issues/1701).
* Add CLI command to generate autocomplete shell scripts [#1762](https://github.com/provenance-io/provenance/pull/1762).
* Create CLI commands for adding a market to a genesis file [#1757](https://github.com/provenance-io/provenance/issues/1757).

### Improvements

* Add upgrade handler for 1.18 [#1756](https://github.com/provenance-io/provenance/pull/1756).
* Updated documentation for each module to work with docusaurus [PR 1763](https://github.com/provenance-io/provenance/pull/1763).
* Create a default market in `make run`, `localnet`, `devnet` and the `provenanced testnet` command [#1757](https://github.com/provenance-io/provenance/issues/1757).
* Remove the rust upgrade handlers [PR 1774](https://github.com/provenance-io/provenance/pull/1774).
* Add StoreLoader wrapper to check configuration settings [#1792](https://github.com/provenance-io/provenance/pull/1792).

### Bug Fixes

<<<<<<< HEAD
* Update linux release to not build with CLevelDB [PR 1783](https://github.com/provenance-io/provenance/pull/1783).
=======
* Remove deleted marker send deny entries [#1666](https://github.com/provenance-io/provenance/issues/1666).
>>>>>>> 604269a4

### Dependencies

- Bump `bufbuild/buf-setup-action` from 1.27.1 to 1.28.1 ([#1724](https://github.com/provenance-io/provenance/pull/1724), [#1744](https://github.com/provenance-io/provenance/pull/1744), [#1750](https://github.com/provenance-io/provenance/pull/1750))
- Bump `github.com/google/uuid` from 1.3.1 to 1.5.0 ([#1723](https://github.com/provenance-io/provenance/pull/1723), [#1781](https://github.com/provenance-io/provenance/pull/1781))
- Bump `github.com/gorilla/mux` from 1.8.0 to 1.8.1 ([#1734](https://github.com/provenance-io/provenance/pull/1734))
- Bump `golang.org/x/text` from 0.13.0 to 0.14.0 ([#1735](https://github.com/provenance-io/provenance/pull/1735))
- Bump `github.com/spf13/cobra` from 1.7.0 to 1.8.0 ([#1733](https://github.com/provenance-io/provenance/pull/1733))
- Bump `cosmossdk.io/math` from 1.1.2 to 1.2.0 ([#1739](https://github.com/provenance-io/provenance/pull/1739))
- Update `async-icq` from `github.com/strangelove-ventures/async-icq/v6` to `github.com/cosmos/ibc-apps/modules/async-icq/v6.1.0` ([#1748](https://github.com/provenance-io/provenance/pull/1748))
- Bump `github.com/spf13/viper` from 1.17.0 to 1.18.2 ([#1777](https://github.com/provenance-io/provenance/pull/1777), [#1795](https://github.com/provenance-io/provenance/pull/1795))
- Bump `actions/setup-go` from 4 to 5 ([#1776](https://github.com/provenance-io/provenance/pull/1776))
- Bump `github.com/spf13/cast` from 1.5.1 to 1.6.0 ([#1769](https://github.com/provenance-io/provenance/pull/1769))
- Bump `actions/setup-java` from 3 to 4 ([#1770](https://github.com/provenance-io/provenance/pull/1770))
- Bump `github.com/dvsekhvalnov/jose2go` from 1.5.0 to 1.6.0 ([#1793](https://github.com/provenance-io/provenance/pull/1793))
- Bump `google.golang.org/protobuf` from 1.31.0 to 1.32.0 ([#1790](https://github.com/provenance-io/provenance/pull/1790))
- Bump `github/codeql-action` from 2 to 3 ([#1784](https://github.com/provenance-io/provenance/pull/1784))
- Bump `actions/download-artifact` from 3 to 4 ([#1785](https://github.com/provenance-io/provenance/pull/1785))
- Bump `actions/upload-artifact` from 3 to 4 ([#1785](https://github.com/provenance-io/provenance/pull/1785))
- Bump `google.golang.org/grpc` from 1.59.0 to 1.60.1 ([#1794](https://github.com/provenance-io/provenance/pull/1794))
- Bump `golang.org/x/crypto` from 0.14.0 to 0.17.0 ([#1788](https://github.com/provenance-io/provenance/pull/1788))

---

## [v1.17.0](https://github.com/provenance-io/provenance/releases/tag/v1.17.0) - 2023-11-13

### Features

* Create the `x/exchange` module which facilitates the buying and selling of assets [#1658](https://github.com/provenance-io/provenance/issues/1658), [#1699](https://github.com/provenance-io/provenance/issues/1699), [#1700](https://github.com/provenance-io/provenance/issues/1700).
  Assets and funds remain in their owner's account (with a hold on them) until the order is settled (or cancelled).
  Market's are created to manage order matching and define fees.
  The chain will receive a portion of the fees a market collects.
* Allow marker's transfer authority to prevent transfer of restricted coin with deny list on send [#1518](https://github.com/provenance-io/provenance/issues/1518).
* Add net asset value to markers [#1328](https://github.com/provenance-io/provenance/issues/1328).
* Add ICQHost and Oracle module to allow cross chain oracle queries [#1497](https://github.com/provenance-io/provenance/issues/1497).
* New `GetByAddr` metadata query [#1443](https://github.com/provenance-io/provenance/issues/1443).
* Add Trigger module queries to stargate whitelist for smart contracts [#1636](https://github.com/provenance-io/provenance/issues/1636).
* Added the saffron upgrade handlers [PR 1648](https://github.com/provenance-io/provenance/pull/1648).
  * Add the ICQ, Oracle, IBC Hooks, Hold, and Exchange modules.
  * Run module migrations.
  * Set IBC Hooks params [PR 1659](https://github.com/provenance-io/provenance/pull/1659).
  * Remove inactive validators.
  * Migrate marker max supplies to BigInt [#1292](https://github.com/provenance-io/provenance/issues/1292).
  * Add initial marker NAVs [PR 1712](https://github.com/provenance-io/provenance/pull/1712).
  * Create denom metadata for IBC markers [#1728](https://github.com/provenance-io/provenance/issues/1728).
* Create the `x/hold` module which facilitates locking funds in an owners account [#1607](https://github.com/provenance-io/provenance/issues/1607).
  Funds with a hold on them cannot be transferred until the hold is removed.
  Management of holds is internal, but there are queries for looking up holds on accounts.
  Holds are also reflected in the `x/bank` module's `SpendableBalances` query.
* Add new MaxSupply param to marker module and deprecate MaxTotalSupply [#1292](https://github.com/provenance-io/provenance/issues/1292).
* Add hidden docgen command to output documentation in different formats [#1468](https://github.com/provenance-io/provenance/issues/1468).
* Add ics20 marker creation for receiving marker via ibc sends [#1127](https://github.com/provenance-io/provenance/issues/1127).

### Improvements

* Add IBC-Hooks module for Axelar GMP support [PR 1659](https://github.com/provenance-io/provenance/pull/1659).
* Update ibcnet ports so they don't conflict with host machine [#1622](https://github.com/provenance-io/provenance/issues/1622).
* Replace custom ibc-go v6.1.1 fork with official module [#1616](https://github.com/provenance-io/provenance/issues/1616).
* Migrate `msgfees` gov proposals to v1 [#1328](https://github.com/provenance-io/provenance/issues/1328).
* Updated metadata queries to optionally include the request and id info [#1443](https://github.com/provenance-io/provenance/issues/1443).
  The request is now omitted by default, but will be included if `include_request` is `true`.
  The id info is still included by default, but will be excluded if `exclude_id_info` is `true`.
* Removed the quicksilver upgrade handlers [PR 1648](https://github.com/provenance-io/provenance/pull/1648).
* Bump cometbft to v0.34.29 (from v0.34.28) [PR 1649](https://github.com/provenance-io/provenance/pull/1649).
* Add genesis/init for Marker module send deny list addresses [#1660](https://github.com/provenance-io/provenance/issues/1660).
* Add automatic changelog entries for dependabot [#1674](https://github.com/provenance-io/provenance/issues/1674).
* Ensure IBC marker has matching supply [#1706](https://github.com/provenance-io/provenance/issues/1706).
* Add publishing of docker arm64 container builds [#1634](https://github.com/provenance-io/provenance/issues/1634).
* Add additional logging to trigger module [#1718](https://github.com/provenance-io/provenance/issues/1718).
* When the exchange module settles orders, update the marker net-asset-values [#1736](https://github.com/provenance-io/provenance/pull/1736).
* Add the EventTriggerDetected and EventTriggerExecuted events [#1717](https://github.com/provenance-io/provenance/issues/1717).

### Bug Fixes

* Fix ibcnet relayer creating multiple connections on restart [#1620](https://github.com/provenance-io/provenance/issues/1620).
* Fix for incorrect resource-id type casting on contract specification [#1647](https://github.com/provenance-io/provenance/issues/1647).
* Allow restricted coins to be quarantined [#1626](https://github.com/provenance-io/provenance/issues/1626).
* Prevent marker forced transfers from module accounts [#1626](https://github.com/provenance-io/provenance/issues/1626).
* Change config load order so custom.toml can override other config [#1262](https://github.com/provenance-io/provenance/issues/1262).
* Fixed denom metadata source chain-id retrieval for new ibc markers [#1726](https://github.com/provenance-io/provenance/issues/1726).

### Client Breaking

* Metadata query responses no longer include the request by default [#1443](https://github.com/provenance-io/provenance/issues/1443).
  They are still available by setting the `include_request` flag in the requests.
* The `provenanced query metadata get` command has been changed to use the new `GetByAddr` query [#1443](https://github.com/provenance-io/provenance/issues/1443).
  The command can now take in multiple ids.
  The output of this command reflects the `GetByAddrResponse` instead of specific type queries.
  The command no longer has any `--include-<thing>` flags since they don't pertain to the `GetByAddr` query.
  The specific queries (e.g. `provenanced query metadata scope`) are still available with all appropriate flags.

### Dependencies

- Bump `google.golang.org/grpc` from 1.56.1 to 1.59.0 ([#1624](https://github.com/provenance-io/provenance/pull/1624), [#1635](https://github.com/provenance-io/provenance/pull/1635), [#1672](https://github.com/provenance-io/provenance/pull/1672), [#1685](https://github.com/provenance-io/provenance/pull/1685), [#1689](https://github.com/provenance-io/provenance/pull/1689), [#1710](https://github.com/provenance-io/provenance/pull/1710))
- Bump `crazy-max/ghaction-import-gpg` from 5 to 6 ([#1677](https://github.com/provenance-io/provenance/pull/1677))
- Bump `golang.org/x/text` from 0.12.0 to 0.13.0 ([#1667](https://github.com/provenance-io/provenance/pull/1667))
- Bump `actions/checkout` from 3 to 4 ([#1668](https://github.com/provenance-io/provenance/pull/1668))
- Bump `bufbuild/buf-breaking-action` from 1.1.2 to 1.1.3 ([#1663](https://github.com/provenance-io/provenance/pull/1663))
- Bump `cosmossdk.io/math` from 1.0.1 to 1.1.2 ([#1656](https://github.com/provenance-io/provenance/pull/1656))
- Bump `github.com/google/uuid` from 1.3.0 to 1.3.1 ([#1657](https://github.com/provenance-io/provenance/pull/1657))
- Bump `golangci/golangci-lint-action` from 3.6.0 to 3.7.0 ([#1651](https://github.com/provenance-io/provenance/pull/1651))
- Bump `bufbuild/buf-setup-action` from 1.21.0 to 1.27.1 ([#1610](https://github.com/provenance-io/provenance/pull/1610), [#1613](https://github.com/provenance-io/provenance/pull/1613), [#1631](https://github.com/provenance-io/provenance/pull/1631), [#1632](https://github.com/provenance-io/provenance/pull/1632), [#1642](https://github.com/provenance-io/provenance/pull/1642), [#1645](https://github.com/provenance-io/provenance/pull/1645), [#1650](https://github.com/provenance-io/provenance/pull/1650), [#1694](https://github.com/provenance-io/provenance/pull/1694), [#1711](https://github.com/provenance-io/provenance/pull/1711))
- Bump `cometbft to v0.34.29 `(from v0.34.28) ([#1649](https://github.com/provenance-io/provenance/pull/1649))
- Bump `golang.org/x/text` from 0.11.0 to 0.12.0 ([#1644](https://github.com/provenance-io/provenance/pull/1644))
- Bump `github.com/rs/zerolog` from 1.29.1 to 1.31.0 ([#1639](https://github.com/provenance-io/provenance/pull/1639), [#1691](https://github.com/provenance-io/provenance/pull/1691))
- Bump `github.com/cosmos/ibc-go/v6` from 6.1.1 to 6.2.0 ([#1629](https://github.com/provenance-io/provenance/pull/1629))
- Bump `cosmossdk.io/errors` from 1.0.0-beta.7 to 1.0.0 ([#1628](https://github.com/provenance-io/provenance/pull/1628))
- Bump `google.golang.org/protobuf` from 1.30.0 to 1.31.0 ([#1611](https://github.com/provenance-io/provenance/pull/1611))
- Bump `docker/setup-buildx-action` from 2 to 3 ([#1681](https://github.com/provenance-io/provenance/pull/1681))
- Bump `docker/login-action` from 2 to 3 ([#1680](https://github.com/provenance-io/provenance/pull/1680))
- Bump `docker/build-push-action` from 4 to 5 ([#1679](https://github.com/provenance-io/provenance/pull/1679))
- Bump `github.com/spf13/viper` from 1.16.0 to 1.17.0 ([#1695](https://github.com/provenance-io/provenance/pull/1695))
- Bump `github.com/otiai10/copy` from 1.12.0 to 1.14.0 ([#1693](https://github.com/provenance-io/provenance/pull/1693))
- Bump `stefanzweifel/git-auto-commit-action` from 4 to 5 ([#1696](https://github.com/provenance-io/provenance/pull/1696))
- Bump `golang.org/x/net` from 0.15.0 to 0.17.0 ([#1704](https://github.com/provenance-io/provenance/pull/1704))
- Bump `bufbuild/buf-lint-action` from 1.0.3 to 1.1.0 ([#1705](https://github.com/provenance-io/provenance/pull/1705))

### Full Commit History

* https://github.com/provenance-io/provenance/compare/v1.16.0...v1.17.0

---

## [v1.16.0](https://github.com/provenance-io/provenance/releases/tag/v1.16.0) - 2023-06-23

### Features

* Add support to add/remove required attributes for a restricted marker. [#1512](https://github.com/provenance-io/provenance/issues/1512)
* Add trigger module for delayed execution. [#1462](https://github.com/provenance-io/provenance/issues/1462)
* Add support to update the `allow_forced_transfer` field of a restricted marker [#1546](https://github.com/provenance-io/provenance/issues/1546).
* Add expiration date value to `attribute` [#1435](https://github.com/provenance-io/provenance/issues/1435).
* Add endpoints to update the value owner address of scopes [#1329](https://github.com/provenance-io/provenance/issues/1329).
* Add pre-upgrade command that updates config files to newest format and sets `consensus.timeout_commit` to `1500ms` [PR 1594](https://github.com/provenance-io/provenance/pull/1594), [PR 1600](https://github.com/provenance-io/provenance/pull/1600).

### Improvements

* Bump go to `1.20` (from `1.18`) [#1539](https://github.com/provenance-io/provenance/issues/1539).
* Bump golangci-lint to `v1.52.2` (from `v1.48`) [#1539](https://github.com/provenance-io/provenance/issues/1539).
  * New `make golangci-lint` target created for installing golangci-lint.
  * New `make golangci-lint-update` target created for installing the current version even if you already have a version installed.
* Add marker deposit access check for sends to marker escrow account [#1525](https://github.com/provenance-io/provenance/issues/1525).
* Add support for `name` owner to execute `MsgModifyName` transaction [#1536](https://github.com/provenance-io/provenance/issues/1536).
* Add usage of `AddGovPropFlagsToCmd` and `ReadGovPropFlags` cli for `GetModifyNameCmd` [#1542](https://github.com/provenance-io/provenance/issues/1542).
* Bump Cosmos-SDK to `v0.46.10-pio-4` (from `v0.46.10-pio-3`) for the `SendRestrictionFn` changes [PR 1506](https://github.com/provenance-io/provenance/pull/1506).
* Switch to using a `SendRestrictionFn` for restricting sends of marker funds [PR 1506](https://github.com/provenance-io/provenance/pull/1506).
* Create `rust` upgrade handlers [PR 1549](https://github.com/provenance-io/provenance/pull/1549).
* Remove mutation of store from `attribute` keeper iterators [#1557](https://github.com/provenance-io/provenance/issues/1557).
* Bumped ibc-go to 6.1.1 [#1563](https://github.com/provenance-io/provenance/pull/1563).
* Update `marker` module spec documentation with new proto references [#1580](https://github.com/provenance-io/provenance/pull/1580).
* Bumped `wasmd` to v0.30.0-pio-5 and `wasmvm` to v1.2.4 [#1582](https://github.com/provenance-io/provenance/pull/1582).
* Inactive validator delegation cleanup process [#1556](https://github.com/provenance-io/provenance/issues/1556).
* Bump Cosmos-SDK to [v0.46.13-pio-1](https://github.com/provenance-io/cosmos-sdk/blob/v0.46.13-pio-1/RELEASE_NOTES.md) (from `v0.46.10-pio-4`) [PR 1585](https://github.com/provenance-io/provenance/pull/1585).

### Bug Fixes

* Bring back some proto messages that were deleted but still needed for historical queries [#1554](https://github.com/provenance-io/provenance/issues/1554).
* Fix the `MsgModifyNameRequest` endpoint to properly clean up old index data [PR 1565](https://github.com/provenance-io/provenance/pull/1565).
* Add `NewUpdateAccountAttributeExpirationCmd` to the CLI [#1592](https://github.com/provenance-io/provenance/issues/1592).
* Fix `minimum-gas-prices` from sometimes getting unset in the configs [PR 1594](https://github.com/provenance-io/provenance/pull/1594).

### API Breaking

* Add marker deposit access check for sends to marker escrow account.  Will break any current address that is sending to the
marker escrow account if it does not have deposit access.  In order for it to work, deposit access needs to be added.  This can be done using the `MsgAddAccessRequest` tx  [#1525](https://github.com/provenance-io/provenance/issues/1525).
* `MsgMultiSend` is now limited to a single `Input` [PR 1506](https://github.com/provenance-io/provenance/pull/1506).
* SDK errors returned from Metadata module endpoints [#978](https://github.com/provenance-io/provenance/issues/978).

### Full Commit History

* https://github.com/provenance-io/provenance/compare/v1.15.2...v1.16.0

---

## [v1.15.2](https://github.com/provenance-io/provenance/releases/tag/v1.15.2) - 2023-06-08

### Bug Fixes

* Address the [Barberry security advisory](https://forum.cosmos.network/t/cosmos-sdk-security-advisory-barberry/10825) [PR 1576](https://github.com/provenance-io/provenance/pull/1576)

### Full Commit History

* https://github.com/provenance-io/provenance/compare/v1.15.1...v1.15.2

---

## [v1.15.1](https://github.com/provenance-io/provenance/releases/tag/v1.15.1) - 2023-06-01

### Improvements

* Bumped ibc-go to 6.1.1 [PR 1563](https://github.com/provenance-io/provenance/pull/1563).

### Bug Fixes

* Bring back some proto messages that were deleted but still needed for historical queries [#1554](https://github.com/provenance-io/provenance/issues/1554).

### Full Commit History

* https://github.com/provenance-io/provenance/compare/v1.15.0...v1.15.1

---

## [v1.15.0](https://github.com/provenance-io/provenance/releases/tag/v1.15.0) - 2023-05-05

### Features

* Add support for tokens restricted marker sends with required attributes [#1256](https://github.com/provenance-io/provenance/issues/1256)
* Allow markers to be configured to allow forced transfers [#1368](https://github.com/provenance-io/provenance/issues/1368).
* Publish Provenance Protobuf API as a NPM module [#1449](https://github.com/provenance-io/provenance/issues/1449).
* Add support for account addresses by attribute name lookup [#1447](https://github.com/provenance-io/provenance/issues/1447).
* Add allow forced transfers support to creating markers from smart contracts [#1458](https://github.com/provenance-io/provenance/issues/1458).
* Metadata party rollup and optional parties [#1438](https://github.com/provenance-io/provenance/issues/1438).
* Repeated roles in a spec require multiple different parties [#1437](https://github.com/provenance-io/provenance/issues/1437).
* The `PROVENANCE` role can only be used by smart contract addresses, and vice versa [#1381](https://github.com/provenance-io/provenance/issues/1381).
* Add stargate query from wasm support [#1481](https://github.com/provenance-io/provenance/issues/1481).
* Create methods for storing and retrieving account data for accounts, markers, and scopes [#1552](https://github.com/provenance-io/provenance/issues/1552).

### Improvements

* Add the `gci` linter that enforces import group ordering. Create a 'lint-fix' make target [PR 1366](https://github.com/provenance-io/provenance/pull/1366).
* Add gRPC query to get all contract specs and record specs for a scope spec [#677](https://github.com/provenance-io/provenance/issues/677).
* Disable `cleveldb` and `badgerdb` by default [#1411](https://github.com/provenance-io/provenance/issues/1411).
  Official builds still have `cleveldb` support though.
* Expand the `additional_bindings` gRPC tag to use object form to allow for Typescript transpiling [#1405](https://github.com/provenance-io/provenance/issues/1405).
* Add attribute cli command to query account addresses by attribute name [#1451](https://github.com/provenance-io/provenance/issues/1451).
* Add removal of attributes from accounts on name deletion [#1410](https://github.com/provenance-io/provenance/issues/1410).
* Enhance ability of smart contracts to use the metadata module [#1280](https://github.com/provenance-io/provenance/issues/1280).
* Enhance the `AddMarker` endpoint to bypass some validation if issued via governance proposal [#1358](https://github.com/provenance-io/provenance/pull/1358).
  This replaces the old `AddMarkerProposal` governance proposal.
* Bump wasmvm to 1.1.2 [#1484](https://github.com/provenance-io/provenance/pull/1358).
* Documented proposing a transaction [#1489](https://github.com/provenance-io/provenance/pull/1489).
* Add marker address to add marker event [#1499](https://github.com/provenance-io/provenance/issues/1499).

### Deprecated

* The `MsgWriteRecordRequest.parties` field has been deprecated and is ignored. The parties in question are identified by the session [PR 1453](https://github.com/provenance-io/provenance/pull/1453).

### Bug Fixes

* Fix third party Protobuf workflow checks on Provenance release steps [#1339](https://github.com/provenance-io/provenance/issues/1339)
* Fix committer email format in third party Protobuf workflow (for [#1339](https://github.com/provenance-io/provenance/issues/1339)) [PR 1385](https://github.com/provenance-io/provenance/pull/1385)
* Fix `make proto-gen` [PR 1404](https://github.com/provenance-io/provenance/pull/1404).
* Fix wasmd transactions that are run by gov module [#1414](https://github.com/provenance-io/provenance/issues/1414)
* Add support for ibc transfers of restricted tokens [#1502](https://github.com/provenance-io/provenance/issues/1502).
* Fix authz + smart contract + value owner updates being too permissive [PR 1519](https://github.com/provenance-io/provenance/pull/1519).
* Fix metadata params query path in stargate whitelist [#1514](https://github.com/provenance-io/provenance/issues/1514)

### Client Breaking

* Removed the `WriteP8eContractSpec` and `P8eMemorializeContract` endpoints [#1402](https://github.com/provenance-io/provenance/issues/1402).
* Removed the `github.com/provenance-io/provenance/x/metadata/types/p8e` proto package [#1402](https://github.com/provenance-io/provenance/issues/1402).
  Users that generate code from the Provenance protos might need to delete their `p8e/` directory.
* The `write-scope` CLI command now takes in `[owners]` as semicolon-delimited parties (instead of comma-delimited `[owner-addresses]`) [PR 1453](https://github.com/provenance-io/provenance/pull/1453).
* Removed the `AddMarkerProposal` [#1358](https://github.com/provenance-io/provenance/pull/1358).
  It is replaced by putting a `MsgAddMarker` (with the `from_address` of the gov module account), in a `MsgSubmitProposal`.

### API Breaking

* Removed the `WriteP8eContractSpec` and `P8eMemorializeContract` endpoints [#1402](https://github.com/provenance-io/provenance/issues/1402).
* Removed the `AddMarkerProposal` [#1358](https://github.com/provenance-io/provenance/pull/1358).
  It is replaced by putting a `MsgAddMarker` (with the `from_address` of the gov module account), in a `MsgSubmitProposal`.

### State Machine Breaking

* The `AddScopeOwner` endpoint now adds a new owner party even if an owner already exists in the scope with that address [PR 1453](https://github.com/provenance-io/provenance/pull/1453).
  I.e. it no longer updates the role of an existing owner with the same address.

### Full Commit History

* https://github.com/provenance-io/provenance/compare/v1.14.1...v1.15.0

---

## [v1.14.1](https://github.com/provenance-io/provenance/releases/tag/v1.14.1) - 2023-02-28

### Improvements

* Bump Cosmos-SDK to `v0.46.10-pio-2` (from `v0.46.10-pio-1`). [PR 1396](https://github.com/provenance-io/provenance/pull/1396). \
  See the following `RELEASE_NOTES.md` for details: \
  [v0.46.10-pio-2](https://github.com/provenance-io/cosmos-sdk/blob/v0.46.10-pio-2/RELEASE_NOTES.md). \
  Full Commit History: https://github.com/provenance-io/cosmos-sdk/compare/v0.46.10-pio-1...v0.46.10-pio-2

### Bug Fixes

* Fix `start` using default home directory [PR 1393](https://github.com/provenance-io/provenance/pull/1393).

### Full Commit History

* https://github.com/provenance-io/provenance/compare/v1.14.0...v1.14.1

---

## [v1.14.0](https://github.com/provenance-io/provenance/releases/tag/v1.14.0) - 2023-02-23

The Provenance Blockchain `v1.14.0` release includes several new features, improvements and bug fixes.
Noteably, support is added for state listing using plugins.
Also, new limitations are put in place preventing the concentration of voting power.
The `x/quarantine` and `x/sanction` modules have been added too.

The `paua` upgrade will increase all validators' max commission to 100% and max change in commission to 5% (if currently less than that).

### Features

* Enable ADR-038 State Listening in Provenance [PR 1334](https://github.com/provenance-io/provenance/pull/1334).
* Added the `x/quarantine` module [PR 1317](https://github.com/provenance-io/provenance/pull/1317).
* Added the `x/sanction` module [PR 1317](https://github.com/provenance-io/provenance/pull/1317).
* Added support to set a list of specific recipients allowed for send authorizations in the marker module [#1237](https://github.com/provenance-io/provenance/issues/1237).
* Added a new name governance proposal that allows the fields of a name record to be updated. [PR 1266](https://github.com/provenance-io/provenance/pull/1266).
* Added msg to add, finalize, and activate a marker in a single request [#770](https://github.com/provenance-io/provenance/issues/770).
* Staking concentration limit protection (prevents delegations to nodes with high voting power) [#1331](https://github.com/provenance-io/provenance/issues/1331).

### Improvements

* Bump Cosmos-SDK to `v0.46.10-pio-1` (from `v0.46.6-pio-1`).
  [PR 1371](https://github.com/provenance-io/provenance/pull/1371),
  [PR 1348](https://github.com/provenance-io/provenance/pull/1348),
  [PR 1334](https://github.com/provenance-io/provenance/pull/1334),
  [PR 1348](https://github.com/provenance-io/provenance/pull/1348),
  [PR 1317](https://github.com/provenance-io/provenance/pull/1317),
  [PR 1278](https://github.com/provenance-io/provenance/pull/1278). \
  See the following `RELEASE_NOTES.md` for details:
  [v0.46.10-pio-1](https://github.com/provenance-io/cosmos-sdk/blob/v0.46.10-pio-1/RELEASE_NOTES.md),
  [v0.46.8-pio-3](https://github.com/provenance-io/cosmos-sdk/blob/v0.46.8-pio-3/RELEASE_NOTES.md),
  [v0.46.7-pio-1](https://github.com/provenance-io/cosmos-sdk/blob/v0.46.7-pio-1/RELEASE_NOTES.md). \
  Full Commit History: https://github.com/provenance-io/cosmos-sdk/compare/v0.46.6-pio-1...v0.46.10-pio-1
* Added assess msg fees spec documentation [#1172](https://github.com/provenance-io/provenance/issues/1172).
* Build dbmigrate and include it as an artifact with releases [#1264](https://github.com/provenance-io/provenance/issues/1264).
* Removed, MsgFees Module 50/50 Fee Split on MsgAssessCustomMsgFeeRequest [#1263](https://github.com/provenance-io/provenance/issues/1263).
* Add basis points field to MsgAssessCustomMsgFeeRequest for split of fee between Fee Module and Recipient [#1268](https://github.com/provenance-io/provenance/issues/1268).
* Updated ibc-go to v6.1 [#1273](https://github.com/provenance-io/provenance/issues/1273).
* Update adding of marker to do additional checks for ibc denoms [#1289](https://github.com/provenance-io/provenance/issues/1289).
* Add validate basic check to msg router service [#1308](https://github.com/provenance-io/provenance/issues/1308).
* Removed legacy-amino [#1275](https://github.com/provenance-io/provenance/issues/1275).
* Opened port 9091 on ibcnet container ibc1 to allow for reaching GRPC [PR 1314](https://github.com/provenance-io/provenance/pull/1314).
* Increase all validators' max commission to 100% [PR 1333](https://github.com/provenance-io/provenance/pull/1333).
* Increase all validators' max commission change rate to 5% [PR 1360](https://github.com/provenance-io/provenance/pull/1360).
* Set the immediate sanction/unsanction min deposits to 1,000,000 hash in the `paua` upgrade [PR 1345](https://github.com/provenance-io/provenance/pull/1345).

### Bug Fixes

* Update Maven publishing email to provenance [#1270](https://github.com/provenance-io/provenance/issues/1270).

### Client Breaking

* No longer sign the mac binary, and stop including it in the release [PR 1367](https://github.com/provenance-io/provenance/pull/1367).
* The `--restrict` flag has been replaced with an `--unrestrict` flag in the `tx name` commands `bind` and `root-name-proposal` [PR 1266](https://github.com/provenance-io/provenance/pull/1266).

### Full Commit History

* https://github.com/provenance-io/provenance/compare/v1.13.1...v1.14.0

---

## [v1.13.1](https://github.com/provenance-io/provenance/releases/tag/v1.13.1)

### Improvements

* Updated Cosmos-SDK to `v0.46.6-pio-3` (from `v0.46.6-pio-1`) [PR 1274](https://github.com/provenance-io/provenance/pull/1274).

### Full Commit History

* https://github.com/provenance-io/provenance/compare/v1.13.0...v1.13.1

---

## [v1.13.0](https://github.com/provenance-io/provenance/releases/tag/v1.13.0) - 2022-11-28

The `v1.13.0 - ochre` release is focused on group based management of on chain accounts and important improvements for public/private zone communication within the Provenance Blockchain network.
The `v1.13.0` release includes minor bug fixes and enhancements along with a resolution for the [dragonberry]((https://forum.cosmos.network/t/ibc-security-advisory-dragonberry/7702)) security update.

### Features

* Add restricted marker transfer over ibc support [#1136](https://github.com/provenance-io/provenance/issues/1136).
* Enable the node query service [PR 1173](https://github.com/provenance-io/provenance/pull/1173).
* Add the `x/groups` module [#1007](https://github.com/provenance-io/provenance/issues/1007).
* Allow starting a `provenanced` chain using a custom denom [#1067](https://github.com/provenance-io/provenance/issues/1067).
  For running the chain locally, `make run DENOM=vspn MIN_FLOOR_PRICE=0` or `make clean localnet-start DENOM=vspn MIN_FLOOR_PRICE=0`.
* [#627](https://github.com/provenance-io/provenance/issues/627) Added Active Participation and Engagement module, see [specification](https://github.com/provenance-io/provenance/blob/main/x/reward/spec/01_concepts.md) for details.

### Improvements

* Updated Cosmos-SDK to `v0.46.6-pio-1` (from `v0.45.10-pio-4`) [PR 1235](https://github.com/provenance-io/provenance/pull/1235).
  This brings several new features and improvements. For details, see the [release notes](https://github.com/provenance-io/cosmos-sdk/blob/v0.46.6-pio-1/RELEASE_NOTES.md) and [changelog](https://github.com/provenance-io/cosmos-sdk/blob/v0.46.6-pio-1/CHANGELOG.md).
* Bump IBC to `v5.0.0-pio-2` (from `v2.3.0`) to add a check for SendEnabled [#1100](https://github.com/provenance-io/provenance/issues/1100), [#1158](https://github.com/provenance-io/provenance/issues/1158).
* Update wasmd to `v0.29.0-pio-1` (from `v0.26.0`) with SDK v0.46 support from notional-labs [#1015](https://github.com/provenance-io/provenance/issues/1015), [PR 1148](https://github.com/provenance-io/provenance/pull/1148).
* Allow MsgFee fees to be denoms other than `nhash` [#1067](https://github.com/provenance-io/provenance/issues/1067).
* Ignore hardcoded tx gas limit when `consensus_params.block.max_gas` is set to -1 for local nodes [#1000](https://github.com/provenance-io/provenance/issues/1000).
* Refactor the `x/marker` module's `Holding` query to utilize the `x/bank` module's new `DenomOwners` query [#995](https://github.com/provenance-io/provenance/issues/995).
  The only real difference between those two queries is that the `Holding` query accepts either a denom or marker address.
* Stop using the deprecated `Wrap` and `Wrapf` functions in the `sdk/types/errors` package in favor of those functions off specific errors, or else the `cosmossdk.io/errors` package [#1013](https://github.com/provenance-io/provenance/issues/995).
* For newly added reward's module, Voting incentive program, validator votes should count for higher shares, since they vote for all their delegations.
  This improvement allows the reward creator to introduce the multiplier to achieve the above.
* Refactored the fee handling [#1006](https://github.com/provenance-io/provenance/issues/1006):
  * Created a `MinGasPricesDecorator` to replace the `MempoolFeeDecorator` that was removed from the SDK. It makes sure the fee is greater than the validators min-gas fee.
  * Refactored the `MsgFeesDecorator` to only make sure there's enough fee provided. It no longer deducts/consumes anything and it no longer checks the payer's account.
  * Refactored the `ProvenanceDeductFeeDecorator`. It now makes sure the payer has enough in their account to cover the additional fees. It also now deducts/consumes the `floor gas price * gas`.
  * Added the `fee_payer` attribute to events of type `tx` involving fees (i.e. the ones with attributes `fee`, `min_fee_charged`, `additionalfee` and/or `baseFee`).
  * Moved the additional fees calculation logic into the msgfees keeper.
* Update `fee` event with amount charged even on failure and emit SendCoin events from `DeductFeesDistributions` [#1092](https://github.com/provenance-io/provenance/issues/1092).
* Alias the `config unpack` command to `config update`. It can be used to update config files to include new fields [PR 1233](https://github.com/provenance-io/provenance/pull/1233).
* When loading the unpacked configs, always load the defaults before reading the files (instead of only loading the defaults if the file doesn't exist) [PR 1233](https://github.com/provenance-io/provenance/pull/1233).
* Add prune command available though cosmos sdk to provenanced. [#1208](https://github.com/provenance-io/provenance/issues/1208).
* Updated name restrictions documentation [#808](https://github.com/provenance-io/provenance/issues/808).
* Update swagger files [PR 1229](https://github.com/provenance-io/provenance/pull/1229).
* Improve CodeQL workflow to run on Go file changes only [#1225](https://github.com/provenance-io/provenance/issues/1225).
* Use latest ProvWasm contract in wasm tests [#731](https://github.com/provenance-io/provenance/issues/731).
* Publish Java/Kotlin JARs to Maven for release candidates [#1223](https://github.com/provenance-io/provenance/issues/1223).
* Added two new Makefile targets to install and start the relayer [#1051] (https://github.com/provenance-io/provenance/pull/1051)
* Updated relayer scripts to make them headless for external services [#1068] (https://github.com/provenance-io/provenance/pull/1068)
* Added docker environment for testing IBC and added Makefile targets to bring this environment up/down [#1248] (https://github.com/provenance-io/provenance/pull/1248).
* Updated the dbmigrate tool to allow the user to force the source database type with the source-db-backend option [#1258] (https://github.com/provenance-io/provenance/pull/1258)
* Updated provenance-io/blockchain image to work with arm64 [#1261]. (https://github.com/provenance-io/provenance/pull/1261)

### Bug Fixes

* Fixed outdated devnet docker configurations [#1062](https://github.com/provenance-io/provenance/issues/1062).
* Fix the [Dragonberry security advisory](https://forum.cosmos.network/t/ibc-security-advisory-dragonberry/7702) [PR 1173](https://github.com/provenance-io/provenance/pull/1173).
* Fix GetParams in `msgfees` modules to return ConversionFeeDenom [#1214](https://github.com/provenance-io/provenance/issues/1214).
* Pay attention to the `iavl-disable-fastnode` config field/flag [PR 1193](https://github.com/provenance-io/provenance/pull/1193).
* Remove the workaround for the index-events configuration field (now fixed in the SDK) [#995](https://github.com/provenance-io/provenance/issues/995).

### Client Breaking

* Remove the state-listening/plugin system (and `librdkafka` dependencies) [#995](https://github.com/provenance-io/provenance/issues/995).
* Remove the custom/legacy rest endpoints from the `x/attribute`, `x/marker`, and `x/name` modules [#995](https://github.com/provenance-io/provenance/issues/995).
  * The following REST endpoints have been removed in favor of `/provenance/...` counterparts:
    * `GET` `attribute/{address}/attributes` -> `/provenance/attribute/v1/attributes/{address}`
    * `GET` `attribute/{address}/attributes/{name}` -> `/provenance/attribute/v1/attribute/{address}/{name}`
    * `GET` `attribute/{address}/scan/{suffix}` -> `/provenance/attribute/v1/attribute/{address}/scan/{suffix}`
    * `GET` `marker/all` -> `/provenance/marker/v1/all`
    * `GET` `marker/holders/{id}` -> `/provenance/marker/v1/holding/{id}`
    * `GET` `marker/detail/{id}` -> `/provenance/marker/v1/detail/{id}`
    * `GET` `marker/accesscontrol/{id}` -> `/provenance/marker/v1/accesscontrol/{id}`
    * `GET` `marker/escrow/{id}` -> `/provenance/marker/v1/escrow/{id}`
    * `GET` `marker/supply/{id}` -> `/provenance/marker/v1/supply/{id}`
    * `GET` `marker/assets/{id}` -> `/provenance/metadata/v1/ownership/{address}` (you can get the `{address}` from `/provenance/marker/v1/detail/{id}`).
    * `GET` `name/{name}` -> `/provenance/name/v1/resolve/{name}`
    * `GET` `name/{address}/names` -> `/provenance/name/v1/lookup/{address}`
  * The following REST endpoints have been removed. They do not have any REST replacement counterparts. Use GRPC instead.
    * `DELETE` `attribute/attributes` -> `DeleteAttribute(MsgDeleteAttributeRequest)`
    * `POST` `/marker/{denom}/mint` -> `Mint(MsgMintRequest)`
    * `POST` `/marker/{denom}/burn` -> `Burn(MsgBurnRequest)`
    * `POST` `/marker/{denom}/status` -> One of:
      * `Activate(MsgActivateRequest)`
      * `Finalize(MsgFinalizeRequest)`
      * `Cancel(MsgCancelRequest)`
      * `Delete(MsgDeleteRequest)`
  * The following short-form `GET` endpoints were removed in favor of longer ones:
    * `/node_info` -> `/cosmos/base/tendermint/v1beta1/node_info`
    * `/syncing` -> `/cosmos/base/tendermint/v1beta1/syncing`
    * `/blocks/latest` -> `/cosmos/base/tendermint/v1beta1/blocks/latest`
    * `/blocks/{height}` -> `/cosmos/base/tendermint/v1beta1/blocks/{height}`
    * `/validatorsets/latest` -> `/cosmos/base/tendermint/v1beta1/validatorsets/latest`
    * `/validatorsets/{height}` -> `/cosmos/base/tendermint/v1beta1/validatorsets/{height}`
  * The denom owners `GET` endpoint changed from `/cosmos/bank/v1beta1/denom_owners/{denom}` to `/cosmos/bank/v1beta1/supply/by_denom?denom={denom}`.

### Full Commit History

* https://github.com/provenance-io/provenance/compare/v1.12.2...v1.13.0

---

## [v1.12.2](https://github.com/provenance-io/provenance/releases/tag/v1.12.2) - 2022-11-01

Provenance v1.12.2 enables the ability to upgrade your IAVL state store to be faster and handle errors better. This upgrade is recommended and should be done at your convenience prior to the v1.13 chain upgrade.

The IAVL store upgrade is expected to take 30 to 90 minutes. During that time, your node will be down. There will be some log output (info level), but it is sparce and there may be long periods (25+ minutes) without any new log output. Once it has started, it's best to not interrupt the process.

It is highly recommended that you do one of these two prior to the v1.13 chain upgrade:

Either

- Upgrade your node's IAVL store:
  1. Stop your node.
  2. Upgrade `provenanced` to v1.12.2.
  3. Run the command: `provenanced config set iavl-disable-fastnode false`.
  4. Restart your node. Once the upgrade has finished, your node will automatically run as normal.

Or

- Explicitly define that you don't want to upgrade your node's IAVL store:
   1. Ensure that you have `provenanced` v1.12.1 (or higher), e.g. Run the command: `provenanced version`. If you are on 1.12.0, upgrade to at least v1.12.1.
   2. Run the command: `provenanced config set iavl-disable-fastnode true`.

---

You can manually update your `app.toml` file, but using the `config set` command is the recommended method. The `iavl-disable-fastnode` field was added in v1.12.1 and most likely does not yet exist in your `app.toml` file. There are other new sections and fields too. Using the command will add them all (using defaults) as well as their descriptions. If you want to update your `app.toml` manually, the `iavl-disable-fastnode` entry should go below the `index-events` entry and before the `[telemetry]` section.

If you do nothing before the v1.13 chain upgrade, your node will most likely upgrade the IAVL store when v1.13 first runs. The v1.13 chain upgrade and migrations are expected to only take a minute. If your node is also upgrading the IAVL store at that time, it will take 30-90+ minutes.

Note: The command `provenanced config get iavl-disable-fastnode` will report a value regardless of whether the field exists in `app.toml`. As such, that command is insufficient for determining whether the value exists in the `app.toml` file.

### Improvements

* Bump Cosmos-SDK to v0.45.10-pio-4 (from v0.45.9-pio-1) [PR 1202](https://github.com/provenance-io/provenance/pull/1202)
* Allow the IAVL store to be upgraded [PR 1193](https://github.com/provenance-io/provenance/pull/1193).

### Full Commit History

* https://github.com/provenance-io/provenance/compare/v1.12.1...v1.12.2

---

## [v1.12.1](https://github.com/provenance-io/provenance/releases/tag/v1.12.1) - 2022-10-14

### Improvements

* Bump Cosmos-SDK to v0.45.9-pio-1 (from v0.45.5-pio-1) [PR 1159](https://github.com/provenance-io/provenance/pull/1159).

### Bug Fixes

* Bump ics23/go to Cosmos-SDK's v0.8.0 (from confio's v0.7.0) [PR 1159](https://github.com/provenance-io/provenance/pull/1159).

---

## [v1.12.2](https://github.com/provenance-io/provenance/releases/tag/v1.12.2) - 2022-11-01

Provenance v1.12.2 enables the ability to upgrade your IAVL state store to be faster and handle errors better. This upgrade is recommended and should be done at your convenience prior to the v1.13 chain upgrade.

The IAVL store upgrade is expected to take 30 to 90 minutes. During that time, your node will be down. There will be some log output (info level), but it is sparce and there may be long periods (25+ minutes) without any new log output. Once it has started, it's best to not interrupt the process.

It is highly recommended that you do one of these two prior to the v1.13 chain upgrade:

Either

- Upgrade your node's IAVL store:
  1. Stop your node.
  2. Upgrade `provenanced` to v1.12.2.
  3. Run the command: `provenanced config set iavl-disable-fastnode false`.
  4. Restart your node. Once the upgrade has finished, your node will automatically run as normal.

Or

- Explicitly define that you don't want to upgrade your node's IAVL store:
   1. Ensure that you have `provenanced` v1.12.1 (or higher), e.g. Run the command: `provenanced version`. If you are on 1.12.0, upgrade to at least v1.12.1.
   2. Run the command: `provenanced config set iavl-disable-fastnode true`.

---

You can manually update your `app.toml` file, but using the `config set` command is the recommended method. The `iavl-disable-fastnode` field was added in v1.12.1 and most likely does not yet exist in your `app.toml` file. There are other new sections and fields too. Using the command will add them all (using defaults) as well as their descriptions. If you want to update your `app.toml` manually, the `iavl-disable-fastnode` entry should go below the `index-events` entry and before the `[telemetry]` section.

If you do nothing before the v1.13 chain upgrade, your node will most likely upgrade the IAVL store when v1.13 first runs. The v1.13 chain upgrade and migrations are expected to only take a minute. If your node is also upgrading the IAVL store at that time, it will take 30-90+ minutes.

Note: The command `provenanced config get iavl-disable-fastnode` will report a value regardless of whether the field exists in `app.toml`. As such, that command is insufficient for determining whether the value exists in the `app.toml` file.

### Improvements

* Bump Cosmos-SDK to v0.45.10-pio-4 (from v0.45.9-pio-1) [PR 1202](https://github.com/provenance-io/provenance/pull/1202)
* Allow the IAVL store to be upgraded [PR 1193](https://github.com/provenance-io/provenance/pull/1193).

### Full Commit History

* https://github.com/provenance-io/provenance/compare/v1.12.1...v1.12.2

---

## [v1.12.1](https://github.com/provenance-io/provenance/releases/tag/v1.12.1) - 2022-10-14

### Improvements

* Bump Cosmos-SDK to v0.45.9-pio-1 (from v0.45.5-pio-1) [PR 1159](https://github.com/provenance-io/provenance/pull/1159).

### Bug Fixes

* Bump ics23/go to Cosmos-SDK's v0.8.0 (from confio's v0.7.0) [PR 1159](https://github.com/provenance-io/provenance/pull/1159).

---

## [v1.12.0](https://github.com/provenance-io/provenance/releases/tag/v1.12.0) - 2022-08-22

### Improvements

* Update the swagger files (including third-party changes). [#728](https://github.com/provenance-io/provenance/issues/728)
* Bump IBC to 2.3.0 and update third-party protos [PR 868](https://github.com/provenance-io/provenance/pull/868)
* Update docker images from `buster` to b`bullseye` [#963](https://github.com/provenance-io/provenance/issues/963)
* Add documentation for `gRPCurl` to `docs/grpcurl.md` [#953](https://github.com/provenance-io/provenance/issues/953)
* Updated to go 1.18 [#996](https://github.com/provenance-io/provenance/issues/996)
* Add docker files for local psql indexing [#997](https://github.com/provenance-io/provenance/issues/997)


### Features

* Bump Cosmos-SDK to `v0.45.4-pio-4` (from `v0.45.4-pio-2`) to utilize the new `CountAuthorization` authz grant type. [#807](https://github.com/provenance-io/provenance/issues/807)
* Update metadata module authz handling to properly call `Accept` and delete/update authorizations as they're used [#905](https://github.com/provenance-io/provenance/issues/905)
* Read the `custom.toml` config file if it exists. This is read before the other config files, and isn't managed by the `config` commands [#989](https://github.com/provenance-io/provenance/issues/989)
* Allow a msg fee to be paid to a specific address with basis points [#690](https://github.com/provenance-io/provenance/issues/690)
* Bump IBC to 5.0.0 and add support for ICA Host module [PR 1076](https://github.com/provenance-io/provenance/pull/1076)

### Bug Fixes

* Support standard flags on msgfees params query cli command [#936](https://github.com/provenance-io/provenance/issues/936)
* Fix the `MarkerTransferAuthorization` Accept function and `TransferCoin` authz handling to prevent problems when other authorization types are used [#903](https://github.com/provenance-io/provenance/issues/903)
* Bump Cosmos-SDK to `v0.45.5-pio-1` (from `v0.45.4-pio-4`) to remove buggy ADR 038 plugin system. [#983](https://github.com/provenance-io/provenance/issues/983)
* Remove ADR 038 plugin system implementation due to `AppHash` error [#983](https://github.com/provenance-io/provenance/issues/983)
* Fix fee charging to sweep remaining fees on successful transaction [#1019](https://github.com/provenance-io/provenance/issues/1019)

### State Machine Breaking

* Fix the `MarkerTransferAuthorization` Accept function and `TransferCoin` authz handling to prevent problems when other authorization types are used [#903](https://github.com/provenance-io/provenance/issues/903)
* Fix fee charging to sweep remaining fees on successful transaction [#1019](https://github.com/provenance-io/provenance/issues/1019)
* Allow a msg fee to be paid to a specific address with basis points [#690](https://github.com/provenance-io/provenance/issues/690)

---

## [v1.11.1](https://github.com/provenance-io/provenance/releases/tag/v1.11.1) - 2022-07-13

### Bug Fixes

* Add `mango` upgrade handler.
* Add new `msgfees` `NhashPerUsdMil`  default param to param space store on upgrade (PR [#875](https://github.com/provenance-io/provenance/issues/875))
* Run the module migrations as part of the mango upgrade [PR 896](https://github.com/provenance-io/provenance/pull/896)
* Update Cosmos-SDK to v0.45.4-pio-2 to fix a non-deterministic map iteration [PR 928](https://github.com/provenance-io/provenance/pull/928)

---

## [v1.11.0](https://github.com/provenance-io/provenance/releases/tag/v1.11.0) - 2022-06-13

### Features

* Add CONTROLLER, and VALIDATOR PartyTypes for contract execution. [\#824](https://github.com/provenance-io/provenance/pull/824])
* Add FeeGrant allowance support for marker escrow accounts [#406](https://github.com/provenance-io/provenance/issues/406)
* Bump Cosmos-SDK to v0.45.4-pio-1, which contains Cosmos-SDK v0.45.4 and the update to storage of the bank module's SendEnabled information. [PR 850](https://github.com/provenance-io/provenance/pull/850)
* Add `MsgAssessCustomMsgFeeRequest` to add the ability for a smart contract author to charge a custom fee [#831](https://github.com/provenance-io/provenance/issues/831)

### Bug Fixes

* Move buf.build push action to occur after PRs are merged to main branch [#838](https://github.com/provenance-io/provenance/issues/838)
* Update third party proto dependencies [#842](https://github.com/provenance-io/provenance/issues/842)

### Improvements

* Add restricted status info to name module cli queries [#806](https://github.com/provenance-io/provenance/issues/806)
* Store the bank module's SendEnabled flags directly in state instead of as part of Params. This will drastically reduce the costs of sending coins and managing markers. [PR 850](https://github.com/provenance-io/provenance/pull/850)
* Add State Sync readme [#859](https://github.com/provenance-io/provenance/issues/859)

### State Machine Breaking

* Move storage of denomination SendEnabled flags into bank module state (from Params), and update the marker module to correctly manipulate the flags in their new location. [PR 850](https://github.com/provenance-io/provenance/pull/850)

---

## [v1.10.0](https://github.com/provenance-io/provenance/releases/tag/v1.10.0) - 2022-05-11

### Summary

Provenance 1.10.0 includes upgrades to the underlying CosmWasm dependencies and adds functionality to
remove orphaned metadata in the bank module left over after markers have been deleted.

### Improvements

* Update wasmvm dependencies and update Dockerfile for localnet [#818](https://github.com/provenance-io/provenance/issues/818)
* Remove "send enabled" on marker removal and in bulk on 1.10.0 upgrade [#821](https://github.com/provenance-io/provenance/issues/821)

---

## [v1.9.0](https://github.com/provenance-io/provenance/releases/tag/v1.9.0) - 2022-04-25

### Summary

Provenance 1.9.0 brings some minor features and security improvements.

### Features

* Add `add-genesis-msg-fee` command to add msg fees to genesis.json and update Makefile to have pre-defined msg fees [#667](https://github.com/provenance-io/provenance/issues/667)
* Add msgfees summary event to be emitted when there are txs that have fees [#678](https://github.com/provenance-io/provenance/issues/678)
* Adds home subcommand to the cli's config command [#620] (https://github.com/provenance-io/provenance/issues/620)
* Add support for rocksdb and badgerdb [#702](https://github.com/provenance-io/provenance/issues/702)
* Create `dbmigrate` utility for migrating a data folder to use a different db backend [#696](https://github.com/provenance-io/provenance/issues/696)

### Improvements

* When the `start` command encounters an error, it no longer outputs command usage [#670](https://github.com/provenance-io/provenance/issues/670)
* Change max length on marker unresticted denom from 64 to 83 [#719](https://github.com/provenance-io/provenance/issues/719)
* Set prerelease to `true` for release candidates. [#666](https://github.com/provenance-io/provenance/issues/666)
* Allow authz grants to work on scope value owners [#755](https://github.com/provenance-io/provenance/issues/755)
* Bump wasmd to v0.26 (from v0.24). [#799](https://github.com/provenance-io/provenance/pull/799)

---

## [v1.8.2](https://github.com/provenance-io/provenance/releases/tag/v1.8.2) - 2022-04-22

### Summary

Provenance 1.8.2 is a point release to fix an issue with "downgrade detection" in Cosmos SDK. A panic condition
occurs in cases where no update handler is found for the last known upgrade, but the process for determining
the last known upgrade is flawed in Cosmos SDK 0.45.3. This released uses an updated Cosmos fork to patch the
issue until an official patch is released. Version 1.8.2 also adds some remaining pieces for  ADR-038 that were
missing in the 1.8.1 release.

### Bug Fixes

* Order upgrades by block height rather than name to prevent panic [\#106](https://github.com/provenance-io/cosmos-sdk/pull/106)

### Improvements

* Add remaining updates for ADR-038 support [\#786](https://github.com/provenance-io/provenance/pull/786)

---

## [v1.8.1](https://github.com/provenance-io/provenance/releases/tag/v1.8.1) - 2022-04-13

### Summary

Provenance 1.8.1 includes upgrades to the underlying Cosmos SDK and adds initial support for ADR-038.

This release addresses issues related to IAVL concurrency and Tendermint performance that resulted in occasional panics when under high-load conditions such as replay from quicksync. In particular, nodes which experienced issues with "Value missing for hash" and similar panic conditions should work properly with this release. The underlying Cosmos SDK `0.45.3` release that has been incorporated includes a number of improvements around IAVL locking and performance characteristics.

** NOTE: Although Provenance supports multiple database backends, some issues have been reported when using the `goleveldb` backend. If experiencing issues, using the `cleveldb` backend is preferred **

### Improvements

* Update Provenance to use Cosmos SDK 0.45.3 Release [\#781](https://github.com/provenance-io/provenance/issues/781)
* Plugin architecture for ADR-038 + FileStreamingService plugin [\#10639](https://github.com/cosmos/cosmos-sdk/pull/10639)
* Fix for sporadic error "panic: Value missing for hash" [\#611](https://github.com/provenance-io/provenance/issues/611)

---

## [v1.8.0](https://github.com/provenance-io/provenance/releases/tag/v1.8.0) - 2022-03-17

### Summary

Provenance 1.8.0 is focused on improving the fee structures for transactions on the blockchain. While the Cosmos SDK has traditionally offered a generic fee structure focused on gas/resource utilization, the Provenance blockchain has found that certain transactions have additional long term costs and value beyond simple resources charges. This is the reason we are adding the new MsgFee module which allows governance based control of additional fee charges on certain message types.

NOTE: The second major change in the 1.8.0 release is part of the migration process which removes many orphaned state objects that were left in 1.7.x chains. This cleanup process will require a significant amount of time to perform during the green upgrade handler execution. The upgrade will print status messages showing the progress of this process.

### Features

* Add check for `authz` grants when there are missing signatures in `metadata` transactions [#516](https://github.com/provenance-io/provenance/issues/516)
* Add support for publishing Java and Kotlin Protobuf compiled sources to Maven Central [#562](https://github.com/provenance-io/provenance/issues/562)
* Adds support for creating root name governance proposals from the cli [#599](https://github.com/provenance-io/provenance/issues/599)
* Adding of the msg based fee module [#354](https://github.com/provenance-io/provenance/issues/354)
* Upgrade provenance to 0.45 cosmos sdk release [#607](https://github.com/provenance-io/provenance/issues/607)
* Upgrade wasmd to v0.22.0 Note: this removes dependency on provenance-io's wasmd fork [#479](https://github.com/provenance-io/provenance/issues/479)
* Add support for Scope mutation via wasm Smart Contracts [#531](https://github.com/provenance-io/provenance/issues/531)
* Increase governance deposit amount and add create proposal msg fee [#632](https://github.com/provenance-io/provenance/issues/632)
* Allow attributes to be associated with scopes [#631](https://github.com/provenance-io/provenance/issues/631)

### Improvements

* Add `bank` and `authz` module query `proto` files required by `grpcurl` [#482](https://github.com/provenance-io/provenance/issues/482)
* Fix typeos in marker log statements [#502](https://github.com/provenance-io/provenance/issues/502)
* Set default coin type to network default [#534](https://github.com/provenance-io/provenance/issues/534)
* Add logger to upgrade handler [#507](https://github.com/provenance-io/provenance/issues/507)
* Allow markers to be created over existing accounts if they are not a marker and have a zero sequence [#520](https://github.com/provenance-io/provenance/issues/520)
* Removed extraneous Metadata index deletes/rewrites [#543](https://github.com/provenance-io/provenance/issues/543)
* Delete empty sessions when the last record is updated to a new session [#480](https://github.com/provenance-io/provenance/issues/480)
* Refactor the migration to be faster and have more log output [PR 586](https://github.com/provenance-io/provenance/pull/586)
* Capture all included protobufs into release zip file [#556](https://github.com/provenance-io/provenance/issues/556)
* Add Protobuf support with buf.build [#614](https://github.com/provenance-io/provenance/issues/614)
* Limit the maximum attribute value length to 1000 (down from 10,000 currently) in the `green` upgrade [#616](https://github.com/provenance-io/provenance/issues/616)
* Add additional fees for specified operations in the `green` upgrade [#616](https://github.com/provenance-io/provenance/issues/616)
  * `provenance.name.v1.MsgBindNameRequest` 10 hash (10,000,000,000 nhash)
  * `provenance.marker.v1.MsgAddMarkerRequest` 100 hash (100,000,000,000 nhash)
  * `provenance.attribute.v1.MsgAddAttributeRequest` 10 hash (10,000,000,000 nhash)
  * `provenance.metadata.v1.MsgWriteScopeRequest`  10 hash (10,000,000,000 nhash)
  * `provenance.metadata.v1.MsgP8eMemorializeContractRequest` 10 hash (10,000,000,000 nhash)
* Add integration tests for smart contracts [#392](https://github.com/provenance-io/provenance/issues/392)
* Use provwasm release artifact for smart contract tests [#731](https://github.com/provenance-io/provenance/issues/731)

### Client Breaking

* Enforce a maximum gas limit on individual transactions so that at least 20 can fit in any given block. [#681](https://github.com/provenance-io/provenance/issues/681)
  Previously transactions were only limited by their size in bytes as well as the overall gas limit on a given block.

  _With this update transactions must be no more than 5% of the maximum amount of gas allowed per block when a gas limit
  per block is set (this restriction has no effect when a gas limit has not been set).  The current limits on Provenance
  mainnet are 60,000,000 gas per block which will yield a maximum transaction size of 3,000,000 gas using this new AnteHandler
  restriction._

### Bug Fixes

* When deleting a scope, require the same permissions as when updating it [#473](https://github.com/provenance-io/provenance/issues/473)
* Allow manager to adjust grants on finalized markers [#545](https://github.com/provenance-io/provenance/issues/545)
* Add migration to re-index the metadata indexes involving addresses [#541](https://github.com/provenance-io/provenance/issues/541)
* Add migration to delete empty sessions [#480](https://github.com/provenance-io/provenance/issues/480)
* Add Java distribution tag to workflow [#624](https://github.com/provenance-io/provenance/issues/624)
* Add `msgfees` module to added store upgrades [#640](https://github.com/provenance-io/provenance/issues/640)
* Use `nhash` for base denom in gov proposal upgrade [#648](https://github.com/provenance-io/provenance/issues/648)
* Bump `cosmowasm` from `v1.0.0-beta5` to `v1.0.0-beta6` [#655](https://github.com/provenance-io/provenance/issues/655)
* Fix maven publish release version number reference [#650](https://github.com/provenance-io/provenance/issues/650)
* Add `iterator` as feature for wasm [#658](https://github.com/provenance-io/provenance/issues/658)
* String "v" from Jar artifact version number [#653](https://github.com/provenance-io/provenance/issues/653)
* Fix `wasm` contract migration failure to find contract history [#662](https://github.com/provenance-io/provenance/issues/662)

## [v1.7.6](https://github.com/provenance-io/provenance/releases/tag/v1.7.6) - 2021-12-15

* Upgrade Rosetta to v0.7.2 [#560](https://github.com/provenance-io/provenance/issues/560)

## [v1.7.5](https://github.com/provenance-io/provenance/releases/tag/v1.7.5) - 2021-10-22

### Improvements

* Update Cosmos SDK to 0.44.3 [PR 536](https://github.com/provenance-io/provenance/pull/536)

## [v1.7.4](https://github.com/provenance-io/provenance/releases/tag/v1.7.4) - 2021-10-12

### Improvements

* Update github actions to always run required tests [#508](https://github.com/provenance-io/provenance/issues/508)
* Update Cosmos SDK to 0.44.2 [PR 527](https://github.com/provenance-io/provenance/pull/527)

## [v1.7.3](https://github.com/provenance-io/provenance/releases/tag/v1.7.3) - 2021-09-30

### Bug Fixes

* Update Cosmos SDK to 0.44.1 with IAVL 0.17 to resolve locking issues in queries.
* Fix logger config being ignored [PR 510](https://github.com/provenance-io/provenance/pull/510)

## [v1.7.2](https://github.com/provenance-io/provenance/releases/tag/v1.7.2) - 2021-09-27

### Bug Fixes

* Fix for non-deterministic upgrades in cosmos sdk [#505](https://github.com/provenance-io/provenance/issues/505)

## [v1.7.1](https://github.com/provenance-io/provenance/releases/tag/v1.7.1) - 2021-09-20

### Improvements

* Ensure marker state transition validation does not panic [#492](https://github.com/provenance-io/provenance/issues/492)
* Refactor Examples for cobra cli commands to have examples [#399](https://github.com/provenance-io/provenance/issues/399)
* Verify go version on `make build` [#483](https://github.com/provenance-io/provenance/issues/483)

### Bug Fixes

* Fix marker permissions migration and add panic on `eigengrau` upgrade [#484](https://github.com/provenance-io/provenance/issues/484)
* Fixed marker with more than uint64 causes panic [#489](https://github.com/provenance-io/provenance/issues/489)
* Fixed issue with rosetta tests timing out occasionally, because the timeout was too short [#500](https://github.com/provenance-io/provenance/issues/500)

## [v1.7.0](https://github.com/provenance-io/provenance/releases/tag/v1.7.0) - 2021-09-03

### Features

* Add a single node docker based development environment [#311](https://github.com/provenance-io/provenance/issues/311)
  * Add make targets `devnet-start` and `devnet-stop`
  * Add `networks/dev/mnemonics` for adding accounts to development environment

### Improvements

* Updated some of the documentation of Metadata type bytes (prefixes) [#474](https://github.com/provenance-io/provenance/issues/474)
* Update the Marker Holding query to fully utilize pagination fields [#400](https://github.com/provenance-io/provenance/issues/400)
* Update the Metadata OSLocatorsByURI query to fully utilize pagination fields [#401](https://github.com/provenance-io/provenance/issues/401)
* Update the Metadata OSAllLocators query to fully utilize pagination fields [#402](https://github.com/provenance-io/provenance/issues/402)
* Validate `marker` before setting it to prevent panics [#491](https://github.com/provenance-io/provenance/issues/491)

### Bug Fixes

* Removed some unneeded code from the persistent record update validation [#471](https://github.com/provenance-io/provenance/issues/471)
* Fixed packed config loading bug [#487](https://github.com/provenance-io/provenance/issues/487)
* Fixed marker with more than uint64 causes panic [#489](https://github.com/provenance-io/provenance/issues/489)

## [v1.7.0](https://github.com/provenance-io/provenance/releases/tag/v1.7.0) - 2021-09-03

### Features

* Marker governance proposal are supported in cli [#367](https://github.com/provenance-io/provenance/issues/367)
* Add ability to query metadata sessions by record [#212](https://github.com/provenance-io/provenance/issues/212)
* Add Name and Symbol Cosmos features to Marker Metadata [#372](https://github.com/provenance-io/provenance/issues/372)
* Add authz support to Marker module transfer `MarkerTransferAuthorization` [#265](https://github.com/provenance-io/provenance/issues/265)
  * Add authz grant/revoke command to `marker` cli
  * Add documentation around how to grant/revoke authz [#449](https://github.com/provenance-io/provenance/issues/449)
* Add authz and feegrant modules [PR 384](https://github.com/provenance-io/provenance/pull/384)
* Add Marker governance proposal for setting denom metadata [#369](https://github.com/provenance-io/provenance/issues/369)
* Add `config` command to cli for client configuration [#394](https://github.com/provenance-io/provenance/issues/394)
* Add updated wasmd for Cosmos 0.43 [#409](https://github.com/provenance-io/provenance/issues/409)
* Add Rosetta support and automated testing [#365](https://github.com/provenance-io/provenance/issues/365)
* Update wasm parameters to only allow smart contracts to be uploaded with gov proposal [#440](https://github.com/provenance-io/provenance/issues/440)
* Update `config` command [#403](https://github.com/provenance-io/provenance/issues/403)
  * Get and set any configuration field.
  * Get or set multiple configuration fields in a single invocation.
  * Easily identify fields with changed (non-default) values.
  * Pack the configs into a single json file with only changed (non-default) values.
  * Unpack the config back into the multiple config files (that also have documentation in them).

### Bug Fixes

* Fix for creating non-coin type markers through governance addmarker proposals [#431](https://github.com/provenance-io/provenance/issues/431)
* Marker Withdraw Escrow Proposal type is properly registered [#367](https://github.com/provenance-io/provenance/issues/367)
  * Target Address field spelling error corrected in Withdraw Escrow and Increase Supply Governance Proposals.
* Fix DeleteScopeOwner endpoint to store the correct scope [PR 377](https://github.com/provenance-io/provenance/pull/377)
* Marker module import/export issues  [PR384](https://github.com/provenance-io/provenance/pull/384)
  * Add missing marker attributes to state export
  * Fix account numbering issues with marker accounts and auth module accounts during import
  * Export marker accounts as a base account entry and a separate marker module record
  * Add Marker module governance proposals, genesis, and marker operations to simulation testing [#94](https://github.com/provenance-io/provenance/issues/94)
* Fix an encoding issue with the `--page-key` CLI arguments used in paged queries [#332](https://github.com/provenance-io/provenance/issues/332)
* Fix handling of optional fields in Metadata Write messages [#412](https://github.com/provenance-io/provenance/issues/412)
* Fix cli marker new example is incorrect [#415](https://github.com/provenance-io/provenance/issues/415)
* Fix home directory setup for app export [#457](https://github.com/provenance-io/provenance/issues/457)
* Correct an error message that was providing an illegal amount of gas as an example [#425](https://github.com/provenance-io/provenance/issues/425)

### API Breaking

* Fix for missing validation for marker permissions according to marker type.  Markers of type COIN can no longer have
  the Transfer permission assigned.  Existing permission entries on Coin type markers of type Transfer are removed
  during migration [#428](https://github.com/provenance-io/provenance/issues/428)

### Improvements

* Updated to Cosmos SDK Release v0.44 to resolve security issues in v0.43 [#463](https://github.com/provenance-io/provenance/issues/463)
  * Updated to Cosmos SDK Release v0.43  [#154](https://github.com/provenance-io/provenance/issues/154)
* Updated to go 1.17 [#454](https://github.com/provenance-io/provenance/issues/454)
* Updated wasmd for Cosmos SDK Release v0.43 [#409](https://github.com/provenance-io/provenance/issues/409)
  * CosmWasm wasmvm v0.16.0 [CHANGELOG](https://github.com/CosmWasm/wasmvm/blob/v0.16.0/CHANGELOG.md)
  * CosmWasm cosmwasm v0.16.0 [CHANGELOG](https://github.com/CosmWasm/cosmwasm/blob/v0.16.0/CHANGELOG.md)
* Updated to IBC-Go Module v1.0.1 [PR 445](https://github.com/provenance-io/provenance/pull/445)
* Updated log message for circulation adjustment [#381](https://github.com/provenance-io/provenance/issues/381)
* Updated third party proto files to pull from cosmos 0.43 [#391](https://github.com/provenance-io/provenance/issues/391)
* Removed legacy api endpoints [#380](https://github.com/provenance-io/provenance/issues/380)
* Removed v039 and v040 migrations [#374](https://github.com/provenance-io/provenance/issues/374)
* Dependency Version Updates
  * Build/CI - cache [PR 420](https://github.com/provenance-io/provenance/pull/420), workflow clean up
  [PR 417](https://github.com/provenance-io/provenance/pull/417), diff action [PR 418](https://github.com/provenance-io/provenance/pull/418)
  code coverage [PR 416](https://github.com/provenance-io/provenance/pull/416) and [PR 439](https://github.com/provenance-io/provenance/pull/439),
  setup go [PR 419](https://github.com/provenance-io/provenance/pull/419), [PR 451](https://github.com/provenance-io/provenance/pull/451)
  * Google UUID 1.3.0 [PR 446](https://github.com/provenance-io/provenance/pull/446)
  * GRPC 1.3.0 [PR 443](https://github.com/provenance-io/provenance/pull/443)
  * cast 1.4.1 [PR 442](https://github.com/provenance-io/provenance/pull/442)
* Updated `provenanced init` for better testnet support and defaults [#403](https://github.com/provenance-io/provenance/issues/403)
* Fixed some example address to use the appropriate prefix [#453](https://github.com/provenance-io/provenance/issues/453)

## [v1.6.0](https://github.com/provenance-io/provenance/releases/tag/v1.6.0) - 2021-08-23

### Bug Fixes

* Fix for creating non-coin type markers through governance addmarker proposals [#431](https://github.com/provenance-io/provenance/issues/431)
* Upgrade handler migrates usdf.c to the right marker_type.

## [v1.5.0](https://github.com/provenance-io/provenance/releases/tag/v1.5.0) - 2021-06-23

### Features

* Update Cosmos SDK to 0.42.6 with Tendermint 0.34.11 [#355](https://github.com/provenance-io/provenance/issues/355)
  * Refund gas support added to gas meter trace
  * `ibc-transfer` now contains an `escrow-address` command for querying current escrow balances
* Add `update` and `delete-distinct` attributes to `attribute` module [#314](https://github.com/provenance-io/provenance/issues/314)
* Add support to `metadata` module for adding and removing contract specifications to scope specification [#302](https://github.com/provenance-io/provenance/issues/302)
  * Added `MsgAddContractSpecToScopeSpecRequest`and `MsgDeleteContractSpecFromScopeSpecRequest` messages for adding/removing
  * Added cli commands for adding/removing
* Add smart contract query support to the `metadata` module [#65](https://github.com/provenance-io/provenance/issues/65)

### API Breaking

* Redundant account parameter was removed from Attribute module SetAttribute API. [PR 348](https://github.com/provenance-io/provenance/pull/348)

### Bug Fixes

* Value owner changes are independent of scope owner signature requirements after transfer [#347](https://github.com/provenance-io/provenance/issues/347)
* Attribute module allows removal of orphan attributes, attributes against root names [PR 348](https://github.com/provenance-io/provenance/pull/348)
* `marker` cli query for marker does not cast marker argument to lower case [#329](https://github.com/provenance-io/provenance/issues/329)

### Improvements

* Bump `wasmd` to v0.17.0 [#345](https://github.com/provenance-io/provenance/issues/345)
* Attribute module simulation support [#25](https://github.com/provenance-io/provenance/issues/25)
* Add transfer cli command to `marker` module [#264](https://github.com/provenance-io/provenance/issues/264)
* Refactor `name` module to emit typed events from keeper [#267](https://github.com/provenance-io/provenance/issues/267)

## [v1.4.1](https://github.com/provenance-io/provenance/releases/tag/v1.4.1) - 2021-06-02

* Updated github binary release workflow.  No code changes from 1.4.0.

## [v1.4.0](https://github.com/provenance-io/provenance/releases/tag/v1.4.0) - 2021-06-02

### Features

* ENV config support, SDK v0.42.5 update [#320](https://github.com/provenance-io/provenance/issues/320)
* Upgrade handler set version name to `citrine` [#339](https://github.com/provenance-io/provenance/issues/339)

### Bug Fixes

* P8EMemorializeContract: preserve some Scope fields if the scope already exists [PR 336](https://github.com/provenance-io/provenance/pull/336)
* Set default standard err/out for `provenanced` commands [PR 337](https://github.com/provenance-io/provenance/pull/337)
* Fix for invalid help text permissions list on marker access grant command [PR 337](https://github.com/provenance-io/provenance/pull/337)
* When writing a session, make sure the scope spec of the containing scope, contains the session's contract spec. [#322](https://github.com/provenance-io/provenance/issues/322)

###  Improvements

* Informative error message for `min-gas-prices` invalid config panic on startup [#333](https://github.com/provenance-io/provenance/issues/333)
* Update marker event documentation to match typed event namespaces [#304](https://github.com/provenance-io/provenance/issues/304)


## [v1.3.1](https://github.com/provenance-io/provenance/releases/tag/v1.3.1) - 2021-05-21

### Bug Fixes

* Remove broken gauge on attribute module. Fixes prometheus metrics [#315](https://github.com/provenance-io/provenance/issues/315)
* Correct logging levels for marker mint/burn requests [#318](https://github.com/provenance-io/provenance/issues/318)
* Fix the CLI metaaddress commands [#321](https://github.com/provenance-io/provenance/issues/321)

### Improvements

* Add Kotlin and Javascript examples for Metadata Addresses [#301](https://github.com/provenance-io/provenance/issues/301)
* Updated swagger docs [PR 313](https://github.com/provenance-io/provenance/pull/313)
* Fix swagger docs [PR 317](https://github.com/provenance-io/provenance/pull/317)
* Updated default min-gas-prices to reflect provenance network nhash economics [#310](https://github.com/provenance-io/provenance/pull/310)
* Improved marker error message when marker is not found [#325](https://github.com/provenance-io/provenance/issues/325)


## [v1.3.0](https://github.com/provenance-io/provenance/releases/tag/v1.3.0) - 2021-05-06

### Features

* Add grpc messages and cli command to add/remove addresses from metadata scope data access [#220](https://github.com/provenance-io/provenance/issues/220)
* Add a `context` field to the `Session` [#276](https://github.com/provenance-io/provenance/issues/276)
* Add typed events and telemetry metrics to attribute module [#86](https://github.com/provenance-io/provenance/issues/86)
* Add rpc and cli support for adding/updating/removing owners on a `Scope` [#283](https://github.com/provenance-io/provenance/issues/283)
* Add transaction and query time measurements to marker module [#284](https://github.com/provenance-io/provenance/issues/284)
* Upgrade handler included that sets denom metadata for `hash` bond denom [#294](https://github.com/provenance-io/provenance/issues/294)
* Upgrade wasmd to v0.16.0 [#291](https://github.com/provenance-io/provenance/issues/291)
* Add params query endpoint to the marker module cli [#271](https://github.com/provenance-io/provenance/issues/271)

### Improvements

* Added linkify script for changelog issue links [#107](https://github.com/provenance-io/provenance/issues/107)
* Changed Metadata events to be typed events [#88](https://github.com/provenance-io/provenance/issues/88)
* Updated marker module spec documentation [#93](https://github.com/provenance-io/provenance/issues/93)
* Gas consumption telemetry and tracing [#299](https://github.com/provenance-io/provenance/issues/299)

### Bug Fixes

* More mapping fixes related to `WriteP8EContractSpec` and `P8EMemorializeContract` [#275](https://github.com/provenance-io/provenance/issues/275)
* Fix event manager scope in attribute, name, marker, and metadata modules to prevent event duplication [#289](https://github.com/provenance-io/provenance/issues/289)
* Proposed markers that are cancelled can be deleted without ADMIN role being assigned [#280](https://github.com/provenance-io/provenance/issues/280)
* Fix to ensure markers have no balances in Escrow prior to being deleted. [#303](https://github.com/provenance-io/provenance/issues/303)

### State Machine Breaking

* Add support for purging destroyed markers [#282](https://github.com/provenance-io/provenance/issues/282)

## [v1.2.0](https://github.com/provenance-io/provenance/releases/tag/v1.2.0) - 2021-04-26

### Improvements

* Add spec documentation for the metadata module [#224](https://github.com/provenance-io/provenance/issues/224)

### Features

* Add typed events and telemetry metrics to marker module [#247](https://github.com/provenance-io/provenance/issues/247)

### Bug Fixes

* Wired recovery flag into `init` command [#254](https://github.com/provenance-io/provenance/issues/254)
* Always anchor unrestricted denom validation expressions, Do not allow slashes in marker denom expressions [#258](https://github.com/provenance-io/provenance/issues/258)
* Mapping and validation fixes found while trying to use `P8EMemorializeContract` [#256](https://github.com/provenance-io/provenance/issues/256)

### Client Breaking

* Update marker transfer request signing behavior [#246](https://github.com/provenance-io/provenance/issues/246)


## [v1.1.1](https://github.com/provenance-io/provenance/releases/tag/v1.1.1) - 2021-04-15

### Bug Fixes

* Add upgrade plan v1.1.1

## [v1.1.0](https://github.com/provenance-io/provenance/releases/tag/v1.1.0) - 2021-04-15

### Features

* Add marker cli has two new flags to set SupplyFixed and AllowGovernanceControl [#241](https://github.com/provenance-io/provenance/issues/241)
* Modify 'enable governance' behavior on marker module [#227](https://github.com/provenance-io/provenance/issues/227)
* Typed Events and Metric counters in Name Module [#85](https://github.com/provenance-io/provenance/issues/85)

### Improvements

* Add some extra aliases for the CLI query metadata commands.
* Make p8e contract spec id easier to communicate.

### Bug Fixes

* Add pagination flags to the CLI query metadata commands.
* Fix handling of Metadata Write message id helper fields.
* Fix cli metadata address encoding/decoding command tree [#231](https://github.com/provenance-io/provenance/issues/231)
* Metadata Module parsing of base64 public key fixed [#225](https://github.com/provenance-io/provenance/issues/225)
* Fix some conversion pieces in `P8EMemorializeContract`.
* Remove extra Object Store Locator storage.
* Fix input status mapping.
* Add MsgSetDenomMetadataRequest to the marker handler.

## [v1.0.0](https://github.com/provenance-io/provenance/releases/tag/v1.0.0) - 2021-03-31

### Bug Fixes

* Resolves an issue where Gov Proposals to Create a new name would fail for new root domains [#192](https://github.com/provenance-io/provenance/issues/192)
* Remove deprecated ModuleCdc amino encoding from Metadata Locator records [#187](https://github.com/provenance-io/provenance/issues/187)
* Update Cosmos SDK to 0.42.3
* Remove deprecated ModuleCdc amino encoding from name module [#189](https://github.com/provenance-io/provenance/issues/189)
* Remove deprecated ModuleCdc amino encoding from attribute module [#188](https://github.com/provenance-io/provenance/issues/188)

### Features

* Allow withdrawals of any coin type from a marker account in WASM smart contracts. [#151](https://github.com/provenance-io/provenance/issues/151)
* Added cli tx commands `write-contract-specification` `remove-contract-specification` for updating/adding/removing metadata `ContractSpecification`s. [#195](https://github.com/provenance-io/provenance/issues/195)
* Added cli tx commands `write-record-specification` `remove-record-specification` for updating/adding/removing metadata `RecordSpecification`s. [#176](https://github.com/provenance-io/provenance/issues/176)
* Added cli tx commands `write-scope-specification` `remove-scope-specification` for updating/adding/removing metadata `ScopeSpecification`s. [#202](https://github.com/provenance-io/provenance/issues/202)
* Added cli tx commands `write-scope` `remove-scope` for updating/adding/removing metadata `Scope`s. [#199](https://github.com/provenance-io/provenance/issues/199)
* Added cli tx commands `write-record` `remove-record` for updating/adding/removing metadata `Record`s. [#205](https://github.com/provenance-io/provenance/issues/205)
* Simulation testing support [#95](https://github.com/provenance-io/provenance/issues/95)
* Name module simulation testing [#24](https://github.com/provenance-io/provenance/issues/24)
* Added default IBC parameters for v039 chain genesis migration script [#102](https://github.com/provenance-io/provenance/issues/102)
* Expand and simplify querying. [#169](https://github.com/provenance-io/provenance/issues/169)
  * Added endpoints for getting all entries of a type, e.g. `RecordsAll`.
  * Combined some endpoints (see notesin "API Breaking" section).
  * Allow searching for related entries. E.g. you can provide a record id to the scope search.
  * Add ability to return related entries. E.g. the `Sessions` endpoint has a `include_records` flag that will cause the response to contain the records that are part of the sessions.
* Add optional identification fields in tx `Write...` messages. [#169](https://github.com/provenance-io/provenance/issues/169)
* The `Write` endpoints now return information about the written entries. [#169](https://github.com/provenance-io/provenance/issues/169)
* Added a CLI command for getting all entries of a type, `query metadata all <type>`, or `query metadata <type> all`. [#169](https://github.com/provenance-io/provenance/issues/169)
* Restrict denom metadata. [#208](https://github.com/provenance-io/provenance/issues/208)

### API Breaking

* Change `Add...` metadata tx endpoints to `Write...` (e.g. `AddScope` is now `WriteScope`). [#169](https://github.com/provenance-io/provenance/issues/169)
* Expand and simplify metadata querying. [#169](https://github.com/provenance-io/provenance/issues/169)
  * Removed the `SessionContextByID` and `SessionContextByUUID` endponts. Replaced with the `Sessions` endpoint.
  * Removed the `RecordsByScopeID` and `RecordsByScopeUUID` endpoints. Replaced with the `Records` endpoint.
  * Removed the `ContractSpecificationExtended` endpoint. Use `ContractSpecification` now with the `include_record_specs` flag.
  * Removed the `RecordSpecificationByID` endpoint. Use the `RecordSpecification` endpoint.
  * Change the `_uuid` fields in the queries to `_id` to allow for either address or uuid input.
  * The `Scope` query no longer returns `Sessions` and `Records` by default. Use the `include_sessions` and `include_records` if you want them.
  * Query result entries are now wrapped to include extra id information alongside an entry.
    E.g. Where a `Scope` used to be returned, now a `ScopeWrapper` is returned containing a `Scope` and its `ScopeIdInfo`.
    So where you previously had `resp.Scope` you will now want `resp.Scope.Scope`.
  * Pluralized both the message name and field name of locator queries that return multiple entries.
    * `OSLocatorByScopeUUIDRequest` and `OSLocatorByScopeUUIDResponse` changed to `OSLocatorsByScopeUUIDRequest` and `OSLocatorsByScopeUUIDResponse`.
    * `OSLocatorByURIRequest` and `OSLocatorByURIResponse` changed to `OSLocatorsByURIRequest` and `OSLocatorsByURIResponse`.
    * Field name `locator` changed to `locators` in `OSLocatorsByURIResponse`, `OSLocatorsByScopeUUIDResponse`, `OSAllLocatorsResponse`.

### Client Breaking

* The paths for querying metadata have changed. See API Breaking section for an overview, and the proto file for details. [#169](https://github.com/provenance-io/provenance/issues/169)
* The CLI has been updated for metadata querying. [#169](https://github.com/provenance-io/provenance/issues/169)
  * Removed the `fullscope` command. Use `query metadata scope --include-sessions --include-records` now.
  * Combined the `locator-by-addr`, `locator-by-uri`, `locator-by-scope`, and `locator-all` into a single `locator` command.
* Changed the CLI metadata tx `add-...` commands to `write-...`. [#166](https://github.com/provenance-io/provenance/issues/166)

## [v0.3.0](https://github.com/provenance-io/provenance/releases/tag/v0.3.0) - 2021-03-19

### Features

* Governance proposal support for marker module
* Decentralized discovery for object store instances [#105](https://github.com/provenance-io/provenance/issues/105)
* Add `AddP8eContractSpec` endpoint to convert v39 contract spec into v40 contract specification  [#167](https://github.com/provenance-io/provenance/issues/167)
* Refactor `Attribute` validate to sdk standard validate basic and validate size of attribute value [#175](https://github.com/provenance-io/provenance/issues/175)
* Add the temporary `P8eMemorializeContract` endpoint to help facilitate the transition. [#164](https://github.com/provenance-io/provenance/issues/164)
* Add handler for 0.3.0 testnet upgrade.

### Bug Fixes

* Gov module route added for name module root name proposal
* Update Cosmos SDK to 0.42.2 for bug fixes and improvements


## [v0.2.1](https://github.com/provenance-io/provenance/releases/tag/v0.2.1) - 2021-03-11

* Update to Cosmos SDK 0.42.1
* Add github action for docker publishing [#156](https://github.com/provenance-io/provenance/issues/156)
* Add `MetaAddress` encoder and parser commands [#147](https://github.com/provenance-io/provenance/issues/147)
* Add build support for publishing protos used in this release [#69](https://github.com/provenance-io/provenance/issues/69)
* Support for setting a marker denom validation expression [#84](https://github.com/provenance-io/provenance/issues/84)
* Expand cli metadata query functionality [#142](https://github.com/provenance-io/provenance/issues/142)

## [v0.2.0](https://github.com/provenance-io/provenance/releases/tag/v0.2.0) - 2021-03-05

* Truncate hashes used in metadata addresses for Record, Record Specification [#132](https://github.com/provenance-io/provenance/issues/132)
* Add support for creating, updating, removing, finding, and iterating over `Session`s [#55](https://github.com/provenance-io/provenance/issues/55)
* Add support for creating, updating, removing, finding, and iterating over `RecordSpecification`s [#59](https://github.com/provenance-io/provenance/issues/59)

## [v0.1.10](https://github.com/provenance-io/provenance/releases/tag/v0.1.10) - 2021-03-04

### Bug fixes

* Ensure all upgrade handlers apply always before storeLoader is created.
* Add upgrade handler for v0.1.10

## [v0.1.9](https://github.com/provenance-io/provenance/releases/tag/v0.1.9) - 2021-03-03

### Bug fixes

* Add module for metadata for v0.1.9

## [v0.1.8](https://github.com/provenance-io/provenance/releases/tag/v0.1.8) - 2021-03-03

### Bug fixes

* Add handlers for v0.1.7, v0.1.8

## [v0.1.7](https://github.com/provenance-io/provenance/releases/tag/v0.1.7) - 2021-03-03

### Bug Fixes

* Fix npe caused by always loading custom storeLoader.

## [v0.1.6](https://github.com/provenance-io/provenance/releases/tag/v0.1.6) - 2021-03-02

### Bug Fixes

* Add metadata module to the IAVL store during upgrade

## [v0.1.5](https://github.com/provenance-io/provenance/releases/tag/v0.1.5) - 2021-03-02

* Add support for creating, updating, removing, finding, and iterating over `Record`s [#54](https://github.com/provenance-io/provenance/issues/54)
* Add migration support for v039 account into v040 attributes module [#100](https://github.com/provenance-io/provenance/issues/100)
* Remove setting default no-op upgrade handlers.
* Add an explicit no-op upgrade handler for release v0.1.5.
* Add support for creating, updating, removing, finding, and iterating over `ContractSpecification`s [#57](https://github.com/provenance-io/provenance/issues/57)
* Add support for record specification metadata addresses [#58](https://github.com/provenance-io/provenance/issues/58)
* Enhance build process to release cosmovisor compatible zip and plan [#119](https://github.com/provenance-io/provenance/issues/119)

## [v0.1.4](https://github.com/provenance-io/provenance/releases/tag/v0.1.4) - 2021-02-24

* Update `ScopeSpecification` proto and create `Description` proto [#71](https://github.com/provenance-io/provenance/issues/71)
* Update `Scope` proto: change field `owner_address` to `owners` [#89](https://github.com/provenance-io/provenance/issues/89)
* Add support for migrating Marker Accesslist from v39 to v40 [#46](https://github.com/provenance-io/provenance/issues/46).
* Add migration command for previous version of Provenance blockchain [#78](https://github.com/provenance-io/provenance/issues/78)
* Add support for creating, updating, removing, finding, and iterating over `ScopeSpecification`s [#56](https://github.com/provenance-io/provenance/issues/56)
* Implemented v39 to v40 migration for name module.
* Add support for github actions to build binary releases on tag [#30](https://github.com/provenance-io/provenance/issues/30).

## [v0.1.3](https://github.com/provenance-io/provenance/releases/tag/v0.1.3) - 2021-02-12

* Add support for Scope objects to Metadata module [#53](https://github.com/provenance-io/provenance/issues/53)
* Denom Metadata config for nhash in testnet [#42](https://github.com/provenance-io/provenance/issues/42)
* Denom Metadata support for marker module [#47](https://github.com/provenance-io/provenance/issues/47)
* WASM support for Marker module [#28](https://github.com/provenance-io/provenance/issues/28)

### Bug Fixes

* Name service allows uuids as segments despite length restrictions [#48](https://github.com/provenance-io/provenance/issues/48)
* Protogen breaks on marker uint64 equals [#38](https://github.com/provenance-io/provenance/issues/38)
* Fix for marker module beginblock wiring [#34](https://github.com/provenance-io/provenance/issues/34)
* Fix for marker get cli command
* Updated the links in PULL_REQUEST_TEMPLATE.md to use correct 'main' branch

## [v0.1.2](https://github.com/provenance-io/provenance/releases/tag/v0.1.2) - 2021-01-27

### Bug Fixes

* Update goreleaser configuration to match `provenance` repository name

## [v0.1.1](https://github.com/provenance-io/provenance/releases/tag/v0.1.1) - 2021-01-27

This is the intial beta release for the first Provenance public TESTNET.  This release is not intended for any type of
production or reliable development as extensive work is still in progress to migrate the private network functionality
into the public network.

### Features

* Initial port of private Provenance blockchain modules `name`, `attribute`, and `marker` from v0.39.x Cosmos SDK chain
into new 0.40.x base.  Minimal unit test coverage and features in place to begin setup of testnet process.

## PRE-HISTORY

## [v0.1.0](https://github.com/provenance-io/provenance/releases/tag/v0.1.0) - 2021-01-26

* Test tag prior to initial testnet release.

The Provenance Blockchain was started by Figure Technologies in 2018 using a Hyperledger Fabric derived private network.
A subsequent migration was made to a new internal private network based on the 0.38-0.39 series of Cosmos SDK and
Tendermint.  The Provence-IO/Provenance Cosmos SDK derived public network is the<|MERGE_RESOLUTION|>--- conflicted
+++ resolved
@@ -54,11 +54,8 @@
 
 ### Bug Fixes
 
-<<<<<<< HEAD
 * Update linux release to not build with CLevelDB [PR 1783](https://github.com/provenance-io/provenance/pull/1783).
-=======
 * Remove deleted marker send deny entries [#1666](https://github.com/provenance-io/provenance/issues/1666).
->>>>>>> 604269a4
 
 ### Dependencies
 
