--- conflicted
+++ resolved
@@ -39,11 +39,8 @@
 
 ### Features
 
-<<<<<<< HEAD
 * Add support for tokens restricted marker sends with required attributes [#1256](https://github.com/provenance-io/provenance/issues/1256))
-=======
 * Allow markers to be configured to allow forced transfers [#1368](https://github.com/provenance-io/provenance/issues/1368).
->>>>>>> fa0a515d
 
 ### Improvements
 
