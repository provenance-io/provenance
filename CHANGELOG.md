--- conflicted
+++ resolved
@@ -34,13 +34,9 @@
 
 ## Unreleased
 
-<<<<<<< HEAD
 * Update `ScopeSpecification` proto and create `Description` proto #71
+* Update `Scope` proto: change field `owner_address` to `owners` #89
 * Add support for creating, updating, removing, finding, and iterating over `ScopeSpecification`s #56
-=======
-* Update `ScopeSpecification` proto and create `Description` proto #71.
-* Update `Scope` proto: change field `owner_address` to `owners` #89
->>>>>>> 370a858c
 
 ## [v0.1.3](https://github.com/provenance-io/provenance/releases/tag/v0.1.3) - 2021-02-12
 
