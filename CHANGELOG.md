--- conflicted
+++ resolved
@@ -37,26 +37,20 @@
 
 ## Unreleased
 
-<<<<<<< HEAD
-### Features
-
-* When deleting a scope, require the same permissions as when updating it [#473](https://github.com/provenance-io/provenance/issues/473)
-=======
-### Improvements
-
-* Updated some of the documentation of Metadata type bytes (prefixes) [#474](https://github.com/provenance-io/provenance/issues/474)
-
 ### Features
 
 * Add a single node docker based development environment [#311](https://github.com/provenance-io/provenance/issues/311)
   * Add make targets `devnet-start` and `devnet-stop`
   * Add `networks/dev/mnemonics` for adding accounts to development environment
->>>>>>> 7ad9b0ec
+* When deleting a scope, require the same permissions as when updating it [#473](https://github.com/provenance-io/provenance/issues/473)
+
+### Improvements
+
+* Updated some of the documentation of Metadata type bytes (prefixes) [#474](https://github.com/provenance-io/provenance/issues/474)
 
 ### Bug Fixes
 
 * Removed some unneeded code from the persistent record update validation [#471](https://github.com/provenance-io/provenance/issues/471)
-
 
 ## [v1.7.0](https://github.com/provenance-io/provenance/releases/tag/v1.7.0) - 2021-09-03
 
