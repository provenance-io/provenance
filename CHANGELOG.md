--- conflicted
+++ resolved
@@ -42,14 +42,11 @@
 * Allow marker's transfer authority to prevent transfer of restricted coin with deny list on send [#1518](https://github.com/provenance-io/provenance/issues/1518).
 * New `GetByAddr` metadata query [#1443](https://github.com/provenance-io/provenance/issues/1443).
 * Add Trigger module queries to stargate whitelist for smart contracts [#1636](https://github.com/provenance-io/provenance/issues/1636)
-<<<<<<< HEAD
+* Added the saffron upgrade handlers [PR 1648](https://github.com/provenance-io/provenance/pull/1648).
 * Create the `x/hold` module which facilitates locking funds in an owners account [#1607](https://github.com/provenance-io/provenance/issues/1607).
   Funds with a hold on them cannot be transferred until the hold is removed.
   Management of holds is internal, but there are queries for looking up holds on accounts.
   Holds are also reflected in the `x/bank` module's `SpendableBalances` query.
-=======
-* Added the saffron upgrade handlers [PR 1648](https://github.com/provenance-io/provenance/pull/1648).
->>>>>>> 713e3974
 
 ### Improvements
 
