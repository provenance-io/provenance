--- conflicted
+++ resolved
@@ -37,24 +37,19 @@
 
 ## Unreleased
 
-<<<<<<< HEAD
+
+## [v1.7.3](https://github.com/provenance-io/provenance/releases/tag/v1.7.2) - 2021-09-30
 # Bug Fixes
 
 * Update Cosmos SDK to 0.44.1 with IAVL 0.17 to resolve locking issues in queries.
 * Fix logger config being ignored [PR 510](https://github.com/provenance-io/provenance/pull/510)
 
-=======
->>>>>>> 286e0929
 ## [v1.7.2](https://github.com/provenance-io/provenance/releases/tag/v1.7.2) - 2021-09-27
 
 ### Bug Fixes
 
 * Fix for non-deterministic upgrades in cosmos sdk [#505](https://github.com/provenance-io/provenance/issues/505)
 
-<<<<<<< HEAD
-=======
-
->>>>>>> 286e0929
 ## [v1.7.1](https://github.com/provenance-io/provenance/releases/tag/v1.7.1) - 2021-09-20
 
 ### Improvements
