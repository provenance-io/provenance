--- conflicted
+++ resolved
@@ -72,11 +72,8 @@
 * Fix an encoding issue with the `--page-key` CLI arguments used in paged queries [#332](https://github.com/provenance-io/provenance/issues/332)
 * Fix handling of optional fields in Metadata Write messages [#412](https://github.com/provenance-io/provenance/issues/412)
 * Fix cli marker new example is incorrect [#415](https://github.com/provenance-io/provenance/issues/415)
-<<<<<<< HEAD
+* Fix home directory setup for app export [#457](https://github.com/provenance-io/provenance/issues/457)
 * Correct an error message that was providing an illegal amount of gas as an example [#425](https://github.com/provenance-io/provenance/issues/425)
-=======
-* Fix home directory setup for app export [#457](https://github.com/provenance-io/provenance/issues/457)
->>>>>>> 9e0ffca9
 
 ### API Breaking
 
