<!--
Guiding Principles:

Changelogs are for humans, not machines.
There should be an entry for every single version.
The same types of changes should be grouped.
Versions and sections should be linkable.
The latest version comes first.
The release date of each version is displayed.
Mention whether you follow Semantic Versioning.

Usage:

Change log entries are to be added to the Unreleased section under the
appropriate stanza (see below). Each entry should ideally include a message and either
an issue number or pull request number using one of these formats:

* message #<issue-number>

If there is no issue number, you can add a reference to a Pull Request like this:
* message PR<pull-request-number>

The issue numbers and pull request numbers will later be link-ified during the release process
so you do not have to worry about including a link manually, but you can if you wish.

Types of changes (Stanzas):

"Features" for new features.
"Improvements" for changes in existing functionality.
"Deprecated" for soon-to-be removed features.
"Bug Fixes" for any bug fixes.
"Client Breaking" for breaking CLI commands and REST routes used by end-users.
"API Breaking" for breaking exported APIs used by developers building on SDK.
"State Machine Breaking" for any changes that result in a different AppState given same genesisState and txList.
Ref: https://keepachangelog.com/en/1.0.0/
-->

## Unreleased

### Features

<<<<<<< HEAD
* Add endpoints to update the value owner address of scopes [#1329](https://github.com/provenance-io/provenance/issues/1329).
=======
* Add support to add/remove required attributes for a restricted marker. [#1512](https://github.com/provenance-io/provenance/issues/1512)
>>>>>>> e87a922a

### Improvements

* Add marker deposit access check for sends to marker escrow account [#1525](https://github.com/provenance-io/provenance/issues/1525).
* Add support for `name` owner to execute `MsgModifyName` transaction [#1536](https://github.com/provenance-io/provenance/issues/1536).
* Add usage of `AddGovPropFlagsToCmd` and `ReadGovPropFlags` cli for `GetModifyNameCmd` [#1542](https://github.com/provenance-io/provenance/issues/1542).

### API Breaking

* Add marker deposit access check for sends to marker escrow account.  Will break any current address that is sending to the 
marker escrow account if it does not have deposit access.  In order for it to work, deposit access needs to be added.  This can be done using the `MsgAddAccessRequest` tx  [#1525](https://github.com/provenance-io/provenance/issues/1525).

---

## [v1.15.0](https://github.com/provenance-io/provenance/releases/tag/v1.15.0) - 2023-05-05

### Features

* Add support for tokens restricted marker sends with required attributes [#1256](https://github.com/provenance-io/provenance/issues/1256)
* Allow markers to be configured to allow forced transfers [#1368](https://github.com/provenance-io/provenance/issues/1368).
* Publish Provenance Protobuf API as a NPM module [#1449](https://github.com/provenance-io/provenance/issues/1449).
* Add support for account addresses by attribute name lookup [#1447](https://github.com/provenance-io/provenance/issues/1447).
* Add allow forced transfers support to creating markers from smart contracts [#1458](https://github.com/provenance-io/provenance/issues/1458).
* Metadata party rollup and optional parties [#1438](https://github.com/provenance-io/provenance/issues/1438).
* Repeated roles in a spec require multiple different parties [#1437](https://github.com/provenance-io/provenance/issues/1437).
* The `PROVENANCE` role can only be used by smart contract addresses, and vice versa [#1381](https://github.com/provenance-io/provenance/issues/1381).
* Add stargate query from wasm support [#1481](https://github.com/provenance-io/provenance/issues/1481).

### Improvements

* Add the `gci` linter that enforces import group ordering. Create a 'lint-fix' make target [PR 1366](https://github.com/provenance-io/provenance/pull/1366).
* Add gRPC query to get all contract specs and record specs for a scope spec [#677](https://github.com/provenance-io/provenance/issues/677).
* Disable `cleveldb` and `badgerdb` by default [#1411](https://github.com/provenance-io/provenance/issues/1411).
  Official builds still have `cleveldb` support though.
* Expand the `additional_bindings` gRPC tag to use object form to allow for Typescript transpiling [#1405](https://github.com/provenance-io/provenance/issues/1405).
* Add attribute cli command to query account addresses by attribute name [#1451](https://github.com/provenance-io/provenance/issues/1451).
* Add removal of attributes from accounts on name deletion [#1410](https://github.com/provenance-io/provenance/issues/1410).
* Enhance ability of smart contracts to use the metadata module [#1280](https://github.com/provenance-io/provenance/issues/1280).
* Enhance the `AddMarker` endpoint to bypass some validation if issued via governance proposal [#1358](https://github.com/provenance-io/provenance/pull/1358).
  This replaces the old `AddMarkerProposal` governance proposal.
* Bump wasmvm to 1.1.2 [#1484](https://github.com/provenance-io/provenance/pull/1358).
* Documented proposing a transaction [#1489](https://github.com/provenance-io/provenance/pull/1489).
* Add marker address to add marker event [#1499](https://github.com/provenance-io/provenance/issues/1499).

### Deprecated

* The `MsgWriteRecordRequest.parties` field has been deprecated and is ignored. The parties in question are identified by the session [PR 1453](https://github.com/provenance-io/provenance/pull/1453).

### Bug Fixes

* Fix third party Protobuf workflow checks on Provenance release steps [#1339](https://github.com/provenance-io/provenance/issues/1339)
* Fix committer email format in third party Protobuf workflow (for [#1339](https://github.com/provenance-io/provenance/issues/1339)) [PR 1385](https://github.com/provenance-io/provenance/pull/1385)
* Fix `make proto-gen` [PR 1404](https://github.com/provenance-io/provenance/pull/1404).
* Fix wasmd transactions that are run by gov module [#1414](https://github.com/provenance-io/provenance/issues/1414)
* Add support for ibc transfers of restricted tokens [#1502](https://github.com/provenance-io/provenance/issues/1502).
* Fix authz + smart contract + value owner updates being too permissive [PR 1519](https://github.com/provenance-io/provenance/pull/1519).
* Fix metadata params query path in stargate whitelist [#1514](https://github.com/provenance-io/provenance/issues/1514)

### Client Breaking

* Removed the `WriteP8eContractSpec` and `P8eMemorializeContract` endpoints [#1402](https://github.com/provenance-io/provenance/issues/1402).
* Removed the `github.com/provenance-io/provenance/x/metadata/types/p8e` proto package [#1402](https://github.com/provenance-io/provenance/issues/1402).
  Users that generate code from the Provenance protos might need to delete their `p8e/` directory.
* The `write-scope` CLI command now takes in `[owners]` as semicolon-delimited parties (instead of comma-delimited `[owner-addresses]`) [PR 1453](https://github.com/provenance-io/provenance/pull/1453).
* Removed the `AddMarkerProposal` [#1358](https://github.com/provenance-io/provenance/pull/1358).
  It is replaced by putting a `MsgAddMarker` (with the `from_address` of the gov module account), in a `MsgSubmitProposal`.

### API Breaking

* Removed the `WriteP8eContractSpec` and `P8eMemorializeContract` endpoints [#1402](https://github.com/provenance-io/provenance/issues/1402).
* Removed the `AddMarkerProposal` [#1358](https://github.com/provenance-io/provenance/pull/1358).
  It is replaced by putting a `MsgAddMarker` (with the `from_address` of the gov module account), in a `MsgSubmitProposal`.

### State Machine Breaking

* The `AddScopeOwner` endpoint now adds a new owner party even if an owner already exists in the scope with that address [PR 1453](https://github.com/provenance-io/provenance/pull/1453).
  I.e. it no longer updates the role of an existing owner with the same address.

### Full Commit History

* https://github.com/provenance-io/provenance/compare/v1.14.1...v1.15.0

---

## [v1.14.1](https://github.com/provenance-io/provenance/releases/tag/v1.14.1) - 2023-02-28

### Improvements

* Bump Cosmos-SDK to `v0.46.10-pio-2` (from `v0.46.10-pio-1`). [PR 1396](https://github.com/provenance-io/provenance/pull/1396). \
  See the following `RELEASE_NOTES.md` for details: \
  [v0.46.10-pio-2](https://github.com/provenance-io/cosmos-sdk/blob/v0.46.10-pio-2/RELEASE_NOTES.md). \
  Full Commit History: https://github.com/provenance-io/cosmos-sdk/compare/v0.46.10-pio-1...v0.46.10-pio-2

### Bug Fixes

* Fix `start` using default home directory [PR 1393](https://github.com/provenance-io/provenance/pull/1393).

### Full Commit History

* https://github.com/provenance-io/provenance/compare/v1.14.0...v1.14.1

---

## [v1.14.0](https://github.com/provenance-io/provenance/releases/tag/v1.14.0) - 2023-02-23

The Provenance Blockchain `v1.14.0` release includes several new features, improvements and bug fixes.
Noteably, support is added for state listing using plugins.
Also, new limitations are put in place preventing the concentration of voting power.
The `x/quarantine` and `x/sanction` modules have been added too.

The `paua` upgrade will increase all validators' max commission to 100% and max change in commission to 5% (if currently less than that).

### Features

* Enable ADR-038 State Listening in Provenance [PR 1334](https://github.com/provenance-io/provenance/pull/1334).
* Added the `x/quarantine` module [PR 1317](https://github.com/provenance-io/provenance/pull/1317).
* Added the `x/sanction` module [PR 1317](https://github.com/provenance-io/provenance/pull/1317).
* Added support to set a list of specific recipients allowed for send authorizations in the marker module [#1237](https://github.com/provenance-io/provenance/issues/1237).
* Added a new name governance proposal that allows the fields of a name record to be updated. [PR 1266](https://github.com/provenance-io/provenance/pull/1266).
* Added msg to add, finalize, and activate a marker in a single request [#770](https://github.com/provenance-io/provenance/issues/770).
* Staking concentration limit protection (prevents delegations to nodes with high voting power) [#1331](https://github.com/provenance-io/provenance/issues/1331).

### Improvements

* Bump Cosmos-SDK to `v0.46.10-pio-1` (from `v0.46.6-pio-1`).
  [PR 1371](https://github.com/provenance-io/provenance/pull/1371),
  [PR 1348](https://github.com/provenance-io/provenance/pull/1348),
  [PR 1334](https://github.com/provenance-io/provenance/pull/1334),
  [PR 1348](https://github.com/provenance-io/provenance/pull/1348),
  [PR 1317](https://github.com/provenance-io/provenance/pull/1317),
  [PR 1278](https://github.com/provenance-io/provenance/pull/1278). \
  See the following `RELEASE_NOTES.md` for details:
  [v0.46.10-pio-1](https://github.com/provenance-io/cosmos-sdk/blob/v0.46.10-pio-1/RELEASE_NOTES.md),
  [v0.46.8-pio-3](https://github.com/provenance-io/cosmos-sdk/blob/v0.46.8-pio-3/RELEASE_NOTES.md),
  [v0.46.7-pio-1](https://github.com/provenance-io/cosmos-sdk/blob/v0.46.7-pio-1/RELEASE_NOTES.md). \
  Full Commit History: https://github.com/provenance-io/cosmos-sdk/compare/v0.46.6-pio-1...v0.46.10-pio-1
* Added assess msg fees spec documentation [#1172](https://github.com/provenance-io/provenance/issues/1172).
* Build dbmigrate and include it as an artifact with releases [#1264](https://github.com/provenance-io/provenance/issues/1264).
* Removed, MsgFees Module 50/50 Fee Split on MsgAssessCustomMsgFeeRequest [#1263](https://github.com/provenance-io/provenance/issues/1263).
* Add basis points field to MsgAssessCustomMsgFeeRequest for split of fee between Fee Module and Recipient [#1268](https://github.com/provenance-io/provenance/issues/1268).
* Updated ibc-go to v6.1 [#1273](https://github.com/provenance-io/provenance/issues/1273).
* Update adding of marker to do additional checks for ibc denoms [#1289](https://github.com/provenance-io/provenance/issues/1289).
* Add validate basic check to msg router service [#1308](https://github.com/provenance-io/provenance/issues/1308).
* Removed legacy-amino [#1275](https://github.com/provenance-io/provenance/issues/1275).
* Opened port 9091 on ibcnet container ibc1 to allow for reaching GRPC [PR 1314](https://github.com/provenance-io/provenance/pull/1314).
* Increase all validators' max commission to 100% [PR 1333](https://github.com/provenance-io/provenance/pull/1333).
* Increase all validators' max commission change rate to 5% [PR 1360](https://github.com/provenance-io/provenance/pull/1360).
* Set the immediate sanction/unsanction min deposits to 1,000,000 hash in the `paua` upgrade [PR 1345](https://github.com/provenance-io/provenance/pull/1345).

### Bug Fixes

* Update Maven publishing email to provenance [#1270](https://github.com/provenance-io/provenance/issues/1270).

### Client Breaking

* No longer sign the mac binary, and stop including it in the release [PR 1367](https://github.com/provenance-io/provenance/pull/1367).
* The `--restrict` flag has been replaced with an `--unrestrict` flag in the `tx name` commands `bind` and `root-name-proposal` [PR 1266](https://github.com/provenance-io/provenance/pull/1266).

### Full Commit History

* https://github.com/provenance-io/provenance/compare/v1.13.1...v1.14.0

---

## [v1.13.1](https://github.com/provenance-io/provenance/releases/tag/v1.13.1)

### Improvements

* Updated Cosmos-SDK to `v0.46.6-pio-3` (from `v0.46.6-pio-1`) [PR 1274](https://github.com/provenance-io/provenance/pull/1274).

### Full Commit History

* https://github.com/provenance-io/provenance/compare/v1.13.0...v1.13.1

---

## [v1.13.0](https://github.com/provenance-io/provenance/releases/tag/v1.13.0) - 2022-11-28

The `v1.13.0 - ochre` release is focused on group based management of on chain accounts and important improvements for public/private zone communication within the Provenance Blockchain network.
The `v1.13.0` release includes minor bug fixes and enhancements along with a resolution for the [dragonberry]((https://forum.cosmos.network/t/ibc-security-advisory-dragonberry/7702)) security update.

### Features

* Add restricted marker transfer over ibc support [#1136](https://github.com/provenance-io/provenance/issues/1136).
* Enable the node query service [PR 1173](https://github.com/provenance-io/provenance/pull/1173).
* Add the `x/groups` module [#1007](https://github.com/provenance-io/provenance/issues/1007).
* Allow starting a `provenanced` chain using a custom denom [#1067](https://github.com/provenance-io/provenance/issues/1067).
  For running the chain locally, `make run DENOM=vspn MIN_FLOOR_PRICE=0` or `make clean localnet-start DENOM=vspn MIN_FLOOR_PRICE=0`.
* [#627](https://github.com/provenance-io/provenance/issues/627) Added Active Participation and Engagement module, see [specification](https://github.com/provenance-io/provenance/blob/main/x/reward/spec/01_concepts.md) for details.

### Improvements

* Updated Cosmos-SDK to `v0.46.6-pio-1` (from `v0.45.10-pio-4`) [PR 1235](https://github.com/provenance-io/provenance/pull/1235).
  This brings several new features and improvements. For details, see the [release notes](https://github.com/provenance-io/cosmos-sdk/blob/v0.46.6-pio-1/RELEASE_NOTES.md) and [changelog](https://github.com/provenance-io/cosmos-sdk/blob/v0.46.6-pio-1/CHANGELOG.md).
* Bump IBC to `v5.0.0-pio-2` (from `v2.3.0`) to add a check for SendEnabled [#1100](https://github.com/provenance-io/provenance/issues/1100), [#1158](https://github.com/provenance-io/provenance/issues/1158).
* Update wasmd to `v0.29.0-pio-1` (from `v0.26.0`) with SDK v0.46 support from notional-labs [#1015](https://github.com/provenance-io/provenance/issues/1015), [PR 1148](https://github.com/provenance-io/provenance/pull/1148).
* Allow MsgFee fees to be denoms other than `nhash` [#1067](https://github.com/provenance-io/provenance/issues/1067).
* Ignore hardcoded tx gas limit when `consensus_params.block.max_gas` is set to -1 for local nodes [#1000](https://github.com/provenance-io/provenance/issues/1000).
* Refactor the `x/marker` module's `Holding` query to utilize the `x/bank` module's new `DenomOwners` query [#995](https://github.com/provenance-io/provenance/issues/995).
  The only real difference between those two queries is that the `Holding` query accepts either a denom or marker address.
* Stop using the deprecated `Wrap` and `Wrapf` functions in the `sdk/types/errors` package in favor of those functions off specific errors, or else the `cosmossdk.io/errors` package [#1013](https://github.com/provenance-io/provenance/issues/995).
* For newly added reward's module, Voting incentive program, validator votes should count for higher shares, since they vote for all their delegations.
  This improvement allows the reward creator to introduce the multiplier to achieve the above.
* Refactored the fee handling [#1006](https://github.com/provenance-io/provenance/issues/1006):
  * Created a `MinGasPricesDecorator` to replace the `MempoolFeeDecorator` that was removed from the SDK. It makes sure the fee is greater than the validators min-gas fee.
  * Refactored the `MsgFeesDecorator` to only make sure there's enough fee provided. It no longer deducts/consumes anything and it no longer checks the payer's account.
  * Refactored the `ProvenanceDeductFeeDecorator`. It now makes sure the payer has enough in their account to cover the additional fees. It also now deducts/consumes the `floor gas price * gas`.
  * Added the `fee_payer` attribute to events of type `tx` involving fees (i.e. the ones with attributes `fee`, `min_fee_charged`, `additionalfee` and/or `baseFee`).
  * Moved the additional fees calculation logic into the msgfees keeper.
* Update `fee` event with amount charged even on failure and emit SendCoin events from `DeductFeesDistributions` [#1092](https://github.com/provenance-io/provenance/issues/1092).
* Alias the `config unpack` command to `config update`. It can be used to update config files to include new fields [PR 1233](https://github.com/provenance-io/provenance/pull/1233).
* When loading the unpacked configs, always load the defaults before reading the files (instead of only loading the defaults if the file doesn't exist) [PR 1233](https://github.com/provenance-io/provenance/pull/1233).
* Add prune command available though cosmos sdk to provenanced. [#1208](https://github.com/provenance-io/provenance/issues/1208).
* Updated name restrictions documentation [#808](https://github.com/provenance-io/provenance/issues/808).
* Update swagger files [PR 1229](https://github.com/provenance-io/provenance/pull/1229).
* Improve CodeQL workflow to run on Go file changes only [#1225](https://github.com/provenance-io/provenance/issues/1225).
* Use latest ProvWasm contract in wasm tests [#731](https://github.com/provenance-io/provenance/issues/731).
* Publish Java/Kotlin JARs to Maven for release candidates [#1223](https://github.com/provenance-io/provenance/issues/1223).
* Added two new Makefile targets to install and start the relayer [#1051] (https://github.com/provenance-io/provenance/pull/1051)
* Updated relayer scripts to make them headless for external services [#1068] (https://github.com/provenance-io/provenance/pull/1068)
* Added docker environment for testing IBC and added Makefile targets to bring this environment up/down [#1248] (https://github.com/provenance-io/provenance/pull/1248).
* Updated the dbmigrate tool to allow the user to force the source database type with the source-db-backend option [#1258] (https://github.com/provenance-io/provenance/pull/1258)
* Updated provenance-io/blockchain image to work with arm64 [#1261]. (https://github.com/provenance-io/provenance/pull/1261)

### Bug Fixes

* Fixed outdated devnet docker configurations [#1062](https://github.com/provenance-io/provenance/issues/1062).
* Fix the [Dragonberry security advisory](https://forum.cosmos.network/t/ibc-security-advisory-dragonberry/7702) [PR 1173](https://github.com/provenance-io/provenance/pull/1173).
* Fix GetParams in `msgfees` modules to return ConversionFeeDenom [#1214](https://github.com/provenance-io/provenance/issues/1214).
* Pay attention to the `iavl-disable-fastnode` config field/flag [PR 1193](https://github.com/provenance-io/provenance/pull/1193).
* Remove the workaround for the index-events configuration field (now fixed in the SDK) [#995](https://github.com/provenance-io/provenance/issues/995).

### Client Breaking

* Remove the state-listening/plugin system (and `librdkafka` dependencies) [#995](https://github.com/provenance-io/provenance/issues/995).
* Remove the custom/legacy rest endpoints from the `x/attribute`, `x/marker`, and `x/name` modules [#995](https://github.com/provenance-io/provenance/issues/995).
  * The following REST endpoints have been removed in favor of `/provenance/...` counterparts:
    * `GET` `attribute/{address}/attributes` -> `/provenance/attribute/v1/attributes/{address}`
    * `GET` `attribute/{address}/attributes/{name}` -> `/provenance/attribute/v1/attribute/{address}/{name}`
    * `GET` `attribute/{address}/scan/{suffix}` -> `/provenance/attribute/v1/attribute/{address}/scan/{suffix}`
    * `GET` `marker/all` -> `/provenance/marker/v1/all`
    * `GET` `marker/holders/{id}` -> `/provenance/marker/v1/holding/{id}`
    * `GET` `marker/detail/{id}` -> `/provenance/marker/v1/detail/{id}`
    * `GET` `marker/accesscontrol/{id}` -> `/provenance/marker/v1/accesscontrol/{id}`
    * `GET` `marker/escrow/{id}` -> `/provenance/marker/v1/escrow/{id}`
    * `GET` `marker/supply/{id}` -> `/provenance/marker/v1/supply/{id}`
    * `GET` `marker/assets/{id}` -> `/provenance/metadata/v1/ownership/{address}` (you can get the `{address}` from `/provenance/marker/v1/detail/{id}`).
    * `GET` `name/{name}` -> `/provenance/name/v1/resolve/{name}`
    * `GET` `name/{address}/names` -> `/provenance/name/v1/lookup/{address}`
  * The following REST endpoints have been removed. They do not have any REST replacement counterparts. Use GRPC instead.
    * `DELETE` `attribute/attributes` -> `DeleteAttribute(MsgDeleteAttributeRequest)`
    * `POST` `/marker/{denom}/mint` -> `Mint(MsgMintRequest)`
    * `POST` `/marker/{denom}/burn` -> `Burn(MsgBurnRequest)`
    * `POST` `/marker/{denom}/status` -> One of:
      * `Activate(MsgActivateRequest)`
      * `Finalize(MsgFinalizeRequest)`
      * `Cancel(MsgCancelRequest)`
      * `Delete(MsgDeleteRequest)`
  * The following short-form `GET` endpoints were removed in favor of longer ones:
    * `/node_info` -> `/cosmos/base/tendermint/v1beta1/node_info`
    * `/syncing` -> `/cosmos/base/tendermint/v1beta1/syncing`
    * `/blocks/latest` -> `/cosmos/base/tendermint/v1beta1/blocks/latest`
    * `/blocks/{height}` -> `/cosmos/base/tendermint/v1beta1/blocks/{height}`
    * `/validatorsets/latest` -> `/cosmos/base/tendermint/v1beta1/validatorsets/latest`
    * `/validatorsets/{height}` -> `/cosmos/base/tendermint/v1beta1/validatorsets/{height}`
  * The denom owners `GET` endpoint changed from `/cosmos/bank/v1beta1/denom_owners/{denom}` to `/cosmos/bank/v1beta1/supply/by_denom?denom={denom}`.

### Full Commit History

* https://github.com/provenance-io/provenance/compare/v1.12.2...v1.13.0

---

## [v1.12.2](https://github.com/provenance-io/provenance/releases/tag/v1.12.2) - 2022-11-01

Provenance v1.12.2 enables the ability to upgrade your IAVL state store to be faster and handle errors better. This upgrade is recommended and should be done at your convenience prior to the v1.13 chain upgrade.

The IAVL store upgrade is expected to take 30 to 90 minutes. During that time, your node will be down. There will be some log output (info level), but it is sparce and there may be long periods (25+ minutes) without any new log output. Once it has started, it's best to not interrupt the process.

It is highly recommended that you do one of these two prior to the v1.13 chain upgrade:

Either

- Upgrade your node's IAVL store:
  1. Stop your node.
  2. Upgrade `provenanced` to v1.12.2.
  3. Run the command: `provenanced config set iavl-disable-fastnode false`.
  4. Restart your node. Once the upgrade has finished, your node will automatically run as normal.

Or

- Explicitly define that you don't want to upgrade your node's IAVL store:
   1. Ensure that you have `provenanced` v1.12.1 (or higher), e.g. Run the command: `provenanced version`. If you are on 1.12.0, upgrade to at least v1.12.1.
   2. Run the command: `provenanced config set iavl-disable-fastnode true`.

---

You can manually update your `app.toml` file, but using the `config set` command is the recommended method. The `iavl-disable-fastnode` field was added in v1.12.1 and most likely does not yet exist in your `app.toml` file. There are other new sections and fields too. Using the command will add them all (using defaults) as well as their descriptions. If you want to update your `app.toml` manually, the `iavl-disable-fastnode` entry should go below the `index-events` entry and before the `[telemetry]` section.

If you do nothing before the v1.13 chain upgrade, your node will most likely upgrade the IAVL store when v1.13 first runs. The v1.13 chain upgrade and migrations are expected to only take a minute. If your node is also upgrading the IAVL store at that time, it will take 30-90+ minutes.

Note: The command `provenanced config get iavl-disable-fastnode` will report a value regardless of whether the field exists in `app.toml`. As such, that command is insufficient for determining whether the value exists in the `app.toml` file.

### Improvements

* Bump Cosmos-SDK to v0.45.10-pio-4 (from v0.45.9-pio-1) [PR 1202](https://github.com/provenance-io/provenance/pull/1202)
* Allow the IAVL store to be upgraded [PR 1193](https://github.com/provenance-io/provenance/pull/1193).

### Full Commit History

* https://github.com/provenance-io/provenance/compare/v1.12.1...v1.12.2

---

## [v1.12.1](https://github.com/provenance-io/provenance/releases/tag/v1.12.1) - 2022-10-14

### Improvements

* Bump Cosmos-SDK to v0.45.9-pio-1 (from v0.45.5-pio-1) [PR 1159](https://github.com/provenance-io/provenance/pull/1159).

### Bug Fixes

* Bump ics23/go to Cosmos-SDK's v0.8.0 (from confio's v0.7.0) [PR 1159](https://github.com/provenance-io/provenance/pull/1159).

---

## [v1.12.2](https://github.com/provenance-io/provenance/releases/tag/v1.12.2) - 2022-11-01

Provenance v1.12.2 enables the ability to upgrade your IAVL state store to be faster and handle errors better. This upgrade is recommended and should be done at your convenience prior to the v1.13 chain upgrade.

The IAVL store upgrade is expected to take 30 to 90 minutes. During that time, your node will be down. There will be some log output (info level), but it is sparce and there may be long periods (25+ minutes) without any new log output. Once it has started, it's best to not interrupt the process.

It is highly recommended that you do one of these two prior to the v1.13 chain upgrade:

Either

- Upgrade your node's IAVL store:
  1. Stop your node.
  2. Upgrade `provenanced` to v1.12.2.
  3. Run the command: `provenanced config set iavl-disable-fastnode false`.
  4. Restart your node. Once the upgrade has finished, your node will automatically run as normal.

Or

- Explicitly define that you don't want to upgrade your node's IAVL store:
   1. Ensure that you have `provenanced` v1.12.1 (or higher), e.g. Run the command: `provenanced version`. If you are on 1.12.0, upgrade to at least v1.12.1.
   2. Run the command: `provenanced config set iavl-disable-fastnode true`.

---

You can manually update your `app.toml` file, but using the `config set` command is the recommended method. The `iavl-disable-fastnode` field was added in v1.12.1 and most likely does not yet exist in your `app.toml` file. There are other new sections and fields too. Using the command will add them all (using defaults) as well as their descriptions. If you want to update your `app.toml` manually, the `iavl-disable-fastnode` entry should go below the `index-events` entry and before the `[telemetry]` section.

If you do nothing before the v1.13 chain upgrade, your node will most likely upgrade the IAVL store when v1.13 first runs. The v1.13 chain upgrade and migrations are expected to only take a minute. If your node is also upgrading the IAVL store at that time, it will take 30-90+ minutes.

Note: The command `provenanced config get iavl-disable-fastnode` will report a value regardless of whether the field exists in `app.toml`. As such, that command is insufficient for determining whether the value exists in the `app.toml` file.

### Improvements

* Bump Cosmos-SDK to v0.45.10-pio-4 (from v0.45.9-pio-1) [PR 1202](https://github.com/provenance-io/provenance/pull/1202)
* Allow the IAVL store to be upgraded [PR 1193](https://github.com/provenance-io/provenance/pull/1193).

### Full Commit History

* https://github.com/provenance-io/provenance/compare/v1.12.1...v1.12.2

---

## [v1.12.1](https://github.com/provenance-io/provenance/releases/tag/v1.12.1) - 2022-10-14

### Improvements

* Bump Cosmos-SDK to v0.45.9-pio-1 (from v0.45.5-pio-1) [PR 1159](https://github.com/provenance-io/provenance/pull/1159).

### Bug Fixes

* Bump ics23/go to Cosmos-SDK's v0.8.0 (from confio's v0.7.0) [PR 1159](https://github.com/provenance-io/provenance/pull/1159).

---

## [v1.12.0](https://github.com/provenance-io/provenance/releases/tag/v1.12.0) - 2022-08-22

### Improvements

* Update the swagger files (including third-party changes). [#728](https://github.com/provenance-io/provenance/issues/728)
* Bump IBC to 2.3.0 and update third-party protos [PR 868](https://github.com/provenance-io/provenance/pull/868)
* Update docker images from `buster` to b`bullseye` [#963](https://github.com/provenance-io/provenance/issues/963)
* Add documentation for `gRPCurl` to `docs/grpcurl.md` [#953](https://github.com/provenance-io/provenance/issues/953)
* Updated to go 1.18 [#996](https://github.com/provenance-io/provenance/issues/996)
* Add docker files for local psql indexing [#997](https://github.com/provenance-io/provenance/issues/997)


### Features

* Bump Cosmos-SDK to `v0.45.4-pio-4` (from `v0.45.4-pio-2`) to utilize the new `CountAuthorization` authz grant type. [#807](https://github.com/provenance-io/provenance/issues/807)
* Update metadata module authz handling to properly call `Accept` and delete/update authorizations as they're used [#905](https://github.com/provenance-io/provenance/issues/905)
* Read the `custom.toml` config file if it exists. This is read before the other config files, and isn't managed by the `config` commands [#989](https://github.com/provenance-io/provenance/issues/989)
* Allow a msg fee to be paid to a specific address with basis points [#690](https://github.com/provenance-io/provenance/issues/690)
* Bump IBC to 5.0.0 and add support for ICA Host module [PR 1076](https://github.com/provenance-io/provenance/pull/1076)

### Bug Fixes

* Support standard flags on msgfees params query cli command [#936](https://github.com/provenance-io/provenance/issues/936)
* Fix the `MarkerTransferAuthorization` Accept function and `TransferCoin` authz handling to prevent problems when other authorization types are used [#903](https://github.com/provenance-io/provenance/issues/903)
* Bump Cosmos-SDK to `v0.45.5-pio-1` (from `v0.45.4-pio-4`) to remove buggy ADR 038 plugin system. [#983](https://github.com/provenance-io/provenance/issues/983)
* Remove ADR 038 plugin system implementation due to `AppHash` error [#983](https://github.com/provenance-io/provenance/issues/983)
* Fix fee charging to sweep remaining fees on successful transaction [#1019](https://github.com/provenance-io/provenance/issues/1019)

### State Machine Breaking

* Fix the `MarkerTransferAuthorization` Accept function and `TransferCoin` authz handling to prevent problems when other authorization types are used [#903](https://github.com/provenance-io/provenance/issues/903)
* Fix fee charging to sweep remaining fees on successful transaction [#1019](https://github.com/provenance-io/provenance/issues/1019)
* Allow a msg fee to be paid to a specific address with basis points [#690](https://github.com/provenance-io/provenance/issues/690)

---

## [v1.11.1](https://github.com/provenance-io/provenance/releases/tag/v1.11.1) - 2022-07-13

### Bug Fixes

* Add `mango` upgrade handler.
* Add new `msgfees` `NhashPerUsdMil`  default param to param space store on upgrade (PR [#875](https://github.com/provenance-io/provenance/issues/875))
* Run the module migrations as part of the mango upgrade [PR 896](https://github.com/provenance-io/provenance/pull/896)
* Update Cosmos-SDK to v0.45.4-pio-2 to fix a non-deterministic map iteration [PR 928](https://github.com/provenance-io/provenance/pull/928)

---

## [v1.11.0](https://github.com/provenance-io/provenance/releases/tag/v1.11.0) - 2022-06-13

### Features

* Add CONTROLLER, and VALIDATOR PartyTypes for contract execution. [\#824](https://github.com/provenance-io/provenance/pull/824])
* Add FeeGrant allowance support for marker escrow accounts [#406](https://github.com/provenance-io/provenance/issues/406)
* Bump Cosmos-SDK to v0.45.4-pio-1, which contains Cosmos-SDK v0.45.4 and the update to storage of the bank module's SendEnabled information. [PR 850](https://github.com/provenance-io/provenance/pull/850)
* Add `MsgAssessCustomMsgFeeRequest` to add the ability for a smart contract author to charge a custom fee [#831](https://github.com/provenance-io/provenance/issues/831)

### Bug Fixes

* Move buf.build push action to occur after PRs are merged to main branch [#838](https://github.com/provenance-io/provenance/issues/838)
* Update third party proto dependencies [#842](https://github.com/provenance-io/provenance/issues/842)

### Improvements

* Add restricted status info to name module cli queries [#806](https://github.com/provenance-io/provenance/issues/806)
* Store the bank module's SendEnabled flags directly in state instead of as part of Params. This will drastically reduce the costs of sending coins and managing markers. [PR 850](https://github.com/provenance-io/provenance/pull/850)
* Add State Sync readme [#859](https://github.com/provenance-io/provenance/issues/859)

### State Machine Breaking

* Move storage of denomination SendEnabled flags into bank module state (from Params), and update the marker module to correctly manipulate the flags in their new location. [PR 850](https://github.com/provenance-io/provenance/pull/850)

---

## [v1.10.0](https://github.com/provenance-io/provenance/releases/tag/v1.10.0) - 2022-05-11

### Summary

Provenance 1.10.0 includes upgrades to the underlying CosmWasm dependencies and adds functionality to
remove orphaned metadata in the bank module left over after markers have been deleted.

### Improvements

* Update wasmvm dependencies and update Dockerfile for localnet [#818](https://github.com/provenance-io/provenance/issues/818)
* Remove "send enabled" on marker removal and in bulk on 1.10.0 upgrade [#821](https://github.com/provenance-io/provenance/issues/821)

---

## [v1.9.0](https://github.com/provenance-io/provenance/releases/tag/v1.9.0) - 2022-04-25

### Summary

Provenance 1.9.0 brings some minor features and security improvements.

### Features

* Add `add-genesis-msg-fee` command to add msg fees to genesis.json and update Makefile to have pre-defined msg fees [#667](https://github.com/provenance-io/provenance/issues/667)
* Add msgfees summary event to be emitted when there are txs that have fees [#678](https://github.com/provenance-io/provenance/issues/678)
* Adds home subcommand to the cli's config command [#620] (https://github.com/provenance-io/provenance/issues/620)
* Add support for rocksdb and badgerdb [#702](https://github.com/provenance-io/provenance/issues/702)
* Create `dbmigrate` utility for migrating a data folder to use a different db backend [#696](https://github.com/provenance-io/provenance/issues/696)

### Improvements

* When the `start` command encounters an error, it no longer outputs command usage [#670](https://github.com/provenance-io/provenance/issues/670)
* Change max length on marker unresticted denom from 64 to 83 [#719](https://github.com/provenance-io/provenance/issues/719)
* Set prerelease to `true` for release candidates. [#666](https://github.com/provenance-io/provenance/issues/666)
* Allow authz grants to work on scope value owners [#755](https://github.com/provenance-io/provenance/issues/755)
* Bump wasmd to v0.26 (from v0.24). [#799](https://github.com/provenance-io/provenance/pull/799)

---

## [v1.8.2](https://github.com/provenance-io/provenance/releases/tag/v1.8.2) - 2022-04-22

### Summary

Provenance 1.8.2 is a point release to fix an issue with "downgrade detection" in Cosmos SDK. A panic condition
occurs in cases where no update handler is found for the last known upgrade, but the process for determining
the last known upgrade is flawed in Cosmos SDK 0.45.3. This released uses an updated Cosmos fork to patch the
issue until an official patch is released. Version 1.8.2 also adds some remaining pieces for  ADR-038 that were
missing in the 1.8.1 release.

### Bug Fixes

* Order upgrades by block height rather than name to prevent panic [\#106](https://github.com/provenance-io/cosmos-sdk/pull/106)

### Improvements

* Add remaining updates for ADR-038 support [\#786](https://github.com/provenance-io/provenance/pull/786)

---

## [v1.8.1](https://github.com/provenance-io/provenance/releases/tag/v1.8.1) - 2022-04-13

### Summary

Provenance 1.8.1 includes upgrades to the underlying Cosmos SDK and adds initial support for ADR-038.

This release addresses issues related to IAVL concurrency and Tendermint performance that resulted in occasional panics when under high-load conditions such as replay from quicksync. In particular, nodes which experienced issues with "Value missing for hash" and similar panic conditions should work properly with this release. The underlying Cosmos SDK `0.45.3` release that has been incorporated includes a number of improvements around IAVL locking and performance characteristics.

** NOTE: Although Provenance supports multiple database backends, some issues have been reported when using the `goleveldb` backend. If experiencing issues, using the `cleveldb` backend is preferred **

### Improvements

* Update Provenance to use Cosmos SDK 0.45.3 Release [\#781](https://github.com/provenance-io/provenance/issues/781)
* Plugin architecture for ADR-038 + FileStreamingService plugin [\#10639](https://github.com/cosmos/cosmos-sdk/pull/10639)
* Fix for sporadic error "panic: Value missing for hash" [\#611](https://github.com/provenance-io/provenance/issues/611)

---

## [v1.8.0](https://github.com/provenance-io/provenance/releases/tag/v1.8.0) - 2022-03-17

### Summary

Provenance 1.8.0 is focused on improving the fee structures for transactions on the blockchain. While the Cosmos SDK has traditionally offered a generic fee structure focused on gas/resource utilization, the Provenance blockchain has found that certain transactions have additional long term costs and value beyond simple resources charges. This is the reason we are adding the new MsgFee module which allows governance based control of additional fee charges on certain message types.

NOTE: The second major change in the 1.8.0 release is part of the migration process which removes many orphaned state objects that were left in 1.7.x chains. This cleanup process will require a significant amount of time to perform during the green upgrade handler execution. The upgrade will print status messages showing the progress of this process.

### Features

* Add check for `authz` grants when there are missing signatures in `metadata` transactions [#516](https://github.com/provenance-io/provenance/issues/516)
* Add support for publishing Java and Kotlin Protobuf compiled sources to Maven Central [#562](https://github.com/provenance-io/provenance/issues/562)
* Adds support for creating root name governance proposals from the cli [#599](https://github.com/provenance-io/provenance/issues/599)
* Adding of the msg based fee module [#354](https://github.com/provenance-io/provenance/issues/354)
* Upgrade provenance to 0.45 cosmos sdk release [#607](https://github.com/provenance-io/provenance/issues/607)
* Upgrade wasmd to v0.22.0 Note: this removes dependency on provenance-io's wasmd fork [#479](https://github.com/provenance-io/provenance/issues/479)
* Add support for Scope mutation via wasm Smart Contracts [#531](https://github.com/provenance-io/provenance/issues/531)
* Increase governance deposit amount and add create proposal msg fee [#632](https://github.com/provenance-io/provenance/issues/632)
* Allow attributes to be associated with scopes [#631](https://github.com/provenance-io/provenance/issues/631)

### Improvements

* Add `bank` and `authz` module query `proto` files required by `grpcurl` [#482](https://github.com/provenance-io/provenance/issues/482)
* Fix typeos in marker log statements [#502](https://github.com/provenance-io/provenance/issues/502)
* Set default coin type to network default [#534](https://github.com/provenance-io/provenance/issues/534)
* Add logger to upgrade handler [#507](https://github.com/provenance-io/provenance/issues/507)
* Allow markers to be created over existing accounts if they are not a marker and have a zero sequence [#520](https://github.com/provenance-io/provenance/issues/520)
* Removed extraneous Metadata index deletes/rewrites [#543](https://github.com/provenance-io/provenance/issues/543)
* Delete empty sessions when the last record is updated to a new session [#480](https://github.com/provenance-io/provenance/issues/480)
* Refactor the migration to be faster and have more log output [PR 586](https://github.com/provenance-io/provenance/pull/586)
* Capture all included protobufs into release zip file [#556](https://github.com/provenance-io/provenance/issues/556)
* Add Protobuf support with buf.build [#614](https://github.com/provenance-io/provenance/issues/614)
* Limit the maximum attribute value length to 1000 (down from 10,000 currently) in the `green` upgrade [#616](https://github.com/provenance-io/provenance/issues/616)
* Add additional fees for specified operations in the `green` upgrade [#616](https://github.com/provenance-io/provenance/issues/616)
  * `provenance.name.v1.MsgBindNameRequest` 10 hash (10,000,000,000 nhash)
  * `provenance.marker.v1.MsgAddMarkerRequest` 100 hash (100,000,000,000 nhash)
  * `provenance.attribute.v1.MsgAddAttributeRequest` 10 hash (10,000,000,000 nhash)
  * `provenance.metadata.v1.MsgWriteScopeRequest`  10 hash (10,000,000,000 nhash)
  * `provenance.metadata.v1.MsgP8eMemorializeContractRequest` 10 hash (10,000,000,000 nhash)
* Add integration tests for smart contracts [#392](https://github.com/provenance-io/provenance/issues/392)
* Use provwasm release artifact for smart contract tests [#731](https://github.com/provenance-io/provenance/issues/731)

### Client Breaking

* Enforce a maximum gas limit on individual transactions so that at least 20 can fit in any given block. [#681](https://github.com/provenance-io/provenance/issues/681)
  Previously transactions were only limited by their size in bytes as well as the overall gas limit on a given block.

  _With this update transactions must be no more than 5% of the maximum amount of gas allowed per block when a gas limit
  per block is set (this restriction has no effect when a gas limit has not been set).  The current limits on Provenance
  mainnet are 60,000,000 gas per block which will yield a maximum transaction size of 3,000,000 gas using this new AnteHandler
  restriction._

### Bug Fixes

* When deleting a scope, require the same permissions as when updating it [#473](https://github.com/provenance-io/provenance/issues/473)
* Allow manager to adjust grants on finalized markers [#545](https://github.com/provenance-io/provenance/issues/545)
* Add migration to re-index the metadata indexes involving addresses [#541](https://github.com/provenance-io/provenance/issues/541)
* Add migration to delete empty sessions [#480](https://github.com/provenance-io/provenance/issues/480)
* Add Java distribution tag to workflow [#624](https://github.com/provenance-io/provenance/issues/624)
* Add `msgfees` module to added store upgrades [#640](https://github.com/provenance-io/provenance/issues/640)
* Use `nhash` for base denom in gov proposal upgrade [#648](https://github.com/provenance-io/provenance/issues/648)
* Bump `cosmowasm` from `v1.0.0-beta5` to `v1.0.0-beta6` [#655](https://github.com/provenance-io/provenance/issues/655)
* Fix maven publish release version number reference [#650](https://github.com/provenance-io/provenance/issues/650)
* Add `iterator` as feature for wasm [#658](https://github.com/provenance-io/provenance/issues/658)
* String "v" from Jar artifact version number [#653](https://github.com/provenance-io/provenance/issues/653)
* Fix `wasm` contract migration failure to find contract history [#662](https://github.com/provenance-io/provenance/issues/662)

## [v1.7.6](https://github.com/provenance-io/provenance/releases/tag/v1.7.6) - 2021-12-15

* Upgrade Rosetta to v0.7.2 [#560](https://github.com/provenance-io/provenance/issues/560)

## [v1.7.5](https://github.com/provenance-io/provenance/releases/tag/v1.7.5) - 2021-10-22

### Improvements

* Update Cosmos SDK to 0.44.3 [PR 536](https://github.com/provenance-io/provenance/pull/536)

## [v1.7.4](https://github.com/provenance-io/provenance/releases/tag/v1.7.4) - 2021-10-12

### Improvements

* Update github actions to always run required tests [#508](https://github.com/provenance-io/provenance/issues/508)
* Update Cosmos SDK to 0.44.2 [PR 527](https://github.com/provenance-io/provenance/pull/527)

## [v1.7.3](https://github.com/provenance-io/provenance/releases/tag/v1.7.3) - 2021-09-30

### Bug Fixes

* Update Cosmos SDK to 0.44.1 with IAVL 0.17 to resolve locking issues in queries.
* Fix logger config being ignored [PR 510](https://github.com/provenance-io/provenance/pull/510)

## [v1.7.2](https://github.com/provenance-io/provenance/releases/tag/v1.7.2) - 2021-09-27

### Bug Fixes

* Fix for non-deterministic upgrades in cosmos sdk [#505](https://github.com/provenance-io/provenance/issues/505)

## [v1.7.1](https://github.com/provenance-io/provenance/releases/tag/v1.7.1) - 2021-09-20

### Improvements

* Ensure marker state transition validation does not panic [#492](https://github.com/provenance-io/provenance/issues/492)
* Refactor Examples for cobra cli commands to have examples [#399](https://github.com/provenance-io/provenance/issues/399)
* Verify go version on `make build` [#483](https://github.com/provenance-io/provenance/issues/483)

### Bug Fixes

* Fix marker permissions migration and add panic on `eigengrau` upgrade [#484](https://github.com/provenance-io/provenance/issues/484)
* Fixed marker with more than uint64 causes panic [#489](https://github.com/provenance-io/provenance/issues/489)
* Fixed issue with rosetta tests timing out occasionally, because the timeout was too short [#500](https://github.com/provenance-io/provenance/issues/500)

## [v1.7.0](https://github.com/provenance-io/provenance/releases/tag/v1.7.0) - 2021-09-03

### Features

* Add a single node docker based development environment [#311](https://github.com/provenance-io/provenance/issues/311)
  * Add make targets `devnet-start` and `devnet-stop`
  * Add `networks/dev/mnemonics` for adding accounts to development environment

### Improvements

* Updated some of the documentation of Metadata type bytes (prefixes) [#474](https://github.com/provenance-io/provenance/issues/474)
* Update the Marker Holding query to fully utilize pagination fields [#400](https://github.com/provenance-io/provenance/issues/400)
* Update the Metadata OSLocatorsByURI query to fully utilize pagination fields [#401](https://github.com/provenance-io/provenance/issues/401)
* Update the Metadata OSAllLocators query to fully utilize pagination fields [#402](https://github.com/provenance-io/provenance/issues/402)
* Validate `marker` before setting it to prevent panics [#491](https://github.com/provenance-io/provenance/issues/491)

### Bug Fixes

* Removed some unneeded code from the persistent record update validation [#471](https://github.com/provenance-io/provenance/issues/471)
* Fixed packed config loading bug [#487](https://github.com/provenance-io/provenance/issues/487)
* Fixed marker with more than uint64 causes panic [#489](https://github.com/provenance-io/provenance/issues/489)

## [v1.7.0](https://github.com/provenance-io/provenance/releases/tag/v1.7.0) - 2021-09-03

### Features

* Marker governance proposal are supported in cli [#367](https://github.com/provenance-io/provenance/issues/367)
* Add ability to query metadata sessions by record [#212](https://github.com/provenance-io/provenance/issues/212)
* Add Name and Symbol Cosmos features to Marker Metadata [#372](https://github.com/provenance-io/provenance/issues/372)
* Add authz support to Marker module transfer `MarkerTransferAuthorization` [#265](https://github.com/provenance-io/provenance/issues/265)
  * Add authz grant/revoke command to `marker` cli
  * Add documentation around how to grant/revoke authz [#449](https://github.com/provenance-io/provenance/issues/449)
* Add authz and feegrant modules [PR 384](https://github.com/provenance-io/provenance/pull/384)
* Add Marker governance proposal for setting denom metadata [#369](https://github.com/provenance-io/provenance/issues/369)
* Add `config` command to cli for client configuration [#394](https://github.com/provenance-io/provenance/issues/394)
* Add updated wasmd for Cosmos 0.43 [#409](https://github.com/provenance-io/provenance/issues/409)
* Add Rosetta support and automated testing [#365](https://github.com/provenance-io/provenance/issues/365)
* Update wasm parameters to only allow smart contracts to be uploaded with gov proposal [#440](https://github.com/provenance-io/provenance/issues/440)
* Update `config` command [#403](https://github.com/provenance-io/provenance/issues/403)
  * Get and set any configuration field.
  * Get or set multiple configuration fields in a single invocation.
  * Easily identify fields with changed (non-default) values.
  * Pack the configs into a single json file with only changed (non-default) values.
  * Unpack the config back into the multiple config files (that also have documentation in them).

### Bug Fixes

* Fix for creating non-coin type markers through governance addmarker proposals [#431](https://github.com/provenance-io/provenance/issues/431)
* Marker Withdraw Escrow Proposal type is properly registered [#367](https://github.com/provenance-io/provenance/issues/367)
  * Target Address field spelling error corrected in Withdraw Escrow and Increase Supply Governance Proposals.
* Fix DeleteScopeOwner endpoint to store the correct scope [PR 377](https://github.com/provenance-io/provenance/pull/377)
* Marker module import/export issues  [PR384](https://github.com/provenance-io/provenance/pull/384)
  * Add missing marker attributes to state export
  * Fix account numbering issues with marker accounts and auth module accounts during import
  * Export marker accounts as a base account entry and a separate marker module record
  * Add Marker module governance proposals, genesis, and marker operations to simulation testing [#94](https://github.com/provenance-io/provenance/issues/94)
* Fix an encoding issue with the `--page-key` CLI arguments used in paged queries [#332](https://github.com/provenance-io/provenance/issues/332)
* Fix handling of optional fields in Metadata Write messages [#412](https://github.com/provenance-io/provenance/issues/412)
* Fix cli marker new example is incorrect [#415](https://github.com/provenance-io/provenance/issues/415)
* Fix home directory setup for app export [#457](https://github.com/provenance-io/provenance/issues/457)
* Correct an error message that was providing an illegal amount of gas as an example [#425](https://github.com/provenance-io/provenance/issues/425)

### API Breaking

* Fix for missing validation for marker permissions according to marker type.  Markers of type COIN can no longer have
  the Transfer permission assigned.  Existing permission entries on Coin type markers of type Transfer are removed
  during migration [#428](https://github.com/provenance-io/provenance/issues/428)

### Improvements

* Updated to Cosmos SDK Release v0.44 to resolve security issues in v0.43 [#463](https://github.com/provenance-io/provenance/issues/463)
  * Updated to Cosmos SDK Release v0.43  [#154](https://github.com/provenance-io/provenance/issues/154)
* Updated to go 1.17 [#454](https://github.com/provenance-io/provenance/issues/454)
* Updated wasmd for Cosmos SDK Release v0.43 [#409](https://github.com/provenance-io/provenance/issues/409)
  * CosmWasm wasmvm v0.16.0 [CHANGELOG](https://github.com/CosmWasm/wasmvm/blob/v0.16.0/CHANGELOG.md)
  * CosmWasm cosmwasm v0.16.0 [CHANGELOG](https://github.com/CosmWasm/cosmwasm/blob/v0.16.0/CHANGELOG.md)
* Updated to IBC-Go Module v1.0.1 [PR 445](https://github.com/provenance-io/provenance/pull/445)
* Updated log message for circulation adjustment [#381](https://github.com/provenance-io/provenance/issues/381)
* Updated third party proto files to pull from cosmos 0.43 [#391](https://github.com/provenance-io/provenance/issues/391)
* Removed legacy api endpoints [#380](https://github.com/provenance-io/provenance/issues/380)
* Removed v039 and v040 migrations [#374](https://github.com/provenance-io/provenance/issues/374)
* Dependency Version Updates
  * Build/CI - cache [PR 420](https://github.com/provenance-io/provenance/pull/420), workflow clean up
  [PR 417](https://github.com/provenance-io/provenance/pull/417), diff action [PR 418](https://github.com/provenance-io/provenance/pull/418)
  code coverage [PR 416](https://github.com/provenance-io/provenance/pull/416) and [PR 439](https://github.com/provenance-io/provenance/pull/439),
  setup go [PR 419](https://github.com/provenance-io/provenance/pull/419), [PR 451](https://github.com/provenance-io/provenance/pull/451)
  * Google UUID 1.3.0 [PR 446](https://github.com/provenance-io/provenance/pull/446)
  * GRPC 1.3.0 [PR 443](https://github.com/provenance-io/provenance/pull/443)
  * cast 1.4.1 [PR 442](https://github.com/provenance-io/provenance/pull/442)
* Updated `provenanced init` for better testnet support and defaults [#403](https://github.com/provenance-io/provenance/issues/403)
* Fixed some example address to use the appropriate prefix [#453](https://github.com/provenance-io/provenance/issues/453)

## [v1.6.0](https://github.com/provenance-io/provenance/releases/tag/v1.6.0) - 2021-08-23

### Bug Fixes

* Fix for creating non-coin type markers through governance addmarker proposals [#431](https://github.com/provenance-io/provenance/issues/431)
* Upgrade handler migrates usdf.c to the right marker_type.

## [v1.5.0](https://github.com/provenance-io/provenance/releases/tag/v1.5.0) - 2021-06-23

### Features

* Update Cosmos SDK to 0.42.6 with Tendermint 0.34.11 [#355](https://github.com/provenance-io/provenance/issues/355)
  * Refund gas support added to gas meter trace
  * `ibc-transfer` now contains an `escrow-address` command for querying current escrow balances
* Add `update` and `delete-distinct` attributes to `attribute` module [#314](https://github.com/provenance-io/provenance/issues/314)
* Add support to `metadata` module for adding and removing contract specifications to scope specification [#302](https://github.com/provenance-io/provenance/issues/302)
  * Added `MsgAddContractSpecToScopeSpecRequest`and `MsgDeleteContractSpecFromScopeSpecRequest` messages for adding/removing
  * Added cli commands for adding/removing
* Add smart contract query support to the `metadata` module [#65](https://github.com/provenance-io/provenance/issues/65)

### API Breaking

* Redundant account parameter was removed from Attribute module SetAttribute API. [PR 348](https://github.com/provenance-io/provenance/pull/348)

### Bug Fixes

* Value owner changes are independent of scope owner signature requirements after transfer [#347](https://github.com/provenance-io/provenance/issues/347)
* Attribute module allows removal of orphan attributes, attributes against root names [PR 348](https://github.com/provenance-io/provenance/pull/348)
* `marker` cli query for marker does not cast marker argument to lower case [#329](https://github.com/provenance-io/provenance/issues/329)

### Improvements

* Bump `wasmd` to v0.17.0 [#345](https://github.com/provenance-io/provenance/issues/345)
* Attribute module simulation support [#25](https://github.com/provenance-io/provenance/issues/25)
* Add transfer cli command to `marker` module [#264](https://github.com/provenance-io/provenance/issues/264)
* Refactor `name` module to emit typed events from keeper [#267](https://github.com/provenance-io/provenance/issues/267)

## [v1.4.1](https://github.com/provenance-io/provenance/releases/tag/v1.4.1) - 2021-06-02

* Updated github binary release workflow.  No code changes from 1.4.0.

## [v1.4.0](https://github.com/provenance-io/provenance/releases/tag/v1.4.0) - 2021-06-02

### Features

* ENV config support, SDK v0.42.5 update [#320](https://github.com/provenance-io/provenance/issues/320)
* Upgrade handler set version name to `citrine` [#339](https://github.com/provenance-io/provenance/issues/339)

### Bug Fixes

* P8EMemorializeContract: preserve some Scope fields if the scope already exists [PR 336](https://github.com/provenance-io/provenance/pull/336)
* Set default standard err/out for `provenanced` commands [PR 337](https://github.com/provenance-io/provenance/pull/337)
* Fix for invalid help text permissions list on marker access grant command [PR 337](https://github.com/provenance-io/provenance/pull/337)
* When writing a session, make sure the scope spec of the containing scope, contains the session's contract spec. [#322](https://github.com/provenance-io/provenance/issues/322)

###  Improvements

* Informative error message for `min-gas-prices` invalid config panic on startup [#333](https://github.com/provenance-io/provenance/issues/333)
* Update marker event documentation to match typed event namespaces [#304](https://github.com/provenance-io/provenance/issues/304)


## [v1.3.1](https://github.com/provenance-io/provenance/releases/tag/v1.3.1) - 2021-05-21

### Bug Fixes

* Remove broken gauge on attribute module. Fixes prometheus metrics [#315](https://github.com/provenance-io/provenance/issues/315)
* Correct logging levels for marker mint/burn requests [#318](https://github.com/provenance-io/provenance/issues/318)
* Fix the CLI metaaddress commands [#321](https://github.com/provenance-io/provenance/issues/321)

### Improvements

* Add Kotlin and Javascript examples for Metadata Addresses [#301](https://github.com/provenance-io/provenance/issues/301)
* Updated swagger docs [PR 313](https://github.com/provenance-io/provenance/pull/313)
* Fix swagger docs [PR 317](https://github.com/provenance-io/provenance/pull/317)
* Updated default min-gas-prices to reflect provenance network nhash economics [#310](https://github.com/provenance-io/provenance/pull/310)
* Improved marker error message when marker is not found [#325](https://github.com/provenance-io/provenance/issues/325)


## [v1.3.0](https://github.com/provenance-io/provenance/releases/tag/v1.3.0) - 2021-05-06

### Features

* Add grpc messages and cli command to add/remove addresses from metadata scope data access [#220](https://github.com/provenance-io/provenance/issues/220)
* Add a `context` field to the `Session` [#276](https://github.com/provenance-io/provenance/issues/276)
* Add typed events and telemetry metrics to attribute module [#86](https://github.com/provenance-io/provenance/issues/86)
* Add rpc and cli support for adding/updating/removing owners on a `Scope` [#283](https://github.com/provenance-io/provenance/issues/283)
* Add transaction and query time measurements to marker module [#284](https://github.com/provenance-io/provenance/issues/284)
* Upgrade handler included that sets denom metadata for `hash` bond denom [#294](https://github.com/provenance-io/provenance/issues/294)
* Upgrade wasmd to v0.16.0 [#291](https://github.com/provenance-io/provenance/issues/291)
* Add params query endpoint to the marker module cli [#271](https://github.com/provenance-io/provenance/issues/271)

### Improvements

* Added linkify script for changelog issue links [#107](https://github.com/provenance-io/provenance/issues/107)
* Changed Metadata events to be typed events [#88](https://github.com/provenance-io/provenance/issues/88)
* Updated marker module spec documentation [#93](https://github.com/provenance-io/provenance/issues/93)
* Gas consumption telemetry and tracing [#299](https://github.com/provenance-io/provenance/issues/299)

### Bug Fixes

* More mapping fixes related to `WriteP8EContractSpec` and `P8EMemorializeContract` [#275](https://github.com/provenance-io/provenance/issues/275)
* Fix event manager scope in attribute, name, marker, and metadata modules to prevent event duplication [#289](https://github.com/provenance-io/provenance/issues/289)
* Proposed markers that are cancelled can be deleted without ADMIN role being assigned [#280](https://github.com/provenance-io/provenance/issues/280)
* Fix to ensure markers have no balances in Escrow prior to being deleted. [#303](https://github.com/provenance-io/provenance/issues/303)

### State Machine Breaking

* Add support for purging destroyed markers [#282](https://github.com/provenance-io/provenance/issues/282)

## [v1.2.0](https://github.com/provenance-io/provenance/releases/tag/v1.2.0) - 2021-04-26

### Improvements

* Add spec documentation for the metadata module [#224](https://github.com/provenance-io/provenance/issues/224)

### Features

* Add typed events and telemetry metrics to marker module [#247](https://github.com/provenance-io/provenance/issues/247)

### Bug Fixes

* Wired recovery flag into `init` command [#254](https://github.com/provenance-io/provenance/issues/254)
* Always anchor unrestricted denom validation expressions, Do not allow slashes in marker denom expressions [#258](https://github.com/provenance-io/provenance/issues/258)
* Mapping and validation fixes found while trying to use `P8EMemorializeContract` [#256](https://github.com/provenance-io/provenance/issues/256)

### Client Breaking

* Update marker transfer request signing behavior [#246](https://github.com/provenance-io/provenance/issues/246)


## [v1.1.1](https://github.com/provenance-io/provenance/releases/tag/v1.1.1) - 2021-04-15

### Bug Fixes

* Add upgrade plan v1.1.1

## [v1.1.0](https://github.com/provenance-io/provenance/releases/tag/v1.1.0) - 2021-04-15

### Features

* Add marker cli has two new flags to set SupplyFixed and AllowGovernanceControl [#241](https://github.com/provenance-io/provenance/issues/241)
* Modify 'enable governance' behavior on marker module [#227](https://github.com/provenance-io/provenance/issues/227)
* Typed Events and Metric counters in Name Module [#85](https://github.com/provenance-io/provenance/issues/85)

### Improvements

* Add some extra aliases for the CLI query metadata commands.
* Make p8e contract spec id easier to communicate.

### Bug Fixes

* Add pagination flags to the CLI query metadata commands.
* Fix handling of Metadata Write message id helper fields.
* Fix cli metadata address encoding/decoding command tree [#231](https://github.com/provenance-io/provenance/issues/231)
* Metadata Module parsing of base64 public key fixed [#225](https://github.com/provenance-io/provenance/issues/225)
* Fix some conversion pieces in `P8EMemorializeContract`.
* Remove extra Object Store Locator storage.
* Fix input status mapping.
* Add MsgSetDenomMetadataRequest to the marker handler.

## [v1.0.0](https://github.com/provenance-io/provenance/releases/tag/v1.0.0) - 2021-03-31

### Bug Fixes

* Resolves an issue where Gov Proposals to Create a new name would fail for new root domains [#192](https://github.com/provenance-io/provenance/issues/192)
* Remove deprecated ModuleCdc amino encoding from Metadata Locator records [#187](https://github.com/provenance-io/provenance/issues/187)
* Update Cosmos SDK to 0.42.3
* Remove deprecated ModuleCdc amino encoding from name module [#189](https://github.com/provenance-io/provenance/issues/189)
* Remove deprecated ModuleCdc amino encoding from attribute module [#188](https://github.com/provenance-io/provenance/issues/188)

### Features

* Allow withdrawals of any coin type from a marker account in WASM smart contracts. [#151](https://github.com/provenance-io/provenance/issues/151)
* Added cli tx commands `write-contract-specification` `remove-contract-specification` for updating/adding/removing metadata `ContractSpecification`s. [#195](https://github.com/provenance-io/provenance/issues/195)
* Added cli tx commands `write-record-specification` `remove-record-specification` for updating/adding/removing metadata `RecordSpecification`s. [#176](https://github.com/provenance-io/provenance/issues/176)
* Added cli tx commands `write-scope-specification` `remove-scope-specification` for updating/adding/removing metadata `ScopeSpecification`s. [#202](https://github.com/provenance-io/provenance/issues/202)
* Added cli tx commands `write-scope` `remove-scope` for updating/adding/removing metadata `Scope`s. [#199](https://github.com/provenance-io/provenance/issues/199)
* Added cli tx commands `write-record` `remove-record` for updating/adding/removing metadata `Record`s. [#205](https://github.com/provenance-io/provenance/issues/205)
* Simulation testing support [#95](https://github.com/provenance-io/provenance/issues/95)
* Name module simulation testing [#24](https://github.com/provenance-io/provenance/issues/24)
* Added default IBC parameters for v039 chain genesis migration script [#102](https://github.com/provenance-io/provenance/issues/102)
* Expand and simplify querying. [#169](https://github.com/provenance-io/provenance/issues/169)
  * Added endpoints for getting all entries of a type, e.g. `RecordsAll`.
  * Combined some endpoints (see notesin "API Breaking" section).
  * Allow searching for related entries. E.g. you can provide a record id to the scope search.
  * Add ability to return related entries. E.g. the `Sessions` endpoint has a `include_records` flag that will cause the response to contain the records that are part of the sessions.
* Add optional identification fields in tx `Write...` messages. [#169](https://github.com/provenance-io/provenance/issues/169)
* The `Write` endpoints now return information about the written entries. [#169](https://github.com/provenance-io/provenance/issues/169)
* Added a CLI command for getting all entries of a type, `query metadata all <type>`, or `query metadata <type> all`. [#169](https://github.com/provenance-io/provenance/issues/169)
* Restrict denom metadata. [#208](https://github.com/provenance-io/provenance/issues/208)

### API Breaking

* Change `Add...` metadata tx endpoints to `Write...` (e.g. `AddScope` is now `WriteScope`). [#169](https://github.com/provenance-io/provenance/issues/169)
* Expand and simplify metadata querying. [#169](https://github.com/provenance-io/provenance/issues/169)
  * Removed the `SessionContextByID` and `SessionContextByUUID` endponts. Replaced with the `Sessions` endpoint.
  * Removed the `RecordsByScopeID` and `RecordsByScopeUUID` endpoints. Replaced with the `Records` endpoint.
  * Removed the `ContractSpecificationExtended` endpoint. Use `ContractSpecification` now with the `include_record_specs` flag.
  * Removed the `RecordSpecificationByID` endpoint. Use the `RecordSpecification` endpoint.
  * Change the `_uuid` fields in the queries to `_id` to allow for either address or uuid input.
  * The `Scope` query no longer returns `Sessions` and `Records` by default. Use the `include_sessions` and `include_records` if you want them.
  * Query result entries are now wrapped to include extra id information alongside an entry.
    E.g. Where a `Scope` used to be returned, now a `ScopeWrapper` is returned containing a `Scope` and its `ScopeIdInfo`.
    So where you previously had `resp.Scope` you will now want `resp.Scope.Scope`.
  * Pluralized both the message name and field name of locator queries that return multiple entries.
    * `OSLocatorByScopeUUIDRequest` and `OSLocatorByScopeUUIDResponse` changed to `OSLocatorsByScopeUUIDRequest` and `OSLocatorsByScopeUUIDResponse`.
    * `OSLocatorByURIRequest` and `OSLocatorByURIResponse` changed to `OSLocatorsByURIRequest` and `OSLocatorsByURIResponse`.
    * Field name `locator` changed to `locators` in `OSLocatorsByURIResponse`, `OSLocatorsByScopeUUIDResponse`, `OSAllLocatorsResponse`.

### Client Breaking

* The paths for querying metadata have changed. See API Breaking section for an overview, and the proto file for details. [#169](https://github.com/provenance-io/provenance/issues/169)
* The CLI has been updated for metadata querying. [#169](https://github.com/provenance-io/provenance/issues/169)
  * Removed the `fullscope` command. Use `query metadata scope --include-sessions --include-records` now.
  * Combined the `locator-by-addr`, `locator-by-uri`, `locator-by-scope`, and `locator-all` into a single `locator` command.
* Changed the CLI metadata tx `add-...` commands to `write-...`. [#166](https://github.com/provenance-io/provenance/issues/166)

## [v0.3.0](https://github.com/provenance-io/provenance/releases/tag/v0.3.0) - 2021-03-19

### Features

* Governance proposal support for marker module
* Decentralized discovery for object store instances [#105](https://github.com/provenance-io/provenance/issues/105)
* Add `AddP8eContractSpec` endpoint to convert v39 contract spec into v40 contract specification  [#167](https://github.com/provenance-io/provenance/issues/167)
* Refactor `Attribute` validate to sdk standard validate basic and validate size of attribute value [#175](https://github.com/provenance-io/provenance/issues/175)
* Add the temporary `P8eMemorializeContract` endpoint to help facilitate the transition. [#164](https://github.com/provenance-io/provenance/issues/164)
* Add handler for 0.3.0 testnet upgrade.

### Bug Fixes

* Gov module route added for name module root name proposal
* Update Cosmos SDK to 0.42.2 for bug fixes and improvements


## [v0.2.1](https://github.com/provenance-io/provenance/releases/tag/v0.2.1) - 2021-03-11

* Update to Cosmos SDK 0.42.1
* Add github action for docker publishing [#156](https://github.com/provenance-io/provenance/issues/156)
* Add `MetaAddress` encoder and parser commands [#147](https://github.com/provenance-io/provenance/issues/147)
* Add build support for publishing protos used in this release [#69](https://github.com/provenance-io/provenance/issues/69)
* Support for setting a marker denom validation expression [#84](https://github.com/provenance-io/provenance/issues/84)
* Expand cli metadata query functionality [#142](https://github.com/provenance-io/provenance/issues/142)

## [v0.2.0](https://github.com/provenance-io/provenance/releases/tag/v0.2.0) - 2021-03-05

* Truncate hashes used in metadata addresses for Record, Record Specification [#132](https://github.com/provenance-io/provenance/issues/132)
* Add support for creating, updating, removing, finding, and iterating over `Session`s [#55](https://github.com/provenance-io/provenance/issues/55)
* Add support for creating, updating, removing, finding, and iterating over `RecordSpecification`s [#59](https://github.com/provenance-io/provenance/issues/59)

## [v0.1.10](https://github.com/provenance-io/provenance/releases/tag/v0.1.10) - 2021-03-04

### Bug fixes

* Ensure all upgrade handlers apply always before storeLoader is created.
* Add upgrade handler for v0.1.10

## [v0.1.9](https://github.com/provenance-io/provenance/releases/tag/v0.1.9) - 2021-03-03

### Bug fixes

* Add module for metadata for v0.1.9

## [v0.1.8](https://github.com/provenance-io/provenance/releases/tag/v0.1.8) - 2021-03-03

### Bug fixes

* Add handlers for v0.1.7, v0.1.8

## [v0.1.7](https://github.com/provenance-io/provenance/releases/tag/v0.1.7) - 2021-03-03

### Bug Fixes

* Fix npe caused by always loading custom storeLoader.

## [v0.1.6](https://github.com/provenance-io/provenance/releases/tag/v0.1.6) - 2021-03-02

### Bug Fixes

* Add metadata module to the IAVL store during upgrade

## [v0.1.5](https://github.com/provenance-io/provenance/releases/tag/v0.1.5) - 2021-03-02

* Add support for creating, updating, removing, finding, and iterating over `Record`s [#54](https://github.com/provenance-io/provenance/issues/54)
* Add migration support for v039 account into v040 attributes module [#100](https://github.com/provenance-io/provenance/issues/100)
* Remove setting default no-op upgrade handlers.
* Add an explicit no-op upgrade handler for release v0.1.5.
* Add support for creating, updating, removing, finding, and iterating over `ContractSpecification`s [#57](https://github.com/provenance-io/provenance/issues/57)
* Add support for record specification metadata addresses [#58](https://github.com/provenance-io/provenance/issues/58)
* Enhance build process to release cosmovisor compatible zip and plan [#119](https://github.com/provenance-io/provenance/issues/119)

## [v0.1.4](https://github.com/provenance-io/provenance/releases/tag/v0.1.4) - 2021-02-24

* Update `ScopeSpecification` proto and create `Description` proto [#71](https://github.com/provenance-io/provenance/issues/71)
* Update `Scope` proto: change field `owner_address` to `owners` [#89](https://github.com/provenance-io/provenance/issues/89)
* Add support for migrating Marker Accesslist from v39 to v40 [#46](https://github.com/provenance-io/provenance/issues/46).
* Add migration command for previous version of Provenance blockchain [#78](https://github.com/provenance-io/provenance/issues/78)
* Add support for creating, updating, removing, finding, and iterating over `ScopeSpecification`s [#56](https://github.com/provenance-io/provenance/issues/56)
* Implemented v39 to v40 migration for name module.
* Add support for github actions to build binary releases on tag [#30](https://github.com/provenance-io/provenance/issues/30).

## [v0.1.3](https://github.com/provenance-io/provenance/releases/tag/v0.1.3) - 2021-02-12

* Add support for Scope objects to Metadata module [#53](https://github.com/provenance-io/provenance/issues/53)
* Denom Metadata config for nhash in testnet [#42](https://github.com/provenance-io/provenance/issues/42)
* Denom Metadata support for marker module [#47](https://github.com/provenance-io/provenance/issues/47)
* WASM support for Marker module [#28](https://github.com/provenance-io/provenance/issues/28)

### Bug Fixes

* Name service allows uuids as segments despite length restrictions [#48](https://github.com/provenance-io/provenance/issues/48)
* Protogen breaks on marker uint64 equals [#38](https://github.com/provenance-io/provenance/issues/38)
* Fix for marker module beginblock wiring [#34](https://github.com/provenance-io/provenance/issues/34)
* Fix for marker get cli command
* Updated the links in PULL_REQUEST_TEMPLATE.md to use correct 'main' branch

## [v0.1.2](https://github.com/provenance-io/provenance/releases/tag/v0.1.2) - 2021-01-27

### Bug Fixes

* Update goreleaser configuration to match `provenance` repository name

## [v0.1.1](https://github.com/provenance-io/provenance/releases/tag/v0.1.1) - 2021-01-27

This is the intial beta release for the first Provenance public TESTNET.  This release is not intended for any type of
production or reliable development as extensive work is still in progress to migrate the private network functionality
into the public network.

### Features

* Initial port of private Provenance blockchain modules `name`, `attribute`, and `marker` from v0.39.x Cosmos SDK chain
into new 0.40.x base.  Minimal unit test coverage and features in place to begin setup of testnet process.

## PRE-HISTORY

## [v0.1.0](https://github.com/provenance-io/provenance/releases/tag/v0.1.0) - 2021-01-26

* Test tag prior to initial testnet release.

The Provenance Blockchain was started by Figure Technologies in 2018 using a Hyperledger Fabric derived private network.
A subsequent migration was made to a new internal private network based on the 0.38-0.39 series of Cosmos SDK and
Tendermint.  The Provence-IO/Provenance Cosmos SDK derived public network is the<|MERGE_RESOLUTION|>--- conflicted
+++ resolved
@@ -39,11 +39,8 @@
 
 ### Features
 
-<<<<<<< HEAD
+* Add support to add/remove required attributes for a restricted marker. [#1512](https://github.com/provenance-io/provenance/issues/1512)
 * Add endpoints to update the value owner address of scopes [#1329](https://github.com/provenance-io/provenance/issues/1329).
-=======
-* Add support to add/remove required attributes for a restricted marker. [#1512](https://github.com/provenance-io/provenance/issues/1512)
->>>>>>> e87a922a
 
 ### Improvements
 
