--- conflicted
+++ resolved
@@ -37,17 +37,15 @@
 
 ## Unreleased
 
-<<<<<<< HEAD
 ### Features
 
 * Add a single node docker based development environment [#311](https://github.com/provenance-io/provenance/issues/311)
   * Add make targets `devnet-start` and `devnet-stop`
   * Add `networks/dev/mnemonics` for adding accounts to development environment
-=======
+
 ### Bug Fixes
 * Removed some unneeded code from the persistent record update validation [#471](https://github.com/provenance-io/provenance/issues/471)
 
->>>>>>> ae74f50f
 ## [v1.7.0](https://github.com/provenance-io/provenance/releases/tag/v1.7.0) - 2021-09-03
 
 ### Features
