--- conflicted
+++ resolved
@@ -48,16 +48,13 @@
 * Add new force_transfer access that is required for an account to do a forced transfer ([#1829](https://github.com/provenance-io/provenance/issues/1829)).
 * Add exchange commitment stuff to CLI [PR 1830](https://github.com/provenance-io/provenance/pull/1830).
 * Update the MsgFees Params to set the nhash per usd-mil to 40,000,000 ($0.025/hash) [#1833](https://github.com/provenance-io/provenance/pull/1833).
-<<<<<<< HEAD
+* Bid order prices are no longer restricted to amounts that can be evenly applied to a buyer settlement fee ratio [1834](https://github.com/provenance-io/provenance/pull/1843).
 * In the marker and exchange modules, help ensure funds don't get sent to blocked addresses [#1834](https://github.com/provenance-io/provenance/issues/1834).
 * Update marker and exchange spec docs to include info about transfer agents [#1834](https://github.com/provenance-io/provenance/issues/1834).
 
 ### Bug Fixes
 
 * Prevent funds from going to or from a marker without the transfer agent having deposit or withdraw access (respectively) [#1834](https://github.com/provenance-io/provenance/issues/1834).
-=======
-* Bid order prices are no longer restricted to amounts that can be evenly applied to a buyer settlement fee ratio [1834](https://github.com/provenance-io/provenance/pull/1843).
->>>>>>> 3581551d
 
 ### API Breaking
 
