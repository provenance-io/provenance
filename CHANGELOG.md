--- conflicted
+++ resolved
@@ -49,7 +49,7 @@
 * Added cli tx commands `add-scope` `remove-scope` for updating/adding/removing metadata `Scope`s. #199
 * Simulation testing support #95
 * Name module simulation testing #24
-<<<<<<< HEAD
+* Added default IBC parameters for v039 chain genesis migration script #102
 * Expand and simplify querying. #169
   * Added endpoints for getting all entries of a type, e.g. `RecordsAll`.
   * Combined some endpoints (see notesin "API Breaking" section).
@@ -84,9 +84,6 @@
   * Removed the `fullscope` command. Use `query metadata scope --include-sessions --include-records` now.
   * Combined the `locator-by-addr`, `locator-by-uri`, `locator-by-scope`, and `locator-all` into a single `locator` command.
 * Changed the CLI metadata tx `add-...` commands to `write-...`. #166
-=======
-* Added default IBC parameters for v039 chain genesis migration script #102
->>>>>>> 3028c7ef
 
 ## [v0.3.0](https://github.com/provenance-io/provenance/releases/tag/v0.3.0) - 2021-03-19
 
