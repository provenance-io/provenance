<!--
Guiding Principles:

Changelogs are for humans, not machines.
There should be an entry for every single version.
The same types of changes should be grouped.
Versions and sections should be linkable.
The latest version comes first.
The release date of each version is displayed.
Mention whether you follow Semantic Versioning.

Usage:

Change log entries are to be added to the Unreleased section under the
appropriate stanza (see below). Each entry should ideally include a message and either
an issue number or pull request number using one of these formats:

* message #<issue-number>

If there is no issue number, you can add a reference to a Pull Request like this:
* message PR<pull-request-number>

The issue numbers and pull request numbers will later be link-ified during the release process
so you do not have to worry about including a link manually, but you can if you wish.

Types of changes (Stanzas):

"Features" for new features.
"Improvements" for changes in existing functionality.
"Deprecated" for soon-to-be removed features.
"Bug Fixes" for any bug fixes.
"Client Breaking" for breaking CLI commands and REST routes used by end-users.
"API Breaking" for breaking exported APIs used by developers building on SDK.
"State Machine Breaking" for any changes that result in a different AppState given same genesisState and txList.
Ref: https://keepachangelog.com/en/1.0.0/
-->

## Unreleased

### Features

* Marker governance proposal are supported in cli [#367](https://github.com/provenance-io/provenance/issues/367)
* Add ability to query metadata sessions by record [#212](https://github.com/provenance-io/provenance/issues/212)
* Add Name and Symbol Cosmos features to Marker Metadata [#372](https://github.com/provenance-io/provenance/issues/372)
* Add authz support to Marker module transfer `MarkerTransferAuthorization` [#265](https://github.com/provenance-io/provenance/issues/265)
  * Add authz grant/revoke command to `marker` cli
* Add authz and feegrant modules [PR 384](https://github.com/provenance-io/provenance/pull/384)
* Add Marker governance proposal for setting denom metadata [#369](https://github.com/provenance-io/provenance/issues/369)
* Add `config` command to cli for client configuration [#394](https://github.com/provenance-io/provenance/issues/394)
* Add updated wasmd for Cosmos 0.43 [#409](https://github.com/provenance-io/provenance/issues/409)
* Add Rosetta support and automated testing [#365](https://github.com/provenance-io/provenance/issues/365)
<<<<<<< HEAD
* Update `config` command [#403](https://github.com/provenance-io/provenance/issues/403)
  * Get and set any configuration field.
  * Get or set multiple configuration fields in a single invocation.
  * Easily identify fields with changed (non-default) values.
  * Pack the configs into a single json file with only changed (non-default) values.
  * Unpack the config back into the multiple config files (that also have documentation in them).
=======
* Update wasm parameters to only allow smart contracts to be uploaded with gov proposal [#440](https://github.com/provenance-io/provenance/issues/440)
>>>>>>> e0fcad61

### Bug Fixes

* Fix for creating non-coin type markers through governance addmarker proposals [#431](https://github.com/provenance-io/provenance/issues/431)
* Marker Withdraw Escrow Proposal type is properly registered [#367](https://github.com/provenance-io/provenance/issues/367)
  * Target Address field spelling error corrected in Withdraw Escrow and Increase Supply Governance Proposals.
* Fix DeleteScopeOwner endpoint to store the correct scope [PR 377](https://github.com/provenance-io/provenance/pull/377)
* Marker module import/export issues  [PR384](https://github.com/provenance-io/provenance/pull/384)
  * Add missing marker attributes to state export
  * Fix account numbering issues with marker accounts and auth module accounts during import
  * Export marker accounts as a base account entry and a separate marker module record
  * Add Marker module governance proposals, genesis, and marker operations to simulation testing [#94](https://github.com/provenance-io/provenance/issues/94)
* Fix an encoding issue with the `--page-key` CLI arguments used in paged queries [#332](https://github.com/provenance-io/provenance/issues/332)
* Fix handling of optional fields in Metadata Write messages [#412](https://github.com/provenance-io/provenance/issues/412)
* Fix cli marker new example is incorrect [#415](https://github.com/provenance-io/provenance/issues/415)
* Correct an error message that was providing an illegal amount of gas as an example [#425](https://github.com/provenance-io/provenance/issues/425)

### API Breaking

* Fix for missing validation for marker permissions according to marker type.  Markers of type COIN can no longer have
  the Transfer permission assigned.  Existing permission entries on Coin type markers of type Transfer are removed
  during migration [#428](https://github.com/provenance-io/provenance/issues/428)

### Improvements

* Updated to Cosmos SDK Release v0.43  [#154](https://github.com/provenance-io/provenance/issues/154)
* Updated wasmd for Cosmos SDK Release v0.43 [#409](https://github.com/provenance-io/provenance/issues/409)
  * CosmWasm wasmvm v0.16.0 [CHANGELOG](https://github.com/CosmWasm/wasmvm/blob/v0.16.0/CHANGELOG.md)
  * CosmWasm cosmwasm v0.16.0 [CHANGELOG](https://github.com/CosmWasm/cosmwasm/blob/v0.16.0/CHANGELOG.md)
* Updated to IBC-Go Module v1.0.1 [PR 445](https://github.com/provenance-io/provenance/pull/445)
* Updated log message for circulation adjustment [#381](https://github.com/provenance-io/provenance/issues/381)
* Updated third party proto files to pull from cosmos 0.43 [#391](https://github.com/provenance-io/provenance/issues/391)
* Removed legacy api endpoints [#380](https://github.com/provenance-io/provenance/issues/380)
* Removed v039 and v040 migrations [#374](https://github.com/provenance-io/provenance/issues/374)
* Dependency Version Updates
  * Build/CI - cache [PR 420](https://github.com/provenance-io/provenance/pull/420), workflow clean up 
  [PR 417](https://github.com/provenance-io/provenance/pull/417), diff action [PR 418](https://github.com/provenance-io/provenance/pull/418)
  code coverage [PR 416](https://github.com/provenance-io/provenance/pull/416) and [PR 439](https://github.com/provenance-io/provenance/pull/439),
  setup go [PR 419](https://github.com/provenance-io/provenance/pull/419), [PR 451](https://github.com/provenance-io/provenance/pull/451)
  * Google UUID 1.3.0 [PR 446](https://github.com/provenance-io/provenance/pull/446)
  * GRPC 1.3.0 [PR 443](https://github.com/provenance-io/provenance/pull/443)
  * cast 1.4.1 [PR 442](https://github.com/provenance-io/provenance/pull/442)
* Updated `provenanced init` for better testnet support and defaults [#403](https://github.com/provenance-io/provenance/issues/403)

## [v1.5.0](https://github.com/provenance-io/provenance/releases/tag/v1.5.0) - 2021-06-23

### Features

* Update Cosmos SDK to 0.42.6 with Tendermint 0.34.11 [#355](https://github.com/provenance-io/provenance/issues/355)
  * Refund gas support added to gas meter trace
  * `ibc-transfer` now contains an `escrow-address` command for querying current escrow balances
* Add `update` and `delete-distinct` attributes to `attribute` module [#314](https://github.com/provenance-io/provenance/issues/314)
* Add support to `metadata` module for adding and removing contract specifications to scope specification [#302](https://github.com/provenance-io/provenance/issues/302)
  * Added `MsgAddContractSpecToScopeSpecRequest`and `MsgDeleteContractSpecFromScopeSpecRequest` messages for adding/removing
  * Added cli commands for adding/removing
* Add smart contract query support to the `metadata` module [#65](https://github.com/provenance-io/provenance/issues/65)

### API Breaking

* Redundant account parameter was removed from Attribute module SetAttribute API. [PR 348](https://github.com/provenance-io/provenance/pull/348)

### Bug Fixes

* Value owner changes are independent of scope owner signature requirements after transfer [#347](https://github.com/provenance-io/provenance/issues/347)
* Attribute module allows removal of orphan attributes, attributes against root names [PR 348](https://github.com/provenance-io/provenance/pull/348)
* `marker` cli query for marker does not cast marker argument to lower case [#329](https://github.com/provenance-io/provenance/issues/329)

### Improvements

* Bump `wasmd` to v0.17.0 [#345](https://github.com/provenance-io/provenance/issues/345)
* Attribute module simulation support [#25](https://github.com/provenance-io/provenance/issues/25)
* Add transfer cli command to `marker` module [#264](https://github.com/provenance-io/provenance/issues/264)
* Refactor `name` module to emit typed events from keeper [#267](https://github.com/provenance-io/provenance/issues/267)

## [v1.4.1](https://github.com/provenance-io/provenance/releases/tag/v1.4.1) - 2021-06-02

* Updated github binary release workflow.  No code changes from 1.4.0.

## [v1.4.0](https://github.com/provenance-io/provenance/releases/tag/v1.4.0) - 2021-06-02

### Features

* ENV config support, SDK v0.42.5 update [#320](https://github.com/provenance-io/provenance/issues/320)
* Upgrade handler set version name to `citrine` [#339](https://github.com/provenance-io/provenance/issues/339)

### Bug Fixes

* P8EMemorializeContract: preserve some Scope fields if the scope already exists [PR 336](https://github.com/provenance-io/provenance/pull/336)
* Set default standard err/out for `provenanced` commands [PR 337](https://github.com/provenance-io/provenance/pull/337)
* Fix for invalid help text permissions list on marker access grant command [PR 337](https://github.com/provenance-io/provenance/pull/337)
* When writing a session, make sure the scope spec of the containing scope, contains the session's contract spec. [#322](https://github.com/provenance-io/provenance/issues/322)

###  Improvements

* Informative error message for `min-gas-prices` invalid config panic on startup [#333](https://github.com/provenance-io/provenance/issues/333)
* Update marker event documentation to match typed event namespaces [#304](https://github.com/provenance-io/provenance/issues/304)


## [v1.3.1](https://github.com/provenance-io/provenance/releases/tag/v1.3.1) - 2021-05-21

### Bug Fixes

* Remove broken gauge on attribute module. Fixes prometheus metrics [#315](https://github.com/provenance-io/provenance/issues/315)
* Correct logging levels for marker mint/burn requests [#318](https://github.com/provenance-io/provenance/issues/318)
* Fix the CLI metaaddress commands [#321](https://github.com/provenance-io/provenance/issues/321)

### Improvements

* Add Kotlin and Javascript examples for Metadata Addresses [#301](https://github.com/provenance-io/provenance/issues/301)
* Updated swagger docs [PR 313](https://github.com/provenance-io/provenance/pull/313)
* Fix swagger docs [PR 317](https://github.com/provenance-io/provenance/pull/317)
* Updated default min-gas-prices to reflect provenance network nhash economics [#310](https://github.com/provenance-io/provenance/pull/310)
* Improved marker error message when marker is not found [#325](https://github.com/provenance-io/provenance/issues/325)


## [v1.3.0](https://github.com/provenance-io/provenance/releases/tag/v1.3.0) - 2021-05-06

### Features

* Add grpc messages and cli command to add/remove addresses from metadata scope data access [#220](https://github.com/provenance-io/provenance/issues/220)
* Add a `context` field to the `Session` [#276](https://github.com/provenance-io/provenance/issues/276)
* Add typed events and telemetry metrics to attribute module [#86](https://github.com/provenance-io/provenance/issues/86)
* Add rpc and cli support for adding/updating/removing owners on a `Scope` [#283](https://github.com/provenance-io/provenance/issues/283)
* Add transaction and query time measurements to marker module [#284](https://github.com/provenance-io/provenance/issues/284)
* Upgrade handler included that sets denom metadata for `hash` bond denom [#294](https://github.com/provenance-io/provenance/issues/294)
* Upgrade wasmd to v0.16.0 [#291](https://github.com/provenance-io/provenance/issues/291)
* Add params query endpoint to the marker module cli [#271](https://github.com/provenance-io/provenance/issues/271)

### Improvements

* Added linkify script for changelog issue links [#107](https://github.com/provenance-io/provenance/issues/107)
* Changed Metadata events to be typed events [#88](https://github.com/provenance-io/provenance/issues/88)
* Updated marker module spec documentation [#93](https://github.com/provenance-io/provenance/issues/93)
* Gas consumption telemetry and tracing [#299](https://github.com/provenance-io/provenance/issues/299)

### Bug Fixes

* More mapping fixes related to `WriteP8EContractSpec` and `P8EMemorializeContract` [#275](https://github.com/provenance-io/provenance/issues/275)
* Fix event manager scope in attribute, name, marker, and metadata modules to prevent event duplication [#289](https://github.com/provenance-io/provenance/issues/289)
* Proposed markers that are cancelled can be deleted without ADMIN role being assigned [#280](https://github.com/provenance-io/provenance/issues/280)
* Fix to ensure markers have no balances in Escrow prior to being deleted. [#303](https://github.com/provenance-io/provenance/issues/303)

### State Machine Breaking

* Add support for purging destroyed markers [#282](https://github.com/provenance-io/provenance/issues/282)

## [v1.2.0](https://github.com/provenance-io/provenance/releases/tag/v1.2.0) - 2021-04-26

### Improvements

* Add spec documentation for the metadata module [#224](https://github.com/provenance-io/provenance/issues/224)

### Features

* Add typed events and telemetry metrics to marker module [#247](https://github.com/provenance-io/provenance/issues/247)

### Bug Fixes

* Wired recovery flag into `init` command [#254](https://github.com/provenance-io/provenance/issues/254)
* Always anchor unrestricted denom validation expressions, Do not allow slashes in marker denom expressions [#258](https://github.com/provenance-io/provenance/issues/258)
* Mapping and validation fixes found while trying to use `P8EMemorializeContract` [#256](https://github.com/provenance-io/provenance/issues/256)

### Client Breaking

* Update marker transfer request signing behavior [#246](https://github.com/provenance-io/provenance/issues/246)


## [v1.1.1](https://github.com/provenance-io/provenance/releases/tag/v1.1.1) - 2021-04-15

### Bug Fixes

* Add upgrade plan v1.1.1

## [v1.1.0](https://github.com/provenance-io/provenance/releases/tag/v1.1.0) - 2021-04-15

### Features

* Add marker cli has two new flags to set SupplyFixed and AllowGovernanceControl [#241](https://github.com/provenance-io/provenance/issues/241)
* Modify 'enable governance' behavior on marker module [#227](https://github.com/provenance-io/provenance/issues/227)
* Typed Events and Metric counters in Name Module [#85](https://github.com/provenance-io/provenance/issues/85)

### Improvements

* Add some extra aliases for the CLI query metadata commands.
* Make p8e contract spec id easier to communicate.

### Bug Fixes

* Add pagination flags to the CLI query metadata commands.
* Fix handling of Metadata Write message id helper fields.
* Fix cli metadata address encoding/decoding command tree [#231](https://github.com/provenance-io/provenance/issues/231)
* Metadata Module parsing of base64 public key fixed [#225](https://github.com/provenance-io/provenance/issues/225)
* Fix some conversion pieces in `P8EMemorializeContract`.
* Remove extra Object Store Locator storage.
* Fix input status mapping.
* Add MsgSetDenomMetadataRequest to the marker handler.

## [v1.0.0](https://github.com/provenance-io/provenance/releases/tag/v1.0.0) - 2021-03-31

### Bug Fixes

* Resolves an issue where Gov Proposals to Create a new name would fail for new root domains [#192](https://github.com/provenance-io/provenance/issues/192)
* Remove deprecated ModuleCdc amino encoding from Metadata Locator records [#187](https://github.com/provenance-io/provenance/issues/187)
* Update Cosmos SDK to 0.42.3
* Remove deprecated ModuleCdc amino encoding from name module [#189](https://github.com/provenance-io/provenance/issues/189)
* Remove deprecated ModuleCdc amino encoding from attribute module [#188](https://github.com/provenance-io/provenance/issues/188)

### Features

* Allow withdrawals of any coin type from a marker account in WASM smart contracts. [#151](https://github.com/provenance-io/provenance/issues/151)
* Added cli tx commands `write-contract-specification` `remove-contract-specification` for updating/adding/removing metadata `ContractSpecification`s. [#195](https://github.com/provenance-io/provenance/issues/195)
* Added cli tx commands `write-record-specification` `remove-record-specification` for updating/adding/removing metadata `RecordSpecification`s. [#176](https://github.com/provenance-io/provenance/issues/176)
* Added cli tx commands `write-scope-specification` `remove-scope-specification` for updating/adding/removing metadata `ScopeSpecification`s. [#202](https://github.com/provenance-io/provenance/issues/202)
* Added cli tx commands `write-scope` `remove-scope` for updating/adding/removing metadata `Scope`s. [#199](https://github.com/provenance-io/provenance/issues/199)
* Added cli tx commands `write-record` `remove-record` for updating/adding/removing metadata `Record`s. [#205](https://github.com/provenance-io/provenance/issues/205)
* Simulation testing support [#95](https://github.com/provenance-io/provenance/issues/95)
* Name module simulation testing [#24](https://github.com/provenance-io/provenance/issues/24)
* Added default IBC parameters for v039 chain genesis migration script [#102](https://github.com/provenance-io/provenance/issues/102)
* Expand and simplify querying. [#169](https://github.com/provenance-io/provenance/issues/169)
  * Added endpoints for getting all entries of a type, e.g. `RecordsAll`.
  * Combined some endpoints (see notesin "API Breaking" section).
  * Allow searching for related entries. E.g. you can provide a record id to the scope search.
  * Add ability to return related entries. E.g. the `Sessions` endpoint has a `include_records` flag that will cause the response to contain the records that are part of the sessions.
* Add optional identification fields in tx `Write...` messages. [#169](https://github.com/provenance-io/provenance/issues/169)
* The `Write` endpoints now return information about the written entries. [#169](https://github.com/provenance-io/provenance/issues/169)
* Added a CLI command for getting all entries of a type, `query metadata all <type>`, or `query metadata <type> all`. [#169](https://github.com/provenance-io/provenance/issues/169)
* Restrict denom metadata. [#208](https://github.com/provenance-io/provenance/issues/208)

### API Breaking

* Change `Add...` metadata tx endpoints to `Write...` (e.g. `AddScope` is now `WriteScope`). [#169](https://github.com/provenance-io/provenance/issues/169)
* Expand and simplify metadata querying. [#169](https://github.com/provenance-io/provenance/issues/169)
  * Removed the `SessionContextByID` and `SessionContextByUUID` endponts. Replaced with the `Sessions` endpoint.
  * Removed the `RecordsByScopeID` and `RecordsByScopeUUID` endpoints. Replaced with the `Records` endpoint.
  * Removed the `ContractSpecificationExtended` endpoint. Use `ContractSpecification` now with the `include_record_specs` flag.
  * Removed the `RecordSpecificationByID` endpoint. Use the `RecordSpecification` endpoint.
  * Change the `_uuid` fields in the queries to `_id` to allow for either address or uuid input.
  * The `Scope` query no longer returns `Sessions` and `Records` by default. Use the `include_sessions` and `include_records` if you want them.
  * Query result entries are now wrapped to include extra id information alongside an entry.
    E.g. Where a `Scope` used to be returned, now a `ScopeWrapper` is returned containing a `Scope` and its `ScopeIdInfo`.
    So where you previously had `resp.Scope` you will now want `resp.Scope.Scope`.
  * Pluralized both the message name and field name of locator queries that return multiple entries.
    * `OSLocatorByScopeUUIDRequest` and `OSLocatorByScopeUUIDResponse` changed to `OSLocatorsByScopeUUIDRequest` and `OSLocatorsByScopeUUIDResponse`.
    * `OSLocatorByURIRequest` and `OSLocatorByURIResponse` changed to `OSLocatorsByURIRequest` and `OSLocatorsByURIResponse`.
    * Field name `locator` changed to `locators` in `OSLocatorsByURIResponse`, `OSLocatorsByScopeUUIDResponse`, `OSAllLocatorsResponse`.

### Client Breaking

* The paths for querying metadata have changed. See API Breaking section for an overview, and the proto file for details. [#169](https://github.com/provenance-io/provenance/issues/169)
* The CLI has been updated for metadata querying. [#169](https://github.com/provenance-io/provenance/issues/169)
  * Removed the `fullscope` command. Use `query metadata scope --include-sessions --include-records` now.
  * Combined the `locator-by-addr`, `locator-by-uri`, `locator-by-scope`, and `locator-all` into a single `locator` command.
* Changed the CLI metadata tx `add-...` commands to `write-...`. [#166](https://github.com/provenance-io/provenance/issues/166)

## [v0.3.0](https://github.com/provenance-io/provenance/releases/tag/v0.3.0) - 2021-03-19

### Features

* Governance proposal support for marker module
* Decentralized discovery for object store instances [#105](https://github.com/provenance-io/provenance/issues/105)
* Add `AddP8eContractSpec` endpoint to convert v39 contract spec into v40 contract specification  [#167](https://github.com/provenance-io/provenance/issues/167)
* Refactor `Attribute` validate to sdk standard validate basic and validate size of attribute value [#175](https://github.com/provenance-io/provenance/issues/175)
* Add the temporary `P8eMemorializeContract` endpoint to help facilitate the transition. [#164](https://github.com/provenance-io/provenance/issues/164)
* Add handler for 0.3.0 testnet upgrade.

### Bug Fixes

* Gov module route added for name module root name proposal
* Update Cosmos SDK to 0.42.2 for bug fixes and improvements


## [v0.2.1](https://github.com/provenance-io/provenance/releases/tag/v0.2.1) - 2021-03-11

* Update to Cosmos SDK 0.42.1
* Add github action for docker publishing [#156](https://github.com/provenance-io/provenance/issues/156)
* Add `MetaAddress` encoder and parser commands [#147](https://github.com/provenance-io/provenance/issues/147)
* Add build support for publishing protos used in this release [#69](https://github.com/provenance-io/provenance/issues/69)
* Support for setting a marker denom validation expression [#84](https://github.com/provenance-io/provenance/issues/84)
* Expand cli metadata query functionality [#142](https://github.com/provenance-io/provenance/issues/142)

## [v0.2.0](https://github.com/provenance-io/provenance/releases/tag/v0.2.0) - 2021-03-05

* Truncate hashes used in metadata addresses for Record, Record Specification [#132](https://github.com/provenance-io/provenance/issues/132)
* Add support for creating, updating, removing, finding, and iterating over `Session`s [#55](https://github.com/provenance-io/provenance/issues/55)
* Add support for creating, updating, removing, finding, and iterating over `RecordSpecification`s [#59](https://github.com/provenance-io/provenance/issues/59)

## [v0.1.10](https://github.com/provenance-io/provenance/releases/tag/v0.1.10) - 2021-03-04

### Bug fixes

* Ensure all upgrade handlers apply always before storeLoader is created.
* Add upgrade handler for v0.1.10

## [v0.1.9](https://github.com/provenance-io/provenance/releases/tag/v0.1.9) - 2021-03-03

### Bug fixes

* Add module for metadata for v0.1.9

## [v0.1.8](https://github.com/provenance-io/provenance/releases/tag/v0.1.8) - 2021-03-03

### Bug fixes

* Add handlers for v0.1.7, v0.1.8

## [v0.1.7](https://github.com/provenance-io/provenance/releases/tag/v0.1.7) - 2021-03-03

### Bug Fixes

* Fix npe caused by always loading custom storeLoader.

## [v0.1.6](https://github.com/provenance-io/provenance/releases/tag/v0.1.6) - 2021-03-02

### Bug Fixes

* Add metadata module to the IAVL store during upgrade

## [v0.1.5](https://github.com/provenance-io/provenance/releases/tag/v0.1.5) - 2021-03-02

* Add support for creating, updating, removing, finding, and iterating over `Record`s [#54](https://github.com/provenance-io/provenance/issues/54)
* Add migration support for v039 account into v040 attributes module [#100](https://github.com/provenance-io/provenance/issues/100)
* Remove setting default no-op upgrade handlers.
* Add an explicit no-op upgrade handler for release v0.1.5.
* Add support for creating, updating, removing, finding, and iterating over `ContractSpecification`s [#57](https://github.com/provenance-io/provenance/issues/57)
* Add support for record specification metadata addresses [#58](https://github.com/provenance-io/provenance/issues/58)
* Enhance build process to release cosmovisor compatible zip and plan [#119](https://github.com/provenance-io/provenance/issues/119)

## [v0.1.4](https://github.com/provenance-io/provenance/releases/tag/v0.1.4) - 2021-02-24

* Update `ScopeSpecification` proto and create `Description` proto [#71](https://github.com/provenance-io/provenance/issues/71)
* Update `Scope` proto: change field `owner_address` to `owners` [#89](https://github.com/provenance-io/provenance/issues/89)
* Add support for migrating Marker Accesslist from v39 to v40 [#46](https://github.com/provenance-io/provenance/issues/46).
* Add migration command for previous version of Provenance blockchain [#78](https://github.com/provenance-io/provenance/issues/78)
* Add support for creating, updating, removing, finding, and iterating over `ScopeSpecification`s [#56](https://github.com/provenance-io/provenance/issues/56)
* Implemented v39 to v40 migration for name module.
* Add support for github actions to build binary releases on tag [#30](https://github.com/provenance-io/provenance/issues/30).

## [v0.1.3](https://github.com/provenance-io/provenance/releases/tag/v0.1.3) - 2021-02-12

* Add support for Scope objects to Metadata module [#53](https://github.com/provenance-io/provenance/issues/53)
* Denom Metadata config for nhash in testnet [#42](https://github.com/provenance-io/provenance/issues/42)
* Denom Metadata support for marker module [#47](https://github.com/provenance-io/provenance/issues/47)
* WASM support for Marker module [#28](https://github.com/provenance-io/provenance/issues/28)

### Bug Fixes

* Name service allows uuids as segments despite length restrictions [#48](https://github.com/provenance-io/provenance/issues/48)
* Protogen breaks on marker uint64 equals [#38](https://github.com/provenance-io/provenance/issues/38)
* Fix for marker module beginblock wiring [#34](https://github.com/provenance-io/provenance/issues/34)
* Fix for marker get cli command
* Updated the links in PULL_REQUEST_TEMPLATE.md to use correct 'main' branch

## [v0.1.2](https://github.com/provenance-io/provenance/releases/tag/v0.1.2) - 2021-01-27

### Bug Fixes

* Update goreleaser configuration to match `provenance` repository name

## [v0.1.1](https://github.com/provenance-io/provenance/releases/tag/v0.1.1) - 2021-01-27

This is the intial beta release for the first Provenance public TESTNET.  This release is not intended for any type of
production or reliable development as extensive work is still in progress to migrate the private network functionality
into the public network.

### Features

* Initial port of private Provenance blockchain modules `name`, `attribute`, and `marker` from v0.39.x Cosmos SDK chain
into new 0.40.x base.  Minimal unit test coverage and features in place to begin setup of testnet process.

## PRE-HISTORY

## [v0.1.0](https://github.com/provenance-io/provenance/releases/tag/v0.1.0) - 2021-01-26

* Test tag prior to initial testnet release.

The Provenance Blockchain was started by Figure Technologies in 2018 using a Hyperledger Fabric derived private network.
A subsequent migration was made to a new internal private network based on the 0.38-0.39 series of Cosmos SDK and
Tendermint.  The Provence-IO/Provenance Cosmos SDK derived public network is the<|MERGE_RESOLUTION|>--- conflicted
+++ resolved
@@ -49,16 +49,13 @@
 * Add `config` command to cli for client configuration [#394](https://github.com/provenance-io/provenance/issues/394)
 * Add updated wasmd for Cosmos 0.43 [#409](https://github.com/provenance-io/provenance/issues/409)
 * Add Rosetta support and automated testing [#365](https://github.com/provenance-io/provenance/issues/365)
-<<<<<<< HEAD
+* Update wasm parameters to only allow smart contracts to be uploaded with gov proposal [#440](https://github.com/provenance-io/provenance/issues/440)
 * Update `config` command [#403](https://github.com/provenance-io/provenance/issues/403)
   * Get and set any configuration field.
   * Get or set multiple configuration fields in a single invocation.
   * Easily identify fields with changed (non-default) values.
   * Pack the configs into a single json file with only changed (non-default) values.
   * Unpack the config back into the multiple config files (that also have documentation in them).
-=======
-* Update wasm parameters to only allow smart contracts to be uploaded with gov proposal [#440](https://github.com/provenance-io/provenance/issues/440)
->>>>>>> e0fcad61
 
 ### Bug Fixes
 
