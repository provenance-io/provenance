--- conflicted
+++ resolved
@@ -37,11 +37,6 @@
 
 ## Unreleased
 
-<<<<<<< HEAD
-### Bug Fixes
-
-* Fix third party Protobuf workflow checks on Provenance release steps [#1339](https://github.com/provenance-io/provenance/issues/1339)
-=======
 ### Improvements
 
 * Increase all validators' max commission change rate to 5% [PR 1360](https://github.com/provenance-io/provenance/pull/1360).
@@ -51,11 +46,11 @@
 ### Bug Fixes
 
 * Correctly log streaming plugin loading errors [PR 1356](https://github.com/provenance-io/provenance/pull/1356).
+* Fix third party Protobuf workflow checks on Provenance release steps [#1339](https://github.com/provenance-io/provenance/issues/1339)
 
 ### Client Breaking
 
 * No longer sign the mac binary, and stop including it in the release [PR 1367](https://github.com/provenance-io/provenance/pull/1367).
->>>>>>> c347c932
 
 ---
 
