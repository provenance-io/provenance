--- conflicted
+++ resolved
@@ -39,11 +39,8 @@
 
 ### Features
 
-<<<<<<< HEAD
 * Add the ibcratelimit module [#1498](https://github.com/provenance-io/provenance/issues/1498).
-=======
 * Add CLI commands for the exchange module endpoints and queries [#1701](https://github.com/provenance-io/provenance/issues/1701).
->>>>>>> 31b8a873
 
 ### Improvements
 
