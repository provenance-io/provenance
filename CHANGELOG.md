<!--
Guiding Principles:

Changelogs are for humans, not machines.
There should be an entry for every single version.
The same types of changes should be grouped.
Versions and sections should be linkable.
The latest version comes first.
The release date of each version is displayed.
Mention whether you follow Semantic Versioning.

Usage:

Change log entries are to be added to the Unreleased section under the
appropriate stanza (see below). Each entry should ideally include a message and either
an issue number or pull request number using one of these formats:

* message #<issue-number>

If there is no issue number, you can add a reference to a Pull Request like this:
* message PR<pull-request-number>

The issue numbers and pull request numbers will later be link-ified during the release process
so you do not have to worry about including a link manually, but you can if you wish.

Types of changes (Stanzas):

"Features" for new features.
"Improvements" for changes in existing functionality.
"Deprecated" for soon-to-be removed features.
"Bug Fixes" for any bug fixes.
"Client Breaking" for breaking CLI commands and REST routes used by end-users.
"API Breaking" for breaking exported APIs used by developers building on SDK.
"State Machine Breaking" for any changes that result in a different AppState given same genesisState and txList.
Ref: https://keepachangelog.com/en/1.0.0/
-->

## Unreleased

<<<<<<< HEAD
### Improvements

* Update the swagger files (including third-party changes). [#728](https://github.com/provenance-io/provenance/issues/728)

### Bug Fixes

* Add new `msgfees` `NhashPerUsdMil`  default param to param space store on upgrade PR [#875](https://github.com/provenance-io/provenance/issues/875)
* Update Cosmos-SDK to v0.45.4-pio-2 to fix a non-deterministic map iteration [PR 929](https://github.com/provenance-io/provenance/pull/929)
* Run the module migrations as part of the mango upgrade [PR 896](https://github.com/provenance-io/provenance/pull/896)

---

## [v1.11.1-rc1](https://github.com/provenance-io/provenance/releases/tag/v1.11.1-rc1) - 2022-06-14
=======
* nothing

---

## [v1.11.1](https://github.com/provenance-io/provenance/releases/tag/v1.11.1) - 2022-07-13
>>>>>>> 1dd868ec

### Bug Fixes

* Add `mango` upgrade handler.
<<<<<<< HEAD
=======
* Add new `msgfees` `NhashPerUsdMil`  default param to param space store on upgrade (PR [#875](https://github.com/provenance-io/provenance/issues/875))
* Run the module migrations as part of the mango upgrade [PR 896](https://github.com/provenance-io/provenance/pull/896)
* Update Cosmos-SDK to v0.45.4-pio-2 to fix a non-deterministic map iteration [PR 928](https://github.com/provenance-io/provenance/pull/928)
>>>>>>> 1dd868ec

---

## [v1.11.0](https://github.com/provenance-io/provenance/releases/tag/v1.11.0) - 2022-06-13

### Features

* Add CONTROLLER, and VALIDATOR PartyTypes for contract execution. [\#824](https://github.com/provenance-io/provenance/pull/824])
* Add FeeGrant allowance support for marker escrow accounts [#406](https://github.com/provenance-io/provenance/issues/406)
* Bump Cosmos-SDK to v0.45.4-pio-1, which contains Cosmos-SDK v0.45.4 and the update to storage of the bank module's SendEnabled information. [PR 850](https://github.com/provenance-io/provenance/pull/850)
* Add `MsgAssessCustomMsgFeeRequest` to add the ability for a smart contract author to charge a custom fee [#831](https://github.com/provenance-io/provenance/issues/831)

### Bug Fixes

* Move buf.build push action to occur after PRs are merged to main branch [#838](https://github.com/provenance-io/provenance/issues/838)
* Update third party proto dependencies [#842](https://github.com/provenance-io/provenance/issues/842)

### Improvements

* Add restricted status info to name module cli queries [#806](https://github.com/provenance-io/provenance/issues/806)
* Store the bank module's SendEnabled flags directly in state instead of as part of Params. This will drastically reduce the costs of sending coins and managing markers. [PR 850](https://github.com/provenance-io/provenance/pull/850)
* Add State Sync readme [#859](https://github.com/provenance-io/provenance/issues/859)

### State Machine Breaking

* Move storage of denomination SendEnabled flags into bank module state (from Params), and update the marker module to correctly manipulate the flags in their new location. [PR 850](https://github.com/provenance-io/provenance/pull/850)

---

## [v1.10.0](https://github.com/provenance-io/provenance/releases/tag/v1.10.0) - 2022-05-11

### Summary

Provenance 1.10.0 includes upgrades to the underlying CosmWasm dependencies and adds functionality to
remove orphaned metadata in the bank module left over after markers have been deleted.

### Improvements

* Update wasmvm dependencies and update Dockerfile for localnet [#818](https://github.com/provenance-io/provenance/issues/818)
* Remove "send enabled" on marker removal and in bulk on 1.10.0 upgrade [#821](https://github.com/provenance-io/provenance/issues/821)

---

## [v1.9.0](https://github.com/provenance-io/provenance/releases/tag/v1.9.0) - 2022-04-25

### Summary

Provenance 1.9.0 brings some minor features and security improvements.

### Features

* Add `add-genesis-msg-fee` command to add msg fees to genesis.json and update Makefile to have pre-defined msg fees [#667](https://github.com/provenance-io/provenance/issues/667)
* Add msgfees summary event to be emitted when there are txs that have fees [#678](https://github.com/provenance-io/provenance/issues/678)
* Adds home subcommand to the cli's config command [#620] (https://github.com/provenance-io/provenance/issues/620)
* Add support for rocksdb and badgerdb [#702](https://github.com/provenance-io/provenance/issues/702)
* Create `dbmigrate` utility for migrating a data folder to use a different db backend [#696](https://github.com/provenance-io/provenance/issues/696)

### Improvements

* When the `start` command encounters an error, it no longer outputs command usage [#670](https://github.com/provenance-io/provenance/issues/670)
* Change max length on marker unresticted denom from 64 to 83 [#719](https://github.com/provenance-io/provenance/issues/719)
* Set prerelease to `true` for release candidates. [#666](https://github.com/provenance-io/provenance/issues/666)
* Allow authz grants to work on scope value owners [#755](https://github.com/provenance-io/provenance/issues/755)
* Bump wasmd to v0.26 (from v0.24). [#799](https://github.com/provenance-io/provenance/pull/799)

---

## [v1.8.2](https://github.com/provenance-io/provenance/releases/tag/v1.8.2) - 2022-04-22

### Summary

Provenance 1.8.2 is a point release to fix an issue with "downgrade detection" in Cosmos SDK. A panic condition
occurs in cases where no update handler is found for the last known upgrade, but the process for determining
the last known upgrade is flawed in Cosmos SDK 0.45.3. This released uses an updated Cosmos fork to patch the
issue until an official patch is released. Version 1.8.2 also adds some remaining pieces for  ADR-038 that were
missing in the 1.8.1 release.

### Bug Fixes

* Order upgrades by block height rather than name to prevent panic [\#106](https://github.com/provenance-io/cosmos-sdk/pull/106)

### Improvements

* Add remaining updates for ADR-038 support [\#786](https://github.com/provenance-io/provenance/pull/786)

---

## [v1.8.1](https://github.com/provenance-io/provenance/releases/tag/v1.8.1) - 2022-04-13

### Summary

Provenance 1.8.1 includes upgrades to the underlying Cosmos SDK and adds initial support for ADR-038.

This release addresses issues related to IAVL concurrency and Tendermint performance that resulted in occasional panics when under high-load conditions such as replay from quicksync. In particular, nodes which experienced issues with "Value missing for hash" and similar panic conditions should work properly with this release. The underlying Cosmos SDK `0.45.3` release that has been incorporated includes a number of improvements around IAVL locking and performance characteristics.

** NOTE: Although Provenance supports multiple database backends, some issues have been reported when using the `goleveldb` backend. If experiencing issues, using the `cleveldb` backend is preferred **

### Improvements

* Update Provenance to use Cosmos SDK 0.45.3 Release [\#781](https://github.com/provenance-io/provenance/issues/781)
* Plugin architecture for ADR-038 + FileStreamingService plugin [\#10639](https://github.com/cosmos/cosmos-sdk/pull/10639)
* Fix for sporadic error "panic: Value missing for hash" [\#611](https://github.com/provenance-io/provenance/issues/611)

---

## [v1.8.0](https://github.com/provenance-io/provenance/releases/tag/v1.8.0) - 2022-03-17

### Summary

Provenance 1.8.0 is focused on improving the fee structures for transactions on the blockchain. While the Cosmos SDK has traditionally offered a generic fee structure focused on gas/resource utilization, the Provenance blockchain has found that certain transactions have additional long term costs and value beyond simple resources charges. This is the reason we are adding the new MsgFee module which allows governance based control of additional fee charges on certain message types.

NOTE: The second major change in the 1.8.0 release is part of the migration process which removes many orphaned state objects that were left in 1.7.x chains. This cleanup process will require a significant amount of time to perform during the green upgrade handler execution. The upgrade will print status messages showing the progress of this process.

### Features

* Add check for `authz` grants when there are missing signatures in `metadata` transactions [#516](https://github.com/provenance-io/provenance/issues/516)
* Add support for publishing Java and Kotlin Protobuf compiled sources to Maven Central [#562](https://github.com/provenance-io/provenance/issues/562)
* Adds support for creating root name governance proposals from the cli [#599](https://github.com/provenance-io/provenance/issues/599)
* Adding of the msg based fee module [#354](https://github.com/provenance-io/provenance/issues/354)
* Upgrade provenance to 0.45 cosmos sdk release [#607](https://github.com/provenance-io/provenance/issues/607)
* Upgrade wasmd to v0.22.0 Note: this removes dependency on provenance-io's wasmd fork [#479](https://github.com/provenance-io/provenance/issues/479)
* Add support for Scope mutation via wasm Smart Contracts [#531](https://github.com/provenance-io/provenance/issues/531)
* Increase governance deposit amount and add create proposal msg fee [#632](https://github.com/provenance-io/provenance/issues/632)
* Allow attributes to be associated with scopes [#631](https://github.com/provenance-io/provenance/issues/631)

### Improvements

* Add `bank` and `authz` module query `proto` files required by `grpcurl` [#482](https://github.com/provenance-io/provenance/issues/482)
* Fix typeos in marker log statements [#502](https://github.com/provenance-io/provenance/issues/502)
* Set default coin type to network default [#534](https://github.com/provenance-io/provenance/issues/534)
* Add logger to upgrade handler [#507](https://github.com/provenance-io/provenance/issues/507)
* Allow markers to be created over existing accounts if they are not a marker and have a zero sequence [#520](https://github.com/provenance-io/provenance/issues/520)
* Removed extraneous Metadata index deletes/rewrites [#543](https://github.com/provenance-io/provenance/issues/543)
* Delete empty sessions when the last record is updated to a new session [#480](https://github.com/provenance-io/provenance/issues/480)
* Refactor the migration to be faster and have more log output [PR 586](https://github.com/provenance-io/provenance/pull/586)
* Capture all included protobufs into release zip file [#556](https://github.com/provenance-io/provenance/issues/556)
* Add Protobuf support with buf.build [#614](https://github.com/provenance-io/provenance/issues/614)
* Limit the maximum attribute value length to 1000 (down from 10,000 currently) in the `green` upgrade [#616](https://github.com/provenance-io/provenance/issues/616)
* Add additional fees for specified operations in the `green` upgrade [#616](https://github.com/provenance-io/provenance/issues/616)
  * `provenance.name.v1.MsgBindNameRequest` 10 hash (10,000,000,000 nhash)
  * `provenance.marker.v1.MsgAddMarkerRequest` 100 hash (100,000,000,000 nhash)
  * `provenance.attribute.v1.MsgAddAttributeRequest` 10 hash (10,000,000,000 nhash)
  * `provenance.metadata.v1.MsgWriteScopeRequest`  10 hash (10,000,000,000 nhash)
  * `provenance.metadata.v1.MsgP8eMemorializeContractRequest` 10 hash (10,000,000,000 nhash)
* Add integration tests for smart contracts [#392](https://github.com/provenance-io/provenance/issues/392)
* Use provwasm release artifact for smart contract tests [#731](https://github.com/provenance-io/provenance/issues/731)

### Client Breaking

* Enforce a maximum gas limit on individual transactions so that at least 20 can fit in any given block. [#681](https://github.com/provenance-io/provenance/issues/681)
  Previously transactions were only limited by their size in bytes as well as the overall gas limit on a given block.

  _With this update transactions must be no more than 5% of the maximum amount of gas allowed per block when a gas limit
  per block is set (this restriction has no effect when a gas limit has not been set).  The current limits on Provenance
  mainnet are 60,000,000 gas per block which will yield a maximum transaction size of 3,000,000 gas using this new AnteHandler
  restriction._

### Bug Fixes

* When deleting a scope, require the same permissions as when updating it [#473](https://github.com/provenance-io/provenance/issues/473)
* Allow manager to adjust grants on finalized markers [#545](https://github.com/provenance-io/provenance/issues/545)
* Add migration to re-index the metadata indexes involving addresses [#541](https://github.com/provenance-io/provenance/issues/541)
* Add migration to delete empty sessions [#480](https://github.com/provenance-io/provenance/issues/480)
* Add Java distribution tag to workflow [#624](https://github.com/provenance-io/provenance/issues/624)
* Add `msgfees` module to added store upgrades [#640](https://github.com/provenance-io/provenance/issues/640)
* Use `nhash` for base denom in gov proposal upgrade [#648](https://github.com/provenance-io/provenance/issues/648)
* Bump `cosmowasm` from `v1.0.0-beta5` to `v1.0.0-beta6` [#655](https://github.com/provenance-io/provenance/issues/655)
* Fix maven publish release version number reference [#650](https://github.com/provenance-io/provenance/issues/650)
* Add `iterator` as feature for wasm [#658](https://github.com/provenance-io/provenance/issues/658)
* String "v" from Jar artifact version number [#653](https://github.com/provenance-io/provenance/issues/653)
* Fix `wasm` contract migration failure to find contract history [#662](https://github.com/provenance-io/provenance/issues/662)

## [v1.7.6](https://github.com/provenance-io/provenance/releases/tag/v1.7.6) - 2021-12-15

* Upgrade Rosetta to v0.7.2 [#560](https://github.com/provenance-io/provenance/issues/560)

## [v1.7.5](https://github.com/provenance-io/provenance/releases/tag/v1.7.5) - 2021-10-22

### Improvements

* Update Cosmos SDK to 0.44.3 [PR 536](https://github.com/provenance-io/provenance/pull/536)

## [v1.7.4](https://github.com/provenance-io/provenance/releases/tag/v1.7.4) - 2021-10-12

### Improvements

* Update github actions to always run required tests [#508](https://github.com/provenance-io/provenance/issues/508)
* Update Cosmos SDK to 0.44.2 [PR 527](https://github.com/provenance-io/provenance/pull/527)

## [v1.7.3](https://github.com/provenance-io/provenance/releases/tag/v1.7.3) - 2021-09-30

### Bug Fixes

* Update Cosmos SDK to 0.44.1 with IAVL 0.17 to resolve locking issues in queries.
* Fix logger config being ignored [PR 510](https://github.com/provenance-io/provenance/pull/510)

## [v1.7.2](https://github.com/provenance-io/provenance/releases/tag/v1.7.2) - 2021-09-27

### Bug Fixes

* Fix for non-deterministic upgrades in cosmos sdk [#505](https://github.com/provenance-io/provenance/issues/505)

## [v1.7.1](https://github.com/provenance-io/provenance/releases/tag/v1.7.1) - 2021-09-20

### Improvements

* Ensure marker state transition validation does not panic [#492](https://github.com/provenance-io/provenance/issues/492)
* Refactor Examples for cobra cli commands to have examples [#399](https://github.com/provenance-io/provenance/issues/399)
* Verify go version on `make build` [#483](https://github.com/provenance-io/provenance/issues/483)

### Bug Fixes

* Fix marker permissions migration and add panic on `eigengrau` upgrade [#484](https://github.com/provenance-io/provenance/issues/484)
* Fixed marker with more than uint64 causes panic [#489](https://github.com/provenance-io/provenance/issues/489)
* Fixed issue with rosetta tests timing out occasionally, because the timeout was too short [#500](https://github.com/provenance-io/provenance/issues/500)

## [v1.7.0](https://github.com/provenance-io/provenance/releases/tag/v1.7.0) - 2021-09-03

### Features

* Add a single node docker based development environment [#311](https://github.com/provenance-io/provenance/issues/311)
  * Add make targets `devnet-start` and `devnet-stop`
  * Add `networks/dev/mnemonics` for adding accounts to development environment

### Improvements

* Updated some of the documentation of Metadata type bytes (prefixes) [#474](https://github.com/provenance-io/provenance/issues/474)
* Update the Marker Holding query to fully utilize pagination fields [#400](https://github.com/provenance-io/provenance/issues/400)
* Update the Metadata OSLocatorsByURI query to fully utilize pagination fields [#401](https://github.com/provenance-io/provenance/issues/401)
* Update the Metadata OSAllLocators query to fully utilize pagination fields [#402](https://github.com/provenance-io/provenance/issues/402)
* Validate `marker` before setting it to prevent panics [#491](https://github.com/provenance-io/provenance/issues/491)

### Bug Fixes

* Removed some unneeded code from the persistent record update validation [#471](https://github.com/provenance-io/provenance/issues/471)
* Fixed packed config loading bug [#487](https://github.com/provenance-io/provenance/issues/487)
* Fixed marker with more than uint64 causes panic [#489](https://github.com/provenance-io/provenance/issues/489)

## [v1.7.0](https://github.com/provenance-io/provenance/releases/tag/v1.7.0) - 2021-09-03

### Features

* Marker governance proposal are supported in cli [#367](https://github.com/provenance-io/provenance/issues/367)
* Add ability to query metadata sessions by record [#212](https://github.com/provenance-io/provenance/issues/212)
* Add Name and Symbol Cosmos features to Marker Metadata [#372](https://github.com/provenance-io/provenance/issues/372)
* Add authz support to Marker module transfer `MarkerTransferAuthorization` [#265](https://github.com/provenance-io/provenance/issues/265)
  * Add authz grant/revoke command to `marker` cli
  * Add documentation around how to grant/revoke authz [#449](https://github.com/provenance-io/provenance/issues/449)
* Add authz and feegrant modules [PR 384](https://github.com/provenance-io/provenance/pull/384)
* Add Marker governance proposal for setting denom metadata [#369](https://github.com/provenance-io/provenance/issues/369)
* Add `config` command to cli for client configuration [#394](https://github.com/provenance-io/provenance/issues/394)
* Add updated wasmd for Cosmos 0.43 [#409](https://github.com/provenance-io/provenance/issues/409)
* Add Rosetta support and automated testing [#365](https://github.com/provenance-io/provenance/issues/365)
* Update wasm parameters to only allow smart contracts to be uploaded with gov proposal [#440](https://github.com/provenance-io/provenance/issues/440)
* Update `config` command [#403](https://github.com/provenance-io/provenance/issues/403)
  * Get and set any configuration field.
  * Get or set multiple configuration fields in a single invocation.
  * Easily identify fields with changed (non-default) values.
  * Pack the configs into a single json file with only changed (non-default) values.
  * Unpack the config back into the multiple config files (that also have documentation in them).

### Bug Fixes

* Fix for creating non-coin type markers through governance addmarker proposals [#431](https://github.com/provenance-io/provenance/issues/431)
* Marker Withdraw Escrow Proposal type is properly registered [#367](https://github.com/provenance-io/provenance/issues/367)
  * Target Address field spelling error corrected in Withdraw Escrow and Increase Supply Governance Proposals.
* Fix DeleteScopeOwner endpoint to store the correct scope [PR 377](https://github.com/provenance-io/provenance/pull/377)
* Marker module import/export issues  [PR384](https://github.com/provenance-io/provenance/pull/384)
  * Add missing marker attributes to state export
  * Fix account numbering issues with marker accounts and auth module accounts during import
  * Export marker accounts as a base account entry and a separate marker module record
  * Add Marker module governance proposals, genesis, and marker operations to simulation testing [#94](https://github.com/provenance-io/provenance/issues/94)
* Fix an encoding issue with the `--page-key` CLI arguments used in paged queries [#332](https://github.com/provenance-io/provenance/issues/332)
* Fix handling of optional fields in Metadata Write messages [#412](https://github.com/provenance-io/provenance/issues/412)
* Fix cli marker new example is incorrect [#415](https://github.com/provenance-io/provenance/issues/415)
* Fix home directory setup for app export [#457](https://github.com/provenance-io/provenance/issues/457)
* Correct an error message that was providing an illegal amount of gas as an example [#425](https://github.com/provenance-io/provenance/issues/425)

### API Breaking

* Fix for missing validation for marker permissions according to marker type.  Markers of type COIN can no longer have
  the Transfer permission assigned.  Existing permission entries on Coin type markers of type Transfer are removed
  during migration [#428](https://github.com/provenance-io/provenance/issues/428)

### Improvements

* Updated to Cosmos SDK Release v0.44 to resolve security issues in v0.43 [#463](https://github.com/provenance-io/provenance/issues/463)
  * Updated to Cosmos SDK Release v0.43  [#154](https://github.com/provenance-io/provenance/issues/154)
* Updated to go 1.17 [#454](https://github.com/provenance-io/provenance/issues/454)
* Updated wasmd for Cosmos SDK Release v0.43 [#409](https://github.com/provenance-io/provenance/issues/409)
  * CosmWasm wasmvm v0.16.0 [CHANGELOG](https://github.com/CosmWasm/wasmvm/blob/v0.16.0/CHANGELOG.md)
  * CosmWasm cosmwasm v0.16.0 [CHANGELOG](https://github.com/CosmWasm/cosmwasm/blob/v0.16.0/CHANGELOG.md)
* Updated to IBC-Go Module v1.0.1 [PR 445](https://github.com/provenance-io/provenance/pull/445)
* Updated log message for circulation adjustment [#381](https://github.com/provenance-io/provenance/issues/381)
* Updated third party proto files to pull from cosmos 0.43 [#391](https://github.com/provenance-io/provenance/issues/391)
* Removed legacy api endpoints [#380](https://github.com/provenance-io/provenance/issues/380)
* Removed v039 and v040 migrations [#374](https://github.com/provenance-io/provenance/issues/374)
* Dependency Version Updates
  * Build/CI - cache [PR 420](https://github.com/provenance-io/provenance/pull/420), workflow clean up
  [PR 417](https://github.com/provenance-io/provenance/pull/417), diff action [PR 418](https://github.com/provenance-io/provenance/pull/418)
  code coverage [PR 416](https://github.com/provenance-io/provenance/pull/416) and [PR 439](https://github.com/provenance-io/provenance/pull/439),
  setup go [PR 419](https://github.com/provenance-io/provenance/pull/419), [PR 451](https://github.com/provenance-io/provenance/pull/451)
  * Google UUID 1.3.0 [PR 446](https://github.com/provenance-io/provenance/pull/446)
  * GRPC 1.3.0 [PR 443](https://github.com/provenance-io/provenance/pull/443)
  * cast 1.4.1 [PR 442](https://github.com/provenance-io/provenance/pull/442)
* Updated `provenanced init` for better testnet support and defaults [#403](https://github.com/provenance-io/provenance/issues/403)
* Fixed some example address to use the appropriate prefix [#453](https://github.com/provenance-io/provenance/issues/453)

## [v1.6.0](https://github.com/provenance-io/provenance/releases/tag/v1.6.0) - 2021-08-23

### Bug Fixes

* Fix for creating non-coin type markers through governance addmarker proposals [#431](https://github.com/provenance-io/provenance/issues/431)
* Upgrade handler migrates usdf.c to the right marker_type.

## [v1.5.0](https://github.com/provenance-io/provenance/releases/tag/v1.5.0) - 2021-06-23

### Features

* Update Cosmos SDK to 0.42.6 with Tendermint 0.34.11 [#355](https://github.com/provenance-io/provenance/issues/355)
  * Refund gas support added to gas meter trace
  * `ibc-transfer` now contains an `escrow-address` command for querying current escrow balances
* Add `update` and `delete-distinct` attributes to `attribute` module [#314](https://github.com/provenance-io/provenance/issues/314)
* Add support to `metadata` module for adding and removing contract specifications to scope specification [#302](https://github.com/provenance-io/provenance/issues/302)
  * Added `MsgAddContractSpecToScopeSpecRequest`and `MsgDeleteContractSpecFromScopeSpecRequest` messages for adding/removing
  * Added cli commands for adding/removing
* Add smart contract query support to the `metadata` module [#65](https://github.com/provenance-io/provenance/issues/65)

### API Breaking

* Redundant account parameter was removed from Attribute module SetAttribute API. [PR 348](https://github.com/provenance-io/provenance/pull/348)

### Bug Fixes

* Value owner changes are independent of scope owner signature requirements after transfer [#347](https://github.com/provenance-io/provenance/issues/347)
* Attribute module allows removal of orphan attributes, attributes against root names [PR 348](https://github.com/provenance-io/provenance/pull/348)
* `marker` cli query for marker does not cast marker argument to lower case [#329](https://github.com/provenance-io/provenance/issues/329)

### Improvements

* Bump `wasmd` to v0.17.0 [#345](https://github.com/provenance-io/provenance/issues/345)
* Attribute module simulation support [#25](https://github.com/provenance-io/provenance/issues/25)
* Add transfer cli command to `marker` module [#264](https://github.com/provenance-io/provenance/issues/264)
* Refactor `name` module to emit typed events from keeper [#267](https://github.com/provenance-io/provenance/issues/267)

## [v1.4.1](https://github.com/provenance-io/provenance/releases/tag/v1.4.1) - 2021-06-02

* Updated github binary release workflow.  No code changes from 1.4.0.

## [v1.4.0](https://github.com/provenance-io/provenance/releases/tag/v1.4.0) - 2021-06-02

### Features

* ENV config support, SDK v0.42.5 update [#320](https://github.com/provenance-io/provenance/issues/320)
* Upgrade handler set version name to `citrine` [#339](https://github.com/provenance-io/provenance/issues/339)

### Bug Fixes

* P8EMemorializeContract: preserve some Scope fields if the scope already exists [PR 336](https://github.com/provenance-io/provenance/pull/336)
* Set default standard err/out for `provenanced` commands [PR 337](https://github.com/provenance-io/provenance/pull/337)
* Fix for invalid help text permissions list on marker access grant command [PR 337](https://github.com/provenance-io/provenance/pull/337)
* When writing a session, make sure the scope spec of the containing scope, contains the session's contract spec. [#322](https://github.com/provenance-io/provenance/issues/322)

###  Improvements

* Informative error message for `min-gas-prices` invalid config panic on startup [#333](https://github.com/provenance-io/provenance/issues/333)
* Update marker event documentation to match typed event namespaces [#304](https://github.com/provenance-io/provenance/issues/304)


## [v1.3.1](https://github.com/provenance-io/provenance/releases/tag/v1.3.1) - 2021-05-21

### Bug Fixes

* Remove broken gauge on attribute module. Fixes prometheus metrics [#315](https://github.com/provenance-io/provenance/issues/315)
* Correct logging levels for marker mint/burn requests [#318](https://github.com/provenance-io/provenance/issues/318)
* Fix the CLI metaaddress commands [#321](https://github.com/provenance-io/provenance/issues/321)

### Improvements

* Add Kotlin and Javascript examples for Metadata Addresses [#301](https://github.com/provenance-io/provenance/issues/301)
* Updated swagger docs [PR 313](https://github.com/provenance-io/provenance/pull/313)
* Fix swagger docs [PR 317](https://github.com/provenance-io/provenance/pull/317)
* Updated default min-gas-prices to reflect provenance network nhash economics [#310](https://github.com/provenance-io/provenance/pull/310)
* Improved marker error message when marker is not found [#325](https://github.com/provenance-io/provenance/issues/325)


## [v1.3.0](https://github.com/provenance-io/provenance/releases/tag/v1.3.0) - 2021-05-06

### Features

* Add grpc messages and cli command to add/remove addresses from metadata scope data access [#220](https://github.com/provenance-io/provenance/issues/220)
* Add a `context` field to the `Session` [#276](https://github.com/provenance-io/provenance/issues/276)
* Add typed events and telemetry metrics to attribute module [#86](https://github.com/provenance-io/provenance/issues/86)
* Add rpc and cli support for adding/updating/removing owners on a `Scope` [#283](https://github.com/provenance-io/provenance/issues/283)
* Add transaction and query time measurements to marker module [#284](https://github.com/provenance-io/provenance/issues/284)
* Upgrade handler included that sets denom metadata for `hash` bond denom [#294](https://github.com/provenance-io/provenance/issues/294)
* Upgrade wasmd to v0.16.0 [#291](https://github.com/provenance-io/provenance/issues/291)
* Add params query endpoint to the marker module cli [#271](https://github.com/provenance-io/provenance/issues/271)

### Improvements

* Added linkify script for changelog issue links [#107](https://github.com/provenance-io/provenance/issues/107)
* Changed Metadata events to be typed events [#88](https://github.com/provenance-io/provenance/issues/88)
* Updated marker module spec documentation [#93](https://github.com/provenance-io/provenance/issues/93)
* Gas consumption telemetry and tracing [#299](https://github.com/provenance-io/provenance/issues/299)

### Bug Fixes

* More mapping fixes related to `WriteP8EContractSpec` and `P8EMemorializeContract` [#275](https://github.com/provenance-io/provenance/issues/275)
* Fix event manager scope in attribute, name, marker, and metadata modules to prevent event duplication [#289](https://github.com/provenance-io/provenance/issues/289)
* Proposed markers that are cancelled can be deleted without ADMIN role being assigned [#280](https://github.com/provenance-io/provenance/issues/280)
* Fix to ensure markers have no balances in Escrow prior to being deleted. [#303](https://github.com/provenance-io/provenance/issues/303)

### State Machine Breaking

* Add support for purging destroyed markers [#282](https://github.com/provenance-io/provenance/issues/282)

## [v1.2.0](https://github.com/provenance-io/provenance/releases/tag/v1.2.0) - 2021-04-26

### Improvements

* Add spec documentation for the metadata module [#224](https://github.com/provenance-io/provenance/issues/224)

### Features

* Add typed events and telemetry metrics to marker module [#247](https://github.com/provenance-io/provenance/issues/247)

### Bug Fixes

* Wired recovery flag into `init` command [#254](https://github.com/provenance-io/provenance/issues/254)
* Always anchor unrestricted denom validation expressions, Do not allow slashes in marker denom expressions [#258](https://github.com/provenance-io/provenance/issues/258)
* Mapping and validation fixes found while trying to use `P8EMemorializeContract` [#256](https://github.com/provenance-io/provenance/issues/256)

### Client Breaking

* Update marker transfer request signing behavior [#246](https://github.com/provenance-io/provenance/issues/246)


## [v1.1.1](https://github.com/provenance-io/provenance/releases/tag/v1.1.1) - 2021-04-15

### Bug Fixes

* Add upgrade plan v1.1.1

## [v1.1.0](https://github.com/provenance-io/provenance/releases/tag/v1.1.0) - 2021-04-15

### Features

* Add marker cli has two new flags to set SupplyFixed and AllowGovernanceControl [#241](https://github.com/provenance-io/provenance/issues/241)
* Modify 'enable governance' behavior on marker module [#227](https://github.com/provenance-io/provenance/issues/227)
* Typed Events and Metric counters in Name Module [#85](https://github.com/provenance-io/provenance/issues/85)

### Improvements

* Add some extra aliases for the CLI query metadata commands.
* Make p8e contract spec id easier to communicate.

### Bug Fixes

* Add pagination flags to the CLI query metadata commands.
* Fix handling of Metadata Write message id helper fields.
* Fix cli metadata address encoding/decoding command tree [#231](https://github.com/provenance-io/provenance/issues/231)
* Metadata Module parsing of base64 public key fixed [#225](https://github.com/provenance-io/provenance/issues/225)
* Fix some conversion pieces in `P8EMemorializeContract`.
* Remove extra Object Store Locator storage.
* Fix input status mapping.
* Add MsgSetDenomMetadataRequest to the marker handler.

## [v1.0.0](https://github.com/provenance-io/provenance/releases/tag/v1.0.0) - 2021-03-31

### Bug Fixes

* Resolves an issue where Gov Proposals to Create a new name would fail for new root domains [#192](https://github.com/provenance-io/provenance/issues/192)
* Remove deprecated ModuleCdc amino encoding from Metadata Locator records [#187](https://github.com/provenance-io/provenance/issues/187)
* Update Cosmos SDK to 0.42.3
* Remove deprecated ModuleCdc amino encoding from name module [#189](https://github.com/provenance-io/provenance/issues/189)
* Remove deprecated ModuleCdc amino encoding from attribute module [#188](https://github.com/provenance-io/provenance/issues/188)

### Features

* Allow withdrawals of any coin type from a marker account in WASM smart contracts. [#151](https://github.com/provenance-io/provenance/issues/151)
* Added cli tx commands `write-contract-specification` `remove-contract-specification` for updating/adding/removing metadata `ContractSpecification`s. [#195](https://github.com/provenance-io/provenance/issues/195)
* Added cli tx commands `write-record-specification` `remove-record-specification` for updating/adding/removing metadata `RecordSpecification`s. [#176](https://github.com/provenance-io/provenance/issues/176)
* Added cli tx commands `write-scope-specification` `remove-scope-specification` for updating/adding/removing metadata `ScopeSpecification`s. [#202](https://github.com/provenance-io/provenance/issues/202)
* Added cli tx commands `write-scope` `remove-scope` for updating/adding/removing metadata `Scope`s. [#199](https://github.com/provenance-io/provenance/issues/199)
* Added cli tx commands `write-record` `remove-record` for updating/adding/removing metadata `Record`s. [#205](https://github.com/provenance-io/provenance/issues/205)
* Simulation testing support [#95](https://github.com/provenance-io/provenance/issues/95)
* Name module simulation testing [#24](https://github.com/provenance-io/provenance/issues/24)
* Added default IBC parameters for v039 chain genesis migration script [#102](https://github.com/provenance-io/provenance/issues/102)
* Expand and simplify querying. [#169](https://github.com/provenance-io/provenance/issues/169)
  * Added endpoints for getting all entries of a type, e.g. `RecordsAll`.
  * Combined some endpoints (see notesin "API Breaking" section).
  * Allow searching for related entries. E.g. you can provide a record id to the scope search.
  * Add ability to return related entries. E.g. the `Sessions` endpoint has a `include_records` flag that will cause the response to contain the records that are part of the sessions.
* Add optional identification fields in tx `Write...` messages. [#169](https://github.com/provenance-io/provenance/issues/169)
* The `Write` endpoints now return information about the written entries. [#169](https://github.com/provenance-io/provenance/issues/169)
* Added a CLI command for getting all entries of a type, `query metadata all <type>`, or `query metadata <type> all`. [#169](https://github.com/provenance-io/provenance/issues/169)
* Restrict denom metadata. [#208](https://github.com/provenance-io/provenance/issues/208)

### API Breaking

* Change `Add...` metadata tx endpoints to `Write...` (e.g. `AddScope` is now `WriteScope`). [#169](https://github.com/provenance-io/provenance/issues/169)
* Expand and simplify metadata querying. [#169](https://github.com/provenance-io/provenance/issues/169)
  * Removed the `SessionContextByID` and `SessionContextByUUID` endponts. Replaced with the `Sessions` endpoint.
  * Removed the `RecordsByScopeID` and `RecordsByScopeUUID` endpoints. Replaced with the `Records` endpoint.
  * Removed the `ContractSpecificationExtended` endpoint. Use `ContractSpecification` now with the `include_record_specs` flag.
  * Removed the `RecordSpecificationByID` endpoint. Use the `RecordSpecification` endpoint.
  * Change the `_uuid` fields in the queries to `_id` to allow for either address or uuid input.
  * The `Scope` query no longer returns `Sessions` and `Records` by default. Use the `include_sessions` and `include_records` if you want them.
  * Query result entries are now wrapped to include extra id information alongside an entry.
    E.g. Where a `Scope` used to be returned, now a `ScopeWrapper` is returned containing a `Scope` and its `ScopeIdInfo`.
    So where you previously had `resp.Scope` you will now want `resp.Scope.Scope`.
  * Pluralized both the message name and field name of locator queries that return multiple entries.
    * `OSLocatorByScopeUUIDRequest` and `OSLocatorByScopeUUIDResponse` changed to `OSLocatorsByScopeUUIDRequest` and `OSLocatorsByScopeUUIDResponse`.
    * `OSLocatorByURIRequest` and `OSLocatorByURIResponse` changed to `OSLocatorsByURIRequest` and `OSLocatorsByURIResponse`.
    * Field name `locator` changed to `locators` in `OSLocatorsByURIResponse`, `OSLocatorsByScopeUUIDResponse`, `OSAllLocatorsResponse`.

### Client Breaking

* The paths for querying metadata have changed. See API Breaking section for an overview, and the proto file for details. [#169](https://github.com/provenance-io/provenance/issues/169)
* The CLI has been updated for metadata querying. [#169](https://github.com/provenance-io/provenance/issues/169)
  * Removed the `fullscope` command. Use `query metadata scope --include-sessions --include-records` now.
  * Combined the `locator-by-addr`, `locator-by-uri`, `locator-by-scope`, and `locator-all` into a single `locator` command.
* Changed the CLI metadata tx `add-...` commands to `write-...`. [#166](https://github.com/provenance-io/provenance/issues/166)

## [v0.3.0](https://github.com/provenance-io/provenance/releases/tag/v0.3.0) - 2021-03-19

### Features

* Governance proposal support for marker module
* Decentralized discovery for object store instances [#105](https://github.com/provenance-io/provenance/issues/105)
* Add `AddP8eContractSpec` endpoint to convert v39 contract spec into v40 contract specification  [#167](https://github.com/provenance-io/provenance/issues/167)
* Refactor `Attribute` validate to sdk standard validate basic and validate size of attribute value [#175](https://github.com/provenance-io/provenance/issues/175)
* Add the temporary `P8eMemorializeContract` endpoint to help facilitate the transition. [#164](https://github.com/provenance-io/provenance/issues/164)
* Add handler for 0.3.0 testnet upgrade.

### Bug Fixes

* Gov module route added for name module root name proposal
* Update Cosmos SDK to 0.42.2 for bug fixes and improvements


## [v0.2.1](https://github.com/provenance-io/provenance/releases/tag/v0.2.1) - 2021-03-11

* Update to Cosmos SDK 0.42.1
* Add github action for docker publishing [#156](https://github.com/provenance-io/provenance/issues/156)
* Add `MetaAddress` encoder and parser commands [#147](https://github.com/provenance-io/provenance/issues/147)
* Add build support for publishing protos used in this release [#69](https://github.com/provenance-io/provenance/issues/69)
* Support for setting a marker denom validation expression [#84](https://github.com/provenance-io/provenance/issues/84)
* Expand cli metadata query functionality [#142](https://github.com/provenance-io/provenance/issues/142)

## [v0.2.0](https://github.com/provenance-io/provenance/releases/tag/v0.2.0) - 2021-03-05

* Truncate hashes used in metadata addresses for Record, Record Specification [#132](https://github.com/provenance-io/provenance/issues/132)
* Add support for creating, updating, removing, finding, and iterating over `Session`s [#55](https://github.com/provenance-io/provenance/issues/55)
* Add support for creating, updating, removing, finding, and iterating over `RecordSpecification`s [#59](https://github.com/provenance-io/provenance/issues/59)

## [v0.1.10](https://github.com/provenance-io/provenance/releases/tag/v0.1.10) - 2021-03-04

### Bug fixes

* Ensure all upgrade handlers apply always before storeLoader is created.
* Add upgrade handler for v0.1.10

## [v0.1.9](https://github.com/provenance-io/provenance/releases/tag/v0.1.9) - 2021-03-03

### Bug fixes

* Add module for metadata for v0.1.9

## [v0.1.8](https://github.com/provenance-io/provenance/releases/tag/v0.1.8) - 2021-03-03

### Bug fixes

* Add handlers for v0.1.7, v0.1.8

## [v0.1.7](https://github.com/provenance-io/provenance/releases/tag/v0.1.7) - 2021-03-03

### Bug Fixes

* Fix npe caused by always loading custom storeLoader.

## [v0.1.6](https://github.com/provenance-io/provenance/releases/tag/v0.1.6) - 2021-03-02

### Bug Fixes

* Add metadata module to the IAVL store during upgrade

## [v0.1.5](https://github.com/provenance-io/provenance/releases/tag/v0.1.5) - 2021-03-02

* Add support for creating, updating, removing, finding, and iterating over `Record`s [#54](https://github.com/provenance-io/provenance/issues/54)
* Add migration support for v039 account into v040 attributes module [#100](https://github.com/provenance-io/provenance/issues/100)
* Remove setting default no-op upgrade handlers.
* Add an explicit no-op upgrade handler for release v0.1.5.
* Add support for creating, updating, removing, finding, and iterating over `ContractSpecification`s [#57](https://github.com/provenance-io/provenance/issues/57)
* Add support for record specification metadata addresses [#58](https://github.com/provenance-io/provenance/issues/58)
* Enhance build process to release cosmovisor compatible zip and plan [#119](https://github.com/provenance-io/provenance/issues/119)

## [v0.1.4](https://github.com/provenance-io/provenance/releases/tag/v0.1.4) - 2021-02-24

* Update `ScopeSpecification` proto and create `Description` proto [#71](https://github.com/provenance-io/provenance/issues/71)
* Update `Scope` proto: change field `owner_address` to `owners` [#89](https://github.com/provenance-io/provenance/issues/89)
* Add support for migrating Marker Accesslist from v39 to v40 [#46](https://github.com/provenance-io/provenance/issues/46).
* Add migration command for previous version of Provenance blockchain [#78](https://github.com/provenance-io/provenance/issues/78)
* Add support for creating, updating, removing, finding, and iterating over `ScopeSpecification`s [#56](https://github.com/provenance-io/provenance/issues/56)
* Implemented v39 to v40 migration for name module.
* Add support for github actions to build binary releases on tag [#30](https://github.com/provenance-io/provenance/issues/30).

## [v0.1.3](https://github.com/provenance-io/provenance/releases/tag/v0.1.3) - 2021-02-12

* Add support for Scope objects to Metadata module [#53](https://github.com/provenance-io/provenance/issues/53)
* Denom Metadata config for nhash in testnet [#42](https://github.com/provenance-io/provenance/issues/42)
* Denom Metadata support for marker module [#47](https://github.com/provenance-io/provenance/issues/47)
* WASM support for Marker module [#28](https://github.com/provenance-io/provenance/issues/28)

### Bug Fixes

* Name service allows uuids as segments despite length restrictions [#48](https://github.com/provenance-io/provenance/issues/48)
* Protogen breaks on marker uint64 equals [#38](https://github.com/provenance-io/provenance/issues/38)
* Fix for marker module beginblock wiring [#34](https://github.com/provenance-io/provenance/issues/34)
* Fix for marker get cli command
* Updated the links in PULL_REQUEST_TEMPLATE.md to use correct 'main' branch

## [v0.1.2](https://github.com/provenance-io/provenance/releases/tag/v0.1.2) - 2021-01-27

### Bug Fixes

* Update goreleaser configuration to match `provenance` repository name

## [v0.1.1](https://github.com/provenance-io/provenance/releases/tag/v0.1.1) - 2021-01-27

This is the intial beta release for the first Provenance public TESTNET.  This release is not intended for any type of
production or reliable development as extensive work is still in progress to migrate the private network functionality
into the public network.

### Features

* Initial port of private Provenance blockchain modules `name`, `attribute`, and `marker` from v0.39.x Cosmos SDK chain
into new 0.40.x base.  Minimal unit test coverage and features in place to begin setup of testnet process.

## PRE-HISTORY

## [v0.1.0](https://github.com/provenance-io/provenance/releases/tag/v0.1.0) - 2021-01-26

* Test tag prior to initial testnet release.

The Provenance Blockchain was started by Figure Technologies in 2018 using a Hyperledger Fabric derived private network.
A subsequent migration was made to a new internal private network based on the 0.38-0.39 series of Cosmos SDK and
Tendermint.  The Provence-IO/Provenance Cosmos SDK derived public network is the<|MERGE_RESOLUTION|>--- conflicted
+++ resolved
@@ -37,37 +37,21 @@
 
 ## Unreleased
 
-<<<<<<< HEAD
 ### Improvements
 
 * Update the swagger files (including third-party changes). [#728](https://github.com/provenance-io/provenance/issues/728)
-
-### Bug Fixes
-
-* Add new `msgfees` `NhashPerUsdMil`  default param to param space store on upgrade PR [#875](https://github.com/provenance-io/provenance/issues/875)
-* Update Cosmos-SDK to v0.45.4-pio-2 to fix a non-deterministic map iteration [PR 929](https://github.com/provenance-io/provenance/pull/929)
-* Run the module migrations as part of the mango upgrade [PR 896](https://github.com/provenance-io/provenance/pull/896)
+* Bump IBC to 2.3.0 and update third-party protos [PR 868](https://github.com/provenance-io/provenance/pull/868)
 
 ---
 
-## [v1.11.1-rc1](https://github.com/provenance-io/provenance/releases/tag/v1.11.1-rc1) - 2022-06-14
-=======
-* nothing
-
----
-
 ## [v1.11.1](https://github.com/provenance-io/provenance/releases/tag/v1.11.1) - 2022-07-13
->>>>>>> 1dd868ec
 
 ### Bug Fixes
 
 * Add `mango` upgrade handler.
-<<<<<<< HEAD
-=======
 * Add new `msgfees` `NhashPerUsdMil`  default param to param space store on upgrade (PR [#875](https://github.com/provenance-io/provenance/issues/875))
 * Run the module migrations as part of the mango upgrade [PR 896](https://github.com/provenance-io/provenance/pull/896)
 * Update Cosmos-SDK to v0.45.4-pio-2 to fix a non-deterministic map iteration [PR 928](https://github.com/provenance-io/provenance/pull/928)
->>>>>>> 1dd868ec
 
 ---
 
