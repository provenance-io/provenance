--- conflicted
+++ resolved
@@ -37,17 +37,17 @@
 
 ## Unreleased
 
-<<<<<<< HEAD
-TODO[1594]: Move these to correct sections once v1.16.0-rc1 is marked.
+### Features
+
 * Add pre-upgrade command that updates config files to newest format and sets `consensus.timeout_commit` to `5s` [PR 1594](https://github.com/provenance-io/provenance/pull/1594)
+
+### Bug Fixes
+
 * Fix `minimum-gas-prices` from sometimes getting unset in the configs [PR 1594](https://github.com/provenance-io/provenance/pull/1594)
-=======
-* nothing
 
 ---
 
 ## [v1.16.0-rc1](https://github.com/provenance-io/provenance/releases/tag/v1.16.0-rc1) - 2023-06-13
->>>>>>> 665691f7
 
 ### Features
 
