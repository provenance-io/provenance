<!--
Guiding Principles:

Changelogs are for humans, not machines.
There should be an entry for every single version.
The same types of changes should be grouped.
Versions and sections should be linkable.
The latest version comes first.
The release date of each version is displayed.
Mention whether you follow Semantic Versioning.

Usage:

Change log entries are to be added to the Unreleased section under the
appropriate stanza (see below). Each entry should ideally include a message and either
an issue number or pull request number using one of these formats:

* message #<issue-number>

If there is no issue number, you can add a reference to a Pull Request like this:
* message PR<pull-request-number>

The issue numbers and pull request numbers will later be link-ified during the release process
so you do not have to worry about including a link manually, but you can if you wish.

Types of changes (Stanzas):

"Features" for new features.
"Improvements" for changes in existing functionality.
"Deprecated" for soon-to-be removed features.
"Bug Fixes" for any bug fixes.
"Client Breaking" for breaking CLI commands and REST routes used by end-users.
"API Breaking" for breaking exported APIs used by developers building on SDK.
"State Machine Breaking" for any changes that result in a different AppState given same genesisState and txList.
Ref: https://keepachangelog.com/en/1.0.0/
-->

## Unreleased

### Features

<<<<<<< HEAD
* Allow funds to be put into escrow while remaining in the owner's account [#1607](https://github.com/provenance-io/provenance/issues/1607).
=======
* Allow marker's transfer authority to prevent transfer of restricted coin with deny list on send [#1518](https://github.com/provenance-io/provenance/issues/1518).
>>>>>>> 78c39fd2

### Improvements

* Update ibcnet ports so they don't conflict with host machine. [#1622](https://github.com/provenance-io/provenance/issues/1622)
* Replace custom ibc-go v6.1.1 fork with official module.  [#1616](https://github.com/provenance-io/provenance/issues/1616)

### Bug Fixes

* Fix ibcnet relayer creating multiple connections on restart [#1620](https://github.com/provenance-io/provenance/issues/1620).

---

## [v1.16.0](https://github.com/provenance-io/provenance/releases/tag/v1.16.0) - 2023-06-23

### Features

* Add support to add/remove required attributes for a restricted marker. [#1512](https://github.com/provenance-io/provenance/issues/1512)
* Add trigger module for delayed execution. [#1462](https://github.com/provenance-io/provenance/issues/1462)
* Add support to update the `allow_forced_transfer` field of a restricted marker [#1545](https://github.com/provenance-io/provenance/issues/1545).
* Add expiration date value to `attribute` [#1435](https://github.com/provenance-io/provenance/issues/1435).
* Add endpoints to update the value owner address of scopes [#1329](https://github.com/provenance-io/provenance/issues/1329).
* Add pre-upgrade command that updates config files to newest format and sets `consensus.timeout_commit` to `1500ms` [PR 1594](https://github.com/provenance-io/provenance/pull/1594), [PR 1600](https://github.com/provenance-io/provenance/pull/1600).

### Improvements

* Bump go to `1.20` (from `1.18`) [#1539](https://github.com/provenance-io/provenance/issues/1539).
* Bump golangci-lint to `v1.52.2` (from `v1.48`) [#1539](https://github.com/provenance-io/provenance/issues/1539).
  * New `make golangci-lint` target created for installing golangci-lint.
  * New `make golangci-lint-update` target created for installing the current version even if you already have a version installed.
* Add marker deposit access check for sends to marker escrow account [#1525](https://github.com/provenance-io/provenance/issues/1525).
* Add support for `name` owner to execute `MsgModifyName` transaction [#1536](https://github.com/provenance-io/provenance/issues/1536).
* Add usage of `AddGovPropFlagsToCmd` and `ReadGovPropFlags` cli for `GetModifyNameCmd` [#1542](https://github.com/provenance-io/provenance/issues/1542).
* Bump Cosmos-SDK to `v0.46.10-pio-4` (from `v0.46.10-pio-3`) for the `SendRestrictionFn` changes [PR 1506](https://github.com/provenance-io/provenance/pull/1506).
* Switch to using a `SendRestrictionFn` for restricting sends of marker funds [PR 1506](https://github.com/provenance-io/provenance/pull/1506).
* Create `rust` upgrade handlers [PR 1549](https://github.com/provenance-io/provenance/pull/1549).
* Remove mutation of store from `attribute` keeper iterators [#1557](https://github.com/provenance-io/provenance/issues/1557).
* Bumped ibc-go to 6.1.1 [#1563](https://github.com/provenance-io/provenance/pull/1563).
* Update `marker` module spec documentation with new proto references [#1580](https://github.com/provenance-io/provenance/pull/1580).
* Bumped `wasmd` to v0.30.0-pio-5 and `wasmvm` to v1.2.4 [#1582](https://github.com/provenance-io/provenance/pull/1582).
* Inactive validator delegation cleanup process [#1556](https://github.com/provenance-io/provenance/issues/1556).
* Bump Cosmos-SDK to [v0.46.13-pio-1](https://github.com/provenance-io/cosmos-sdk/blob/v0.46.13-pio-1/RELEASE_NOTES.md) (from `v0.46.10-pio-4`) [PR 1585](https://github.com/provenance-io/provenance/pull/1585).

### Bug Fixes

* Bring back some proto messages that were deleted but still needed for historical queries [#1554](https://github.com/provenance-io/provenance/issues/1554).
* Fix the `MsgModifyNameRequest` endpoint to properly clean up old index data [PR 1565](https://github.com/provenance-io/provenance/pull/1565).
* Add `NewUpdateAccountAttributeExpirationCmd` to the CLI [#1592](https://github.com/provenance-io/provenance/issues/1592).
* Fix `minimum-gas-prices` from sometimes getting unset in the configs [PR 1594](https://github.com/provenance-io/provenance/pull/1594).

### API Breaking

* Add marker deposit access check for sends to marker escrow account.  Will break any current address that is sending to the
marker escrow account if it does not have deposit access.  In order for it to work, deposit access needs to be added.  This can be done using the `MsgAddAccessRequest` tx  [#1525](https://github.com/provenance-io/provenance/issues/1525).
* `MsgMultiSend` is now limited to a single `Input` [PR 1506](https://github.com/provenance-io/provenance/pull/1506).
* SDK errors returned from Metadata module endpoints [#978](https://github.com/provenance-io/provenance/issues/978).

### Full Commit History

* https://github.com/provenance-io/provenance/compare/v1.15.2...v1.16.0

---

## [v1.15.2](https://github.com/provenance-io/provenance/releases/tag/v1.15.2) - 2023-06-08

### Bug Fixes

* Address the [Barberry security advisory](https://forum.cosmos.network/t/cosmos-sdk-security-advisory-barberry/10825) [PR 1576](https://github.com/provenance-io/provenance/pull/1576)

### Full Commit History

* https://github.com/provenance-io/provenance/compare/v1.15.1...v1.15.2

---

## [v1.15.1](https://github.com/provenance-io/provenance/releases/tag/v1.15.1) - 2023-06-01

### Improvements

* Bumped ibc-go to 6.1.1 [PR 1563](https://github.com/provenance-io/provenance/pull/1563).

### Bug Fixes

* Bring back some proto messages that were deleted but still needed for historical queries [#1554](https://github.com/provenance-io/provenance/issues/1554).

### Full Commit History

* https://github.com/provenance-io/provenance/compare/v1.15.0...v1.15.1

---

## [v1.15.0](https://github.com/provenance-io/provenance/releases/tag/v1.15.0) - 2023-05-05

### Features

* Add support for tokens restricted marker sends with required attributes [#1256](https://github.com/provenance-io/provenance/issues/1256)
* Allow markers to be configured to allow forced transfers [#1368](https://github.com/provenance-io/provenance/issues/1368).
* Publish Provenance Protobuf API as a NPM module [#1449](https://github.com/provenance-io/provenance/issues/1449).
* Add support for account addresses by attribute name lookup [#1447](https://github.com/provenance-io/provenance/issues/1447).
* Add allow forced transfers support to creating markers from smart contracts [#1458](https://github.com/provenance-io/provenance/issues/1458).
* Metadata party rollup and optional parties [#1438](https://github.com/provenance-io/provenance/issues/1438).
* Repeated roles in a spec require multiple different parties [#1437](https://github.com/provenance-io/provenance/issues/1437).
* The `PROVENANCE` role can only be used by smart contract addresses, and vice versa [#1381](https://github.com/provenance-io/provenance/issues/1381).
* Add stargate query from wasm support [#1481](https://github.com/provenance-io/provenance/issues/1481).
* Create methods for storing and retrieving account data for accounts, markers, and scopes [#1552](https://github.com/provenance-io/provenance/issues/1552).

### Improvements

* Add the `gci` linter that enforces import group ordering. Create a 'lint-fix' make target [PR 1366](https://github.com/provenance-io/provenance/pull/1366).
* Add gRPC query to get all contract specs and record specs for a scope spec [#677](https://github.com/provenance-io/provenance/issues/677).
* Disable `cleveldb` and `badgerdb` by default [#1411](https://github.com/provenance-io/provenance/issues/1411).
  Official builds still have `cleveldb` support though.
* Expand the `additional_bindings` gRPC tag to use object form to allow for Typescript transpiling [#1405](https://github.com/provenance-io/provenance/issues/1405).
* Add attribute cli command to query account addresses by attribute name [#1451](https://github.com/provenance-io/provenance/issues/1451).
* Add removal of attributes from accounts on name deletion [#1410](https://github.com/provenance-io/provenance/issues/1410).
* Enhance ability of smart contracts to use the metadata module [#1280](https://github.com/provenance-io/provenance/issues/1280).
* Enhance the `AddMarker` endpoint to bypass some validation if issued via governance proposal [#1358](https://github.com/provenance-io/provenance/pull/1358).
  This replaces the old `AddMarkerProposal` governance proposal.
* Bump wasmvm to 1.1.2 [#1484](https://github.com/provenance-io/provenance/pull/1358).
* Documented proposing a transaction [#1489](https://github.com/provenance-io/provenance/pull/1489).
* Add marker address to add marker event [#1499](https://github.com/provenance-io/provenance/issues/1499).

### Deprecated

* The `MsgWriteRecordRequest.parties` field has been deprecated and is ignored. The parties in question are identified by the session [PR 1453](https://github.com/provenance-io/provenance/pull/1453).

### Bug Fixes

* Fix third party Protobuf workflow checks on Provenance release steps [#1339](https://github.com/provenance-io/provenance/issues/1339)
* Fix committer email format in third party Protobuf workflow (for [#1339](https://github.com/provenance-io/provenance/issues/1339)) [PR 1385](https://github.com/provenance-io/provenance/pull/1385)
* Fix `make proto-gen` [PR 1404](https://github.com/provenance-io/provenance/pull/1404).
* Fix wasmd transactions that are run by gov module [#1414](https://github.com/provenance-io/provenance/issues/1414)
* Add support for ibc transfers of restricted tokens [#1502](https://github.com/provenance-io/provenance/issues/1502).
* Fix authz + smart contract + value owner updates being too permissive [PR 1519](https://github.com/provenance-io/provenance/pull/1519).
* Fix metadata params query path in stargate whitelist [#1514](https://github.com/provenance-io/provenance/issues/1514)

### Client Breaking

* Removed the `WriteP8eContractSpec` and `P8eMemorializeContract` endpoints [#1402](https://github.com/provenance-io/provenance/issues/1402).
* Removed the `github.com/provenance-io/provenance/x/metadata/types/p8e` proto package [#1402](https://github.com/provenance-io/provenance/issues/1402).
  Users that generate code from the Provenance protos might need to delete their `p8e/` directory.
* The `write-scope` CLI command now takes in `[owners]` as semicolon-delimited parties (instead of comma-delimited `[owner-addresses]`) [PR 1453](https://github.com/provenance-io/provenance/pull/1453).
* Removed the `AddMarkerProposal` [#1358](https://github.com/provenance-io/provenance/pull/1358).
  It is replaced by putting a `MsgAddMarker` (with the `from_address` of the gov module account), in a `MsgSubmitProposal`.

### API Breaking

* Removed the `WriteP8eContractSpec` and `P8eMemorializeContract` endpoints [#1402](https://github.com/provenance-io/provenance/issues/1402).
* Removed the `AddMarkerProposal` [#1358](https://github.com/provenance-io/provenance/pull/1358).
  It is replaced by putting a `MsgAddMarker` (with the `from_address` of the gov module account), in a `MsgSubmitProposal`.

### State Machine Breaking

* The `AddScopeOwner` endpoint now adds a new owner party even if an owner already exists in the scope with that address [PR 1453](https://github.com/provenance-io/provenance/pull/1453).
  I.e. it no longer updates the role of an existing owner with the same address.

### Full Commit History

* https://github.com/provenance-io/provenance/compare/v1.14.1...v1.15.0

---

## [v1.14.1](https://github.com/provenance-io/provenance/releases/tag/v1.14.1) - 2023-02-28

### Improvements

* Bump Cosmos-SDK to `v0.46.10-pio-2` (from `v0.46.10-pio-1`). [PR 1396](https://github.com/provenance-io/provenance/pull/1396). \
  See the following `RELEASE_NOTES.md` for details: \
  [v0.46.10-pio-2](https://github.com/provenance-io/cosmos-sdk/blob/v0.46.10-pio-2/RELEASE_NOTES.md). \
  Full Commit History: https://github.com/provenance-io/cosmos-sdk/compare/v0.46.10-pio-1...v0.46.10-pio-2

### Bug Fixes

* Fix `start` using default home directory [PR 1393](https://github.com/provenance-io/provenance/pull/1393).

### Full Commit History

* https://github.com/provenance-io/provenance/compare/v1.14.0...v1.14.1

---

## [v1.14.0](https://github.com/provenance-io/provenance/releases/tag/v1.14.0) - 2023-02-23

The Provenance Blockchain `v1.14.0` release includes several new features, improvements and bug fixes.
Noteably, support is added for state listing using plugins.
Also, new limitations are put in place preventing the concentration of voting power.
The `x/quarantine` and `x/sanction` modules have been added too.

The `paua` upgrade will increase all validators' max commission to 100% and max change in commission to 5% (if currently less than that).

### Features

* Enable ADR-038 State Listening in Provenance [PR 1334](https://github.com/provenance-io/provenance/pull/1334).
* Added the `x/quarantine` module [PR 1317](https://github.com/provenance-io/provenance/pull/1317).
* Added the `x/sanction` module [PR 1317](https://github.com/provenance-io/provenance/pull/1317).
* Added support to set a list of specific recipients allowed for send authorizations in the marker module [#1237](https://github.com/provenance-io/provenance/issues/1237).
* Added a new name governance proposal that allows the fields of a name record to be updated. [PR 1266](https://github.com/provenance-io/provenance/pull/1266).
* Added msg to add, finalize, and activate a marker in a single request [#770](https://github.com/provenance-io/provenance/issues/770).
* Staking concentration limit protection (prevents delegations to nodes with high voting power) [#1331](https://github.com/provenance-io/provenance/issues/1331).

### Improvements

* Bump Cosmos-SDK to `v0.46.10-pio-1` (from `v0.46.6-pio-1`).
  [PR 1371](https://github.com/provenance-io/provenance/pull/1371),
  [PR 1348](https://github.com/provenance-io/provenance/pull/1348),
  [PR 1334](https://github.com/provenance-io/provenance/pull/1334),
  [PR 1348](https://github.com/provenance-io/provenance/pull/1348),
  [PR 1317](https://github.com/provenance-io/provenance/pull/1317),
  [PR 1278](https://github.com/provenance-io/provenance/pull/1278). \
  See the following `RELEASE_NOTES.md` for details:
  [v0.46.10-pio-1](https://github.com/provenance-io/cosmos-sdk/blob/v0.46.10-pio-1/RELEASE_NOTES.md),
  [v0.46.8-pio-3](https://github.com/provenance-io/cosmos-sdk/blob/v0.46.8-pio-3/RELEASE_NOTES.md),
  [v0.46.7-pio-1](https://github.com/provenance-io/cosmos-sdk/blob/v0.46.7-pio-1/RELEASE_NOTES.md). \
  Full Commit History: https://github.com/provenance-io/cosmos-sdk/compare/v0.46.6-pio-1...v0.46.10-pio-1
* Added assess msg fees spec documentation [#1172](https://github.com/provenance-io/provenance/issues/1172).
* Build dbmigrate and include it as an artifact with releases [#1264](https://github.com/provenance-io/provenance/issues/1264).
* Removed, MsgFees Module 50/50 Fee Split on MsgAssessCustomMsgFeeRequest [#1263](https://github.com/provenance-io/provenance/issues/1263).
* Add basis points field to MsgAssessCustomMsgFeeRequest for split of fee between Fee Module and Recipient [#1268](https://github.com/provenance-io/provenance/issues/1268).
* Updated ibc-go to v6.1 [#1273](https://github.com/provenance-io/provenance/issues/1273).
* Update adding of marker to do additional checks for ibc denoms [#1289](https://github.com/provenance-io/provenance/issues/1289).
* Add validate basic check to msg router service [#1308](https://github.com/provenance-io/provenance/issues/1308).
* Removed legacy-amino [#1275](https://github.com/provenance-io/provenance/issues/1275).
* Opened port 9091 on ibcnet container ibc1 to allow for reaching GRPC [PR 1314](https://github.com/provenance-io/provenance/pull/1314).
* Increase all validators' max commission to 100% [PR 1333](https://github.com/provenance-io/provenance/pull/1333).
* Increase all validators' max commission change rate to 5% [PR 1360](https://github.com/provenance-io/provenance/pull/1360).
* Set the immediate sanction/unsanction min deposits to 1,000,000 hash in the `paua` upgrade [PR 1345](https://github.com/provenance-io/provenance/pull/1345).

### Bug Fixes

* Update Maven publishing email to provenance [#1270](https://github.com/provenance-io/provenance/issues/1270).

### Client Breaking

* No longer sign the mac binary, and stop including it in the release [PR 1367](https://github.com/provenance-io/provenance/pull/1367).
* The `--restrict` flag has been replaced with an `--unrestrict` flag in the `tx name` commands `bind` and `root-name-proposal` [PR 1266](https://github.com/provenance-io/provenance/pull/1266).

### Full Commit History

* https://github.com/provenance-io/provenance/compare/v1.13.1...v1.14.0

---

## [v1.13.1](https://github.com/provenance-io/provenance/releases/tag/v1.13.1)

### Improvements

* Updated Cosmos-SDK to `v0.46.6-pio-3` (from `v0.46.6-pio-1`) [PR 1274](https://github.com/provenance-io/provenance/pull/1274).

### Full Commit History

* https://github.com/provenance-io/provenance/compare/v1.13.0...v1.13.1

---

## [v1.13.0](https://github.com/provenance-io/provenance/releases/tag/v1.13.0) - 2022-11-28

The `v1.13.0 - ochre` release is focused on group based management of on chain accounts and important improvements for public/private zone communication within the Provenance Blockchain network.
The `v1.13.0` release includes minor bug fixes and enhancements along with a resolution for the [dragonberry]((https://forum.cosmos.network/t/ibc-security-advisory-dragonberry/7702)) security update.

### Features

* Add restricted marker transfer over ibc support [#1136](https://github.com/provenance-io/provenance/issues/1136).
* Enable the node query service [PR 1173](https://github.com/provenance-io/provenance/pull/1173).
* Add the `x/groups` module [#1007](https://github.com/provenance-io/provenance/issues/1007).
* Allow starting a `provenanced` chain using a custom denom [#1067](https://github.com/provenance-io/provenance/issues/1067).
  For running the chain locally, `make run DENOM=vspn MIN_FLOOR_PRICE=0` or `make clean localnet-start DENOM=vspn MIN_FLOOR_PRICE=0`.
* [#627](https://github.com/provenance-io/provenance/issues/627) Added Active Participation and Engagement module, see [specification](https://github.com/provenance-io/provenance/blob/main/x/reward/spec/01_concepts.md) for details.

### Improvements

* Updated Cosmos-SDK to `v0.46.6-pio-1` (from `v0.45.10-pio-4`) [PR 1235](https://github.com/provenance-io/provenance/pull/1235).
  This brings several new features and improvements. For details, see the [release notes](https://github.com/provenance-io/cosmos-sdk/blob/v0.46.6-pio-1/RELEASE_NOTES.md) and [changelog](https://github.com/provenance-io/cosmos-sdk/blob/v0.46.6-pio-1/CHANGELOG.md).
* Bump IBC to `v5.0.0-pio-2` (from `v2.3.0`) to add a check for SendEnabled [#1100](https://github.com/provenance-io/provenance/issues/1100), [#1158](https://github.com/provenance-io/provenance/issues/1158).
* Update wasmd to `v0.29.0-pio-1` (from `v0.26.0`) with SDK v0.46 support from notional-labs [#1015](https://github.com/provenance-io/provenance/issues/1015), [PR 1148](https://github.com/provenance-io/provenance/pull/1148).
* Allow MsgFee fees to be denoms other than `nhash` [#1067](https://github.com/provenance-io/provenance/issues/1067).
* Ignore hardcoded tx gas limit when `consensus_params.block.max_gas` is set to -1 for local nodes [#1000](https://github.com/provenance-io/provenance/issues/1000).
* Refactor the `x/marker` module's `Holding` query to utilize the `x/bank` module's new `DenomOwners` query [#995](https://github.com/provenance-io/provenance/issues/995).
  The only real difference between those two queries is that the `Holding` query accepts either a denom or marker address.
* Stop using the deprecated `Wrap` and `Wrapf` functions in the `sdk/types/errors` package in favor of those functions off specific errors, or else the `cosmossdk.io/errors` package [#1013](https://github.com/provenance-io/provenance/issues/995).
* For newly added reward's module, Voting incentive program, validator votes should count for higher shares, since they vote for all their delegations.
  This improvement allows the reward creator to introduce the multiplier to achieve the above.
* Refactored the fee handling [#1006](https://github.com/provenance-io/provenance/issues/1006):
  * Created a `MinGasPricesDecorator` to replace the `MempoolFeeDecorator` that was removed from the SDK. It makes sure the fee is greater than the validators min-gas fee.
  * Refactored the `MsgFeesDecorator` to only make sure there's enough fee provided. It no longer deducts/consumes anything and it no longer checks the payer's account.
  * Refactored the `ProvenanceDeductFeeDecorator`. It now makes sure the payer has enough in their account to cover the additional fees. It also now deducts/consumes the `floor gas price * gas`.
  * Added the `fee_payer` attribute to events of type `tx` involving fees (i.e. the ones with attributes `fee`, `min_fee_charged`, `additionalfee` and/or `baseFee`).
  * Moved the additional fees calculation logic into the msgfees keeper.
* Update `fee` event with amount charged even on failure and emit SendCoin events from `DeductFeesDistributions` [#1092](https://github.com/provenance-io/provenance/issues/1092).
* Alias the `config unpack` command to `config update`. It can be used to update config files to include new fields [PR 1233](https://github.com/provenance-io/provenance/pull/1233).
* When loading the unpacked configs, always load the defaults before reading the files (instead of only loading the defaults if the file doesn't exist) [PR 1233](https://github.com/provenance-io/provenance/pull/1233).
* Add prune command available though cosmos sdk to provenanced. [#1208](https://github.com/provenance-io/provenance/issues/1208).
* Updated name restrictions documentation [#808](https://github.com/provenance-io/provenance/issues/808).
* Update swagger files [PR 1229](https://github.com/provenance-io/provenance/pull/1229).
* Improve CodeQL workflow to run on Go file changes only [#1225](https://github.com/provenance-io/provenance/issues/1225).
* Use latest ProvWasm contract in wasm tests [#731](https://github.com/provenance-io/provenance/issues/731).
* Publish Java/Kotlin JARs to Maven for release candidates [#1223](https://github.com/provenance-io/provenance/issues/1223).
* Added two new Makefile targets to install and start the relayer [#1051] (https://github.com/provenance-io/provenance/pull/1051)
* Updated relayer scripts to make them headless for external services [#1068] (https://github.com/provenance-io/provenance/pull/1068)
* Added docker environment for testing IBC and added Makefile targets to bring this environment up/down [#1248] (https://github.com/provenance-io/provenance/pull/1248).
* Updated the dbmigrate tool to allow the user to force the source database type with the source-db-backend option [#1258] (https://github.com/provenance-io/provenance/pull/1258)
* Updated provenance-io/blockchain image to work with arm64 [#1261]. (https://github.com/provenance-io/provenance/pull/1261)

### Bug Fixes

* Fixed outdated devnet docker configurations [#1062](https://github.com/provenance-io/provenance/issues/1062).
* Fix the [Dragonberry security advisory](https://forum.cosmos.network/t/ibc-security-advisory-dragonberry/7702) [PR 1173](https://github.com/provenance-io/provenance/pull/1173).
* Fix GetParams in `msgfees` modules to return ConversionFeeDenom [#1214](https://github.com/provenance-io/provenance/issues/1214).
* Pay attention to the `iavl-disable-fastnode` config field/flag [PR 1193](https://github.com/provenance-io/provenance/pull/1193).
* Remove the workaround for the index-events configuration field (now fixed in the SDK) [#995](https://github.com/provenance-io/provenance/issues/995).

### Client Breaking

* Remove the state-listening/plugin system (and `librdkafka` dependencies) [#995](https://github.com/provenance-io/provenance/issues/995).
* Remove the custom/legacy rest endpoints from the `x/attribute`, `x/marker`, and `x/name` modules [#995](https://github.com/provenance-io/provenance/issues/995).
  * The following REST endpoints have been removed in favor of `/provenance/...` counterparts:
    * `GET` `attribute/{address}/attributes` -> `/provenance/attribute/v1/attributes/{address}`
    * `GET` `attribute/{address}/attributes/{name}` -> `/provenance/attribute/v1/attribute/{address}/{name}`
    * `GET` `attribute/{address}/scan/{suffix}` -> `/provenance/attribute/v1/attribute/{address}/scan/{suffix}`
    * `GET` `marker/all` -> `/provenance/marker/v1/all`
    * `GET` `marker/holders/{id}` -> `/provenance/marker/v1/holding/{id}`
    * `GET` `marker/detail/{id}` -> `/provenance/marker/v1/detail/{id}`
    * `GET` `marker/accesscontrol/{id}` -> `/provenance/marker/v1/accesscontrol/{id}`
    * `GET` `marker/escrow/{id}` -> `/provenance/marker/v1/escrow/{id}`
    * `GET` `marker/supply/{id}` -> `/provenance/marker/v1/supply/{id}`
    * `GET` `marker/assets/{id}` -> `/provenance/metadata/v1/ownership/{address}` (you can get the `{address}` from `/provenance/marker/v1/detail/{id}`).
    * `GET` `name/{name}` -> `/provenance/name/v1/resolve/{name}`
    * `GET` `name/{address}/names` -> `/provenance/name/v1/lookup/{address}`
  * The following REST endpoints have been removed. They do not have any REST replacement counterparts. Use GRPC instead.
    * `DELETE` `attribute/attributes` -> `DeleteAttribute(MsgDeleteAttributeRequest)`
    * `POST` `/marker/{denom}/mint` -> `Mint(MsgMintRequest)`
    * `POST` `/marker/{denom}/burn` -> `Burn(MsgBurnRequest)`
    * `POST` `/marker/{denom}/status` -> One of:
      * `Activate(MsgActivateRequest)`
      * `Finalize(MsgFinalizeRequest)`
      * `Cancel(MsgCancelRequest)`
      * `Delete(MsgDeleteRequest)`
  * The following short-form `GET` endpoints were removed in favor of longer ones:
    * `/node_info` -> `/cosmos/base/tendermint/v1beta1/node_info`
    * `/syncing` -> `/cosmos/base/tendermint/v1beta1/syncing`
    * `/blocks/latest` -> `/cosmos/base/tendermint/v1beta1/blocks/latest`
    * `/blocks/{height}` -> `/cosmos/base/tendermint/v1beta1/blocks/{height}`
    * `/validatorsets/latest` -> `/cosmos/base/tendermint/v1beta1/validatorsets/latest`
    * `/validatorsets/{height}` -> `/cosmos/base/tendermint/v1beta1/validatorsets/{height}`
  * The denom owners `GET` endpoint changed from `/cosmos/bank/v1beta1/denom_owners/{denom}` to `/cosmos/bank/v1beta1/supply/by_denom?denom={denom}`.

### Full Commit History

* https://github.com/provenance-io/provenance/compare/v1.12.2...v1.13.0

---

## [v1.12.2](https://github.com/provenance-io/provenance/releases/tag/v1.12.2) - 2022-11-01

Provenance v1.12.2 enables the ability to upgrade your IAVL state store to be faster and handle errors better. This upgrade is recommended and should be done at your convenience prior to the v1.13 chain upgrade.

The IAVL store upgrade is expected to take 30 to 90 minutes. During that time, your node will be down. There will be some log output (info level), but it is sparce and there may be long periods (25+ minutes) without any new log output. Once it has started, it's best to not interrupt the process.

It is highly recommended that you do one of these two prior to the v1.13 chain upgrade:

Either

- Upgrade your node's IAVL store:
  1. Stop your node.
  2. Upgrade `provenanced` to v1.12.2.
  3. Run the command: `provenanced config set iavl-disable-fastnode false`.
  4. Restart your node. Once the upgrade has finished, your node will automatically run as normal.

Or

- Explicitly define that you don't want to upgrade your node's IAVL store:
   1. Ensure that you have `provenanced` v1.12.1 (or higher), e.g. Run the command: `provenanced version`. If you are on 1.12.0, upgrade to at least v1.12.1.
   2. Run the command: `provenanced config set iavl-disable-fastnode true`.

---

You can manually update your `app.toml` file, but using the `config set` command is the recommended method. The `iavl-disable-fastnode` field was added in v1.12.1 and most likely does not yet exist in your `app.toml` file. There are other new sections and fields too. Using the command will add them all (using defaults) as well as their descriptions. If you want to update your `app.toml` manually, the `iavl-disable-fastnode` entry should go below the `index-events` entry and before the `[telemetry]` section.

If you do nothing before the v1.13 chain upgrade, your node will most likely upgrade the IAVL store when v1.13 first runs. The v1.13 chain upgrade and migrations are expected to only take a minute. If your node is also upgrading the IAVL store at that time, it will take 30-90+ minutes.

Note: The command `provenanced config get iavl-disable-fastnode` will report a value regardless of whether the field exists in `app.toml`. As such, that command is insufficient for determining whether the value exists in the `app.toml` file.

### Improvements

* Bump Cosmos-SDK to v0.45.10-pio-4 (from v0.45.9-pio-1) [PR 1202](https://github.com/provenance-io/provenance/pull/1202)
* Allow the IAVL store to be upgraded [PR 1193](https://github.com/provenance-io/provenance/pull/1193).

### Full Commit History

* https://github.com/provenance-io/provenance/compare/v1.12.1...v1.12.2

---

## [v1.12.1](https://github.com/provenance-io/provenance/releases/tag/v1.12.1) - 2022-10-14

### Improvements

* Bump Cosmos-SDK to v0.45.9-pio-1 (from v0.45.5-pio-1) [PR 1159](https://github.com/provenance-io/provenance/pull/1159).

### Bug Fixes

* Bump ics23/go to Cosmos-SDK's v0.8.0 (from confio's v0.7.0) [PR 1159](https://github.com/provenance-io/provenance/pull/1159).

---

## [v1.12.2](https://github.com/provenance-io/provenance/releases/tag/v1.12.2) - 2022-11-01

Provenance v1.12.2 enables the ability to upgrade your IAVL state store to be faster and handle errors better. This upgrade is recommended and should be done at your convenience prior to the v1.13 chain upgrade.

The IAVL store upgrade is expected to take 30 to 90 minutes. During that time, your node will be down. There will be some log output (info level), but it is sparce and there may be long periods (25+ minutes) without any new log output. Once it has started, it's best to not interrupt the process.

It is highly recommended that you do one of these two prior to the v1.13 chain upgrade:

Either

- Upgrade your node's IAVL store:
  1. Stop your node.
  2. Upgrade `provenanced` to v1.12.2.
  3. Run the command: `provenanced config set iavl-disable-fastnode false`.
  4. Restart your node. Once the upgrade has finished, your node will automatically run as normal.

Or

- Explicitly define that you don't want to upgrade your node's IAVL store:
   1. Ensure that you have `provenanced` v1.12.1 (or higher), e.g. Run the command: `provenanced version`. If you are on 1.12.0, upgrade to at least v1.12.1.
   2. Run the command: `provenanced config set iavl-disable-fastnode true`.

---

You can manually update your `app.toml` file, but using the `config set` command is the recommended method. The `iavl-disable-fastnode` field was added in v1.12.1 and most likely does not yet exist in your `app.toml` file. There are other new sections and fields too. Using the command will add them all (using defaults) as well as their descriptions. If you want to update your `app.toml` manually, the `iavl-disable-fastnode` entry should go below the `index-events` entry and before the `[telemetry]` section.

If you do nothing before the v1.13 chain upgrade, your node will most likely upgrade the IAVL store when v1.13 first runs. The v1.13 chain upgrade and migrations are expected to only take a minute. If your node is also upgrading the IAVL store at that time, it will take 30-90+ minutes.

Note: The command `provenanced config get iavl-disable-fastnode` will report a value regardless of whether the field exists in `app.toml`. As such, that command is insufficient for determining whether the value exists in the `app.toml` file.

### Improvements

* Bump Cosmos-SDK to v0.45.10-pio-4 (from v0.45.9-pio-1) [PR 1202](https://github.com/provenance-io/provenance/pull/1202)
* Allow the IAVL store to be upgraded [PR 1193](https://github.com/provenance-io/provenance/pull/1193).

### Full Commit History

* https://github.com/provenance-io/provenance/compare/v1.12.1...v1.12.2

---

## [v1.12.1](https://github.com/provenance-io/provenance/releases/tag/v1.12.1) - 2022-10-14

### Improvements

* Bump Cosmos-SDK to v0.45.9-pio-1 (from v0.45.5-pio-1) [PR 1159](https://github.com/provenance-io/provenance/pull/1159).

### Bug Fixes

* Bump ics23/go to Cosmos-SDK's v0.8.0 (from confio's v0.7.0) [PR 1159](https://github.com/provenance-io/provenance/pull/1159).

---

## [v1.12.0](https://github.com/provenance-io/provenance/releases/tag/v1.12.0) - 2022-08-22

### Improvements

* Update the swagger files (including third-party changes). [#728](https://github.com/provenance-io/provenance/issues/728)
* Bump IBC to 2.3.0 and update third-party protos [PR 868](https://github.com/provenance-io/provenance/pull/868)
* Update docker images from `buster` to b`bullseye` [#963](https://github.com/provenance-io/provenance/issues/963)
* Add documentation for `gRPCurl` to `docs/grpcurl.md` [#953](https://github.com/provenance-io/provenance/issues/953)
* Updated to go 1.18 [#996](https://github.com/provenance-io/provenance/issues/996)
* Add docker files for local psql indexing [#997](https://github.com/provenance-io/provenance/issues/997)


### Features

* Bump Cosmos-SDK to `v0.45.4-pio-4` (from `v0.45.4-pio-2`) to utilize the new `CountAuthorization` authz grant type. [#807](https://github.com/provenance-io/provenance/issues/807)
* Update metadata module authz handling to properly call `Accept` and delete/update authorizations as they're used [#905](https://github.com/provenance-io/provenance/issues/905)
* Read the `custom.toml` config file if it exists. This is read before the other config files, and isn't managed by the `config` commands [#989](https://github.com/provenance-io/provenance/issues/989)
* Allow a msg fee to be paid to a specific address with basis points [#690](https://github.com/provenance-io/provenance/issues/690)
* Bump IBC to 5.0.0 and add support for ICA Host module [PR 1076](https://github.com/provenance-io/provenance/pull/1076)

### Bug Fixes

* Support standard flags on msgfees params query cli command [#936](https://github.com/provenance-io/provenance/issues/936)
* Fix the `MarkerTransferAuthorization` Accept function and `TransferCoin` authz handling to prevent problems when other authorization types are used [#903](https://github.com/provenance-io/provenance/issues/903)
* Bump Cosmos-SDK to `v0.45.5-pio-1` (from `v0.45.4-pio-4`) to remove buggy ADR 038 plugin system. [#983](https://github.com/provenance-io/provenance/issues/983)
* Remove ADR 038 plugin system implementation due to `AppHash` error [#983](https://github.com/provenance-io/provenance/issues/983)
* Fix fee charging to sweep remaining fees on successful transaction [#1019](https://github.com/provenance-io/provenance/issues/1019)

### State Machine Breaking

* Fix the `MarkerTransferAuthorization` Accept function and `TransferCoin` authz handling to prevent problems when other authorization types are used [#903](https://github.com/provenance-io/provenance/issues/903)
* Fix fee charging to sweep remaining fees on successful transaction [#1019](https://github.com/provenance-io/provenance/issues/1019)
* Allow a msg fee to be paid to a specific address with basis points [#690](https://github.com/provenance-io/provenance/issues/690)

---

## [v1.11.1](https://github.com/provenance-io/provenance/releases/tag/v1.11.1) - 2022-07-13

### Bug Fixes

* Add `mango` upgrade handler.
* Add new `msgfees` `NhashPerUsdMil`  default param to param space store on upgrade (PR [#875](https://github.com/provenance-io/provenance/issues/875))
* Run the module migrations as part of the mango upgrade [PR 896](https://github.com/provenance-io/provenance/pull/896)
* Update Cosmos-SDK to v0.45.4-pio-2 to fix a non-deterministic map iteration [PR 928](https://github.com/provenance-io/provenance/pull/928)

---

## [v1.11.0](https://github.com/provenance-io/provenance/releases/tag/v1.11.0) - 2022-06-13

### Features

* Add CONTROLLER, and VALIDATOR PartyTypes for contract execution. [\#824](https://github.com/provenance-io/provenance/pull/824])
* Add FeeGrant allowance support for marker escrow accounts [#406](https://github.com/provenance-io/provenance/issues/406)
* Bump Cosmos-SDK to v0.45.4-pio-1, which contains Cosmos-SDK v0.45.4 and the update to storage of the bank module's SendEnabled information. [PR 850](https://github.com/provenance-io/provenance/pull/850)
* Add `MsgAssessCustomMsgFeeRequest` to add the ability for a smart contract author to charge a custom fee [#831](https://github.com/provenance-io/provenance/issues/831)

### Bug Fixes

* Move buf.build push action to occur after PRs are merged to main branch [#838](https://github.com/provenance-io/provenance/issues/838)
* Update third party proto dependencies [#842](https://github.com/provenance-io/provenance/issues/842)

### Improvements

* Add restricted status info to name module cli queries [#806](https://github.com/provenance-io/provenance/issues/806)
* Store the bank module's SendEnabled flags directly in state instead of as part of Params. This will drastically reduce the costs of sending coins and managing markers. [PR 850](https://github.com/provenance-io/provenance/pull/850)
* Add State Sync readme [#859](https://github.com/provenance-io/provenance/issues/859)

### State Machine Breaking

* Move storage of denomination SendEnabled flags into bank module state (from Params), and update the marker module to correctly manipulate the flags in their new location. [PR 850](https://github.com/provenance-io/provenance/pull/850)

---

## [v1.10.0](https://github.com/provenance-io/provenance/releases/tag/v1.10.0) - 2022-05-11

### Summary

Provenance 1.10.0 includes upgrades to the underlying CosmWasm dependencies and adds functionality to
remove orphaned metadata in the bank module left over after markers have been deleted.

### Improvements

* Update wasmvm dependencies and update Dockerfile for localnet [#818](https://github.com/provenance-io/provenance/issues/818)
* Remove "send enabled" on marker removal and in bulk on 1.10.0 upgrade [#821](https://github.com/provenance-io/provenance/issues/821)

---

## [v1.9.0](https://github.com/provenance-io/provenance/releases/tag/v1.9.0) - 2022-04-25

### Summary

Provenance 1.9.0 brings some minor features and security improvements.

### Features

* Add `add-genesis-msg-fee` command to add msg fees to genesis.json and update Makefile to have pre-defined msg fees [#667](https://github.com/provenance-io/provenance/issues/667)
* Add msgfees summary event to be emitted when there are txs that have fees [#678](https://github.com/provenance-io/provenance/issues/678)
* Adds home subcommand to the cli's config command [#620] (https://github.com/provenance-io/provenance/issues/620)
* Add support for rocksdb and badgerdb [#702](https://github.com/provenance-io/provenance/issues/702)
* Create `dbmigrate` utility for migrating a data folder to use a different db backend [#696](https://github.com/provenance-io/provenance/issues/696)

### Improvements

* When the `start` command encounters an error, it no longer outputs command usage [#670](https://github.com/provenance-io/provenance/issues/670)
* Change max length on marker unresticted denom from 64 to 83 [#719](https://github.com/provenance-io/provenance/issues/719)
* Set prerelease to `true` for release candidates. [#666](https://github.com/provenance-io/provenance/issues/666)
* Allow authz grants to work on scope value owners [#755](https://github.com/provenance-io/provenance/issues/755)
* Bump wasmd to v0.26 (from v0.24). [#799](https://github.com/provenance-io/provenance/pull/799)

---

## [v1.8.2](https://github.com/provenance-io/provenance/releases/tag/v1.8.2) - 2022-04-22

### Summary

Provenance 1.8.2 is a point release to fix an issue with "downgrade detection" in Cosmos SDK. A panic condition
occurs in cases where no update handler is found for the last known upgrade, but the process for determining
the last known upgrade is flawed in Cosmos SDK 0.45.3. This released uses an updated Cosmos fork to patch the
issue until an official patch is released. Version 1.8.2 also adds some remaining pieces for  ADR-038 that were
missing in the 1.8.1 release.

### Bug Fixes

* Order upgrades by block height rather than name to prevent panic [\#106](https://github.com/provenance-io/cosmos-sdk/pull/106)

### Improvements

* Add remaining updates for ADR-038 support [\#786](https://github.com/provenance-io/provenance/pull/786)

---

## [v1.8.1](https://github.com/provenance-io/provenance/releases/tag/v1.8.1) - 2022-04-13

### Summary

Provenance 1.8.1 includes upgrades to the underlying Cosmos SDK and adds initial support for ADR-038.

This release addresses issues related to IAVL concurrency and Tendermint performance that resulted in occasional panics when under high-load conditions such as replay from quicksync. In particular, nodes which experienced issues with "Value missing for hash" and similar panic conditions should work properly with this release. The underlying Cosmos SDK `0.45.3` release that has been incorporated includes a number of improvements around IAVL locking and performance characteristics.

** NOTE: Although Provenance supports multiple database backends, some issues have been reported when using the `goleveldb` backend. If experiencing issues, using the `cleveldb` backend is preferred **

### Improvements

* Update Provenance to use Cosmos SDK 0.45.3 Release [\#781](https://github.com/provenance-io/provenance/issues/781)
* Plugin architecture for ADR-038 + FileStreamingService plugin [\#10639](https://github.com/cosmos/cosmos-sdk/pull/10639)
* Fix for sporadic error "panic: Value missing for hash" [\#611](https://github.com/provenance-io/provenance/issues/611)

---

## [v1.8.0](https://github.com/provenance-io/provenance/releases/tag/v1.8.0) - 2022-03-17

### Summary

Provenance 1.8.0 is focused on improving the fee structures for transactions on the blockchain. While the Cosmos SDK has traditionally offered a generic fee structure focused on gas/resource utilization, the Provenance blockchain has found that certain transactions have additional long term costs and value beyond simple resources charges. This is the reason we are adding the new MsgFee module which allows governance based control of additional fee charges on certain message types.

NOTE: The second major change in the 1.8.0 release is part of the migration process which removes many orphaned state objects that were left in 1.7.x chains. This cleanup process will require a significant amount of time to perform during the green upgrade handler execution. The upgrade will print status messages showing the progress of this process.

### Features

* Add check for `authz` grants when there are missing signatures in `metadata` transactions [#516](https://github.com/provenance-io/provenance/issues/516)
* Add support for publishing Java and Kotlin Protobuf compiled sources to Maven Central [#562](https://github.com/provenance-io/provenance/issues/562)
* Adds support for creating root name governance proposals from the cli [#599](https://github.com/provenance-io/provenance/issues/599)
* Adding of the msg based fee module [#354](https://github.com/provenance-io/provenance/issues/354)
* Upgrade provenance to 0.45 cosmos sdk release [#607](https://github.com/provenance-io/provenance/issues/607)
* Upgrade wasmd to v0.22.0 Note: this removes dependency on provenance-io's wasmd fork [#479](https://github.com/provenance-io/provenance/issues/479)
* Add support for Scope mutation via wasm Smart Contracts [#531](https://github.com/provenance-io/provenance/issues/531)
* Increase governance deposit amount and add create proposal msg fee [#632](https://github.com/provenance-io/provenance/issues/632)
* Allow attributes to be associated with scopes [#631](https://github.com/provenance-io/provenance/issues/631)

### Improvements

* Add `bank` and `authz` module query `proto` files required by `grpcurl` [#482](https://github.com/provenance-io/provenance/issues/482)
* Fix typeos in marker log statements [#502](https://github.com/provenance-io/provenance/issues/502)
* Set default coin type to network default [#534](https://github.com/provenance-io/provenance/issues/534)
* Add logger to upgrade handler [#507](https://github.com/provenance-io/provenance/issues/507)
* Allow markers to be created over existing accounts if they are not a marker and have a zero sequence [#520](https://github.com/provenance-io/provenance/issues/520)
* Removed extraneous Metadata index deletes/rewrites [#543](https://github.com/provenance-io/provenance/issues/543)
* Delete empty sessions when the last record is updated to a new session [#480](https://github.com/provenance-io/provenance/issues/480)
* Refactor the migration to be faster and have more log output [PR 586](https://github.com/provenance-io/provenance/pull/586)
* Capture all included protobufs into release zip file [#556](https://github.com/provenance-io/provenance/issues/556)
* Add Protobuf support with buf.build [#614](https://github.com/provenance-io/provenance/issues/614)
* Limit the maximum attribute value length to 1000 (down from 10,000 currently) in the `green` upgrade [#616](https://github.com/provenance-io/provenance/issues/616)
* Add additional fees for specified operations in the `green` upgrade [#616](https://github.com/provenance-io/provenance/issues/616)
  * `provenance.name.v1.MsgBindNameRequest` 10 hash (10,000,000,000 nhash)
  * `provenance.marker.v1.MsgAddMarkerRequest` 100 hash (100,000,000,000 nhash)
  * `provenance.attribute.v1.MsgAddAttributeRequest` 10 hash (10,000,000,000 nhash)
  * `provenance.metadata.v1.MsgWriteScopeRequest`  10 hash (10,000,000,000 nhash)
  * `provenance.metadata.v1.MsgP8eMemorializeContractRequest` 10 hash (10,000,000,000 nhash)
* Add integration tests for smart contracts [#392](https://github.com/provenance-io/provenance/issues/392)
* Use provwasm release artifact for smart contract tests [#731](https://github.com/provenance-io/provenance/issues/731)

### Client Breaking

* Enforce a maximum gas limit on individual transactions so that at least 20 can fit in any given block. [#681](https://github.com/provenance-io/provenance/issues/681)
  Previously transactions were only limited by their size in bytes as well as the overall gas limit on a given block.

  _With this update transactions must be no more than 5% of the maximum amount of gas allowed per block when a gas limit
  per block is set (this restriction has no effect when a gas limit has not been set).  The current limits on Provenance
  mainnet are 60,000,000 gas per block which will yield a maximum transaction size of 3,000,000 gas using this new AnteHandler
  restriction._

### Bug Fixes

* When deleting a scope, require the same permissions as when updating it [#473](https://github.com/provenance-io/provenance/issues/473)
* Allow manager to adjust grants on finalized markers [#545](https://github.com/provenance-io/provenance/issues/545)
* Add migration to re-index the metadata indexes involving addresses [#541](https://github.com/provenance-io/provenance/issues/541)
* Add migration to delete empty sessions [#480](https://github.com/provenance-io/provenance/issues/480)
* Add Java distribution tag to workflow [#624](https://github.com/provenance-io/provenance/issues/624)
* Add `msgfees` module to added store upgrades [#640](https://github.com/provenance-io/provenance/issues/640)
* Use `nhash` for base denom in gov proposal upgrade [#648](https://github.com/provenance-io/provenance/issues/648)
* Bump `cosmowasm` from `v1.0.0-beta5` to `v1.0.0-beta6` [#655](https://github.com/provenance-io/provenance/issues/655)
* Fix maven publish release version number reference [#650](https://github.com/provenance-io/provenance/issues/650)
* Add `iterator` as feature for wasm [#658](https://github.com/provenance-io/provenance/issues/658)
* String "v" from Jar artifact version number [#653](https://github.com/provenance-io/provenance/issues/653)
* Fix `wasm` contract migration failure to find contract history [#662](https://github.com/provenance-io/provenance/issues/662)

## [v1.7.6](https://github.com/provenance-io/provenance/releases/tag/v1.7.6) - 2021-12-15

* Upgrade Rosetta to v0.7.2 [#560](https://github.com/provenance-io/provenance/issues/560)

## [v1.7.5](https://github.com/provenance-io/provenance/releases/tag/v1.7.5) - 2021-10-22

### Improvements

* Update Cosmos SDK to 0.44.3 [PR 536](https://github.com/provenance-io/provenance/pull/536)

## [v1.7.4](https://github.com/provenance-io/provenance/releases/tag/v1.7.4) - 2021-10-12

### Improvements

* Update github actions to always run required tests [#508](https://github.com/provenance-io/provenance/issues/508)
* Update Cosmos SDK to 0.44.2 [PR 527](https://github.com/provenance-io/provenance/pull/527)

## [v1.7.3](https://github.com/provenance-io/provenance/releases/tag/v1.7.3) - 2021-09-30

### Bug Fixes

* Update Cosmos SDK to 0.44.1 with IAVL 0.17 to resolve locking issues in queries.
* Fix logger config being ignored [PR 510](https://github.com/provenance-io/provenance/pull/510)

## [v1.7.2](https://github.com/provenance-io/provenance/releases/tag/v1.7.2) - 2021-09-27

### Bug Fixes

* Fix for non-deterministic upgrades in cosmos sdk [#505](https://github.com/provenance-io/provenance/issues/505)

## [v1.7.1](https://github.com/provenance-io/provenance/releases/tag/v1.7.1) - 2021-09-20

### Improvements

* Ensure marker state transition validation does not panic [#492](https://github.com/provenance-io/provenance/issues/492)
* Refactor Examples for cobra cli commands to have examples [#399](https://github.com/provenance-io/provenance/issues/399)
* Verify go version on `make build` [#483](https://github.com/provenance-io/provenance/issues/483)

### Bug Fixes

* Fix marker permissions migration and add panic on `eigengrau` upgrade [#484](https://github.com/provenance-io/provenance/issues/484)
* Fixed marker with more than uint64 causes panic [#489](https://github.com/provenance-io/provenance/issues/489)
* Fixed issue with rosetta tests timing out occasionally, because the timeout was too short [#500](https://github.com/provenance-io/provenance/issues/500)

## [v1.7.0](https://github.com/provenance-io/provenance/releases/tag/v1.7.0) - 2021-09-03

### Features

* Add a single node docker based development environment [#311](https://github.com/provenance-io/provenance/issues/311)
  * Add make targets `devnet-start` and `devnet-stop`
  * Add `networks/dev/mnemonics` for adding accounts to development environment

### Improvements

* Updated some of the documentation of Metadata type bytes (prefixes) [#474](https://github.com/provenance-io/provenance/issues/474)
* Update the Marker Holding query to fully utilize pagination fields [#400](https://github.com/provenance-io/provenance/issues/400)
* Update the Metadata OSLocatorsByURI query to fully utilize pagination fields [#401](https://github.com/provenance-io/provenance/issues/401)
* Update the Metadata OSAllLocators query to fully utilize pagination fields [#402](https://github.com/provenance-io/provenance/issues/402)
* Validate `marker` before setting it to prevent panics [#491](https://github.com/provenance-io/provenance/issues/491)

### Bug Fixes

* Removed some unneeded code from the persistent record update validation [#471](https://github.com/provenance-io/provenance/issues/471)
* Fixed packed config loading bug [#487](https://github.com/provenance-io/provenance/issues/487)
* Fixed marker with more than uint64 causes panic [#489](https://github.com/provenance-io/provenance/issues/489)

## [v1.7.0](https://github.com/provenance-io/provenance/releases/tag/v1.7.0) - 2021-09-03

### Features

* Marker governance proposal are supported in cli [#367](https://github.com/provenance-io/provenance/issues/367)
* Add ability to query metadata sessions by record [#212](https://github.com/provenance-io/provenance/issues/212)
* Add Name and Symbol Cosmos features to Marker Metadata [#372](https://github.com/provenance-io/provenance/issues/372)
* Add authz support to Marker module transfer `MarkerTransferAuthorization` [#265](https://github.com/provenance-io/provenance/issues/265)
  * Add authz grant/revoke command to `marker` cli
  * Add documentation around how to grant/revoke authz [#449](https://github.com/provenance-io/provenance/issues/449)
* Add authz and feegrant modules [PR 384](https://github.com/provenance-io/provenance/pull/384)
* Add Marker governance proposal for setting denom metadata [#369](https://github.com/provenance-io/provenance/issues/369)
* Add `config` command to cli for client configuration [#394](https://github.com/provenance-io/provenance/issues/394)
* Add updated wasmd for Cosmos 0.43 [#409](https://github.com/provenance-io/provenance/issues/409)
* Add Rosetta support and automated testing [#365](https://github.com/provenance-io/provenance/issues/365)
* Update wasm parameters to only allow smart contracts to be uploaded with gov proposal [#440](https://github.com/provenance-io/provenance/issues/440)
* Update `config` command [#403](https://github.com/provenance-io/provenance/issues/403)
  * Get and set any configuration field.
  * Get or set multiple configuration fields in a single invocation.
  * Easily identify fields with changed (non-default) values.
  * Pack the configs into a single json file with only changed (non-default) values.
  * Unpack the config back into the multiple config files (that also have documentation in them).

### Bug Fixes

* Fix for creating non-coin type markers through governance addmarker proposals [#431](https://github.com/provenance-io/provenance/issues/431)
* Marker Withdraw Escrow Proposal type is properly registered [#367](https://github.com/provenance-io/provenance/issues/367)
  * Target Address field spelling error corrected in Withdraw Escrow and Increase Supply Governance Proposals.
* Fix DeleteScopeOwner endpoint to store the correct scope [PR 377](https://github.com/provenance-io/provenance/pull/377)
* Marker module import/export issues  [PR384](https://github.com/provenance-io/provenance/pull/384)
  * Add missing marker attributes to state export
  * Fix account numbering issues with marker accounts and auth module accounts during import
  * Export marker accounts as a base account entry and a separate marker module record
  * Add Marker module governance proposals, genesis, and marker operations to simulation testing [#94](https://github.com/provenance-io/provenance/issues/94)
* Fix an encoding issue with the `--page-key` CLI arguments used in paged queries [#332](https://github.com/provenance-io/provenance/issues/332)
* Fix handling of optional fields in Metadata Write messages [#412](https://github.com/provenance-io/provenance/issues/412)
* Fix cli marker new example is incorrect [#415](https://github.com/provenance-io/provenance/issues/415)
* Fix home directory setup for app export [#457](https://github.com/provenance-io/provenance/issues/457)
* Correct an error message that was providing an illegal amount of gas as an example [#425](https://github.com/provenance-io/provenance/issues/425)

### API Breaking

* Fix for missing validation for marker permissions according to marker type.  Markers of type COIN can no longer have
  the Transfer permission assigned.  Existing permission entries on Coin type markers of type Transfer are removed
  during migration [#428](https://github.com/provenance-io/provenance/issues/428)

### Improvements

* Updated to Cosmos SDK Release v0.44 to resolve security issues in v0.43 [#463](https://github.com/provenance-io/provenance/issues/463)
  * Updated to Cosmos SDK Release v0.43  [#154](https://github.com/provenance-io/provenance/issues/154)
* Updated to go 1.17 [#454](https://github.com/provenance-io/provenance/issues/454)
* Updated wasmd for Cosmos SDK Release v0.43 [#409](https://github.com/provenance-io/provenance/issues/409)
  * CosmWasm wasmvm v0.16.0 [CHANGELOG](https://github.com/CosmWasm/wasmvm/blob/v0.16.0/CHANGELOG.md)
  * CosmWasm cosmwasm v0.16.0 [CHANGELOG](https://github.com/CosmWasm/cosmwasm/blob/v0.16.0/CHANGELOG.md)
* Updated to IBC-Go Module v1.0.1 [PR 445](https://github.com/provenance-io/provenance/pull/445)
* Updated log message for circulation adjustment [#381](https://github.com/provenance-io/provenance/issues/381)
* Updated third party proto files to pull from cosmos 0.43 [#391](https://github.com/provenance-io/provenance/issues/391)
* Removed legacy api endpoints [#380](https://github.com/provenance-io/provenance/issues/380)
* Removed v039 and v040 migrations [#374](https://github.com/provenance-io/provenance/issues/374)
* Dependency Version Updates
  * Build/CI - cache [PR 420](https://github.com/provenance-io/provenance/pull/420), workflow clean up
  [PR 417](https://github.com/provenance-io/provenance/pull/417), diff action [PR 418](https://github.com/provenance-io/provenance/pull/418)
  code coverage [PR 416](https://github.com/provenance-io/provenance/pull/416) and [PR 439](https://github.com/provenance-io/provenance/pull/439),
  setup go [PR 419](https://github.com/provenance-io/provenance/pull/419), [PR 451](https://github.com/provenance-io/provenance/pull/451)
  * Google UUID 1.3.0 [PR 446](https://github.com/provenance-io/provenance/pull/446)
  * GRPC 1.3.0 [PR 443](https://github.com/provenance-io/provenance/pull/443)
  * cast 1.4.1 [PR 442](https://github.com/provenance-io/provenance/pull/442)
* Updated `provenanced init` for better testnet support and defaults [#403](https://github.com/provenance-io/provenance/issues/403)
* Fixed some example address to use the appropriate prefix [#453](https://github.com/provenance-io/provenance/issues/453)

## [v1.6.0](https://github.com/provenance-io/provenance/releases/tag/v1.6.0) - 2021-08-23

### Bug Fixes

* Fix for creating non-coin type markers through governance addmarker proposals [#431](https://github.com/provenance-io/provenance/issues/431)
* Upgrade handler migrates usdf.c to the right marker_type.

## [v1.5.0](https://github.com/provenance-io/provenance/releases/tag/v1.5.0) - 2021-06-23

### Features

* Update Cosmos SDK to 0.42.6 with Tendermint 0.34.11 [#355](https://github.com/provenance-io/provenance/issues/355)
  * Refund gas support added to gas meter trace
  * `ibc-transfer` now contains an `escrow-address` command for querying current escrow balances
* Add `update` and `delete-distinct` attributes to `attribute` module [#314](https://github.com/provenance-io/provenance/issues/314)
* Add support to `metadata` module for adding and removing contract specifications to scope specification [#302](https://github.com/provenance-io/provenance/issues/302)
  * Added `MsgAddContractSpecToScopeSpecRequest`and `MsgDeleteContractSpecFromScopeSpecRequest` messages for adding/removing
  * Added cli commands for adding/removing
* Add smart contract query support to the `metadata` module [#65](https://github.com/provenance-io/provenance/issues/65)

### API Breaking

* Redundant account parameter was removed from Attribute module SetAttribute API. [PR 348](https://github.com/provenance-io/provenance/pull/348)

### Bug Fixes

* Value owner changes are independent of scope owner signature requirements after transfer [#347](https://github.com/provenance-io/provenance/issues/347)
* Attribute module allows removal of orphan attributes, attributes against root names [PR 348](https://github.com/provenance-io/provenance/pull/348)
* `marker` cli query for marker does not cast marker argument to lower case [#329](https://github.com/provenance-io/provenance/issues/329)

### Improvements

* Bump `wasmd` to v0.17.0 [#345](https://github.com/provenance-io/provenance/issues/345)
* Attribute module simulation support [#25](https://github.com/provenance-io/provenance/issues/25)
* Add transfer cli command to `marker` module [#264](https://github.com/provenance-io/provenance/issues/264)
* Refactor `name` module to emit typed events from keeper [#267](https://github.com/provenance-io/provenance/issues/267)

## [v1.4.1](https://github.com/provenance-io/provenance/releases/tag/v1.4.1) - 2021-06-02

* Updated github binary release workflow.  No code changes from 1.4.0.

## [v1.4.0](https://github.com/provenance-io/provenance/releases/tag/v1.4.0) - 2021-06-02

### Features

* ENV config support, SDK v0.42.5 update [#320](https://github.com/provenance-io/provenance/issues/320)
* Upgrade handler set version name to `citrine` [#339](https://github.com/provenance-io/provenance/issues/339)

### Bug Fixes

* P8EMemorializeContract: preserve some Scope fields if the scope already exists [PR 336](https://github.com/provenance-io/provenance/pull/336)
* Set default standard err/out for `provenanced` commands [PR 337](https://github.com/provenance-io/provenance/pull/337)
* Fix for invalid help text permissions list on marker access grant command [PR 337](https://github.com/provenance-io/provenance/pull/337)
* When writing a session, make sure the scope spec of the containing scope, contains the session's contract spec. [#322](https://github.com/provenance-io/provenance/issues/322)

###  Improvements

* Informative error message for `min-gas-prices` invalid config panic on startup [#333](https://github.com/provenance-io/provenance/issues/333)
* Update marker event documentation to match typed event namespaces [#304](https://github.com/provenance-io/provenance/issues/304)


## [v1.3.1](https://github.com/provenance-io/provenance/releases/tag/v1.3.1) - 2021-05-21

### Bug Fixes

* Remove broken gauge on attribute module. Fixes prometheus metrics [#315](https://github.com/provenance-io/provenance/issues/315)
* Correct logging levels for marker mint/burn requests [#318](https://github.com/provenance-io/provenance/issues/318)
* Fix the CLI metaaddress commands [#321](https://github.com/provenance-io/provenance/issues/321)

### Improvements

* Add Kotlin and Javascript examples for Metadata Addresses [#301](https://github.com/provenance-io/provenance/issues/301)
* Updated swagger docs [PR 313](https://github.com/provenance-io/provenance/pull/313)
* Fix swagger docs [PR 317](https://github.com/provenance-io/provenance/pull/317)
* Updated default min-gas-prices to reflect provenance network nhash economics [#310](https://github.com/provenance-io/provenance/pull/310)
* Improved marker error message when marker is not found [#325](https://github.com/provenance-io/provenance/issues/325)


## [v1.3.0](https://github.com/provenance-io/provenance/releases/tag/v1.3.0) - 2021-05-06

### Features

* Add grpc messages and cli command to add/remove addresses from metadata scope data access [#220](https://github.com/provenance-io/provenance/issues/220)
* Add a `context` field to the `Session` [#276](https://github.com/provenance-io/provenance/issues/276)
* Add typed events and telemetry metrics to attribute module [#86](https://github.com/provenance-io/provenance/issues/86)
* Add rpc and cli support for adding/updating/removing owners on a `Scope` [#283](https://github.com/provenance-io/provenance/issues/283)
* Add transaction and query time measurements to marker module [#284](https://github.com/provenance-io/provenance/issues/284)
* Upgrade handler included that sets denom metadata for `hash` bond denom [#294](https://github.com/provenance-io/provenance/issues/294)
* Upgrade wasmd to v0.16.0 [#291](https://github.com/provenance-io/provenance/issues/291)
* Add params query endpoint to the marker module cli [#271](https://github.com/provenance-io/provenance/issues/271)

### Improvements

* Added linkify script for changelog issue links [#107](https://github.com/provenance-io/provenance/issues/107)
* Changed Metadata events to be typed events [#88](https://github.com/provenance-io/provenance/issues/88)
* Updated marker module spec documentation [#93](https://github.com/provenance-io/provenance/issues/93)
* Gas consumption telemetry and tracing [#299](https://github.com/provenance-io/provenance/issues/299)

### Bug Fixes

* More mapping fixes related to `WriteP8EContractSpec` and `P8EMemorializeContract` [#275](https://github.com/provenance-io/provenance/issues/275)
* Fix event manager scope in attribute, name, marker, and metadata modules to prevent event duplication [#289](https://github.com/provenance-io/provenance/issues/289)
* Proposed markers that are cancelled can be deleted without ADMIN role being assigned [#280](https://github.com/provenance-io/provenance/issues/280)
* Fix to ensure markers have no balances in Escrow prior to being deleted. [#303](https://github.com/provenance-io/provenance/issues/303)

### State Machine Breaking

* Add support for purging destroyed markers [#282](https://github.com/provenance-io/provenance/issues/282)

## [v1.2.0](https://github.com/provenance-io/provenance/releases/tag/v1.2.0) - 2021-04-26

### Improvements

* Add spec documentation for the metadata module [#224](https://github.com/provenance-io/provenance/issues/224)

### Features

* Add typed events and telemetry metrics to marker module [#247](https://github.com/provenance-io/provenance/issues/247)

### Bug Fixes

* Wired recovery flag into `init` command [#254](https://github.com/provenance-io/provenance/issues/254)
* Always anchor unrestricted denom validation expressions, Do not allow slashes in marker denom expressions [#258](https://github.com/provenance-io/provenance/issues/258)
* Mapping and validation fixes found while trying to use `P8EMemorializeContract` [#256](https://github.com/provenance-io/provenance/issues/256)

### Client Breaking

* Update marker transfer request signing behavior [#246](https://github.com/provenance-io/provenance/issues/246)


## [v1.1.1](https://github.com/provenance-io/provenance/releases/tag/v1.1.1) - 2021-04-15

### Bug Fixes

* Add upgrade plan v1.1.1

## [v1.1.0](https://github.com/provenance-io/provenance/releases/tag/v1.1.0) - 2021-04-15

### Features

* Add marker cli has two new flags to set SupplyFixed and AllowGovernanceControl [#241](https://github.com/provenance-io/provenance/issues/241)
* Modify 'enable governance' behavior on marker module [#227](https://github.com/provenance-io/provenance/issues/227)
* Typed Events and Metric counters in Name Module [#85](https://github.com/provenance-io/provenance/issues/85)

### Improvements

* Add some extra aliases for the CLI query metadata commands.
* Make p8e contract spec id easier to communicate.

### Bug Fixes

* Add pagination flags to the CLI query metadata commands.
* Fix handling of Metadata Write message id helper fields.
* Fix cli metadata address encoding/decoding command tree [#231](https://github.com/provenance-io/provenance/issues/231)
* Metadata Module parsing of base64 public key fixed [#225](https://github.com/provenance-io/provenance/issues/225)
* Fix some conversion pieces in `P8EMemorializeContract`.
* Remove extra Object Store Locator storage.
* Fix input status mapping.
* Add MsgSetDenomMetadataRequest to the marker handler.

## [v1.0.0](https://github.com/provenance-io/provenance/releases/tag/v1.0.0) - 2021-03-31

### Bug Fixes

* Resolves an issue where Gov Proposals to Create a new name would fail for new root domains [#192](https://github.com/provenance-io/provenance/issues/192)
* Remove deprecated ModuleCdc amino encoding from Metadata Locator records [#187](https://github.com/provenance-io/provenance/issues/187)
* Update Cosmos SDK to 0.42.3
* Remove deprecated ModuleCdc amino encoding from name module [#189](https://github.com/provenance-io/provenance/issues/189)
* Remove deprecated ModuleCdc amino encoding from attribute module [#188](https://github.com/provenance-io/provenance/issues/188)

### Features

* Allow withdrawals of any coin type from a marker account in WASM smart contracts. [#151](https://github.com/provenance-io/provenance/issues/151)
* Added cli tx commands `write-contract-specification` `remove-contract-specification` for updating/adding/removing metadata `ContractSpecification`s. [#195](https://github.com/provenance-io/provenance/issues/195)
* Added cli tx commands `write-record-specification` `remove-record-specification` for updating/adding/removing metadata `RecordSpecification`s. [#176](https://github.com/provenance-io/provenance/issues/176)
* Added cli tx commands `write-scope-specification` `remove-scope-specification` for updating/adding/removing metadata `ScopeSpecification`s. [#202](https://github.com/provenance-io/provenance/issues/202)
* Added cli tx commands `write-scope` `remove-scope` for updating/adding/removing metadata `Scope`s. [#199](https://github.com/provenance-io/provenance/issues/199)
* Added cli tx commands `write-record` `remove-record` for updating/adding/removing metadata `Record`s. [#205](https://github.com/provenance-io/provenance/issues/205)
* Simulation testing support [#95](https://github.com/provenance-io/provenance/issues/95)
* Name module simulation testing [#24](https://github.com/provenance-io/provenance/issues/24)
* Added default IBC parameters for v039 chain genesis migration script [#102](https://github.com/provenance-io/provenance/issues/102)
* Expand and simplify querying. [#169](https://github.com/provenance-io/provenance/issues/169)
  * Added endpoints for getting all entries of a type, e.g. `RecordsAll`.
  * Combined some endpoints (see notesin "API Breaking" section).
  * Allow searching for related entries. E.g. you can provide a record id to the scope search.
  * Add ability to return related entries. E.g. the `Sessions` endpoint has a `include_records` flag that will cause the response to contain the records that are part of the sessions.
* Add optional identification fields in tx `Write...` messages. [#169](https://github.com/provenance-io/provenance/issues/169)
* The `Write` endpoints now return information about the written entries. [#169](https://github.com/provenance-io/provenance/issues/169)
* Added a CLI command for getting all entries of a type, `query metadata all <type>`, or `query metadata <type> all`. [#169](https://github.com/provenance-io/provenance/issues/169)
* Restrict denom metadata. [#208](https://github.com/provenance-io/provenance/issues/208)

### API Breaking

* Change `Add...` metadata tx endpoints to `Write...` (e.g. `AddScope` is now `WriteScope`). [#169](https://github.com/provenance-io/provenance/issues/169)
* Expand and simplify metadata querying. [#169](https://github.com/provenance-io/provenance/issues/169)
  * Removed the `SessionContextByID` and `SessionContextByUUID` endponts. Replaced with the `Sessions` endpoint.
  * Removed the `RecordsByScopeID` and `RecordsByScopeUUID` endpoints. Replaced with the `Records` endpoint.
  * Removed the `ContractSpecificationExtended` endpoint. Use `ContractSpecification` now with the `include_record_specs` flag.
  * Removed the `RecordSpecificationByID` endpoint. Use the `RecordSpecification` endpoint.
  * Change the `_uuid` fields in the queries to `_id` to allow for either address or uuid input.
  * The `Scope` query no longer returns `Sessions` and `Records` by default. Use the `include_sessions` and `include_records` if you want them.
  * Query result entries are now wrapped to include extra id information alongside an entry.
    E.g. Where a `Scope` used to be returned, now a `ScopeWrapper` is returned containing a `Scope` and its `ScopeIdInfo`.
    So where you previously had `resp.Scope` you will now want `resp.Scope.Scope`.
  * Pluralized both the message name and field name of locator queries that return multiple entries.
    * `OSLocatorByScopeUUIDRequest` and `OSLocatorByScopeUUIDResponse` changed to `OSLocatorsByScopeUUIDRequest` and `OSLocatorsByScopeUUIDResponse`.
    * `OSLocatorByURIRequest` and `OSLocatorByURIResponse` changed to `OSLocatorsByURIRequest` and `OSLocatorsByURIResponse`.
    * Field name `locator` changed to `locators` in `OSLocatorsByURIResponse`, `OSLocatorsByScopeUUIDResponse`, `OSAllLocatorsResponse`.

### Client Breaking

* The paths for querying metadata have changed. See API Breaking section for an overview, and the proto file for details. [#169](https://github.com/provenance-io/provenance/issues/169)
* The CLI has been updated for metadata querying. [#169](https://github.com/provenance-io/provenance/issues/169)
  * Removed the `fullscope` command. Use `query metadata scope --include-sessions --include-records` now.
  * Combined the `locator-by-addr`, `locator-by-uri`, `locator-by-scope`, and `locator-all` into a single `locator` command.
* Changed the CLI metadata tx `add-...` commands to `write-...`. [#166](https://github.com/provenance-io/provenance/issues/166)

## [v0.3.0](https://github.com/provenance-io/provenance/releases/tag/v0.3.0) - 2021-03-19

### Features

* Governance proposal support for marker module
* Decentralized discovery for object store instances [#105](https://github.com/provenance-io/provenance/issues/105)
* Add `AddP8eContractSpec` endpoint to convert v39 contract spec into v40 contract specification  [#167](https://github.com/provenance-io/provenance/issues/167)
* Refactor `Attribute` validate to sdk standard validate basic and validate size of attribute value [#175](https://github.com/provenance-io/provenance/issues/175)
* Add the temporary `P8eMemorializeContract` endpoint to help facilitate the transition. [#164](https://github.com/provenance-io/provenance/issues/164)
* Add handler for 0.3.0 testnet upgrade.

### Bug Fixes

* Gov module route added for name module root name proposal
* Update Cosmos SDK to 0.42.2 for bug fixes and improvements


## [v0.2.1](https://github.com/provenance-io/provenance/releases/tag/v0.2.1) - 2021-03-11

* Update to Cosmos SDK 0.42.1
* Add github action for docker publishing [#156](https://github.com/provenance-io/provenance/issues/156)
* Add `MetaAddress` encoder and parser commands [#147](https://github.com/provenance-io/provenance/issues/147)
* Add build support for publishing protos used in this release [#69](https://github.com/provenance-io/provenance/issues/69)
* Support for setting a marker denom validation expression [#84](https://github.com/provenance-io/provenance/issues/84)
* Expand cli metadata query functionality [#142](https://github.com/provenance-io/provenance/issues/142)

## [v0.2.0](https://github.com/provenance-io/provenance/releases/tag/v0.2.0) - 2021-03-05

* Truncate hashes used in metadata addresses for Record, Record Specification [#132](https://github.com/provenance-io/provenance/issues/132)
* Add support for creating, updating, removing, finding, and iterating over `Session`s [#55](https://github.com/provenance-io/provenance/issues/55)
* Add support for creating, updating, removing, finding, and iterating over `RecordSpecification`s [#59](https://github.com/provenance-io/provenance/issues/59)

## [v0.1.10](https://github.com/provenance-io/provenance/releases/tag/v0.1.10) - 2021-03-04

### Bug fixes

* Ensure all upgrade handlers apply always before storeLoader is created.
* Add upgrade handler for v0.1.10

## [v0.1.9](https://github.com/provenance-io/provenance/releases/tag/v0.1.9) - 2021-03-03

### Bug fixes

* Add module for metadata for v0.1.9

## [v0.1.8](https://github.com/provenance-io/provenance/releases/tag/v0.1.8) - 2021-03-03

### Bug fixes

* Add handlers for v0.1.7, v0.1.8

## [v0.1.7](https://github.com/provenance-io/provenance/releases/tag/v0.1.7) - 2021-03-03

### Bug Fixes

* Fix npe caused by always loading custom storeLoader.

## [v0.1.6](https://github.com/provenance-io/provenance/releases/tag/v0.1.6) - 2021-03-02

### Bug Fixes

* Add metadata module to the IAVL store during upgrade

## [v0.1.5](https://github.com/provenance-io/provenance/releases/tag/v0.1.5) - 2021-03-02

* Add support for creating, updating, removing, finding, and iterating over `Record`s [#54](https://github.com/provenance-io/provenance/issues/54)
* Add migration support for v039 account into v040 attributes module [#100](https://github.com/provenance-io/provenance/issues/100)
* Remove setting default no-op upgrade handlers.
* Add an explicit no-op upgrade handler for release v0.1.5.
* Add support for creating, updating, removing, finding, and iterating over `ContractSpecification`s [#57](https://github.com/provenance-io/provenance/issues/57)
* Add support for record specification metadata addresses [#58](https://github.com/provenance-io/provenance/issues/58)
* Enhance build process to release cosmovisor compatible zip and plan [#119](https://github.com/provenance-io/provenance/issues/119)

## [v0.1.4](https://github.com/provenance-io/provenance/releases/tag/v0.1.4) - 2021-02-24

* Update `ScopeSpecification` proto and create `Description` proto [#71](https://github.com/provenance-io/provenance/issues/71)
* Update `Scope` proto: change field `owner_address` to `owners` [#89](https://github.com/provenance-io/provenance/issues/89)
* Add support for migrating Marker Accesslist from v39 to v40 [#46](https://github.com/provenance-io/provenance/issues/46).
* Add migration command for previous version of Provenance blockchain [#78](https://github.com/provenance-io/provenance/issues/78)
* Add support for creating, updating, removing, finding, and iterating over `ScopeSpecification`s [#56](https://github.com/provenance-io/provenance/issues/56)
* Implemented v39 to v40 migration for name module.
* Add support for github actions to build binary releases on tag [#30](https://github.com/provenance-io/provenance/issues/30).

## [v0.1.3](https://github.com/provenance-io/provenance/releases/tag/v0.1.3) - 2021-02-12

* Add support for Scope objects to Metadata module [#53](https://github.com/provenance-io/provenance/issues/53)
* Denom Metadata config for nhash in testnet [#42](https://github.com/provenance-io/provenance/issues/42)
* Denom Metadata support for marker module [#47](https://github.com/provenance-io/provenance/issues/47)
* WASM support for Marker module [#28](https://github.com/provenance-io/provenance/issues/28)

### Bug Fixes

* Name service allows uuids as segments despite length restrictions [#48](https://github.com/provenance-io/provenance/issues/48)
* Protogen breaks on marker uint64 equals [#38](https://github.com/provenance-io/provenance/issues/38)
* Fix for marker module beginblock wiring [#34](https://github.com/provenance-io/provenance/issues/34)
* Fix for marker get cli command
* Updated the links in PULL_REQUEST_TEMPLATE.md to use correct 'main' branch

## [v0.1.2](https://github.com/provenance-io/provenance/releases/tag/v0.1.2) - 2021-01-27

### Bug Fixes

* Update goreleaser configuration to match `provenance` repository name

## [v0.1.1](https://github.com/provenance-io/provenance/releases/tag/v0.1.1) - 2021-01-27

This is the intial beta release for the first Provenance public TESTNET.  This release is not intended for any type of
production or reliable development as extensive work is still in progress to migrate the private network functionality
into the public network.

### Features

* Initial port of private Provenance blockchain modules `name`, `attribute`, and `marker` from v0.39.x Cosmos SDK chain
into new 0.40.x base.  Minimal unit test coverage and features in place to begin setup of testnet process.

## PRE-HISTORY

## [v0.1.0](https://github.com/provenance-io/provenance/releases/tag/v0.1.0) - 2021-01-26

* Test tag prior to initial testnet release.

The Provenance Blockchain was started by Figure Technologies in 2018 using a Hyperledger Fabric derived private network.
A subsequent migration was made to a new internal private network based on the 0.38-0.39 series of Cosmos SDK and
Tendermint.  The Provence-IO/Provenance Cosmos SDK derived public network is the<|MERGE_RESOLUTION|>--- conflicted
+++ resolved
@@ -39,11 +39,8 @@
 
 ### Features
 
-<<<<<<< HEAD
+* Allow marker's transfer authority to prevent transfer of restricted coin with deny list on send [#1518](https://github.com/provenance-io/provenance/issues/1518).
 * Allow funds to be put into escrow while remaining in the owner's account [#1607](https://github.com/provenance-io/provenance/issues/1607).
-=======
-* Allow marker's transfer authority to prevent transfer of restricted coin with deny list on send [#1518](https://github.com/provenance-io/provenance/issues/1518).
->>>>>>> 78c39fd2
 
 ### Improvements
 
