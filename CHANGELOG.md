<!--
Guiding Principles:

Changelogs are for humans, not machines.
There should be an entry for every single version.
The same types of changes should be grouped.
Versions and sections should be linkable.
The latest version comes first.
The release date of each version is displayed.
Mention whether you follow Semantic Versioning.

Usage:

Change log entries are to be added to the Unreleased section under the
appropriate stanza (see below). Each entry should ideally include a tag and
the Github issue reference in the following format:

* (<tag>) \#<issue-number> message

The issue numbers will later be link-ified during the release process so you do
not have to worry about including a link manually, but you can if you wish.

Types of changes (Stanzas):

"Features" for new features.
"Improvements" for changes in existing functionality.
"Deprecated" for soon-to-be removed features.
"Bug Fixes" for any bug fixes.
"Client Breaking" for breaking CLI commands and REST routes used by end-users.
"API Breaking" for breaking exported APIs used by developers building on SDK.
"State Machine Breaking" for any changes that result in a different AppState given same genesisState and txList.
Ref: https://keepachangelog.com/en/1.0.0/
-->

## Unreleased

<<<<<<< HEAD
### Features

* Add grpc messages and cli command to add/remove addresses from metadata scope data access #220
=======
### Improvements

* Added linkify script for changelog issue links [#107](https://github.com/provenance-io/provenance/issues/107)

### Bug Fixes

* More mapping fixes related to `WriteP8EContractSpec` and `P8EMemorializeContract` #275
>>>>>>> 7c95a581


## [v1.2.0](https://github.com/provenance-io/provenance/releases/tag/v1.2.0) - 2021-04-26

### Improvements

* Add spec documentation for the metadata module [#224](https://github.com/provenance-io/provenance/issues/224)

### Features

* Add typed events and telemetry metrics to marker module [#247](https://github.com/provenance-io/provenance/issues/247)

### Bug Fixes

* Wired recovery flag into `init` command [#254](https://github.com/provenance-io/provenance/issues/254)
* Always anchor unrestricted denom validation expressions, Do not allow slashes in marker denom expressions [#258](https://github.com/provenance-io/provenance/issues/258)
* Mapping and validation fixes found while trying to use `P8EMemorializeContract` [#256](https://github.com/provenance-io/provenance/issues/256)

### Client Breaking

* Update marker transfer request signing behavior [#246](https://github.com/provenance-io/provenance/issues/246)


## [v1.1.1](https://github.com/provenance-io/provenance/releases/tag/v1.1.1) - 2021-04-15

### Bug Fixes

* Add upgrade plan v1.1.1

## [v1.1.0](https://github.com/provenance-io/provenance/releases/tag/v1.1.0) - 2021-04-15

### Features

* Add marker cli has two new flags to set SupplyFixed and AllowGovernanceControl [#241](https://github.com/provenance-io/provenance/issues/241)
* Modify 'enable governance' behavior on marker module [#227](https://github.com/provenance-io/provenance/issues/227)
* Typed Events and Metric counters in Name Module [#85](https://github.com/provenance-io/provenance/issues/85)

### Improvements

* Add some extra aliases for the CLI query metadata commands.
* Make p8e contract spec id easier to communicate.

### Bug Fixes

* Add pagination flags to the CLI query metadata commands.
* Fix handling of Metadata Write message id helper fields.
* Fix cli metadata address encoding/decoding command tree [#231](https://github.com/provenance-io/provenance/issues/231)
* Metadata Module parsing of base64 public key fixed [#225](https://github.com/provenance-io/provenance/issues/225)
* Fix some conversion pieces in `P8EMemorializeContract`.
* Remove extra Object Store Locator storage.
* Fix input status mapping.
* Add MsgSetDenomMetadataRequest to the marker handler.

## [v1.0.0](https://github.com/provenance-io/provenance/releases/tag/v1.0.0) - 2021-03-31

### Bug Fixes

* Resolves an issue where Gov Proposals to Create a new name would fail for new root domains [#192](https://github.com/provenance-io/provenance/issues/192)
* Remove deprecated ModuleCdc amino encoding from Metadata Locator records [#187](https://github.com/provenance-io/provenance/issues/187)
* Update Cosmos SDK to 0.42.3
* Remove deprecated ModuleCdc amino encoding from name module [#189](https://github.com/provenance-io/provenance/issues/189)
* Remove deprecated ModuleCdc amino encoding from attribute module [#188](https://github.com/provenance-io/provenance/issues/188)

### Features

* Allow withdrawals of any coin type from a marker account in WASM smart contracts. [#151](https://github.com/provenance-io/provenance/issues/151)
* Added cli tx commands `write-contract-specification` `remove-contract-specification` for updating/adding/removing metadata `ContractSpecification`s. [#195](https://github.com/provenance-io/provenance/issues/195)
* Added cli tx commands `write-record-specification` `remove-record-specification` for updating/adding/removing metadata `RecordSpecification`s. [#176](https://github.com/provenance-io/provenance/issues/176)
* Added cli tx commands `write-scope-specification` `remove-scope-specification` for updating/adding/removing metadata `ScopeSpecification`s. [#202](https://github.com/provenance-io/provenance/issues/202)
* Added cli tx commands `write-scope` `remove-scope` for updating/adding/removing metadata `Scope`s. [#199](https://github.com/provenance-io/provenance/issues/199)
* Added cli tx commands `write-record` `remove-record` for updating/adding/removing metadata `Record`s. [#205](https://github.com/provenance-io/provenance/issues/205)
* Simulation testing support [#95](https://github.com/provenance-io/provenance/issues/95)
* Name module simulation testing [#24](https://github.com/provenance-io/provenance/issues/24)
* Added default IBC parameters for v039 chain genesis migration script [#102](https://github.com/provenance-io/provenance/issues/102)
* Expand and simplify querying. [#169](https://github.com/provenance-io/provenance/issues/169)
  * Added endpoints for getting all entries of a type, e.g. `RecordsAll`.
  * Combined some endpoints (see notesin "API Breaking" section).
  * Allow searching for related entries. E.g. you can provide a record id to the scope search.
  * Add ability to return related entries. E.g. the `Sessions` endpoint has a `include_records` flag that will cause the response to contain the records that are part of the sessions.
* Add optional identification fields in tx `Write...` messages. [#169](https://github.com/provenance-io/provenance/issues/169)
* The `Write` endpoints now return information about the written entries. [#169](https://github.com/provenance-io/provenance/issues/169)
* Added a CLI command for getting all entries of a type, `query metadata all <type>`, or `query metadata <type> all`. [#169](https://github.com/provenance-io/provenance/issues/169)
* Restrict denom metadata. [#208](https://github.com/provenance-io/provenance/issues/208)

### API Breaking

* Change `Add...` metadata tx endpoints to `Write...` (e.g. `AddScope` is now `WriteScope`). [#169](https://github.com/provenance-io/provenance/issues/169)
* Expand and simplify metadata querying. [#169](https://github.com/provenance-io/provenance/issues/169)
  * Removed the `SessionContextByID` and `SessionContextByUUID` endponts. Replaced with the `Sessions` endpoint.
  * Removed the `RecordsByScopeID` and `RecordsByScopeUUID` endpoints. Replaced with the `Records` endpoint.
  * Removed the `ContractSpecificationExtended` endpoint. Use `ContractSpecification` now with the `include_record_specs` flag.
  * Removed the `RecordSpecificationByID` endpoint. Use the `RecordSpecification` endpoint.
  * Change the `_uuid` fields in the queries to `_id` to allow for either address or uuid input.
  * The `Scope` query no longer returns `Sessions` and `Records` by default. Use the `include_sessions` and `include_records` if you want them.
  * Query result entries are now wrapped to include extra id information alongside an entry.
    E.g. Where a `Scope` used to be returned, now a `ScopeWrapper` is returned containing a `Scope` and its `ScopeIdInfo`.
    So where you previously had `resp.Scope` you will now want `resp.Scope.Scope`.
  * Pluralized both the message name and field name of locator queries that return multiple entries.
    * `OSLocatorByScopeUUIDRequest` and `OSLocatorByScopeUUIDResponse` changed to `OSLocatorsByScopeUUIDRequest` and `OSLocatorsByScopeUUIDResponse`.
    * `OSLocatorByURIRequest` and `OSLocatorByURIResponse` changed to `OSLocatorsByURIRequest` and `OSLocatorsByURIResponse`.
    * Field name `locator` changed to `locators` in `OSLocatorsByURIResponse`, `OSLocatorsByScopeUUIDResponse`, `OSAllLocatorsResponse`.

### Client Breaking

* The paths for querying metadata have changed. See API Breaking section for an overview, and the proto file for details. [#169](https://github.com/provenance-io/provenance/issues/169)
* The CLI has been updated for metadata querying. [#169](https://github.com/provenance-io/provenance/issues/169)
  * Removed the `fullscope` command. Use `query metadata scope --include-sessions --include-records` now.
  * Combined the `locator-by-addr`, `locator-by-uri`, `locator-by-scope`, and `locator-all` into a single `locator` command.
* Changed the CLI metadata tx `add-...` commands to `write-...`. [#166](https://github.com/provenance-io/provenance/issues/166)

## [v0.3.0](https://github.com/provenance-io/provenance/releases/tag/v0.3.0) - 2021-03-19

### Features

* Governance proposal support for marker module
* Decentralized discovery for object store instances [#105](https://github.com/provenance-io/provenance/issues/105)
* Add `AddP8eContractSpec` endpoint to convert v39 contract spec into v40 contract specification  [#167](https://github.com/provenance-io/provenance/issues/167)
* Refactor `Attribute` validate to sdk standard validate basic and validate size of attribute value [#175](https://github.com/provenance-io/provenance/issues/175)
* Add the temporary `P8eMemorializeContract` endpoint to help facilitate the transition. [#164](https://github.com/provenance-io/provenance/issues/164)
* Add handler for 0.3.0 testnet upgrade.

### Bug Fixes

* Gov module route added for name module root name proposal
* Update Cosmos SDK to 0.42.2 for bug fixes and improvements


## [v0.2.1](https://github.com/provenance-io/provenance/releases/tag/v0.2.1) - 2021-03-11

* Update to Cosmos SDK 0.42.1
* Add github action for docker publishing [#156](https://github.com/provenance-io/provenance/issues/156)
* Add `MetaAddress` encoder and parser commands [#147](https://github.com/provenance-io/provenance/issues/147)
* Add build support for publishing protos used in this release [#69](https://github.com/provenance-io/provenance/issues/69)
* Support for setting a marker denom validation expression [#84](https://github.com/provenance-io/provenance/issues/84)
* Expand cli metadata query functionality [#142](https://github.com/provenance-io/provenance/issues/142)

## [v0.2.0](https://github.com/provenance-io/provenance/releases/tag/v0.2.0) - 2021-03-05

* Truncate hashes used in metadata addresses for Record, Record Specification [#132](https://github.com/provenance-io/provenance/issues/132)
* Add support for creating, updating, removing, finding, and iterating over `Session`s [#55](https://github.com/provenance-io/provenance/issues/55)
* Add support for creating, updating, removing, finding, and iterating over `RecordSpecification`s [#59](https://github.com/provenance-io/provenance/issues/59)

## [v0.1.10](https://github.com/provenance-io/provenance/releases/tag/v0.1.10) - 2021-03-04

### Bug fixes

* Ensure all upgrade handlers apply always before storeLoader is created.
* Add upgrade handler for v0.1.10

## [v0.1.9](https://github.com/provenance-io/provenance/releases/tag/v0.1.9) - 2021-03-03

### Bug fixes

* Add module for metadata for v0.1.9

## [v0.1.8](https://github.com/provenance-io/provenance/releases/tag/v0.1.8) - 2021-03-03

### Bug fixes

* Add handlers for v0.1.7, v0.1.8

## [v0.1.7](https://github.com/provenance-io/provenance/releases/tag/v0.1.7) - 2021-03-03

### Bug Fixes

* Fix npe caused by always loading custom storeLoader.

## [v0.1.6](https://github.com/provenance-io/provenance/releases/tag/v0.1.6) - 2021-03-02

### Bug Fixes

* Add metadata module to the IAVL store during upgrade

## [v0.1.5](https://github.com/provenance-io/provenance/releases/tag/v0.1.5) - 2021-03-02

* Add support for creating, updating, removing, finding, and iterating over `Record`s [#54](https://github.com/provenance-io/provenance/issues/54)
* Add migration support for v039 account into v040 attributes module [#100](https://github.com/provenance-io/provenance/issues/100)
* Remove setting default no-op upgrade handlers.
* Add an explicit no-op upgrade handler for release v0.1.5.
* Add support for creating, updating, removing, finding, and iterating over `ContractSpecification`s [#57](https://github.com/provenance-io/provenance/issues/57)
* Add support for record specification metadata addresses [#58](https://github.com/provenance-io/provenance/issues/58)
* Enhance build process to release cosmovisor compatible zip and plan [#119](https://github.com/provenance-io/provenance/issues/119)

## [v0.1.4](https://github.com/provenance-io/provenance/releases/tag/v0.1.4) - 2021-02-24

* Update `ScopeSpecification` proto and create `Description` proto [#71](https://github.com/provenance-io/provenance/issues/71)
* Update `Scope` proto: change field `owner_address` to `owners` [#89](https://github.com/provenance-io/provenance/issues/89)
* Add support for migrating Marker Accesslist from v39 to v40 [#46](https://github.com/provenance-io/provenance/issues/46).
* Add migration command for previous version of Provenance blockchain [#78](https://github.com/provenance-io/provenance/issues/78)
* Add support for creating, updating, removing, finding, and iterating over `ScopeSpecification`s [#56](https://github.com/provenance-io/provenance/issues/56)
* Implemented v39 to v40 migration for name module.
* Add support for github actions to build binary releases on tag [#30](https://github.com/provenance-io/provenance/issues/30).

## [v0.1.3](https://github.com/provenance-io/provenance/releases/tag/v0.1.3) - 2021-02-12

* Add support for Scope objects to Metadata module [#53](https://github.com/provenance-io/provenance/issues/53)
* Denom Metadata config for nhash in testnet [#42](https://github.com/provenance-io/provenance/issues/42)
* Denom Metadata support for marker module [#47](https://github.com/provenance-io/provenance/issues/47)
* WASM support for Marker module [#28](https://github.com/provenance-io/provenance/issues/28)

### Bug Fixes

* Name service allows uuids as segments despite length restrictions [#48](https://github.com/provenance-io/provenance/issues/48)
* Protogen breaks on marker uint64 equals [#38](https://github.com/provenance-io/provenance/issues/38)
* Fix for marker module beginblock wiring [#34](https://github.com/provenance-io/provenance/issues/34)
* Fix for marker get cli command
* Updated the links in PULL_REQUEST_TEMPLATE.md to use correct 'main' branch

## [v0.1.2](https://github.com/provenance-io/provenance/releases/tag/v0.1.2) - 2021-01-27

### Bug Fixes

* Update goreleaser configuration to match `provenance` repository name

## [v0.1.1](https://github.com/provenance-io/provenance/releases/tag/v0.1.1) - 2021-01-27

This is the intial beta release for the first Provenance public TESTNET.  This release is not intended for any type of
production or reliable development as extensive work is still in progress to migrate the private network functionality
into the public network.
### Features

* Initial port of private Provenance blockchain modules `name`, `attribute`, and `marker` from v0.39.x Cosmos SDK chain
into new 0.40.x base.  Minimal unit test coverage and features in place to begin setup of testnet process.

## PRE-HISTORY

## [v0.1.0](https://github.com/provenance-io/provenance/releases/tag/v0.1.0) - 2021-01-26

* Test tag prior to initial testnet release.

The Provenance Blockchain was started by Figure Technologies in 2018 using a Hyperledger Fabric derived private network.
A subsequent migration was made to a new internal private network based on the 0.38-0.39 series of Cosmos SDK and
Tendermint.  The Provence-IO/Provenance Cosmos SDK derived public network is the<|MERGE_RESOLUTION|>--- conflicted
+++ resolved
@@ -34,11 +34,10 @@
 
 ## Unreleased
 
-<<<<<<< HEAD
 ### Features
 
 * Add grpc messages and cli command to add/remove addresses from metadata scope data access #220
-=======
+
 ### Improvements
 
 * Added linkify script for changelog issue links [#107](https://github.com/provenance-io/provenance/issues/107)
@@ -46,8 +45,6 @@
 ### Bug Fixes
 
 * More mapping fixes related to `WriteP8EContractSpec` and `P8EMemorializeContract` #275
->>>>>>> 7c95a581
-
 
 ## [v1.2.0](https://github.com/provenance-io/provenance/releases/tag/v1.2.0) - 2021-04-26
 
