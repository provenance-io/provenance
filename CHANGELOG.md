<!--
Guiding Principles:

Changelogs are for humans, not machines.
There should be an entry for every single version.
The same types of changes should be grouped.
Versions and sections should be linkable.
The latest version comes first.
The release date of each version is displayed.
Mention whether you follow Semantic Versioning.

Usage:

Change log entries are to be added to the Unreleased section under the
appropriate stanza (see below). Each entry should ideally include a message and either
an issue number or pull request number using one of these formats:

* message #<issue-number>

If there is no issue number, you can add a reference to a Pull Request like this:
* message PR<pull-request-number>

The issue numbers and pull request numbers will later be link-ified during the release process
so you do not have to worry about including a link manually, but you can if you wish.

Types of changes (Stanzas):

"Features" for new features.
"Improvements" for changes in existing functionality.
"Deprecated" for soon-to-be removed features.
"Bug Fixes" for any bug fixes.
"Client Breaking" for breaking CLI commands and REST routes used by end-users.
"API Breaking" for breaking exported APIs used by developers building on SDK.
"State Machine Breaking" for any changes that result in a different AppState given same genesisState and txList.
Ref: https://keepachangelog.com/en/1.0.0/
-->

## Unreleased

### Features

<<<<<<< HEAD
* New `GetByAddr` metadata query [#1443](https://github.com/provenance-io/provenance/issues/1443).
=======
* Allow marker's transfer authority to prevent transfer of restricted coin with deny list on send [#1518](https://github.com/provenance-io/provenance/issues/1518).
>>>>>>> 78c39fd2

### Improvements

* Update ibcnet ports so they don't conflict with host machine. [#1622](https://github.com/provenance-io/provenance/issues/1622)
* Replace custom ibc-go v6.1.1 fork with official module.  [#1616](https://github.com/provenance-io/provenance/issues/1616)
* Updated metadata queries to optionally include the request and id info [#1443](https://github.com/provenance-io/provenance/issues/1443).
  The request is now omitted by default, but will be included if `include_request` is `true`.
  The id info is still included by default, but will be excluded if `exclude_id_info` is `true`.

### Bug Fixes

* Fix ibcnet relayer creating multiple connections on restart [#1620](https://github.com/provenance-io/provenance/issues/1620).

### Client Breaking

* Metadata query responses no longer include the request by default [#1443](https://github.com/provenance-io/provenance/issues/1443).
  They are still available by setting the `include_request` flag in the requests.
* The `provenanced query metadata get` command has been changed to use the new `GetByAddr` query [#1443](https://github.com/provenance-io/provenance/issues/1443).
  The command can now take in multiple ids.
  The output of this command reflects the `GetByAddrResponse` instead of specific type queries.
  The command no longer has any `--include-<thing>` flags since they don't pertain to the `GetByAddr` query.
  The specific queries (e.g. `provenanced query metadata scope`) are still available with all appropriate flags.

---

## [v1.16.0](https://github.com/provenance-io/provenance/releases/tag/v1.16.0) - 2023-06-23

### Features

* Add support to add/remove required attributes for a restricted marker. [#1512](https://github.com/provenance-io/provenance/issues/1512)
* Add trigger module for delayed execution. [#1462](https://github.com/provenance-io/provenance/issues/1462)
* Add support to update the `allow_forced_transfer` field of a restricted marker [#1545](https://github.com/provenance-io/provenance/issues/1545).
* Add expiration date value to `attribute` [#1435](https://github.com/provenance-io/provenance/issues/1435).
* Add endpoints to update the value owner address of scopes [#1329](https://github.com/provenance-io/provenance/issues/1329).
* Add pre-upgrade command that updates config files to newest format and sets `consensus.timeout_commit` to `1500ms` [PR 1594](https://github.com/provenance-io/provenance/pull/1594), [PR 1600](https://github.com/provenance-io/provenance/pull/1600).

### Improvements

* Bump go to `1.20` (from `1.18`) [#1539](https://github.com/provenance-io/provenance/issues/1539).
* Bump golangci-lint to `v1.52.2` (from `v1.48`) [#1539](https://github.com/provenance-io/provenance/issues/1539).
  * New `make golangci-lint` target created for installing golangci-lint.
  * New `make golangci-lint-update` target created for installing the current version even if you already have a version installed.
* Add marker deposit access check for sends to marker escrow account [#1525](https://github.com/provenance-io/provenance/issues/1525).
* Add support for `name` owner to execute `MsgModifyName` transaction [#1536](https://github.com/provenance-io/provenance/issues/1536).
* Add usage of `AddGovPropFlagsToCmd` and `ReadGovPropFlags` cli for `GetModifyNameCmd` [#1542](https://github.com/provenance-io/provenance/issues/1542).
* Bump Cosmos-SDK to `v0.46.10-pio-4` (from `v0.46.10-pio-3`) for the `SendRestrictionFn` changes [PR 1506](https://github.com/provenance-io/provenance/pull/1506).
* Switch to using a `SendRestrictionFn` for restricting sends of marker funds [PR 1506](https://github.com/provenance-io/provenance/pull/1506).
* Create `rust` upgrade handlers [PR 1549](https://github.com/provenance-io/provenance/pull/1549).
* Remove mutation of store from `attribute` keeper iterators [#1557](https://github.com/provenance-io/provenance/issues/1557).
* Bumped ibc-go to 6.1.1 [#1563](https://github.com/provenance-io/provenance/pull/1563).
* Update `marker` module spec documentation with new proto references [#1580](https://github.com/provenance-io/provenance/pull/1580).
* Bumped `wasmd` to v0.30.0-pio-5 and `wasmvm` to v1.2.4 [#1582](https://github.com/provenance-io/provenance/pull/1582).
* Inactive validator delegation cleanup process [#1556](https://github.com/provenance-io/provenance/issues/1556).
* Bump Cosmos-SDK to [v0.46.13-pio-1](https://github.com/provenance-io/cosmos-sdk/blob/v0.46.13-pio-1/RELEASE_NOTES.md) (from `v0.46.10-pio-4`) [PR 1585](https://github.com/provenance-io/provenance/pull/1585).

### Bug Fixes

* Bring back some proto messages that were deleted but still needed for historical queries [#1554](https://github.com/provenance-io/provenance/issues/1554).
* Fix the `MsgModifyNameRequest` endpoint to properly clean up old index data [PR 1565](https://github.com/provenance-io/provenance/pull/1565).
* Add `NewUpdateAccountAttributeExpirationCmd` to the CLI [#1592](https://github.com/provenance-io/provenance/issues/1592).
* Fix `minimum-gas-prices` from sometimes getting unset in the configs [PR 1594](https://github.com/provenance-io/provenance/pull/1594).

### API Breaking

* Add marker deposit access check for sends to marker escrow account.  Will break any current address that is sending to the
marker escrow account if it does not have deposit access.  In order for it to work, deposit access needs to be added.  This can be done using the `MsgAddAccessRequest` tx  [#1525](https://github.com/provenance-io/provenance/issues/1525).
* `MsgMultiSend` is now limited to a single `Input` [PR 1506](https://github.com/provenance-io/provenance/pull/1506).
* SDK errors returned from Metadata module endpoints [#978](https://github.com/provenance-io/provenance/issues/978).

### Full Commit History

* https://github.com/provenance-io/provenance/compare/v1.15.2...v1.16.0

---

## [v1.15.2](https://github.com/provenance-io/provenance/releases/tag/v1.15.2) - 2023-06-08

### Bug Fixes

* Address the [Barberry security advisory](https://forum.cosmos.network/t/cosmos-sdk-security-advisory-barberry/10825) [PR 1576](https://github.com/provenance-io/provenance/pull/1576)

### Full Commit History

* https://github.com/provenance-io/provenance/compare/v1.15.1...v1.15.2

---

## [v1.15.1](https://github.com/provenance-io/provenance/releases/tag/v1.15.1) - 2023-06-01

### Improvements

* Bumped ibc-go to 6.1.1 [PR 1563](https://github.com/provenance-io/provenance/pull/1563).

### Bug Fixes

* Bring back some proto messages that were deleted but still needed for historical queries [#1554](https://github.com/provenance-io/provenance/issues/1554).

### Full Commit History

* https://github.com/provenance-io/provenance/compare/v1.15.0...v1.15.1

---

## [v1.15.0](https://github.com/provenance-io/provenance/releases/tag/v1.15.0) - 2023-05-05

### Features

* Add support for tokens restricted marker sends with required attributes [#1256](https://github.com/provenance-io/provenance/issues/1256)
* Allow markers to be configured to allow forced transfers [#1368](https://github.com/provenance-io/provenance/issues/1368).
* Publish Provenance Protobuf API as a NPM module [#1449](https://github.com/provenance-io/provenance/issues/1449).
* Add support for account addresses by attribute name lookup [#1447](https://github.com/provenance-io/provenance/issues/1447).
* Add allow forced transfers support to creating markers from smart contracts [#1458](https://github.com/provenance-io/provenance/issues/1458).
* Metadata party rollup and optional parties [#1438](https://github.com/provenance-io/provenance/issues/1438).
* Repeated roles in a spec require multiple different parties [#1437](https://github.com/provenance-io/provenance/issues/1437).
* The `PROVENANCE` role can only be used by smart contract addresses, and vice versa [#1381](https://github.com/provenance-io/provenance/issues/1381).
* Add stargate query from wasm support [#1481](https://github.com/provenance-io/provenance/issues/1481).
* Create methods for storing and retrieving account data for accounts, markers, and scopes [#1552](https://github.com/provenance-io/provenance/issues/1552).

### Improvements

* Add the `gci` linter that enforces import group ordering. Create a 'lint-fix' make target [PR 1366](https://github.com/provenance-io/provenance/pull/1366).
* Add gRPC query to get all contract specs and record specs for a scope spec [#677](https://github.com/provenance-io/provenance/issues/677).
* Disable `cleveldb` and `badgerdb` by default [#1411](https://github.com/provenance-io/provenance/issues/1411).
  Official builds still have `cleveldb` support though.
* Expand the `additional_bindings` gRPC tag to use object form to allow for Typescript transpiling [#1405](https://github.com/provenance-io/provenance/issues/1405).
* Add attribute cli command to query account addresses by attribute name [#1451](https://github.com/provenance-io/provenance/issues/1451).
* Add removal of attributes from accounts on name deletion [#1410](https://github.com/provenance-io/provenance/issues/1410).
* Enhance ability of smart contracts to use the metadata module [#1280](https://github.com/provenance-io/provenance/issues/1280).
* Enhance the `AddMarker` endpoint to bypass some validation if issued via governance proposal [#1358](https://github.com/provenance-io/provenance/pull/1358).
  This replaces the old `AddMarkerProposal` governance proposal.
* Bump wasmvm to 1.1.2 [#1484](https://github.com/provenance-io/provenance/pull/1358).
* Documented proposing a transaction [#1489](https://github.com/provenance-io/provenance/pull/1489).
* Add marker address to add marker event [#1499](https://github.com/provenance-io/provenance/issues/1499).

### Deprecated

* The `MsgWriteRecordRequest.parties` field has been deprecated and is ignored. The parties in question are identified by the session [PR 1453](https://github.com/provenance-io/provenance/pull/1453).

### Bug Fixes

* Fix third party Protobuf workflow checks on Provenance release steps [#1339](https://github.com/provenance-io/provenance/issues/1339)
* Fix committer email format in third party Protobuf workflow (for [#1339](https://github.com/provenance-io/provenance/issues/1339)) [PR 1385](https://github.com/provenance-io/provenance/pull/1385)
* Fix `make proto-gen` [PR 1404](https://github.com/provenance-io/provenance/pull/1404).
* Fix wasmd transactions that are run by gov module [#1414](https://github.com/provenance-io/provenance/issues/1414)
* Add support for ibc transfers of restricted tokens [#1502](https://github.com/provenance-io/provenance/issues/1502).
* Fix authz + smart contract + value owner updates being too permissive [PR 1519](https://github.com/provenance-io/provenance/pull/1519).
* Fix metadata params query path in stargate whitelist [#1514](https://github.com/provenance-io/provenance/issues/1514)

### Client Breaking

* Removed the `WriteP8eContractSpec` and `P8eMemorializeContract` endpoints [#1402](https://github.com/provenance-io/provenance/issues/1402).
* Removed the `github.com/provenance-io/provenance/x/metadata/types/p8e` proto package [#1402](https://github.com/provenance-io/provenance/issues/1402).
  Users that generate code from the Provenance protos might need to delete their `p8e/` directory.
* The `write-scope` CLI command now takes in `[owners]` as semicolon-delimited parties (instead of comma-delimited `[owner-addresses]`) [PR 1453](https://github.com/provenance-io/provenance/pull/1453).
* Removed the `AddMarkerProposal` [#1358](https://github.com/provenance-io/provenance/pull/1358).
  It is replaced by putting a `MsgAddMarker` (with the `from_address` of the gov module account), in a `MsgSubmitProposal`.

### API Breaking

* Removed the `WriteP8eContractSpec` and `P8eMemorializeContract` endpoints [#1402](https://github.com/provenance-io/provenance/issues/1402).
* Removed the `AddMarkerProposal` [#1358](https://github.com/provenance-io/provenance/pull/1358).
  It is replaced by putting a `MsgAddMarker` (with the `from_address` of the gov module account), in a `MsgSubmitProposal`.

### State Machine Breaking

* The `AddScopeOwner` endpoint now adds a new owner party even if an owner already exists in the scope with that address [PR 1453](https://github.com/provenance-io/provenance/pull/1453).
  I.e. it no longer updates the role of an existing owner with the same address.

### Full Commit History

* https://github.com/provenance-io/provenance/compare/v1.14.1...v1.15.0

---

## [v1.14.1](https://github.com/provenance-io/provenance/releases/tag/v1.14.1) - 2023-02-28

### Improvements

* Bump Cosmos-SDK to `v0.46.10-pio-2` (from `v0.46.10-pio-1`). [PR 1396](https://github.com/provenance-io/provenance/pull/1396). \
  See the following `RELEASE_NOTES.md` for details: \
  [v0.46.10-pio-2](https://github.com/provenance-io/cosmos-sdk/blob/v0.46.10-pio-2/RELEASE_NOTES.md). \
  Full Commit History: https://github.com/provenance-io/cosmos-sdk/compare/v0.46.10-pio-1...v0.46.10-pio-2

### Bug Fixes

* Fix `start` using default home directory [PR 1393](https://github.com/provenance-io/provenance/pull/1393).

### Full Commit History

* https://github.com/provenance-io/provenance/compare/v1.14.0...v1.14.1

---

## [v1.14.0](https://github.com/provenance-io/provenance/releases/tag/v1.14.0) - 2023-02-23

The Provenance Blockchain `v1.14.0` release includes several new features, improvements and bug fixes.
Noteably, support is added for state listing using plugins.
Also, new limitations are put in place preventing the concentration of voting power.
The `x/quarantine` and `x/sanction` modules have been added too.

The `paua` upgrade will increase all validators' max commission to 100% and max change in commission to 5% (if currently less than that).

### Features

* Enable ADR-038 State Listening in Provenance [PR 1334](https://github.com/provenance-io/provenance/pull/1334).
* Added the `x/quarantine` module [PR 1317](https://github.com/provenance-io/provenance/pull/1317).
* Added the `x/sanction` module [PR 1317](https://github.com/provenance-io/provenance/pull/1317).
* Added support to set a list of specific recipients allowed for send authorizations in the marker module [#1237](https://github.com/provenance-io/provenance/issues/1237).
* Added a new name governance proposal that allows the fields of a name record to be updated. [PR 1266](https://github.com/provenance-io/provenance/pull/1266).
* Added msg to add, finalize, and activate a marker in a single request [#770](https://github.com/provenance-io/provenance/issues/770).
* Staking concentration limit protection (prevents delegations to nodes with high voting power) [#1331](https://github.com/provenance-io/provenance/issues/1331).

### Improvements

* Bump Cosmos-SDK to `v0.46.10-pio-1` (from `v0.46.6-pio-1`).
  [PR 1371](https://github.com/provenance-io/provenance/pull/1371),
  [PR 1348](https://github.com/provenance-io/provenance/pull/1348),
  [PR 1334](https://github.com/provenance-io/provenance/pull/1334),
  [PR 1348](https://github.com/provenance-io/provenance/pull/1348),
  [PR 1317](https://github.com/provenance-io/provenance/pull/1317),
  [PR 1278](https://github.com/provenance-io/provenance/pull/1278). \
  See the following `RELEASE_NOTES.md` for details:
  [v0.46.10-pio-1](https://github.com/provenance-io/cosmos-sdk/blob/v0.46.10-pio-1/RELEASE_NOTES.md),
  [v0.46.8-pio-3](https://github.com/provenance-io/cosmos-sdk/blob/v0.46.8-pio-3/RELEASE_NOTES.md),
  [v0.46.7-pio-1](https://github.com/provenance-io/cosmos-sdk/blob/v0.46.7-pio-1/RELEASE_NOTES.md). \
  Full Commit History: https://github.com/provenance-io/cosmos-sdk/compare/v0.46.6-pio-1...v0.46.10-pio-1
* Added assess msg fees spec documentation [#1172](https://github.com/provenance-io/provenance/issues/1172).
* Build dbmigrate and include it as an artifact with releases [#1264](https://github.com/provenance-io/provenance/issues/1264).
* Removed, MsgFees Module 50/50 Fee Split on MsgAssessCustomMsgFeeRequest [#1263](https://github.com/provenance-io/provenance/issues/1263).
* Add basis points field to MsgAssessCustomMsgFeeRequest for split of fee between Fee Module and Recipient [#1268](https://github.com/provenance-io/provenance/issues/1268).
* Updated ibc-go to v6.1 [#1273](https://github.com/provenance-io/provenance/issues/1273).
* Update adding of marker to do additional checks for ibc denoms [#1289](https://github.com/provenance-io/provenance/issues/1289).
* Add validate basic check to msg router service [#1308](https://github.com/provenance-io/provenance/issues/1308).
* Removed legacy-amino [#1275](https://github.com/provenance-io/provenance/issues/1275).
* Opened port 9091 on ibcnet container ibc1 to allow for reaching GRPC [PR 1314](https://github.com/provenance-io/provenance/pull/1314).
* Increase all validators' max commission to 100% [PR 1333](https://github.com/provenance-io/provenance/pull/1333).
* Increase all validators' max commission change rate to 5% [PR 1360](https://github.com/provenance-io/provenance/pull/1360).
* Set the immediate sanction/unsanction min deposits to 1,000,000 hash in the `paua` upgrade [PR 1345](https://github.com/provenance-io/provenance/pull/1345).

### Bug Fixes

* Update Maven publishing email to provenance [#1270](https://github.com/provenance-io/provenance/issues/1270).

### Client Breaking

* No longer sign the mac binary, and stop including it in the release [PR 1367](https://github.com/provenance-io/provenance/pull/1367).
* The `--restrict` flag has been replaced with an `--unrestrict` flag in the `tx name` commands `bind` and `root-name-proposal` [PR 1266](https://github.com/provenance-io/provenance/pull/1266).

### Full Commit History

* https://github.com/provenance-io/provenance/compare/v1.13.1...v1.14.0

---

## [v1.13.1](https://github.com/provenance-io/provenance/releases/tag/v1.13.1)

### Improvements

* Updated Cosmos-SDK to `v0.46.6-pio-3` (from `v0.46.6-pio-1`) [PR 1274](https://github.com/provenance-io/provenance/pull/1274).

### Full Commit History

* https://github.com/provenance-io/provenance/compare/v1.13.0...v1.13.1

---

## [v1.13.0](https://github.com/provenance-io/provenance/releases/tag/v1.13.0) - 2022-11-28

The `v1.13.0 - ochre` release is focused on group based management of on chain accounts and important improvements for public/private zone communication within the Provenance Blockchain network.
The `v1.13.0` release includes minor bug fixes and enhancements along with a resolution for the [dragonberry]((https://forum.cosmos.network/t/ibc-security-advisory-dragonberry/7702)) security update.

### Features

* Add restricted marker transfer over ibc support [#1136](https://github.com/provenance-io/provenance/issues/1136).
* Enable the node query service [PR 1173](https://github.com/provenance-io/provenance/pull/1173).
* Add the `x/groups` module [#1007](https://github.com/provenance-io/provenance/issues/1007).
* Allow starting a `provenanced` chain using a custom denom [#1067](https://github.com/provenance-io/provenance/issues/1067).
  For running the chain locally, `make run DENOM=vspn MIN_FLOOR_PRICE=0` or `make clean localnet-start DENOM=vspn MIN_FLOOR_PRICE=0`.
* [#627](https://github.com/provenance-io/provenance/issues/627) Added Active Participation and Engagement module, see [specification](https://github.com/provenance-io/provenance/blob/main/x/reward/spec/01_concepts.md) for details.

### Improvements

* Updated Cosmos-SDK to `v0.46.6-pio-1` (from `v0.45.10-pio-4`) [PR 1235](https://github.com/provenance-io/provenance/pull/1235).
  This brings several new features and improvements. For details, see the [release notes](https://github.com/provenance-io/cosmos-sdk/blob/v0.46.6-pio-1/RELEASE_NOTES.md) and [changelog](https://github.com/provenance-io/cosmos-sdk/blob/v0.46.6-pio-1/CHANGELOG.md).
* Bump IBC to `v5.0.0-pio-2` (from `v2.3.0`) to add a check for SendEnabled [#1100](https://github.com/provenance-io/provenance/issues/1100), [#1158](https://github.com/provenance-io/provenance/issues/1158).
* Update wasmd to `v0.29.0-pio-1` (from `v0.26.0`) with SDK v0.46 support from notional-labs [#1015](https://github.com/provenance-io/provenance/issues/1015), [PR 1148](https://github.com/provenance-io/provenance/pull/1148).
* Allow MsgFee fees to be denoms other than `nhash` [#1067](https://github.com/provenance-io/provenance/issues/1067).
* Ignore hardcoded tx gas limit when `consensus_params.block.max_gas` is set to -1 for local nodes [#1000](https://github.com/provenance-io/provenance/issues/1000).
* Refactor the `x/marker` module's `Holding` query to utilize the `x/bank` module's new `DenomOwners` query [#995](https://github.com/provenance-io/provenance/issues/995).
  The only real difference between those two queries is that the `Holding` query accepts either a denom or marker address.
* Stop using the deprecated `Wrap` and `Wrapf` functions in the `sdk/types/errors` package in favor of those functions off specific errors, or else the `cosmossdk.io/errors` package [#1013](https://github.com/provenance-io/provenance/issues/995).
* For newly added reward's module, Voting incentive program, validator votes should count for higher shares, since they vote for all their delegations.
  This improvement allows the reward creator to introduce the multiplier to achieve the above.
* Refactored the fee handling [#1006](https://github.com/provenance-io/provenance/issues/1006):
  * Created a `MinGasPricesDecorator` to replace the `MempoolFeeDecorator` that was removed from the SDK. It makes sure the fee is greater than the validators min-gas fee.
  * Refactored the `MsgFeesDecorator` to only make sure there's enough fee provided. It no longer deducts/consumes anything and it no longer checks the payer's account.
  * Refactored the `ProvenanceDeductFeeDecorator`. It now makes sure the payer has enough in their account to cover the additional fees. It also now deducts/consumes the `floor gas price * gas`.
  * Added the `fee_payer` attribute to events of type `tx` involving fees (i.e. the ones with attributes `fee`, `min_fee_charged`, `additionalfee` and/or `baseFee`).
  * Moved the additional fees calculation logic into the msgfees keeper.
* Update `fee` event with amount charged even on failure and emit SendCoin events from `DeductFeesDistributions` [#1092](https://github.com/provenance-io/provenance/issues/1092).
* Alias the `config unpack` command to `config update`. It can be used to update config files to include new fields [PR 1233](https://github.com/provenance-io/provenance/pull/1233).
* When loading the unpacked configs, always load the defaults before reading the files (instead of only loading the defaults if the file doesn't exist) [PR 1233](https://github.com/provenance-io/provenance/pull/1233).
* Add prune command available though cosmos sdk to provenanced. [#1208](https://github.com/provenance-io/provenance/issues/1208).
* Updated name restrictions documentation [#808](https://github.com/provenance-io/provenance/issues/808).
* Update swagger files [PR 1229](https://github.com/provenance-io/provenance/pull/1229).
* Improve CodeQL workflow to run on Go file changes only [#1225](https://github.com/provenance-io/provenance/issues/1225).
* Use latest ProvWasm contract in wasm tests [#731](https://github.com/provenance-io/provenance/issues/731).
* Publish Java/Kotlin JARs to Maven for release candidates [#1223](https://github.com/provenance-io/provenance/issues/1223).
* Added two new Makefile targets to install and start the relayer [#1051] (https://github.com/provenance-io/provenance/pull/1051)
* Updated relayer scripts to make them headless for external services [#1068] (https://github.com/provenance-io/provenance/pull/1068)
* Added docker environment for testing IBC and added Makefile targets to bring this environment up/down [#1248] (https://github.com/provenance-io/provenance/pull/1248).
* Updated the dbmigrate tool to allow the user to force the source database type with the source-db-backend option [#1258] (https://github.com/provenance-io/provenance/pull/1258)
* Updated provenance-io/blockchain image to work with arm64 [#1261]. (https://github.com/provenance-io/provenance/pull/1261)

### Bug Fixes

* Fixed outdated devnet docker configurations [#1062](https://github.com/provenance-io/provenance/issues/1062).
* Fix the [Dragonberry security advisory](https://forum.cosmos.network/t/ibc-security-advisory-dragonberry/7702) [PR 1173](https://github.com/provenance-io/provenance/pull/1173).
* Fix GetParams in `msgfees` modules to return ConversionFeeDenom [#1214](https://github.com/provenance-io/provenance/issues/1214).
* Pay attention to the `iavl-disable-fastnode` config field/flag [PR 1193](https://github.com/provenance-io/provenance/pull/1193).
* Remove the workaround for the index-events configuration field (now fixed in the SDK) [#995](https://github.com/provenance-io/provenance/issues/995).

### Client Breaking

* Remove the state-listening/plugin system (and `librdkafka` dependencies) [#995](https://github.com/provenance-io/provenance/issues/995).
* Remove the custom/legacy rest endpoints from the `x/attribute`, `x/marker`, and `x/name` modules [#995](https://github.com/provenance-io/provenance/issues/995).
  * The following REST endpoints have been removed in favor of `/provenance/...` counterparts:
    * `GET` `attribute/{address}/attributes` -> `/provenance/attribute/v1/attributes/{address}`
    * `GET` `attribute/{address}/attributes/{name}` -> `/provenance/attribute/v1/attribute/{address}/{name}`
    * `GET` `attribute/{address}/scan/{suffix}` -> `/provenance/attribute/v1/attribute/{address}/scan/{suffix}`
    * `GET` `marker/all` -> `/provenance/marker/v1/all`
    * `GET` `marker/holders/{id}` -> `/provenance/marker/v1/holding/{id}`
    * `GET` `marker/detail/{id}` -> `/provenance/marker/v1/detail/{id}`
    * `GET` `marker/accesscontrol/{id}` -> `/provenance/marker/v1/accesscontrol/{id}`
    * `GET` `marker/escrow/{id}` -> `/provenance/marker/v1/escrow/{id}`
    * `GET` `marker/supply/{id}` -> `/provenance/marker/v1/supply/{id}`
    * `GET` `marker/assets/{id}` -> `/provenance/metadata/v1/ownership/{address}` (you can get the `{address}` from `/provenance/marker/v1/detail/{id}`).
    * `GET` `name/{name}` -> `/provenance/name/v1/resolve/{name}`
    * `GET` `name/{address}/names` -> `/provenance/name/v1/lookup/{address}`
  * The following REST endpoints have been removed. They do not have any REST replacement counterparts. Use GRPC instead.
    * `DELETE` `attribute/attributes` -> `DeleteAttribute(MsgDeleteAttributeRequest)`
    * `POST` `/marker/{denom}/mint` -> `Mint(MsgMintRequest)`
    * `POST` `/marker/{denom}/burn` -> `Burn(MsgBurnRequest)`
    * `POST` `/marker/{denom}/status` -> One of:
      * `Activate(MsgActivateRequest)`
      * `Finalize(MsgFinalizeRequest)`
      * `Cancel(MsgCancelRequest)`
      * `Delete(MsgDeleteRequest)`
  * The following short-form `GET` endpoints were removed in favor of longer ones:
    * `/node_info` -> `/cosmos/base/tendermint/v1beta1/node_info`
    * `/syncing` -> `/cosmos/base/tendermint/v1beta1/syncing`
    * `/blocks/latest` -> `/cosmos/base/tendermint/v1beta1/blocks/latest`
    * `/blocks/{height}` -> `/cosmos/base/tendermint/v1beta1/blocks/{height}`
    * `/validatorsets/latest` -> `/cosmos/base/tendermint/v1beta1/validatorsets/latest`
    * `/validatorsets/{height}` -> `/cosmos/base/tendermint/v1beta1/validatorsets/{height}`
  * The denom owners `GET` endpoint changed from `/cosmos/bank/v1beta1/denom_owners/{denom}` to `/cosmos/bank/v1beta1/supply/by_denom?denom={denom}`.

### Full Commit History

* https://github.com/provenance-io/provenance/compare/v1.12.2...v1.13.0

---

## [v1.12.2](https://github.com/provenance-io/provenance/releases/tag/v1.12.2) - 2022-11-01

Provenance v1.12.2 enables the ability to upgrade your IAVL state store to be faster and handle errors better. This upgrade is recommended and should be done at your convenience prior to the v1.13 chain upgrade.

The IAVL store upgrade is expected to take 30 to 90 minutes. During that time, your node will be down. There will be some log output (info level), but it is sparce and there may be long periods (25+ minutes) without any new log output. Once it has started, it's best to not interrupt the process.

It is highly recommended that you do one of these two prior to the v1.13 chain upgrade:

Either

- Upgrade your node's IAVL store:
  1. Stop your node.
  2. Upgrade `provenanced` to v1.12.2.
  3. Run the command: `provenanced config set iavl-disable-fastnode false`.
  4. Restart your node. Once the upgrade has finished, your node will automatically run as normal.

Or

- Explicitly define that you don't want to upgrade your node's IAVL store:
   1. Ensure that you have `provenanced` v1.12.1 (or higher), e.g. Run the command: `provenanced version`. If you are on 1.12.0, upgrade to at least v1.12.1.
   2. Run the command: `provenanced config set iavl-disable-fastnode true`.

---

You can manually update your `app.toml` file, but using the `config set` command is the recommended method. The `iavl-disable-fastnode` field was added in v1.12.1 and most likely does not yet exist in your `app.toml` file. There are other new sections and fields too. Using the command will add them all (using defaults) as well as their descriptions. If you want to update your `app.toml` manually, the `iavl-disable-fastnode` entry should go below the `index-events` entry and before the `[telemetry]` section.

If you do nothing before the v1.13 chain upgrade, your node will most likely upgrade the IAVL store when v1.13 first runs. The v1.13 chain upgrade and migrations are expected to only take a minute. If your node is also upgrading the IAVL store at that time, it will take 30-90+ minutes.

Note: The command `provenanced config get iavl-disable-fastnode` will report a value regardless of whether the field exists in `app.toml`. As such, that command is insufficient for determining whether the value exists in the `app.toml` file.

### Improvements

* Bump Cosmos-SDK to v0.45.10-pio-4 (from v0.45.9-pio-1) [PR 1202](https://github.com/provenance-io/provenance/pull/1202)
* Allow the IAVL store to be upgraded [PR 1193](https://github.com/provenance-io/provenance/pull/1193).

### Full Commit History

* https://github.com/provenance-io/provenance/compare/v1.12.1...v1.12.2

---

## [v1.12.1](https://github.com/provenance-io/provenance/releases/tag/v1.12.1) - 2022-10-14

### Improvements

* Bump Cosmos-SDK to v0.45.9-pio-1 (from v0.45.5-pio-1) [PR 1159](https://github.com/provenance-io/provenance/pull/1159).

### Bug Fixes

* Bump ics23/go to Cosmos-SDK's v0.8.0 (from confio's v0.7.0) [PR 1159](https://github.com/provenance-io/provenance/pull/1159).

---

## [v1.12.2](https://github.com/provenance-io/provenance/releases/tag/v1.12.2) - 2022-11-01

Provenance v1.12.2 enables the ability to upgrade your IAVL state store to be faster and handle errors better. This upgrade is recommended and should be done at your convenience prior to the v1.13 chain upgrade.

The IAVL store upgrade is expected to take 30 to 90 minutes. During that time, your node will be down. There will be some log output (info level), but it is sparce and there may be long periods (25+ minutes) without any new log output. Once it has started, it's best to not interrupt the process.

It is highly recommended that you do one of these two prior to the v1.13 chain upgrade:

Either

- Upgrade your node's IAVL store:
  1. Stop your node.
  2. Upgrade `provenanced` to v1.12.2.
  3. Run the command: `provenanced config set iavl-disable-fastnode false`.
  4. Restart your node. Once the upgrade has finished, your node will automatically run as normal.

Or

- Explicitly define that you don't want to upgrade your node's IAVL store:
   1. Ensure that you have `provenanced` v1.12.1 (or higher), e.g. Run the command: `provenanced version`. If you are on 1.12.0, upgrade to at least v1.12.1.
   2. Run the command: `provenanced config set iavl-disable-fastnode true`.

---

You can manually update your `app.toml` file, but using the `config set` command is the recommended method. The `iavl-disable-fastnode` field was added in v1.12.1 and most likely does not yet exist in your `app.toml` file. There are other new sections and fields too. Using the command will add them all (using defaults) as well as their descriptions. If you want to update your `app.toml` manually, the `iavl-disable-fastnode` entry should go below the `index-events` entry and before the `[telemetry]` section.

If you do nothing before the v1.13 chain upgrade, your node will most likely upgrade the IAVL store when v1.13 first runs. The v1.13 chain upgrade and migrations are expected to only take a minute. If your node is also upgrading the IAVL store at that time, it will take 30-90+ minutes.

Note: The command `provenanced config get iavl-disable-fastnode` will report a value regardless of whether the field exists in `app.toml`. As such, that command is insufficient for determining whether the value exists in the `app.toml` file.

### Improvements

* Bump Cosmos-SDK to v0.45.10-pio-4 (from v0.45.9-pio-1) [PR 1202](https://github.com/provenance-io/provenance/pull/1202)
* Allow the IAVL store to be upgraded [PR 1193](https://github.com/provenance-io/provenance/pull/1193).

### Full Commit History

* https://github.com/provenance-io/provenance/compare/v1.12.1...v1.12.2

---

## [v1.12.1](https://github.com/provenance-io/provenance/releases/tag/v1.12.1) - 2022-10-14

### Improvements

* Bump Cosmos-SDK to v0.45.9-pio-1 (from v0.45.5-pio-1) [PR 1159](https://github.com/provenance-io/provenance/pull/1159).

### Bug Fixes

* Bump ics23/go to Cosmos-SDK's v0.8.0 (from confio's v0.7.0) [PR 1159](https://github.com/provenance-io/provenance/pull/1159).

---

## [v1.12.0](https://github.com/provenance-io/provenance/releases/tag/v1.12.0) - 2022-08-22

### Improvements

* Update the swagger files (including third-party changes). [#728](https://github.com/provenance-io/provenance/issues/728)
* Bump IBC to 2.3.0 and update third-party protos [PR 868](https://github.com/provenance-io/provenance/pull/868)
* Update docker images from `buster` to b`bullseye` [#963](https://github.com/provenance-io/provenance/issues/963)
* Add documentation for `gRPCurl` to `docs/grpcurl.md` [#953](https://github.com/provenance-io/provenance/issues/953)
* Updated to go 1.18 [#996](https://github.com/provenance-io/provenance/issues/996)
* Add docker files for local psql indexing [#997](https://github.com/provenance-io/provenance/issues/997)


### Features

* Bump Cosmos-SDK to `v0.45.4-pio-4` (from `v0.45.4-pio-2`) to utilize the new `CountAuthorization` authz grant type. [#807](https://github.com/provenance-io/provenance/issues/807)
* Update metadata module authz handling to properly call `Accept` and delete/update authorizations as they're used [#905](https://github.com/provenance-io/provenance/issues/905)
* Read the `custom.toml` config file if it exists. This is read before the other config files, and isn't managed by the `config` commands [#989](https://github.com/provenance-io/provenance/issues/989)
* Allow a msg fee to be paid to a specific address with basis points [#690](https://github.com/provenance-io/provenance/issues/690)
* Bump IBC to 5.0.0 and add support for ICA Host module [PR 1076](https://github.com/provenance-io/provenance/pull/1076)

### Bug Fixes

* Support standard flags on msgfees params query cli command [#936](https://github.com/provenance-io/provenance/issues/936)
* Fix the `MarkerTransferAuthorization` Accept function and `TransferCoin` authz handling to prevent problems when other authorization types are used [#903](https://github.com/provenance-io/provenance/issues/903)
* Bump Cosmos-SDK to `v0.45.5-pio-1` (from `v0.45.4-pio-4`) to remove buggy ADR 038 plugin system. [#983](https://github.com/provenance-io/provenance/issues/983)
* Remove ADR 038 plugin system implementation due to `AppHash` error [#983](https://github.com/provenance-io/provenance/issues/983)
* Fix fee charging to sweep remaining fees on successful transaction [#1019](https://github.com/provenance-io/provenance/issues/1019)

### State Machine Breaking

* Fix the `MarkerTransferAuthorization` Accept function and `TransferCoin` authz handling to prevent problems when other authorization types are used [#903](https://github.com/provenance-io/provenance/issues/903)
* Fix fee charging to sweep remaining fees on successful transaction [#1019](https://github.com/provenance-io/provenance/issues/1019)
* Allow a msg fee to be paid to a specific address with basis points [#690](https://github.com/provenance-io/provenance/issues/690)

---

## [v1.11.1](https://github.com/provenance-io/provenance/releases/tag/v1.11.1) - 2022-07-13

### Bug Fixes

* Add `mango` upgrade handler.
* Add new `msgfees` `NhashPerUsdMil`  default param to param space store on upgrade (PR [#875](https://github.com/provenance-io/provenance/issues/875))
* Run the module migrations as part of the mango upgrade [PR 896](https://github.com/provenance-io/provenance/pull/896)
* Update Cosmos-SDK to v0.45.4-pio-2 to fix a non-deterministic map iteration [PR 928](https://github.com/provenance-io/provenance/pull/928)

---

## [v1.11.0](https://github.com/provenance-io/provenance/releases/tag/v1.11.0) - 2022-06-13

### Features

* Add CONTROLLER, and VALIDATOR PartyTypes for contract execution. [\#824](https://github.com/provenance-io/provenance/pull/824])
* Add FeeGrant allowance support for marker escrow accounts [#406](https://github.com/provenance-io/provenance/issues/406)
* Bump Cosmos-SDK to v0.45.4-pio-1, which contains Cosmos-SDK v0.45.4 and the update to storage of the bank module's SendEnabled information. [PR 850](https://github.com/provenance-io/provenance/pull/850)
* Add `MsgAssessCustomMsgFeeRequest` to add the ability for a smart contract author to charge a custom fee [#831](https://github.com/provenance-io/provenance/issues/831)

### Bug Fixes

* Move buf.build push action to occur after PRs are merged to main branch [#838](https://github.com/provenance-io/provenance/issues/838)
* Update third party proto dependencies [#842](https://github.com/provenance-io/provenance/issues/842)

### Improvements

* Add restricted status info to name module cli queries [#806](https://github.com/provenance-io/provenance/issues/806)
* Store the bank module's SendEnabled flags directly in state instead of as part of Params. This will drastically reduce the costs of sending coins and managing markers. [PR 850](https://github.com/provenance-io/provenance/pull/850)
* Add State Sync readme [#859](https://github.com/provenance-io/provenance/issues/859)

### State Machine Breaking

* Move storage of denomination SendEnabled flags into bank module state (from Params), and update the marker module to correctly manipulate the flags in their new location. [PR 850](https://github.com/provenance-io/provenance/pull/850)

---

## [v1.10.0](https://github.com/provenance-io/provenance/releases/tag/v1.10.0) - 2022-05-11

### Summary

Provenance 1.10.0 includes upgrades to the underlying CosmWasm dependencies and adds functionality to
remove orphaned metadata in the bank module left over after markers have been deleted.

### Improvements

* Update wasmvm dependencies and update Dockerfile for localnet [#818](https://github.com/provenance-io/provenance/issues/818)
* Remove "send enabled" on marker removal and in bulk on 1.10.0 upgrade [#821](https://github.com/provenance-io/provenance/issues/821)

---

## [v1.9.0](https://github.com/provenance-io/provenance/releases/tag/v1.9.0) - 2022-04-25

### Summary

Provenance 1.9.0 brings some minor features and security improvements.

### Features

* Add `add-genesis-msg-fee` command to add msg fees to genesis.json and update Makefile to have pre-defined msg fees [#667](https://github.com/provenance-io/provenance/issues/667)
* Add msgfees summary event to be emitted when there are txs that have fees [#678](https://github.com/provenance-io/provenance/issues/678)
* Adds home subcommand to the cli's config command [#620] (https://github.com/provenance-io/provenance/issues/620)
* Add support for rocksdb and badgerdb [#702](https://github.com/provenance-io/provenance/issues/702)
* Create `dbmigrate` utility for migrating a data folder to use a different db backend [#696](https://github.com/provenance-io/provenance/issues/696)

### Improvements

* When the `start` command encounters an error, it no longer outputs command usage [#670](https://github.com/provenance-io/provenance/issues/670)
* Change max length on marker unresticted denom from 64 to 83 [#719](https://github.com/provenance-io/provenance/issues/719)
* Set prerelease to `true` for release candidates. [#666](https://github.com/provenance-io/provenance/issues/666)
* Allow authz grants to work on scope value owners [#755](https://github.com/provenance-io/provenance/issues/755)
* Bump wasmd to v0.26 (from v0.24). [#799](https://github.com/provenance-io/provenance/pull/799)

---

## [v1.8.2](https://github.com/provenance-io/provenance/releases/tag/v1.8.2) - 2022-04-22

### Summary

Provenance 1.8.2 is a point release to fix an issue with "downgrade detection" in Cosmos SDK. A panic condition
occurs in cases where no update handler is found for the last known upgrade, but the process for determining
the last known upgrade is flawed in Cosmos SDK 0.45.3. This released uses an updated Cosmos fork to patch the
issue until an official patch is released. Version 1.8.2 also adds some remaining pieces for  ADR-038 that were
missing in the 1.8.1 release.

### Bug Fixes

* Order upgrades by block height rather than name to prevent panic [\#106](https://github.com/provenance-io/cosmos-sdk/pull/106)

### Improvements

* Add remaining updates for ADR-038 support [\#786](https://github.com/provenance-io/provenance/pull/786)

---

## [v1.8.1](https://github.com/provenance-io/provenance/releases/tag/v1.8.1) - 2022-04-13

### Summary

Provenance 1.8.1 includes upgrades to the underlying Cosmos SDK and adds initial support for ADR-038.

This release addresses issues related to IAVL concurrency and Tendermint performance that resulted in occasional panics when under high-load conditions such as replay from quicksync. In particular, nodes which experienced issues with "Value missing for hash" and similar panic conditions should work properly with this release. The underlying Cosmos SDK `0.45.3` release that has been incorporated includes a number of improvements around IAVL locking and performance characteristics.

** NOTE: Although Provenance supports multiple database backends, some issues have been reported when using the `goleveldb` backend. If experiencing issues, using the `cleveldb` backend is preferred **

### Improvements

* Update Provenance to use Cosmos SDK 0.45.3 Release [\#781](https://github.com/provenance-io/provenance/issues/781)
* Plugin architecture for ADR-038 + FileStreamingService plugin [\#10639](https://github.com/cosmos/cosmos-sdk/pull/10639)
* Fix for sporadic error "panic: Value missing for hash" [\#611](https://github.com/provenance-io/provenance/issues/611)

---

## [v1.8.0](https://github.com/provenance-io/provenance/releases/tag/v1.8.0) - 2022-03-17

### Summary

Provenance 1.8.0 is focused on improving the fee structures for transactions on the blockchain. While the Cosmos SDK has traditionally offered a generic fee structure focused on gas/resource utilization, the Provenance blockchain has found that certain transactions have additional long term costs and value beyond simple resources charges. This is the reason we are adding the new MsgFee module which allows governance based control of additional fee charges on certain message types.

NOTE: The second major change in the 1.8.0 release is part of the migration process which removes many orphaned state objects that were left in 1.7.x chains. This cleanup process will require a significant amount of time to perform during the green upgrade handler execution. The upgrade will print status messages showing the progress of this process.

### Features

* Add check for `authz` grants when there are missing signatures in `metadata` transactions [#516](https://github.com/provenance-io/provenance/issues/516)
* Add support for publishing Java and Kotlin Protobuf compiled sources to Maven Central [#562](https://github.com/provenance-io/provenance/issues/562)
* Adds support for creating root name governance proposals from the cli [#599](https://github.com/provenance-io/provenance/issues/599)
* Adding of the msg based fee module [#354](https://github.com/provenance-io/provenance/issues/354)
* Upgrade provenance to 0.45 cosmos sdk release [#607](https://github.com/provenance-io/provenance/issues/607)
* Upgrade wasmd to v0.22.0 Note: this removes dependency on provenance-io's wasmd fork [#479](https://github.com/provenance-io/provenance/issues/479)
* Add support for Scope mutation via wasm Smart Contracts [#531](https://github.com/provenance-io/provenance/issues/531)
* Increase governance deposit amount and add create proposal msg fee [#632](https://github.com/provenance-io/provenance/issues/632)
* Allow attributes to be associated with scopes [#631](https://github.com/provenance-io/provenance/issues/631)

### Improvements

* Add `bank` and `authz` module query `proto` files required by `grpcurl` [#482](https://github.com/provenance-io/provenance/issues/482)
* Fix typeos in marker log statements [#502](https://github.com/provenance-io/provenance/issues/502)
* Set default coin type to network default [#534](https://github.com/provenance-io/provenance/issues/534)
* Add logger to upgrade handler [#507](https://github.com/provenance-io/provenance/issues/507)
* Allow markers to be created over existing accounts if they are not a marker and have a zero sequence [#520](https://github.com/provenance-io/provenance/issues/520)
* Removed extraneous Metadata index deletes/rewrites [#543](https://github.com/provenance-io/provenance/issues/543)
* Delete empty sessions when the last record is updated to a new session [#480](https://github.com/provenance-io/provenance/issues/480)
* Refactor the migration to be faster and have more log output [PR 586](https://github.com/provenance-io/provenance/pull/586)
* Capture all included protobufs into release zip file [#556](https://github.com/provenance-io/provenance/issues/556)
* Add Protobuf support with buf.build [#614](https://github.com/provenance-io/provenance/issues/614)
* Limit the maximum attribute value length to 1000 (down from 10,000 currently) in the `green` upgrade [#616](https://github.com/provenance-io/provenance/issues/616)
* Add additional fees for specified operations in the `green` upgrade [#616](https://github.com/provenance-io/provenance/issues/616)
  * `provenance.name.v1.MsgBindNameRequest` 10 hash (10,000,000,000 nhash)
  * `provenance.marker.v1.MsgAddMarkerRequest` 100 hash (100,000,000,000 nhash)
  * `provenance.attribute.v1.MsgAddAttributeRequest` 10 hash (10,000,000,000 nhash)
  * `provenance.metadata.v1.MsgWriteScopeRequest`  10 hash (10,000,000,000 nhash)
  * `provenance.metadata.v1.MsgP8eMemorializeContractRequest` 10 hash (10,000,000,000 nhash)
* Add integration tests for smart contracts [#392](https://github.com/provenance-io/provenance/issues/392)
* Use provwasm release artifact for smart contract tests [#731](https://github.com/provenance-io/provenance/issues/731)

### Client Breaking

* Enforce a maximum gas limit on individual transactions so that at least 20 can fit in any given block. [#681](https://github.com/provenance-io/provenance/issues/681)
  Previously transactions were only limited by their size in bytes as well as the overall gas limit on a given block.

  _With this update transactions must be no more than 5% of the maximum amount of gas allowed per block when a gas limit
  per block is set (this restriction has no effect when a gas limit has not been set).  The current limits on Provenance
  mainnet are 60,000,000 gas per block which will yield a maximum transaction size of 3,000,000 gas using this new AnteHandler
  restriction._

### Bug Fixes

* When deleting a scope, require the same permissions as when updating it [#473](https://github.com/provenance-io/provenance/issues/473)
* Allow manager to adjust grants on finalized markers [#545](https://github.com/provenance-io/provenance/issues/545)
* Add migration to re-index the metadata indexes involving addresses [#541](https://github.com/provenance-io/provenance/issues/541)
* Add migration to delete empty sessions [#480](https://github.com/provenance-io/provenance/issues/480)
* Add Java distribution tag to workflow [#624](https://github.com/provenance-io/provenance/issues/624)
* Add `msgfees` module to added store upgrades [#640](https://github.com/provenance-io/provenance/issues/640)
* Use `nhash` for base denom in gov proposal upgrade [#648](https://github.com/provenance-io/provenance/issues/648)
* Bump `cosmowasm` from `v1.0.0-beta5` to `v1.0.0-beta6` [#655](https://github.com/provenance-io/provenance/issues/655)
* Fix maven publish release version number reference [#650](https://github.com/provenance-io/provenance/issues/650)
* Add `iterator` as feature for wasm [#658](https://github.com/provenance-io/provenance/issues/658)
* String "v" from Jar artifact version number [#653](https://github.com/provenance-io/provenance/issues/653)
* Fix `wasm` contract migration failure to find contract history [#662](https://github.com/provenance-io/provenance/issues/662)

## [v1.7.6](https://github.com/provenance-io/provenance/releases/tag/v1.7.6) - 2021-12-15

* Upgrade Rosetta to v0.7.2 [#560](https://github.com/provenance-io/provenance/issues/560)

## [v1.7.5](https://github.com/provenance-io/provenance/releases/tag/v1.7.5) - 2021-10-22

### Improvements

* Update Cosmos SDK to 0.44.3 [PR 536](https://github.com/provenance-io/provenance/pull/536)

## [v1.7.4](https://github.com/provenance-io/provenance/releases/tag/v1.7.4) - 2021-10-12

### Improvements

* Update github actions to always run required tests [#508](https://github.com/provenance-io/provenance/issues/508)
* Update Cosmos SDK to 0.44.2 [PR 527](https://github.com/provenance-io/provenance/pull/527)

## [v1.7.3](https://github.com/provenance-io/provenance/releases/tag/v1.7.3) - 2021-09-30

### Bug Fixes

* Update Cosmos SDK to 0.44.1 with IAVL 0.17 to resolve locking issues in queries.
* Fix logger config being ignored [PR 510](https://github.com/provenance-io/provenance/pull/510)

## [v1.7.2](https://github.com/provenance-io/provenance/releases/tag/v1.7.2) - 2021-09-27

### Bug Fixes

* Fix for non-deterministic upgrades in cosmos sdk [#505](https://github.com/provenance-io/provenance/issues/505)

## [v1.7.1](https://github.com/provenance-io/provenance/releases/tag/v1.7.1) - 2021-09-20

### Improvements

* Ensure marker state transition validation does not panic [#492](https://github.com/provenance-io/provenance/issues/492)
* Refactor Examples for cobra cli commands to have examples [#399](https://github.com/provenance-io/provenance/issues/399)
* Verify go version on `make build` [#483](https://github.com/provenance-io/provenance/issues/483)

### Bug Fixes

* Fix marker permissions migration and add panic on `eigengrau` upgrade [#484](https://github.com/provenance-io/provenance/issues/484)
* Fixed marker with more than uint64 causes panic [#489](https://github.com/provenance-io/provenance/issues/489)
* Fixed issue with rosetta tests timing out occasionally, because the timeout was too short [#500](https://github.com/provenance-io/provenance/issues/500)

## [v1.7.0](https://github.com/provenance-io/provenance/releases/tag/v1.7.0) - 2021-09-03

### Features

* Add a single node docker based development environment [#311](https://github.com/provenance-io/provenance/issues/311)
  * Add make targets `devnet-start` and `devnet-stop`
  * Add `networks/dev/mnemonics` for adding accounts to development environment

### Improvements

* Updated some of the documentation of Metadata type bytes (prefixes) [#474](https://github.com/provenance-io/provenance/issues/474)
* Update the Marker Holding query to fully utilize pagination fields [#400](https://github.com/provenance-io/provenance/issues/400)
* Update the Metadata OSLocatorsByURI query to fully utilize pagination fields [#401](https://github.com/provenance-io/provenance/issues/401)
* Update the Metadata OSAllLocators query to fully utilize pagination fields [#402](https://github.com/provenance-io/provenance/issues/402)
* Validate `marker` before setting it to prevent panics [#491](https://github.com/provenance-io/provenance/issues/491)

### Bug Fixes

* Removed some unneeded code from the persistent record update validation [#471](https://github.com/provenance-io/provenance/issues/471)
* Fixed packed config loading bug [#487](https://github.com/provenance-io/provenance/issues/487)
* Fixed marker with more than uint64 causes panic [#489](https://github.com/provenance-io/provenance/issues/489)

## [v1.7.0](https://github.com/provenance-io/provenance/releases/tag/v1.7.0) - 2021-09-03

### Features

* Marker governance proposal are supported in cli [#367](https://github.com/provenance-io/provenance/issues/367)
* Add ability to query metadata sessions by record [#212](https://github.com/provenance-io/provenance/issues/212)
* Add Name and Symbol Cosmos features to Marker Metadata [#372](https://github.com/provenance-io/provenance/issues/372)
* Add authz support to Marker module transfer `MarkerTransferAuthorization` [#265](https://github.com/provenance-io/provenance/issues/265)
  * Add authz grant/revoke command to `marker` cli
  * Add documentation around how to grant/revoke authz [#449](https://github.com/provenance-io/provenance/issues/449)
* Add authz and feegrant modules [PR 384](https://github.com/provenance-io/provenance/pull/384)
* Add Marker governance proposal for setting denom metadata [#369](https://github.com/provenance-io/provenance/issues/369)
* Add `config` command to cli for client configuration [#394](https://github.com/provenance-io/provenance/issues/394)
* Add updated wasmd for Cosmos 0.43 [#409](https://github.com/provenance-io/provenance/issues/409)
* Add Rosetta support and automated testing [#365](https://github.com/provenance-io/provenance/issues/365)
* Update wasm parameters to only allow smart contracts to be uploaded with gov proposal [#440](https://github.com/provenance-io/provenance/issues/440)
* Update `config` command [#403](https://github.com/provenance-io/provenance/issues/403)
  * Get and set any configuration field.
  * Get or set multiple configuration fields in a single invocation.
  * Easily identify fields with changed (non-default) values.
  * Pack the configs into a single json file with only changed (non-default) values.
  * Unpack the config back into the multiple config files (that also have documentation in them).

### Bug Fixes

* Fix for creating non-coin type markers through governance addmarker proposals [#431](https://github.com/provenance-io/provenance/issues/431)
* Marker Withdraw Escrow Proposal type is properly registered [#367](https://github.com/provenance-io/provenance/issues/367)
  * Target Address field spelling error corrected in Withdraw Escrow and Increase Supply Governance Proposals.
* Fix DeleteScopeOwner endpoint to store the correct scope [PR 377](https://github.com/provenance-io/provenance/pull/377)
* Marker module import/export issues  [PR384](https://github.com/provenance-io/provenance/pull/384)
  * Add missing marker attributes to state export
  * Fix account numbering issues with marker accounts and auth module accounts during import
  * Export marker accounts as a base account entry and a separate marker module record
  * Add Marker module governance proposals, genesis, and marker operations to simulation testing [#94](https://github.com/provenance-io/provenance/issues/94)
* Fix an encoding issue with the `--page-key` CLI arguments used in paged queries [#332](https://github.com/provenance-io/provenance/issues/332)
* Fix handling of optional fields in Metadata Write messages [#412](https://github.com/provenance-io/provenance/issues/412)
* Fix cli marker new example is incorrect [#415](https://github.com/provenance-io/provenance/issues/415)
* Fix home directory setup for app export [#457](https://github.com/provenance-io/provenance/issues/457)
* Correct an error message that was providing an illegal amount of gas as an example [#425](https://github.com/provenance-io/provenance/issues/425)

### API Breaking

* Fix for missing validation for marker permissions according to marker type.  Markers of type COIN can no longer have
  the Transfer permission assigned.  Existing permission entries on Coin type markers of type Transfer are removed
  during migration [#428](https://github.com/provenance-io/provenance/issues/428)

### Improvements

* Updated to Cosmos SDK Release v0.44 to resolve security issues in v0.43 [#463](https://github.com/provenance-io/provenance/issues/463)
  * Updated to Cosmos SDK Release v0.43  [#154](https://github.com/provenance-io/provenance/issues/154)
* Updated to go 1.17 [#454](https://github.com/provenance-io/provenance/issues/454)
* Updated wasmd for Cosmos SDK Release v0.43 [#409](https://github.com/provenance-io/provenance/issues/409)
  * CosmWasm wasmvm v0.16.0 [CHANGELOG](https://github.com/CosmWasm/wasmvm/blob/v0.16.0/CHANGELOG.md)
  * CosmWasm cosmwasm v0.16.0 [CHANGELOG](https://github.com/CosmWasm/cosmwasm/blob/v0.16.0/CHANGELOG.md)
* Updated to IBC-Go Module v1.0.1 [PR 445](https://github.com/provenance-io/provenance/pull/445)
* Updated log message for circulation adjustment [#381](https://github.com/provenance-io/provenance/issues/381)
* Updated third party proto files to pull from cosmos 0.43 [#391](https://github.com/provenance-io/provenance/issues/391)
* Removed legacy api endpoints [#380](https://github.com/provenance-io/provenance/issues/380)
* Removed v039 and v040 migrations [#374](https://github.com/provenance-io/provenance/issues/374)
* Dependency Version Updates
  * Build/CI - cache [PR 420](https://github.com/provenance-io/provenance/pull/420), workflow clean up
  [PR 417](https://github.com/provenance-io/provenance/pull/417), diff action [PR 418](https://github.com/provenance-io/provenance/pull/418)
  code coverage [PR 416](https://github.com/provenance-io/provenance/pull/416) and [PR 439](https://github.com/provenance-io/provenance/pull/439),
  setup go [PR 419](https://github.com/provenance-io/provenance/pull/419), [PR 451](https://github.com/provenance-io/provenance/pull/451)
  * Google UUID 1.3.0 [PR 446](https://github.com/provenance-io/provenance/pull/446)
  * GRPC 1.3.0 [PR 443](https://github.com/provenance-io/provenance/pull/443)
  * cast 1.4.1 [PR 442](https://github.com/provenance-io/provenance/pull/442)
* Updated `provenanced init` for better testnet support and defaults [#403](https://github.com/provenance-io/provenance/issues/403)
* Fixed some example address to use the appropriate prefix [#453](https://github.com/provenance-io/provenance/issues/453)

## [v1.6.0](https://github.com/provenance-io/provenance/releases/tag/v1.6.0) - 2021-08-23

### Bug Fixes

* Fix for creating non-coin type markers through governance addmarker proposals [#431](https://github.com/provenance-io/provenance/issues/431)
* Upgrade handler migrates usdf.c to the right marker_type.

## [v1.5.0](https://github.com/provenance-io/provenance/releases/tag/v1.5.0) - 2021-06-23

### Features

* Update Cosmos SDK to 0.42.6 with Tendermint 0.34.11 [#355](https://github.com/provenance-io/provenance/issues/355)
  * Refund gas support added to gas meter trace
  * `ibc-transfer` now contains an `escrow-address` command for querying current escrow balances
* Add `update` and `delete-distinct` attributes to `attribute` module [#314](https://github.com/provenance-io/provenance/issues/314)
* Add support to `metadata` module for adding and removing contract specifications to scope specification [#302](https://github.com/provenance-io/provenance/issues/302)
  * Added `MsgAddContractSpecToScopeSpecRequest`and `MsgDeleteContractSpecFromScopeSpecRequest` messages for adding/removing
  * Added cli commands for adding/removing
* Add smart contract query support to the `metadata` module [#65](https://github.com/provenance-io/provenance/issues/65)

### API Breaking

* Redundant account parameter was removed from Attribute module SetAttribute API. [PR 348](https://github.com/provenance-io/provenance/pull/348)

### Bug Fixes

* Value owner changes are independent of scope owner signature requirements after transfer [#347](https://github.com/provenance-io/provenance/issues/347)
* Attribute module allows removal of orphan attributes, attributes against root names [PR 348](https://github.com/provenance-io/provenance/pull/348)
* `marker` cli query for marker does not cast marker argument to lower case [#329](https://github.com/provenance-io/provenance/issues/329)

### Improvements

* Bump `wasmd` to v0.17.0 [#345](https://github.com/provenance-io/provenance/issues/345)
* Attribute module simulation support [#25](https://github.com/provenance-io/provenance/issues/25)
* Add transfer cli command to `marker` module [#264](https://github.com/provenance-io/provenance/issues/264)
* Refactor `name` module to emit typed events from keeper [#267](https://github.com/provenance-io/provenance/issues/267)

## [v1.4.1](https://github.com/provenance-io/provenance/releases/tag/v1.4.1) - 2021-06-02

* Updated github binary release workflow.  No code changes from 1.4.0.

## [v1.4.0](https://github.com/provenance-io/provenance/releases/tag/v1.4.0) - 2021-06-02

### Features

* ENV config support, SDK v0.42.5 update [#320](https://github.com/provenance-io/provenance/issues/320)
* Upgrade handler set version name to `citrine` [#339](https://github.com/provenance-io/provenance/issues/339)

### Bug Fixes

* P8EMemorializeContract: preserve some Scope fields if the scope already exists [PR 336](https://github.com/provenance-io/provenance/pull/336)
* Set default standard err/out for `provenanced` commands [PR 337](https://github.com/provenance-io/provenance/pull/337)
* Fix for invalid help text permissions list on marker access grant command [PR 337](https://github.com/provenance-io/provenance/pull/337)
* When writing a session, make sure the scope spec of the containing scope, contains the session's contract spec. [#322](https://github.com/provenance-io/provenance/issues/322)

###  Improvements

* Informative error message for `min-gas-prices` invalid config panic on startup [#333](https://github.com/provenance-io/provenance/issues/333)
* Update marker event documentation to match typed event namespaces [#304](https://github.com/provenance-io/provenance/issues/304)


## [v1.3.1](https://github.com/provenance-io/provenance/releases/tag/v1.3.1) - 2021-05-21

### Bug Fixes

* Remove broken gauge on attribute module. Fixes prometheus metrics [#315](https://github.com/provenance-io/provenance/issues/315)
* Correct logging levels for marker mint/burn requests [#318](https://github.com/provenance-io/provenance/issues/318)
* Fix the CLI metaaddress commands [#321](https://github.com/provenance-io/provenance/issues/321)

### Improvements

* Add Kotlin and Javascript examples for Metadata Addresses [#301](https://github.com/provenance-io/provenance/issues/301)
* Updated swagger docs [PR 313](https://github.com/provenance-io/provenance/pull/313)
* Fix swagger docs [PR 317](https://github.com/provenance-io/provenance/pull/317)
* Updated default min-gas-prices to reflect provenance network nhash economics [#310](https://github.com/provenance-io/provenance/pull/310)
* Improved marker error message when marker is not found [#325](https://github.com/provenance-io/provenance/issues/325)


## [v1.3.0](https://github.com/provenance-io/provenance/releases/tag/v1.3.0) - 2021-05-06

### Features

* Add grpc messages and cli command to add/remove addresses from metadata scope data access [#220](https://github.com/provenance-io/provenance/issues/220)
* Add a `context` field to the `Session` [#276](https://github.com/provenance-io/provenance/issues/276)
* Add typed events and telemetry metrics to attribute module [#86](https://github.com/provenance-io/provenance/issues/86)
* Add rpc and cli support for adding/updating/removing owners on a `Scope` [#283](https://github.com/provenance-io/provenance/issues/283)
* Add transaction and query time measurements to marker module [#284](https://github.com/provenance-io/provenance/issues/284)
* Upgrade handler included that sets denom metadata for `hash` bond denom [#294](https://github.com/provenance-io/provenance/issues/294)
* Upgrade wasmd to v0.16.0 [#291](https://github.com/provenance-io/provenance/issues/291)
* Add params query endpoint to the marker module cli [#271](https://github.com/provenance-io/provenance/issues/271)

### Improvements

* Added linkify script for changelog issue links [#107](https://github.com/provenance-io/provenance/issues/107)
* Changed Metadata events to be typed events [#88](https://github.com/provenance-io/provenance/issues/88)
* Updated marker module spec documentation [#93](https://github.com/provenance-io/provenance/issues/93)
* Gas consumption telemetry and tracing [#299](https://github.com/provenance-io/provenance/issues/299)

### Bug Fixes

* More mapping fixes related to `WriteP8EContractSpec` and `P8EMemorializeContract` [#275](https://github.com/provenance-io/provenance/issues/275)
* Fix event manager scope in attribute, name, marker, and metadata modules to prevent event duplication [#289](https://github.com/provenance-io/provenance/issues/289)
* Proposed markers that are cancelled can be deleted without ADMIN role being assigned [#280](https://github.com/provenance-io/provenance/issues/280)
* Fix to ensure markers have no balances in Escrow prior to being deleted. [#303](https://github.com/provenance-io/provenance/issues/303)

### State Machine Breaking

* Add support for purging destroyed markers [#282](https://github.com/provenance-io/provenance/issues/282)

## [v1.2.0](https://github.com/provenance-io/provenance/releases/tag/v1.2.0) - 2021-04-26

### Improvements

* Add spec documentation for the metadata module [#224](https://github.com/provenance-io/provenance/issues/224)

### Features

* Add typed events and telemetry metrics to marker module [#247](https://github.com/provenance-io/provenance/issues/247)

### Bug Fixes

* Wired recovery flag into `init` command [#254](https://github.com/provenance-io/provenance/issues/254)
* Always anchor unrestricted denom validation expressions, Do not allow slashes in marker denom expressions [#258](https://github.com/provenance-io/provenance/issues/258)
* Mapping and validation fixes found while trying to use `P8EMemorializeContract` [#256](https://github.com/provenance-io/provenance/issues/256)

### Client Breaking

* Update marker transfer request signing behavior [#246](https://github.com/provenance-io/provenance/issues/246)


## [v1.1.1](https://github.com/provenance-io/provenance/releases/tag/v1.1.1) - 2021-04-15

### Bug Fixes

* Add upgrade plan v1.1.1

## [v1.1.0](https://github.com/provenance-io/provenance/releases/tag/v1.1.0) - 2021-04-15

### Features

* Add marker cli has two new flags to set SupplyFixed and AllowGovernanceControl [#241](https://github.com/provenance-io/provenance/issues/241)
* Modify 'enable governance' behavior on marker module [#227](https://github.com/provenance-io/provenance/issues/227)
* Typed Events and Metric counters in Name Module [#85](https://github.com/provenance-io/provenance/issues/85)

### Improvements

* Add some extra aliases for the CLI query metadata commands.
* Make p8e contract spec id easier to communicate.

### Bug Fixes

* Add pagination flags to the CLI query metadata commands.
* Fix handling of Metadata Write message id helper fields.
* Fix cli metadata address encoding/decoding command tree [#231](https://github.com/provenance-io/provenance/issues/231)
* Metadata Module parsing of base64 public key fixed [#225](https://github.com/provenance-io/provenance/issues/225)
* Fix some conversion pieces in `P8EMemorializeContract`.
* Remove extra Object Store Locator storage.
* Fix input status mapping.
* Add MsgSetDenomMetadataRequest to the marker handler.

## [v1.0.0](https://github.com/provenance-io/provenance/releases/tag/v1.0.0) - 2021-03-31

### Bug Fixes

* Resolves an issue where Gov Proposals to Create a new name would fail for new root domains [#192](https://github.com/provenance-io/provenance/issues/192)
* Remove deprecated ModuleCdc amino encoding from Metadata Locator records [#187](https://github.com/provenance-io/provenance/issues/187)
* Update Cosmos SDK to 0.42.3
* Remove deprecated ModuleCdc amino encoding from name module [#189](https://github.com/provenance-io/provenance/issues/189)
* Remove deprecated ModuleCdc amino encoding from attribute module [#188](https://github.com/provenance-io/provenance/issues/188)

### Features

* Allow withdrawals of any coin type from a marker account in WASM smart contracts. [#151](https://github.com/provenance-io/provenance/issues/151)
* Added cli tx commands `write-contract-specification` `remove-contract-specification` for updating/adding/removing metadata `ContractSpecification`s. [#195](https://github.com/provenance-io/provenance/issues/195)
* Added cli tx commands `write-record-specification` `remove-record-specification` for updating/adding/removing metadata `RecordSpecification`s. [#176](https://github.com/provenance-io/provenance/issues/176)
* Added cli tx commands `write-scope-specification` `remove-scope-specification` for updating/adding/removing metadata `ScopeSpecification`s. [#202](https://github.com/provenance-io/provenance/issues/202)
* Added cli tx commands `write-scope` `remove-scope` for updating/adding/removing metadata `Scope`s. [#199](https://github.com/provenance-io/provenance/issues/199)
* Added cli tx commands `write-record` `remove-record` for updating/adding/removing metadata `Record`s. [#205](https://github.com/provenance-io/provenance/issues/205)
* Simulation testing support [#95](https://github.com/provenance-io/provenance/issues/95)
* Name module simulation testing [#24](https://github.com/provenance-io/provenance/issues/24)
* Added default IBC parameters for v039 chain genesis migration script [#102](https://github.com/provenance-io/provenance/issues/102)
* Expand and simplify querying. [#169](https://github.com/provenance-io/provenance/issues/169)
  * Added endpoints for getting all entries of a type, e.g. `RecordsAll`.
  * Combined some endpoints (see notesin "API Breaking" section).
  * Allow searching for related entries. E.g. you can provide a record id to the scope search.
  * Add ability to return related entries. E.g. the `Sessions` endpoint has a `include_records` flag that will cause the response to contain the records that are part of the sessions.
* Add optional identification fields in tx `Write...` messages. [#169](https://github.com/provenance-io/provenance/issues/169)
* The `Write` endpoints now return information about the written entries. [#169](https://github.com/provenance-io/provenance/issues/169)
* Added a CLI command for getting all entries of a type, `query metadata all <type>`, or `query metadata <type> all`. [#169](https://github.com/provenance-io/provenance/issues/169)
* Restrict denom metadata. [#208](https://github.com/provenance-io/provenance/issues/208)

### API Breaking

* Change `Add...` metadata tx endpoints to `Write...` (e.g. `AddScope` is now `WriteScope`). [#169](https://github.com/provenance-io/provenance/issues/169)
* Expand and simplify metadata querying. [#169](https://github.com/provenance-io/provenance/issues/169)
  * Removed the `SessionContextByID` and `SessionContextByUUID` endponts. Replaced with the `Sessions` endpoint.
  * Removed the `RecordsByScopeID` and `RecordsByScopeUUID` endpoints. Replaced with the `Records` endpoint.
  * Removed the `ContractSpecificationExtended` endpoint. Use `ContractSpecification` now with the `include_record_specs` flag.
  * Removed the `RecordSpecificationByID` endpoint. Use the `RecordSpecification` endpoint.
  * Change the `_uuid` fields in the queries to `_id` to allow for either address or uuid input.
  * The `Scope` query no longer returns `Sessions` and `Records` by default. Use the `include_sessions` and `include_records` if you want them.
  * Query result entries are now wrapped to include extra id information alongside an entry.
    E.g. Where a `Scope` used to be returned, now a `ScopeWrapper` is returned containing a `Scope` and its `ScopeIdInfo`.
    So where you previously had `resp.Scope` you will now want `resp.Scope.Scope`.
  * Pluralized both the message name and field name of locator queries that return multiple entries.
    * `OSLocatorByScopeUUIDRequest` and `OSLocatorByScopeUUIDResponse` changed to `OSLocatorsByScopeUUIDRequest` and `OSLocatorsByScopeUUIDResponse`.
    * `OSLocatorByURIRequest` and `OSLocatorByURIResponse` changed to `OSLocatorsByURIRequest` and `OSLocatorsByURIResponse`.
    * Field name `locator` changed to `locators` in `OSLocatorsByURIResponse`, `OSLocatorsByScopeUUIDResponse`, `OSAllLocatorsResponse`.

### Client Breaking

* The paths for querying metadata have changed. See API Breaking section for an overview, and the proto file for details. [#169](https://github.com/provenance-io/provenance/issues/169)
* The CLI has been updated for metadata querying. [#169](https://github.com/provenance-io/provenance/issues/169)
  * Removed the `fullscope` command. Use `query metadata scope --include-sessions --include-records` now.
  * Combined the `locator-by-addr`, `locator-by-uri`, `locator-by-scope`, and `locator-all` into a single `locator` command.
* Changed the CLI metadata tx `add-...` commands to `write-...`. [#166](https://github.com/provenance-io/provenance/issues/166)

## [v0.3.0](https://github.com/provenance-io/provenance/releases/tag/v0.3.0) - 2021-03-19

### Features

* Governance proposal support for marker module
* Decentralized discovery for object store instances [#105](https://github.com/provenance-io/provenance/issues/105)
* Add `AddP8eContractSpec` endpoint to convert v39 contract spec into v40 contract specification  [#167](https://github.com/provenance-io/provenance/issues/167)
* Refactor `Attribute` validate to sdk standard validate basic and validate size of attribute value [#175](https://github.com/provenance-io/provenance/issues/175)
* Add the temporary `P8eMemorializeContract` endpoint to help facilitate the transition. [#164](https://github.com/provenance-io/provenance/issues/164)
* Add handler for 0.3.0 testnet upgrade.

### Bug Fixes

* Gov module route added for name module root name proposal
* Update Cosmos SDK to 0.42.2 for bug fixes and improvements


## [v0.2.1](https://github.com/provenance-io/provenance/releases/tag/v0.2.1) - 2021-03-11

* Update to Cosmos SDK 0.42.1
* Add github action for docker publishing [#156](https://github.com/provenance-io/provenance/issues/156)
* Add `MetaAddress` encoder and parser commands [#147](https://github.com/provenance-io/provenance/issues/147)
* Add build support for publishing protos used in this release [#69](https://github.com/provenance-io/provenance/issues/69)
* Support for setting a marker denom validation expression [#84](https://github.com/provenance-io/provenance/issues/84)
* Expand cli metadata query functionality [#142](https://github.com/provenance-io/provenance/issues/142)

## [v0.2.0](https://github.com/provenance-io/provenance/releases/tag/v0.2.0) - 2021-03-05

* Truncate hashes used in metadata addresses for Record, Record Specification [#132](https://github.com/provenance-io/provenance/issues/132)
* Add support for creating, updating, removing, finding, and iterating over `Session`s [#55](https://github.com/provenance-io/provenance/issues/55)
* Add support for creating, updating, removing, finding, and iterating over `RecordSpecification`s [#59](https://github.com/provenance-io/provenance/issues/59)

## [v0.1.10](https://github.com/provenance-io/provenance/releases/tag/v0.1.10) - 2021-03-04

### Bug fixes

* Ensure all upgrade handlers apply always before storeLoader is created.
* Add upgrade handler for v0.1.10

## [v0.1.9](https://github.com/provenance-io/provenance/releases/tag/v0.1.9) - 2021-03-03

### Bug fixes

* Add module for metadata for v0.1.9

## [v0.1.8](https://github.com/provenance-io/provenance/releases/tag/v0.1.8) - 2021-03-03

### Bug fixes

* Add handlers for v0.1.7, v0.1.8

## [v0.1.7](https://github.com/provenance-io/provenance/releases/tag/v0.1.7) - 2021-03-03

### Bug Fixes

* Fix npe caused by always loading custom storeLoader.

## [v0.1.6](https://github.com/provenance-io/provenance/releases/tag/v0.1.6) - 2021-03-02

### Bug Fixes

* Add metadata module to the IAVL store during upgrade

## [v0.1.5](https://github.com/provenance-io/provenance/releases/tag/v0.1.5) - 2021-03-02

* Add support for creating, updating, removing, finding, and iterating over `Record`s [#54](https://github.com/provenance-io/provenance/issues/54)
* Add migration support for v039 account into v040 attributes module [#100](https://github.com/provenance-io/provenance/issues/100)
* Remove setting default no-op upgrade handlers.
* Add an explicit no-op upgrade handler for release v0.1.5.
* Add support for creating, updating, removing, finding, and iterating over `ContractSpecification`s [#57](https://github.com/provenance-io/provenance/issues/57)
* Add support for record specification metadata addresses [#58](https://github.com/provenance-io/provenance/issues/58)
* Enhance build process to release cosmovisor compatible zip and plan [#119](https://github.com/provenance-io/provenance/issues/119)

## [v0.1.4](https://github.com/provenance-io/provenance/releases/tag/v0.1.4) - 2021-02-24

* Update `ScopeSpecification` proto and create `Description` proto [#71](https://github.com/provenance-io/provenance/issues/71)
* Update `Scope` proto: change field `owner_address` to `owners` [#89](https://github.com/provenance-io/provenance/issues/89)
* Add support for migrating Marker Accesslist from v39 to v40 [#46](https://github.com/provenance-io/provenance/issues/46).
* Add migration command for previous version of Provenance blockchain [#78](https://github.com/provenance-io/provenance/issues/78)
* Add support for creating, updating, removing, finding, and iterating over `ScopeSpecification`s [#56](https://github.com/provenance-io/provenance/issues/56)
* Implemented v39 to v40 migration for name module.
* Add support for github actions to build binary releases on tag [#30](https://github.com/provenance-io/provenance/issues/30).

## [v0.1.3](https://github.com/provenance-io/provenance/releases/tag/v0.1.3) - 2021-02-12

* Add support for Scope objects to Metadata module [#53](https://github.com/provenance-io/provenance/issues/53)
* Denom Metadata config for nhash in testnet [#42](https://github.com/provenance-io/provenance/issues/42)
* Denom Metadata support for marker module [#47](https://github.com/provenance-io/provenance/issues/47)
* WASM support for Marker module [#28](https://github.com/provenance-io/provenance/issues/28)

### Bug Fixes

* Name service allows uuids as segments despite length restrictions [#48](https://github.com/provenance-io/provenance/issues/48)
* Protogen breaks on marker uint64 equals [#38](https://github.com/provenance-io/provenance/issues/38)
* Fix for marker module beginblock wiring [#34](https://github.com/provenance-io/provenance/issues/34)
* Fix for marker get cli command
* Updated the links in PULL_REQUEST_TEMPLATE.md to use correct 'main' branch

## [v0.1.2](https://github.com/provenance-io/provenance/releases/tag/v0.1.2) - 2021-01-27

### Bug Fixes

* Update goreleaser configuration to match `provenance` repository name

## [v0.1.1](https://github.com/provenance-io/provenance/releases/tag/v0.1.1) - 2021-01-27

This is the intial beta release for the first Provenance public TESTNET.  This release is not intended for any type of
production or reliable development as extensive work is still in progress to migrate the private network functionality
into the public network.

### Features

* Initial port of private Provenance blockchain modules `name`, `attribute`, and `marker` from v0.39.x Cosmos SDK chain
into new 0.40.x base.  Minimal unit test coverage and features in place to begin setup of testnet process.

## PRE-HISTORY

## [v0.1.0](https://github.com/provenance-io/provenance/releases/tag/v0.1.0) - 2021-01-26

* Test tag prior to initial testnet release.

The Provenance Blockchain was started by Figure Technologies in 2018 using a Hyperledger Fabric derived private network.
A subsequent migration was made to a new internal private network based on the 0.38-0.39 series of Cosmos SDK and
Tendermint.  The Provence-IO/Provenance Cosmos SDK derived public network is the<|MERGE_RESOLUTION|>--- conflicted
+++ resolved
@@ -39,11 +39,8 @@
 
 ### Features
 
-<<<<<<< HEAD
+* Allow marker's transfer authority to prevent transfer of restricted coin with deny list on send [#1518](https://github.com/provenance-io/provenance/issues/1518).
 * New `GetByAddr` metadata query [#1443](https://github.com/provenance-io/provenance/issues/1443).
-=======
-* Allow marker's transfer authority to prevent transfer of restricted coin with deny list on send [#1518](https://github.com/provenance-io/provenance/issues/1518).
->>>>>>> 78c39fd2
 
 ### Improvements
 
