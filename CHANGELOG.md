--- conflicted
+++ resolved
@@ -37,15 +37,13 @@
 
 ## Unreleased
 
-<<<<<<< HEAD
+### Improvements
+
+* Increase all validators' max commission change rate to 5% [PR 1360](https://github.com/provenance-io/provenance/pull/1360).
+
 ### Bug Fixes
 
 * Correctly log streaming plugin loading errors [PR 1356](https://github.com/provenance-io/provenance/pull/1356).
-=======
-### Improvements
-
-* Increase all validators' max commission change rate to 5% [PR 1360](https://github.com/provenance-io/provenance/pull/1360).
->>>>>>> 2146a9b5
 
 ---
 
