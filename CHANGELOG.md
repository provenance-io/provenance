<!--
Guiding Principles:

Changelogs are for humans, not machines.
There should be an entry for every single version.
The same types of changes should be grouped.
Versions and sections should be linkable.
The latest version comes first.
The release date of each version is displayed.
Mention whether you follow Semantic Versioning.

Usage:

Change log entries are to be added to the Unreleased section under the
appropriate stanza (see below). Each entry should ideally include a message and either
an issue number or pull request number using one of these formats:

* message #<issue-number>

If there is no issue number, you can add a reference to a Pull Request like this:
* message PR<pull-request-number>

The issue numbers and pull request numbers will later be link-ified during the release process
so you do not have to worry about including a link manually, but you can if you wish.

Types of changes (Stanzas):

"Features" for new features.
"Improvements" for changes in existing functionality.
"Deprecated" for soon-to-be removed features.
"Bug Fixes" for any bug fixes.
"Client Breaking" for breaking CLI commands and REST routes used by end-users.
"API Breaking" for breaking exported APIs used by developers building on SDK.
"State Machine Breaking" for any changes that result in a different AppState given same genesisState and txList.
Ref: https://keepachangelog.com/en/1.0.0/
-->

## [Unreleased]

### Improvements

<<<<<<< HEAD
* Add exchange commitment stuff to CLI [PR 1830](https://github.com/provenance-io/provenance/pull/1830).
=======
* Add new force_transfer access that is required for an account to do a forced transfer ([#1829](https://github.com/provenance-io/provenance/issues/1829)).

### API Breaking

* Accounts that have transfer access in a marker are no longer allowed to do forced transfers ([#1829](https://github.com/provenance-io/provenance/issues/1829)).
  Accounts must now have the force_transfer access for that.
>>>>>>> 1b0e933e

### Dependencies

- Bump `codecov/codecov-action` from 3 to 4 ([#1828](https://github.com/provenance-io/provenance/pull/1828))
- Bump `peter-evans/create-pull-request` from 5.0.2 to 6.0.0 ([#1827](https://github.com/provenance-io/provenance/pull/1827))
- Bump `bufbuild/buf-setup-action` from 1.28.1 to 1.29.0 ([#1825](https://github.com/provenance-io/provenance/pull/1825))

---

## [v1.18.0-rc1](https://github.com/provenance-io/provenance/releases/tag/v1.18.0-rc1) - 2024-01-30

### Features

* Add the ibcratelimit module [#1498](https://github.com/provenance-io/provenance/issues/1498).
* Add NAV support for metadata scopes [#1749](https://github.com/provenance-io/provenance/issues/1749).
* Add fix for NAV units to tourmaline upgrade handler [#1815](https://github.com/provenance-io/provenance/issues/1815).
* Support commitments in the exchange module [#1789](https://github.com/provenance-io/provenance/issues/1789).

### Improvements

* Add upgrade handler for 1.18 [#1756](https://github.com/provenance-io/provenance/pull/1756).
* Remove the rust upgrade handlers [PR 1774](https://github.com/provenance-io/provenance/pull/1774).
* Allow bypassing the config warning wait using an environment variable [PR 1810](https://github.com/provenance-io/provenance/pull/1810).
* Filter out empty distribution events from begin blocker [#1822](https://github.com/provenance-io/provenance/pull/1822).

### Deprecated

* The concept of an "active" market (in the exchange module) has been removed in favor of specifying whether it accepts orders [#1789](https://github.com/provenance-io/provenance/issues/1789).
  * The `MarketUpdateEnabled` endpoint has been deprecated and is no longer usable. It is replaced with the `MarketUpdateAcceptingOrders` endpoint.
  * `MsgMarketUpdateEnabledRequest` is replaced with `MsgMarketUpdateAcceptingOrdersRequest`.
  * `MsgMarketUpdateEnabledResponse` is replaced with `MsgMarketUpdateAcceptingOrdersResponse`.
  * `EventMarketEnabled` is replaced with `EventMarketOrdersEnabled`.
  * `EventMarketDisabled` is replaced with `EventMarketOrdersDisabled`.

### Bug Fixes

* Remove deleted marker send deny entries [#1666](https://github.com/provenance-io/provenance/issues/1666).
* Update protos, naming, and documentation to use mills [#1813](https://github.com/provenance-io/provenance/issues/1813).
* Update marker transfer to work with groups [#1818](https://github.com/provenance-io/provenance/issues/1818).

### Client Breaking

* The `provenanced tx exchange market-enabled` command has been changed to `provenanced tx exchange market-accepting-orders` [#1789](https://github.com/provenance-io/provenance/issues/1789).

### API Breaking

* The `MarketUpdateEnabled` has been deprecated and replaced with `MarketUpdateAcceptingOrders` along with its request, response, and events [#1789](https://github.com/provenance-io/provenance/issues/1789).
  The old endpoint is no longer usable. See the Deprecated section for more details.

### Dependencies

- Bump `bufbuild/buf-setup-action` from 1.27.1 to 1.28.1 ([#1724](https://github.com/provenance-io/provenance/pull/1724), [#1744](https://github.com/provenance-io/provenance/pull/1744), [#1750](https://github.com/provenance-io/provenance/pull/1750))
- Bump `github.com/google/uuid` from 1.3.1 to 1.6.0 ([#1723](https://github.com/provenance-io/provenance/pull/1723), [#1781](https://github.com/provenance-io/provenance/pull/1781), [#1819](https://github.com/provenance-io/provenance/pull/1819))
- Bump `github.com/gorilla/mux` from 1.8.0 to 1.8.1 ([#1734](https://github.com/provenance-io/provenance/pull/1734))
- Bump `golang.org/x/text` from 0.13.0 to 0.14.0 ([#1735](https://github.com/provenance-io/provenance/pull/1735))
- Bump `cosmossdk.io/math` from 1.1.2 to 1.2.0 ([#1739](https://github.com/provenance-io/provenance/pull/1739))
- Update `async-icq` from `github.com/strangelove-ventures/async-icq/v6` to `github.com/cosmos/ibc-apps/modules/async-icq/v6.1.0` ([#1748](https://github.com/provenance-io/provenance/pull/1748))
- Bump `github.com/spf13/viper` from 1.17.0 to 1.18.2 ([#1777](https://github.com/provenance-io/provenance/pull/1777), [#1795](https://github.com/provenance-io/provenance/pull/1795))
- Bump `actions/setup-go` from 4 to 5 ([#1776](https://github.com/provenance-io/provenance/pull/1776))
- Bump `github.com/spf13/cast` from 1.5.1 to 1.6.0 ([#1769](https://github.com/provenance-io/provenance/pull/1769))
- Bump `actions/setup-java` from 3 to 4 ([#1770](https://github.com/provenance-io/provenance/pull/1770))
- Bump `github.com/dvsekhvalnov/jose2go` from 1.5.0 to 1.6.0 ([#1793](https://github.com/provenance-io/provenance/pull/1793))
- Bump `google.golang.org/protobuf` from 1.31.0 to 1.32.0 ([#1790](https://github.com/provenance-io/provenance/pull/1790))
- Bump `github/codeql-action` from 2 to 3 ([#1784](https://github.com/provenance-io/provenance/pull/1784))
- Bump `actions/download-artifact` from 3 to 4 ([#1785](https://github.com/provenance-io/provenance/pull/1785))
- Bump `actions/upload-artifact` from 3 to 4 ([#1785](https://github.com/provenance-io/provenance/pull/1785))
- Bump `google.golang.org/grpc` from 1.59.0 to 1.61.0 ([#1794](https://github.com/provenance-io/provenance/pull/1794), [#1820](https://github.com/provenance-io/provenance/pull/1820))
- Bump `golang.org/x/crypto` from 0.14.0 to 0.17.0 ([#1788](https://github.com/provenance-io/provenance/pull/1788))
- Bump `cosmossdk.io/errors` from 1.0.0 to 1.0.1 ([#1806](https://github.com/provenance-io/provenance/pull/1806))
- Bump `actions/cache` from 3 to 4 ([#1817](https://github.com/provenance-io/provenance/pull/1817))

### Full Commit History

* https://github.com/provenance-io/provenance/compare/v1.17.1...v1.18.0-rc1

---

## [v1.17.1](https://github.com/provenance-io/provenance/releases/tag/v1.17.1) - 2024-01-11

### Features

* Add CLI commands for the exchange module endpoints and queries [#1701](https://github.com/provenance-io/provenance/issues/1701).
* Create CLI commands for adding a market to a genesis file [#1757](https://github.com/provenance-io/provenance/issues/1757).
* Add CLI command to generate autocomplete shell scripts [#1762](https://github.com/provenance-io/provenance/pull/1762).

### Improvements

* Add StoreLoader wrapper to check configuration settings [#1792](https://github.com/provenance-io/provenance/pull/1792).
* Create a default market in `make run`, `localnet`, `devnet` and the `provenanced testnet` command [#1757](https://github.com/provenance-io/provenance/issues/1757).
* Updated documentation for each module to work with docusaurus [PR 1763](https://github.com/provenance-io/provenance/pull/1763)
* Set the default `iavl-disable-fastnode` value to `false` and the default `tx_index.indexer` value to `"null"` [#1807](https://github.com/provenance-io/provenance/pull/1807).

### Bug Fixes

* Deprecate marker proposal transaction [#1797](https://github.com/provenance-io/provenance/issues/1797).

### Dependencies

- Bump `github.com/spf13/cobra` from 1.7.0 to 1.8.0 ([#1733](https://github.com/provenance-io/provenance/pull/1733))
- Bump `github.com/CosmWasm/wasmvm` from 1.2.4 to 1.2.6 ([#1799](https://github.com/provenance-io/provenance/issues/1799))
- Bump `github.com/CosmWasm/wasmd` from v0.30.0-pio-5 to v0.30.0-pio-6 ([#1799](https://github.com/provenance-io/provenance/issues/1799))

### Full Commit History

* https://github.com/provenance-io/provenance/compare/v1.17.0...v1.17.1

---

## [v1.17.0](https://github.com/provenance-io/provenance/releases/tag/v1.17.0) - 2023-11-13

### Features

* Create the `x/exchange` module which facilitates the buying and selling of assets [#1658](https://github.com/provenance-io/provenance/issues/1658), [#1699](https://github.com/provenance-io/provenance/issues/1699), [#1700](https://github.com/provenance-io/provenance/issues/1700).
  Assets and funds remain in their owner's account (with a hold on them) until the order is settled (or cancelled).
  Market's are created to manage order matching and define fees.
  The chain will receive a portion of the fees a market collects.
* Allow marker's transfer authority to prevent transfer of restricted coin with deny list on send [#1518](https://github.com/provenance-io/provenance/issues/1518).
* Add net asset value to markers [#1328](https://github.com/provenance-io/provenance/issues/1328).
* Add ICQHost and Oracle module to allow cross chain oracle queries [#1497](https://github.com/provenance-io/provenance/issues/1497).
* New `GetByAddr` metadata query [#1443](https://github.com/provenance-io/provenance/issues/1443).
* Add Trigger module queries to stargate whitelist for smart contracts [#1636](https://github.com/provenance-io/provenance/issues/1636).
* Added the saffron upgrade handlers [PR 1648](https://github.com/provenance-io/provenance/pull/1648).
  * Add the ICQ, Oracle, IBC Hooks, Hold, and Exchange modules.
  * Run module migrations.
  * Set IBC Hooks params [PR 1659](https://github.com/provenance-io/provenance/pull/1659).
  * Remove inactive validators.
  * Migrate marker max supplies to BigInt [#1292](https://github.com/provenance-io/provenance/issues/1292).
  * Add initial marker NAVs [PR 1712](https://github.com/provenance-io/provenance/pull/1712).
  * Create denom metadata for IBC markers [#1728](https://github.com/provenance-io/provenance/issues/1728).
* Create the `x/hold` module which facilitates locking funds in an owners account [#1607](https://github.com/provenance-io/provenance/issues/1607).
  Funds with a hold on them cannot be transferred until the hold is removed.
  Management of holds is internal, but there are queries for looking up holds on accounts.
  Holds are also reflected in the `x/bank` module's `SpendableBalances` query.
* Add new MaxSupply param to marker module and deprecate MaxTotalSupply [#1292](https://github.com/provenance-io/provenance/issues/1292).
* Add hidden docgen command to output documentation in different formats [#1468](https://github.com/provenance-io/provenance/issues/1468).
* Add ics20 marker creation for receiving marker via ibc sends [#1127](https://github.com/provenance-io/provenance/issues/1127).

### Improvements

* Add IBC-Hooks module for Axelar GMP support [PR 1659](https://github.com/provenance-io/provenance/pull/1659).
* Update ibcnet ports so they don't conflict with host machine [#1622](https://github.com/provenance-io/provenance/issues/1622).
* Replace custom ibc-go v6.1.1 fork with official module [#1616](https://github.com/provenance-io/provenance/issues/1616).
* Migrate `msgfees` gov proposals to v1 [#1328](https://github.com/provenance-io/provenance/issues/1328).
* Updated metadata queries to optionally include the request and id info [#1443](https://github.com/provenance-io/provenance/issues/1443).
  The request is now omitted by default, but will be included if `include_request` is `true`.
  The id info is still included by default, but will be excluded if `exclude_id_info` is `true`.
* Removed the quicksilver upgrade handlers [PR 1648](https://github.com/provenance-io/provenance/pull/1648).
* Bump cometbft to v0.34.29 (from v0.34.28) [PR 1649](https://github.com/provenance-io/provenance/pull/1649).
* Add genesis/init for Marker module send deny list addresses [#1660](https://github.com/provenance-io/provenance/issues/1660).
* Add automatic changelog entries for dependabot [#1674](https://github.com/provenance-io/provenance/issues/1674).
* Ensure IBC marker has matching supply [#1706](https://github.com/provenance-io/provenance/issues/1706).
* Add publishing of docker arm64 container builds [#1634](https://github.com/provenance-io/provenance/issues/1634).
* Add additional logging to trigger module [#1718](https://github.com/provenance-io/provenance/issues/1718).
* When the exchange module settles orders, update the marker net-asset-values [#1736](https://github.com/provenance-io/provenance/pull/1736).
* Add the EventTriggerDetected and EventTriggerExecuted events [#1717](https://github.com/provenance-io/provenance/issues/1717).

### Bug Fixes

* Fix ibcnet relayer creating multiple connections on restart [#1620](https://github.com/provenance-io/provenance/issues/1620).
* Fix for incorrect resource-id type casting on contract specification [#1647](https://github.com/provenance-io/provenance/issues/1647).
* Allow restricted coins to be quarantined [#1626](https://github.com/provenance-io/provenance/issues/1626).
* Prevent marker forced transfers from module accounts [#1626](https://github.com/provenance-io/provenance/issues/1626).
* Change config load order so custom.toml can override other config [#1262](https://github.com/provenance-io/provenance/issues/1262).
* Fixed denom metadata source chain-id retrieval for new ibc markers [#1726](https://github.com/provenance-io/provenance/issues/1726).

### Client Breaking

* Metadata query responses no longer include the request by default [#1443](https://github.com/provenance-io/provenance/issues/1443).
  They are still available by setting the `include_request` flag in the requests.
* The `provenanced query metadata get` command has been changed to use the new `GetByAddr` query [#1443](https://github.com/provenance-io/provenance/issues/1443).
  The command can now take in multiple ids.
  The output of this command reflects the `GetByAddrResponse` instead of specific type queries.
  The command no longer has any `--include-<thing>` flags since they don't pertain to the `GetByAddr` query.
  The specific queries (e.g. `provenanced query metadata scope`) are still available with all appropriate flags.

### Dependencies

- Bump `google.golang.org/grpc` from 1.56.1 to 1.59.0 ([#1624](https://github.com/provenance-io/provenance/pull/1624), [#1635](https://github.com/provenance-io/provenance/pull/1635), [#1672](https://github.com/provenance-io/provenance/pull/1672), [#1685](https://github.com/provenance-io/provenance/pull/1685), [#1689](https://github.com/provenance-io/provenance/pull/1689), [#1710](https://github.com/provenance-io/provenance/pull/1710))
- Bump `crazy-max/ghaction-import-gpg` from 5 to 6 ([#1677](https://github.com/provenance-io/provenance/pull/1677))
- Bump `golang.org/x/text` from 0.12.0 to 0.13.0 ([#1667](https://github.com/provenance-io/provenance/pull/1667))
- Bump `actions/checkout` from 3 to 4 ([#1668](https://github.com/provenance-io/provenance/pull/1668))
- Bump `bufbuild/buf-breaking-action` from 1.1.2 to 1.1.3 ([#1663](https://github.com/provenance-io/provenance/pull/1663))
- Bump `cosmossdk.io/math` from 1.0.1 to 1.1.2 ([#1656](https://github.com/provenance-io/provenance/pull/1656))
- Bump `github.com/google/uuid` from 1.3.0 to 1.3.1 ([#1657](https://github.com/provenance-io/provenance/pull/1657))
- Bump `golangci/golangci-lint-action` from 3.6.0 to 3.7.0 ([#1651](https://github.com/provenance-io/provenance/pull/1651))
- Bump `bufbuild/buf-setup-action` from 1.21.0 to 1.27.1 ([#1610](https://github.com/provenance-io/provenance/pull/1610), [#1613](https://github.com/provenance-io/provenance/pull/1613), [#1631](https://github.com/provenance-io/provenance/pull/1631), [#1632](https://github.com/provenance-io/provenance/pull/1632), [#1642](https://github.com/provenance-io/provenance/pull/1642), [#1645](https://github.com/provenance-io/provenance/pull/1645), [#1650](https://github.com/provenance-io/provenance/pull/1650), [#1694](https://github.com/provenance-io/provenance/pull/1694), [#1711](https://github.com/provenance-io/provenance/pull/1711))
- Bump `cometbft to v0.34.29 `(from v0.34.28) ([#1649](https://github.com/provenance-io/provenance/pull/1649))
- Bump `golang.org/x/text` from 0.11.0 to 0.12.0 ([#1644](https://github.com/provenance-io/provenance/pull/1644))
- Bump `github.com/rs/zerolog` from 1.29.1 to 1.31.0 ([#1639](https://github.com/provenance-io/provenance/pull/1639), [#1691](https://github.com/provenance-io/provenance/pull/1691))
- Bump `github.com/cosmos/ibc-go/v6` from 6.1.1 to 6.2.0 ([#1629](https://github.com/provenance-io/provenance/pull/1629))
- Bump `cosmossdk.io/errors` from 1.0.0-beta.7 to 1.0.0 ([#1628](https://github.com/provenance-io/provenance/pull/1628))
- Bump `google.golang.org/protobuf` from 1.30.0 to 1.31.0 ([#1611](https://github.com/provenance-io/provenance/pull/1611))
- Bump `docker/setup-buildx-action` from 2 to 3 ([#1681](https://github.com/provenance-io/provenance/pull/1681))
- Bump `docker/login-action` from 2 to 3 ([#1680](https://github.com/provenance-io/provenance/pull/1680))
- Bump `docker/build-push-action` from 4 to 5 ([#1679](https://github.com/provenance-io/provenance/pull/1679))
- Bump `github.com/spf13/viper` from 1.16.0 to 1.17.0 ([#1695](https://github.com/provenance-io/provenance/pull/1695))
- Bump `github.com/otiai10/copy` from 1.12.0 to 1.14.0 ([#1693](https://github.com/provenance-io/provenance/pull/1693))
- Bump `stefanzweifel/git-auto-commit-action` from 4 to 5 ([#1696](https://github.com/provenance-io/provenance/pull/1696))
- Bump `golang.org/x/net` from 0.15.0 to 0.17.0 ([#1704](https://github.com/provenance-io/provenance/pull/1704))
- Bump `bufbuild/buf-lint-action` from 1.0.3 to 1.1.0 ([#1705](https://github.com/provenance-io/provenance/pull/1705))

### Full Commit History

* https://github.com/provenance-io/provenance/compare/v1.16.0...v1.17.0

---

## [v1.16.0](https://github.com/provenance-io/provenance/releases/tag/v1.16.0) - 2023-06-23

### Features

* Add support to add/remove required attributes for a restricted marker. [#1512](https://github.com/provenance-io/provenance/issues/1512)
* Add trigger module for delayed execution. [#1462](https://github.com/provenance-io/provenance/issues/1462)
* Add support to update the `allow_forced_transfer` field of a restricted marker [#1546](https://github.com/provenance-io/provenance/issues/1546).
* Add expiration date value to `attribute` [#1435](https://github.com/provenance-io/provenance/issues/1435).
* Add endpoints to update the value owner address of scopes [#1329](https://github.com/provenance-io/provenance/issues/1329).
* Add pre-upgrade command that updates config files to newest format and sets `consensus.timeout_commit` to `1500ms` [PR 1594](https://github.com/provenance-io/provenance/pull/1594), [PR 1600](https://github.com/provenance-io/provenance/pull/1600).

### Improvements

* Bump go to `1.20` (from `1.18`) [#1539](https://github.com/provenance-io/provenance/issues/1539).
* Bump golangci-lint to `v1.52.2` (from `v1.48`) [#1539](https://github.com/provenance-io/provenance/issues/1539).
  * New `make golangci-lint` target created for installing golangci-lint.
  * New `make golangci-lint-update` target created for installing the current version even if you already have a version installed.
* Add marker deposit access check for sends to marker escrow account [#1525](https://github.com/provenance-io/provenance/issues/1525).
* Add support for `name` owner to execute `MsgModifyName` transaction [#1536](https://github.com/provenance-io/provenance/issues/1536).
* Add usage of `AddGovPropFlagsToCmd` and `ReadGovPropFlags` cli for `GetModifyNameCmd` [#1542](https://github.com/provenance-io/provenance/issues/1542).
* Bump Cosmos-SDK to `v0.46.10-pio-4` (from `v0.46.10-pio-3`) for the `SendRestrictionFn` changes [PR 1506](https://github.com/provenance-io/provenance/pull/1506).
* Switch to using a `SendRestrictionFn` for restricting sends of marker funds [PR 1506](https://github.com/provenance-io/provenance/pull/1506).
* Create `rust` upgrade handlers [PR 1549](https://github.com/provenance-io/provenance/pull/1549).
* Remove mutation of store from `attribute` keeper iterators [#1557](https://github.com/provenance-io/provenance/issues/1557).
* Bumped ibc-go to 6.1.1 [#1563](https://github.com/provenance-io/provenance/pull/1563).
* Update `marker` module spec documentation with new proto references [#1580](https://github.com/provenance-io/provenance/pull/1580).
* Bumped `wasmd` to v0.30.0-pio-5 and `wasmvm` to v1.2.4 [#1582](https://github.com/provenance-io/provenance/pull/1582).
* Inactive validator delegation cleanup process [#1556](https://github.com/provenance-io/provenance/issues/1556).
* Bump Cosmos-SDK to [v0.46.13-pio-1](https://github.com/provenance-io/cosmos-sdk/blob/v0.46.13-pio-1/RELEASE_NOTES.md) (from `v0.46.10-pio-4`) [PR 1585](https://github.com/provenance-io/provenance/pull/1585).

### Bug Fixes

* Bring back some proto messages that were deleted but still needed for historical queries [#1554](https://github.com/provenance-io/provenance/issues/1554).
* Fix the `MsgModifyNameRequest` endpoint to properly clean up old index data [PR 1565](https://github.com/provenance-io/provenance/pull/1565).
* Add `NewUpdateAccountAttributeExpirationCmd` to the CLI [#1592](https://github.com/provenance-io/provenance/issues/1592).
* Fix `minimum-gas-prices` from sometimes getting unset in the configs [PR 1594](https://github.com/provenance-io/provenance/pull/1594).

### API Breaking

* Add marker deposit access check for sends to marker escrow account.  Will break any current address that is sending to the
marker escrow account if it does not have deposit access.  In order for it to work, deposit access needs to be added.  This can be done using the `MsgAddAccessRequest` tx  [#1525](https://github.com/provenance-io/provenance/issues/1525).
* `MsgMultiSend` is now limited to a single `Input` [PR 1506](https://github.com/provenance-io/provenance/pull/1506).
* SDK errors returned from Metadata module endpoints [#978](https://github.com/provenance-io/provenance/issues/978).

### Full Commit History

* https://github.com/provenance-io/provenance/compare/v1.15.2...v1.16.0

---

## [v1.15.2](https://github.com/provenance-io/provenance/releases/tag/v1.15.2) - 2023-06-08

### Bug Fixes

* Address the [Barberry security advisory](https://forum.cosmos.network/t/cosmos-sdk-security-advisory-barberry/10825) [PR 1576](https://github.com/provenance-io/provenance/pull/1576)

### Full Commit History

* https://github.com/provenance-io/provenance/compare/v1.15.1...v1.15.2

---

## [v1.15.1](https://github.com/provenance-io/provenance/releases/tag/v1.15.1) - 2023-06-01

### Improvements

* Bumped ibc-go to 6.1.1 [PR 1563](https://github.com/provenance-io/provenance/pull/1563).

### Bug Fixes

* Bring back some proto messages that were deleted but still needed for historical queries [#1554](https://github.com/provenance-io/provenance/issues/1554).

### Full Commit History

* https://github.com/provenance-io/provenance/compare/v1.15.0...v1.15.1

---

## [v1.15.0](https://github.com/provenance-io/provenance/releases/tag/v1.15.0) - 2023-05-05

### Features

* Add support for tokens restricted marker sends with required attributes [#1256](https://github.com/provenance-io/provenance/issues/1256)
* Allow markers to be configured to allow forced transfers [#1368](https://github.com/provenance-io/provenance/issues/1368).
* Publish Provenance Protobuf API as a NPM module [#1449](https://github.com/provenance-io/provenance/issues/1449).
* Add support for account addresses by attribute name lookup [#1447](https://github.com/provenance-io/provenance/issues/1447).
* Add allow forced transfers support to creating markers from smart contracts [#1458](https://github.com/provenance-io/provenance/issues/1458).
* Metadata party rollup and optional parties [#1438](https://github.com/provenance-io/provenance/issues/1438).
* Repeated roles in a spec require multiple different parties [#1437](https://github.com/provenance-io/provenance/issues/1437).
* The `PROVENANCE` role can only be used by smart contract addresses, and vice versa [#1381](https://github.com/provenance-io/provenance/issues/1381).
* Add stargate query from wasm support [#1481](https://github.com/provenance-io/provenance/issues/1481).
* Create methods for storing and retrieving account data for accounts, markers, and scopes [#1552](https://github.com/provenance-io/provenance/issues/1552).

### Improvements

* Add the `gci` linter that enforces import group ordering. Create a 'lint-fix' make target [PR 1366](https://github.com/provenance-io/provenance/pull/1366).
* Add gRPC query to get all contract specs and record specs for a scope spec [#677](https://github.com/provenance-io/provenance/issues/677).
* Disable `cleveldb` and `badgerdb` by default [#1411](https://github.com/provenance-io/provenance/issues/1411).
  Official builds still have `cleveldb` support though.
* Expand the `additional_bindings` gRPC tag to use object form to allow for Typescript transpiling [#1405](https://github.com/provenance-io/provenance/issues/1405).
* Add attribute cli command to query account addresses by attribute name [#1451](https://github.com/provenance-io/provenance/issues/1451).
* Add removal of attributes from accounts on name deletion [#1410](https://github.com/provenance-io/provenance/issues/1410).
* Enhance ability of smart contracts to use the metadata module [#1280](https://github.com/provenance-io/provenance/issues/1280).
* Enhance the `AddMarker` endpoint to bypass some validation if issued via governance proposal [#1358](https://github.com/provenance-io/provenance/pull/1358).
  This replaces the old `AddMarkerProposal` governance proposal.
* Bump wasmvm to 1.1.2 [#1484](https://github.com/provenance-io/provenance/pull/1358).
* Documented proposing a transaction [#1489](https://github.com/provenance-io/provenance/pull/1489).
* Add marker address to add marker event [#1499](https://github.com/provenance-io/provenance/issues/1499).

### Deprecated

* The `MsgWriteRecordRequest.parties` field has been deprecated and is ignored. The parties in question are identified by the session [PR 1453](https://github.com/provenance-io/provenance/pull/1453).

### Bug Fixes

* Fix third party Protobuf workflow checks on Provenance release steps [#1339](https://github.com/provenance-io/provenance/issues/1339)
* Fix committer email format in third party Protobuf workflow (for [#1339](https://github.com/provenance-io/provenance/issues/1339)) [PR 1385](https://github.com/provenance-io/provenance/pull/1385)
* Fix `make proto-gen` [PR 1404](https://github.com/provenance-io/provenance/pull/1404).
* Fix wasmd transactions that are run by gov module [#1414](https://github.com/provenance-io/provenance/issues/1414)
* Add support for ibc transfers of restricted tokens [#1502](https://github.com/provenance-io/provenance/issues/1502).
* Fix authz + smart contract + value owner updates being too permissive [PR 1519](https://github.com/provenance-io/provenance/pull/1519).
* Fix metadata params query path in stargate whitelist [#1514](https://github.com/provenance-io/provenance/issues/1514)

### Client Breaking

* Removed the `WriteP8eContractSpec` and `P8eMemorializeContract` endpoints [#1402](https://github.com/provenance-io/provenance/issues/1402).
* Removed the `github.com/provenance-io/provenance/x/metadata/types/p8e` proto package [#1402](https://github.com/provenance-io/provenance/issues/1402).
  Users that generate code from the Provenance protos might need to delete their `p8e/` directory.
* The `write-scope` CLI command now takes in `[owners]` as semicolon-delimited parties (instead of comma-delimited `[owner-addresses]`) [PR 1453](https://github.com/provenance-io/provenance/pull/1453).
* Removed the `AddMarkerProposal` [#1358](https://github.com/provenance-io/provenance/pull/1358).
  It is replaced by putting a `MsgAddMarker` (with the `from_address` of the gov module account), in a `MsgSubmitProposal`.

### API Breaking

* Removed the `WriteP8eContractSpec` and `P8eMemorializeContract` endpoints [#1402](https://github.com/provenance-io/provenance/issues/1402).
* Removed the `AddMarkerProposal` [#1358](https://github.com/provenance-io/provenance/pull/1358).
  It is replaced by putting a `MsgAddMarker` (with the `from_address` of the gov module account), in a `MsgSubmitProposal`.

### State Machine Breaking

* The `AddScopeOwner` endpoint now adds a new owner party even if an owner already exists in the scope with that address [PR 1453](https://github.com/provenance-io/provenance/pull/1453).
  I.e. it no longer updates the role of an existing owner with the same address.

### Full Commit History

* https://github.com/provenance-io/provenance/compare/v1.14.1...v1.15.0

---

## [v1.14.1](https://github.com/provenance-io/provenance/releases/tag/v1.14.1) - 2023-02-28

### Improvements

* Bump Cosmos-SDK to `v0.46.10-pio-2` (from `v0.46.10-pio-1`). [PR 1396](https://github.com/provenance-io/provenance/pull/1396). \
  See the following `RELEASE_NOTES.md` for details: \
  [v0.46.10-pio-2](https://github.com/provenance-io/cosmos-sdk/blob/v0.46.10-pio-2/RELEASE_NOTES.md). \
  Full Commit History: https://github.com/provenance-io/cosmos-sdk/compare/v0.46.10-pio-1...v0.46.10-pio-2

### Bug Fixes

* Fix `start` using default home directory [PR 1393](https://github.com/provenance-io/provenance/pull/1393).

### Full Commit History

* https://github.com/provenance-io/provenance/compare/v1.14.0...v1.14.1

---

## [v1.14.0](https://github.com/provenance-io/provenance/releases/tag/v1.14.0) - 2023-02-23

The Provenance Blockchain `v1.14.0` release includes several new features, improvements and bug fixes.
Noteably, support is added for state listing using plugins.
Also, new limitations are put in place preventing the concentration of voting power.
The `x/quarantine` and `x/sanction` modules have been added too.

The `paua` upgrade will increase all validators' max commission to 100% and max change in commission to 5% (if currently less than that).

### Features

* Enable ADR-038 State Listening in Provenance [PR 1334](https://github.com/provenance-io/provenance/pull/1334).
* Added the `x/quarantine` module [PR 1317](https://github.com/provenance-io/provenance/pull/1317).
* Added the `x/sanction` module [PR 1317](https://github.com/provenance-io/provenance/pull/1317).
* Added support to set a list of specific recipients allowed for send authorizations in the marker module [#1237](https://github.com/provenance-io/provenance/issues/1237).
* Added a new name governance proposal that allows the fields of a name record to be updated. [PR 1266](https://github.com/provenance-io/provenance/pull/1266).
* Added msg to add, finalize, and activate a marker in a single request [#770](https://github.com/provenance-io/provenance/issues/770).
* Staking concentration limit protection (prevents delegations to nodes with high voting power) [#1331](https://github.com/provenance-io/provenance/issues/1331).

### Improvements

* Bump Cosmos-SDK to `v0.46.10-pio-1` (from `v0.46.6-pio-1`).
  [PR 1371](https://github.com/provenance-io/provenance/pull/1371),
  [PR 1348](https://github.com/provenance-io/provenance/pull/1348),
  [PR 1334](https://github.com/provenance-io/provenance/pull/1334),
  [PR 1348](https://github.com/provenance-io/provenance/pull/1348),
  [PR 1317](https://github.com/provenance-io/provenance/pull/1317),
  [PR 1278](https://github.com/provenance-io/provenance/pull/1278). \
  See the following `RELEASE_NOTES.md` for details:
  [v0.46.10-pio-1](https://github.com/provenance-io/cosmos-sdk/blob/v0.46.10-pio-1/RELEASE_NOTES.md),
  [v0.46.8-pio-3](https://github.com/provenance-io/cosmos-sdk/blob/v0.46.8-pio-3/RELEASE_NOTES.md),
  [v0.46.7-pio-1](https://github.com/provenance-io/cosmos-sdk/blob/v0.46.7-pio-1/RELEASE_NOTES.md). \
  Full Commit History: https://github.com/provenance-io/cosmos-sdk/compare/v0.46.6-pio-1...v0.46.10-pio-1
* Added assess msg fees spec documentation [#1172](https://github.com/provenance-io/provenance/issues/1172).
* Build dbmigrate and include it as an artifact with releases [#1264](https://github.com/provenance-io/provenance/issues/1264).
* Removed, MsgFees Module 50/50 Fee Split on MsgAssessCustomMsgFeeRequest [#1263](https://github.com/provenance-io/provenance/issues/1263).
* Add basis points field to MsgAssessCustomMsgFeeRequest for split of fee between Fee Module and Recipient [#1268](https://github.com/provenance-io/provenance/issues/1268).
* Updated ibc-go to v6.1 [#1273](https://github.com/provenance-io/provenance/issues/1273).
* Update adding of marker to do additional checks for ibc denoms [#1289](https://github.com/provenance-io/provenance/issues/1289).
* Add validate basic check to msg router service [#1308](https://github.com/provenance-io/provenance/issues/1308).
* Removed legacy-amino [#1275](https://github.com/provenance-io/provenance/issues/1275).
* Opened port 9091 on ibcnet container ibc1 to allow for reaching GRPC [PR 1314](https://github.com/provenance-io/provenance/pull/1314).
* Increase all validators' max commission to 100% [PR 1333](https://github.com/provenance-io/provenance/pull/1333).
* Increase all validators' max commission change rate to 5% [PR 1360](https://github.com/provenance-io/provenance/pull/1360).
* Set the immediate sanction/unsanction min deposits to 1,000,000 hash in the `paua` upgrade [PR 1345](https://github.com/provenance-io/provenance/pull/1345).

### Bug Fixes

* Update Maven publishing email to provenance [#1270](https://github.com/provenance-io/provenance/issues/1270).

### Client Breaking

* No longer sign the mac binary, and stop including it in the release [PR 1367](https://github.com/provenance-io/provenance/pull/1367).
* The `--restrict` flag has been replaced with an `--unrestrict` flag in the `tx name` commands `bind` and `root-name-proposal` [PR 1266](https://github.com/provenance-io/provenance/pull/1266).

### Full Commit History

* https://github.com/provenance-io/provenance/compare/v1.13.1...v1.14.0

---

## [v1.13.1](https://github.com/provenance-io/provenance/releases/tag/v1.13.1)

### Improvements

* Updated Cosmos-SDK to `v0.46.6-pio-3` (from `v0.46.6-pio-1`) [PR 1274](https://github.com/provenance-io/provenance/pull/1274).

### Full Commit History

* https://github.com/provenance-io/provenance/compare/v1.13.0...v1.13.1

---

## [v1.13.0](https://github.com/provenance-io/provenance/releases/tag/v1.13.0) - 2022-11-28

The `v1.13.0 - ochre` release is focused on group based management of on chain accounts and important improvements for public/private zone communication within the Provenance Blockchain network.
The `v1.13.0` release includes minor bug fixes and enhancements along with a resolution for the [dragonberry]((https://forum.cosmos.network/t/ibc-security-advisory-dragonberry/7702)) security update.

### Features

* Add restricted marker transfer over ibc support [#1136](https://github.com/provenance-io/provenance/issues/1136).
* Enable the node query service [PR 1173](https://github.com/provenance-io/provenance/pull/1173).
* Add the `x/groups` module [#1007](https://github.com/provenance-io/provenance/issues/1007).
* Allow starting a `provenanced` chain using a custom denom [#1067](https://github.com/provenance-io/provenance/issues/1067).
  For running the chain locally, `make run DENOM=vspn MIN_FLOOR_PRICE=0` or `make clean localnet-start DENOM=vspn MIN_FLOOR_PRICE=0`.
* [#627](https://github.com/provenance-io/provenance/issues/627) Added Active Participation and Engagement module, see [specification](https://github.com/provenance-io/provenance/blob/main/x/reward/spec/01_concepts.md) for details.

### Improvements

* Updated Cosmos-SDK to `v0.46.6-pio-1` (from `v0.45.10-pio-4`) [PR 1235](https://github.com/provenance-io/provenance/pull/1235).
  This brings several new features and improvements. For details, see the [release notes](https://github.com/provenance-io/cosmos-sdk/blob/v0.46.6-pio-1/RELEASE_NOTES.md) and [changelog](https://github.com/provenance-io/cosmos-sdk/blob/v0.46.6-pio-1/CHANGELOG.md).
* Bump IBC to `v5.0.0-pio-2` (from `v2.3.0`) to add a check for SendEnabled [#1100](https://github.com/provenance-io/provenance/issues/1100), [#1158](https://github.com/provenance-io/provenance/issues/1158).
* Update wasmd to `v0.29.0-pio-1` (from `v0.26.0`) with SDK v0.46 support from notional-labs [#1015](https://github.com/provenance-io/provenance/issues/1015), [PR 1148](https://github.com/provenance-io/provenance/pull/1148).
* Allow MsgFee fees to be denoms other than `nhash` [#1067](https://github.com/provenance-io/provenance/issues/1067).
* Ignore hardcoded tx gas limit when `consensus_params.block.max_gas` is set to -1 for local nodes [#1000](https://github.com/provenance-io/provenance/issues/1000).
* Refactor the `x/marker` module's `Holding` query to utilize the `x/bank` module's new `DenomOwners` query [#995](https://github.com/provenance-io/provenance/issues/995).
  The only real difference between those two queries is that the `Holding` query accepts either a denom or marker address.
* Stop using the deprecated `Wrap` and `Wrapf` functions in the `sdk/types/errors` package in favor of those functions off specific errors, or else the `cosmossdk.io/errors` package [#1013](https://github.com/provenance-io/provenance/issues/995).
* For newly added reward's module, Voting incentive program, validator votes should count for higher shares, since they vote for all their delegations.
  This improvement allows the reward creator to introduce the multiplier to achieve the above.
* Refactored the fee handling [#1006](https://github.com/provenance-io/provenance/issues/1006):
  * Created a `MinGasPricesDecorator` to replace the `MempoolFeeDecorator` that was removed from the SDK. It makes sure the fee is greater than the validators min-gas fee.
  * Refactored the `MsgFeesDecorator` to only make sure there's enough fee provided. It no longer deducts/consumes anything and it no longer checks the payer's account.
  * Refactored the `ProvenanceDeductFeeDecorator`. It now makes sure the payer has enough in their account to cover the additional fees. It also now deducts/consumes the `floor gas price * gas`.
  * Added the `fee_payer` attribute to events of type `tx` involving fees (i.e. the ones with attributes `fee`, `min_fee_charged`, `additionalfee` and/or `baseFee`).
  * Moved the additional fees calculation logic into the msgfees keeper.
* Update `fee` event with amount charged even on failure and emit SendCoin events from `DeductFeesDistributions` [#1092](https://github.com/provenance-io/provenance/issues/1092).
* Alias the `config unpack` command to `config update`. It can be used to update config files to include new fields [PR 1233](https://github.com/provenance-io/provenance/pull/1233).
* When loading the unpacked configs, always load the defaults before reading the files (instead of only loading the defaults if the file doesn't exist) [PR 1233](https://github.com/provenance-io/provenance/pull/1233).
* Add prune command available though cosmos sdk to provenanced. [#1208](https://github.com/provenance-io/provenance/issues/1208).
* Updated name restrictions documentation [#808](https://github.com/provenance-io/provenance/issues/808).
* Update swagger files [PR 1229](https://github.com/provenance-io/provenance/pull/1229).
* Improve CodeQL workflow to run on Go file changes only [#1225](https://github.com/provenance-io/provenance/issues/1225).
* Use latest ProvWasm contract in wasm tests [#731](https://github.com/provenance-io/provenance/issues/731).
* Publish Java/Kotlin JARs to Maven for release candidates [#1223](https://github.com/provenance-io/provenance/issues/1223).
* Added two new Makefile targets to install and start the relayer [#1051] (https://github.com/provenance-io/provenance/pull/1051)
* Updated relayer scripts to make them headless for external services [#1068] (https://github.com/provenance-io/provenance/pull/1068)
* Added docker environment for testing IBC and added Makefile targets to bring this environment up/down [#1248] (https://github.com/provenance-io/provenance/pull/1248).
* Updated the dbmigrate tool to allow the user to force the source database type with the source-db-backend option [#1258] (https://github.com/provenance-io/provenance/pull/1258)
* Updated provenance-io/blockchain image to work with arm64 [#1261]. (https://github.com/provenance-io/provenance/pull/1261)

### Bug Fixes

* Fixed outdated devnet docker configurations [#1062](https://github.com/provenance-io/provenance/issues/1062).
* Fix the [Dragonberry security advisory](https://forum.cosmos.network/t/ibc-security-advisory-dragonberry/7702) [PR 1173](https://github.com/provenance-io/provenance/pull/1173).
* Fix GetParams in `msgfees` modules to return ConversionFeeDenom [#1214](https://github.com/provenance-io/provenance/issues/1214).
* Pay attention to the `iavl-disable-fastnode` config field/flag [PR 1193](https://github.com/provenance-io/provenance/pull/1193).
* Remove the workaround for the index-events configuration field (now fixed in the SDK) [#995](https://github.com/provenance-io/provenance/issues/995).

### Client Breaking

* Remove the state-listening/plugin system (and `librdkafka` dependencies) [#995](https://github.com/provenance-io/provenance/issues/995).
* Remove the custom/legacy rest endpoints from the `x/attribute`, `x/marker`, and `x/name` modules [#995](https://github.com/provenance-io/provenance/issues/995).
  * The following REST endpoints have been removed in favor of `/provenance/...` counterparts:
    * `GET` `attribute/{address}/attributes` -> `/provenance/attribute/v1/attributes/{address}`
    * `GET` `attribute/{address}/attributes/{name}` -> `/provenance/attribute/v1/attribute/{address}/{name}`
    * `GET` `attribute/{address}/scan/{suffix}` -> `/provenance/attribute/v1/attribute/{address}/scan/{suffix}`
    * `GET` `marker/all` -> `/provenance/marker/v1/all`
    * `GET` `marker/holders/{id}` -> `/provenance/marker/v1/holding/{id}`
    * `GET` `marker/detail/{id}` -> `/provenance/marker/v1/detail/{id}`
    * `GET` `marker/accesscontrol/{id}` -> `/provenance/marker/v1/accesscontrol/{id}`
    * `GET` `marker/escrow/{id}` -> `/provenance/marker/v1/escrow/{id}`
    * `GET` `marker/supply/{id}` -> `/provenance/marker/v1/supply/{id}`
    * `GET` `marker/assets/{id}` -> `/provenance/metadata/v1/ownership/{address}` (you can get the `{address}` from `/provenance/marker/v1/detail/{id}`).
    * `GET` `name/{name}` -> `/provenance/name/v1/resolve/{name}`
    * `GET` `name/{address}/names` -> `/provenance/name/v1/lookup/{address}`
  * The following REST endpoints have been removed. They do not have any REST replacement counterparts. Use GRPC instead.
    * `DELETE` `attribute/attributes` -> `DeleteAttribute(MsgDeleteAttributeRequest)`
    * `POST` `/marker/{denom}/mint` -> `Mint(MsgMintRequest)`
    * `POST` `/marker/{denom}/burn` -> `Burn(MsgBurnRequest)`
    * `POST` `/marker/{denom}/status` -> One of:
      * `Activate(MsgActivateRequest)`
      * `Finalize(MsgFinalizeRequest)`
      * `Cancel(MsgCancelRequest)`
      * `Delete(MsgDeleteRequest)`
  * The following short-form `GET` endpoints were removed in favor of longer ones:
    * `/node_info` -> `/cosmos/base/tendermint/v1beta1/node_info`
    * `/syncing` -> `/cosmos/base/tendermint/v1beta1/syncing`
    * `/blocks/latest` -> `/cosmos/base/tendermint/v1beta1/blocks/latest`
    * `/blocks/{height}` -> `/cosmos/base/tendermint/v1beta1/blocks/{height}`
    * `/validatorsets/latest` -> `/cosmos/base/tendermint/v1beta1/validatorsets/latest`
    * `/validatorsets/{height}` -> `/cosmos/base/tendermint/v1beta1/validatorsets/{height}`
  * The denom owners `GET` endpoint changed from `/cosmos/bank/v1beta1/denom_owners/{denom}` to `/cosmos/bank/v1beta1/supply/by_denom?denom={denom}`.

### Full Commit History

* https://github.com/provenance-io/provenance/compare/v1.12.2...v1.13.0

---

## [v1.12.2](https://github.com/provenance-io/provenance/releases/tag/v1.12.2) - 2022-11-01

Provenance v1.12.2 enables the ability to upgrade your IAVL state store to be faster and handle errors better. This upgrade is recommended and should be done at your convenience prior to the v1.13 chain upgrade.

The IAVL store upgrade is expected to take 30 to 90 minutes. During that time, your node will be down. There will be some log output (info level), but it is sparce and there may be long periods (25+ minutes) without any new log output. Once it has started, it's best to not interrupt the process.

It is highly recommended that you do one of these two prior to the v1.13 chain upgrade:

Either

- Upgrade your node's IAVL store:
  1. Stop your node.
  2. Upgrade `provenanced` to v1.12.2.
  3. Run the command: `provenanced config set iavl-disable-fastnode false`.
  4. Restart your node. Once the upgrade has finished, your node will automatically run as normal.

Or

- Explicitly define that you don't want to upgrade your node's IAVL store:
   1. Ensure that you have `provenanced` v1.12.1 (or higher), e.g. Run the command: `provenanced version`. If you are on 1.12.0, upgrade to at least v1.12.1.
   2. Run the command: `provenanced config set iavl-disable-fastnode true`.

---

You can manually update your `app.toml` file, but using the `config set` command is the recommended method. The `iavl-disable-fastnode` field was added in v1.12.1 and most likely does not yet exist in your `app.toml` file. There are other new sections and fields too. Using the command will add them all (using defaults) as well as their descriptions. If you want to update your `app.toml` manually, the `iavl-disable-fastnode` entry should go below the `index-events` entry and before the `[telemetry]` section.

If you do nothing before the v1.13 chain upgrade, your node will most likely upgrade the IAVL store when v1.13 first runs. The v1.13 chain upgrade and migrations are expected to only take a minute. If your node is also upgrading the IAVL store at that time, it will take 30-90+ minutes.

Note: The command `provenanced config get iavl-disable-fastnode` will report a value regardless of whether the field exists in `app.toml`. As such, that command is insufficient for determining whether the value exists in the `app.toml` file.

### Improvements

* Bump Cosmos-SDK to v0.45.10-pio-4 (from v0.45.9-pio-1) [PR 1202](https://github.com/provenance-io/provenance/pull/1202)
* Allow the IAVL store to be upgraded [PR 1193](https://github.com/provenance-io/provenance/pull/1193).

### Full Commit History

* https://github.com/provenance-io/provenance/compare/v1.12.1...v1.12.2

---

## [v1.12.1](https://github.com/provenance-io/provenance/releases/tag/v1.12.1) - 2022-10-14

### Improvements

* Bump Cosmos-SDK to v0.45.9-pio-1 (from v0.45.5-pio-1) [PR 1159](https://github.com/provenance-io/provenance/pull/1159).

### Bug Fixes

* Bump ics23/go to Cosmos-SDK's v0.8.0 (from confio's v0.7.0) [PR 1159](https://github.com/provenance-io/provenance/pull/1159).

---

## [v1.12.2](https://github.com/provenance-io/provenance/releases/tag/v1.12.2) - 2022-11-01

Provenance v1.12.2 enables the ability to upgrade your IAVL state store to be faster and handle errors better. This upgrade is recommended and should be done at your convenience prior to the v1.13 chain upgrade.

The IAVL store upgrade is expected to take 30 to 90 minutes. During that time, your node will be down. There will be some log output (info level), but it is sparce and there may be long periods (25+ minutes) without any new log output. Once it has started, it's best to not interrupt the process.

It is highly recommended that you do one of these two prior to the v1.13 chain upgrade:

Either

- Upgrade your node's IAVL store:
  1. Stop your node.
  2. Upgrade `provenanced` to v1.12.2.
  3. Run the command: `provenanced config set iavl-disable-fastnode false`.
  4. Restart your node. Once the upgrade has finished, your node will automatically run as normal.

Or

- Explicitly define that you don't want to upgrade your node's IAVL store:
   1. Ensure that you have `provenanced` v1.12.1 (or higher), e.g. Run the command: `provenanced version`. If you are on 1.12.0, upgrade to at least v1.12.1.
   2. Run the command: `provenanced config set iavl-disable-fastnode true`.

---

You can manually update your `app.toml` file, but using the `config set` command is the recommended method. The `iavl-disable-fastnode` field was added in v1.12.1 and most likely does not yet exist in your `app.toml` file. There are other new sections and fields too. Using the command will add them all (using defaults) as well as their descriptions. If you want to update your `app.toml` manually, the `iavl-disable-fastnode` entry should go below the `index-events` entry and before the `[telemetry]` section.

If you do nothing before the v1.13 chain upgrade, your node will most likely upgrade the IAVL store when v1.13 first runs. The v1.13 chain upgrade and migrations are expected to only take a minute. If your node is also upgrading the IAVL store at that time, it will take 30-90+ minutes.

Note: The command `provenanced config get iavl-disable-fastnode` will report a value regardless of whether the field exists in `app.toml`. As such, that command is insufficient for determining whether the value exists in the `app.toml` file.

### Improvements

* Bump Cosmos-SDK to v0.45.10-pio-4 (from v0.45.9-pio-1) [PR 1202](https://github.com/provenance-io/provenance/pull/1202)
* Allow the IAVL store to be upgraded [PR 1193](https://github.com/provenance-io/provenance/pull/1193).

### Full Commit History

* https://github.com/provenance-io/provenance/compare/v1.12.1...v1.12.2

---

## [v1.12.1](https://github.com/provenance-io/provenance/releases/tag/v1.12.1) - 2022-10-14

### Improvements

* Bump Cosmos-SDK to v0.45.9-pio-1 (from v0.45.5-pio-1) [PR 1159](https://github.com/provenance-io/provenance/pull/1159).

### Bug Fixes

* Bump ics23/go to Cosmos-SDK's v0.8.0 (from confio's v0.7.0) [PR 1159](https://github.com/provenance-io/provenance/pull/1159).

---

## [v1.12.0](https://github.com/provenance-io/provenance/releases/tag/v1.12.0) - 2022-08-22

### Improvements

* Update the swagger files (including third-party changes). [#728](https://github.com/provenance-io/provenance/issues/728)
* Bump IBC to 2.3.0 and update third-party protos [PR 868](https://github.com/provenance-io/provenance/pull/868)
* Update docker images from `buster` to b`bullseye` [#963](https://github.com/provenance-io/provenance/issues/963)
* Add documentation for `gRPCurl` to `docs/grpcurl.md` [#953](https://github.com/provenance-io/provenance/issues/953)
* Updated to go 1.18 [#996](https://github.com/provenance-io/provenance/issues/996)
* Add docker files for local psql indexing [#997](https://github.com/provenance-io/provenance/issues/997)


### Features

* Bump Cosmos-SDK to `v0.45.4-pio-4` (from `v0.45.4-pio-2`) to utilize the new `CountAuthorization` authz grant type. [#807](https://github.com/provenance-io/provenance/issues/807)
* Update metadata module authz handling to properly call `Accept` and delete/update authorizations as they're used [#905](https://github.com/provenance-io/provenance/issues/905)
* Read the `custom.toml` config file if it exists. This is read before the other config files, and isn't managed by the `config` commands [#989](https://github.com/provenance-io/provenance/issues/989)
* Allow a msg fee to be paid to a specific address with basis points [#690](https://github.com/provenance-io/provenance/issues/690)
* Bump IBC to 5.0.0 and add support for ICA Host module [PR 1076](https://github.com/provenance-io/provenance/pull/1076)

### Bug Fixes

* Support standard flags on msgfees params query cli command [#936](https://github.com/provenance-io/provenance/issues/936)
* Fix the `MarkerTransferAuthorization` Accept function and `TransferCoin` authz handling to prevent problems when other authorization types are used [#903](https://github.com/provenance-io/provenance/issues/903)
* Bump Cosmos-SDK to `v0.45.5-pio-1` (from `v0.45.4-pio-4`) to remove buggy ADR 038 plugin system. [#983](https://github.com/provenance-io/provenance/issues/983)
* Remove ADR 038 plugin system implementation due to `AppHash` error [#983](https://github.com/provenance-io/provenance/issues/983)
* Fix fee charging to sweep remaining fees on successful transaction [#1019](https://github.com/provenance-io/provenance/issues/1019)

### State Machine Breaking

* Fix the `MarkerTransferAuthorization` Accept function and `TransferCoin` authz handling to prevent problems when other authorization types are used [#903](https://github.com/provenance-io/provenance/issues/903)
* Fix fee charging to sweep remaining fees on successful transaction [#1019](https://github.com/provenance-io/provenance/issues/1019)
* Allow a msg fee to be paid to a specific address with basis points [#690](https://github.com/provenance-io/provenance/issues/690)

---

## [v1.11.1](https://github.com/provenance-io/provenance/releases/tag/v1.11.1) - 2022-07-13

### Bug Fixes

* Add `mango` upgrade handler.
* Add new `msgfees` `NhashPerUsdMil`  default param to param space store on upgrade (PR [#875](https://github.com/provenance-io/provenance/issues/875))
* Run the module migrations as part of the mango upgrade [PR 896](https://github.com/provenance-io/provenance/pull/896)
* Update Cosmos-SDK to v0.45.4-pio-2 to fix a non-deterministic map iteration [PR 928](https://github.com/provenance-io/provenance/pull/928)

---

## [v1.11.0](https://github.com/provenance-io/provenance/releases/tag/v1.11.0) - 2022-06-13

### Features

* Add CONTROLLER, and VALIDATOR PartyTypes for contract execution. [\#824](https://github.com/provenance-io/provenance/pull/824])
* Add FeeGrant allowance support for marker escrow accounts [#406](https://github.com/provenance-io/provenance/issues/406)
* Bump Cosmos-SDK to v0.45.4-pio-1, which contains Cosmos-SDK v0.45.4 and the update to storage of the bank module's SendEnabled information. [PR 850](https://github.com/provenance-io/provenance/pull/850)
* Add `MsgAssessCustomMsgFeeRequest` to add the ability for a smart contract author to charge a custom fee [#831](https://github.com/provenance-io/provenance/issues/831)

### Bug Fixes

* Move buf.build push action to occur after PRs are merged to main branch [#838](https://github.com/provenance-io/provenance/issues/838)
* Update third party proto dependencies [#842](https://github.com/provenance-io/provenance/issues/842)

### Improvements

* Add restricted status info to name module cli queries [#806](https://github.com/provenance-io/provenance/issues/806)
* Store the bank module's SendEnabled flags directly in state instead of as part of Params. This will drastically reduce the costs of sending coins and managing markers. [PR 850](https://github.com/provenance-io/provenance/pull/850)
* Add State Sync readme [#859](https://github.com/provenance-io/provenance/issues/859)

### State Machine Breaking

* Move storage of denomination SendEnabled flags into bank module state (from Params), and update the marker module to correctly manipulate the flags in their new location. [PR 850](https://github.com/provenance-io/provenance/pull/850)

---

## [v1.10.0](https://github.com/provenance-io/provenance/releases/tag/v1.10.0) - 2022-05-11

### Summary

Provenance 1.10.0 includes upgrades to the underlying CosmWasm dependencies and adds functionality to
remove orphaned metadata in the bank module left over after markers have been deleted.

### Improvements

* Update wasmvm dependencies and update Dockerfile for localnet [#818](https://github.com/provenance-io/provenance/issues/818)
* Remove "send enabled" on marker removal and in bulk on 1.10.0 upgrade [#821](https://github.com/provenance-io/provenance/issues/821)

---

## [v1.9.0](https://github.com/provenance-io/provenance/releases/tag/v1.9.0) - 2022-04-25

### Summary

Provenance 1.9.0 brings some minor features and security improvements.

### Features

* Add `add-genesis-msg-fee` command to add msg fees to genesis.json and update Makefile to have pre-defined msg fees [#667](https://github.com/provenance-io/provenance/issues/667)
* Add msgfees summary event to be emitted when there are txs that have fees [#678](https://github.com/provenance-io/provenance/issues/678)
* Adds home subcommand to the cli's config command [#620] (https://github.com/provenance-io/provenance/issues/620)
* Add support for rocksdb and badgerdb [#702](https://github.com/provenance-io/provenance/issues/702)
* Create `dbmigrate` utility for migrating a data folder to use a different db backend [#696](https://github.com/provenance-io/provenance/issues/696)

### Improvements

* When the `start` command encounters an error, it no longer outputs command usage [#670](https://github.com/provenance-io/provenance/issues/670)
* Change max length on marker unresticted denom from 64 to 83 [#719](https://github.com/provenance-io/provenance/issues/719)
* Set prerelease to `true` for release candidates. [#666](https://github.com/provenance-io/provenance/issues/666)
* Allow authz grants to work on scope value owners [#755](https://github.com/provenance-io/provenance/issues/755)
* Bump wasmd to v0.26 (from v0.24). [#799](https://github.com/provenance-io/provenance/pull/799)

---

## [v1.8.2](https://github.com/provenance-io/provenance/releases/tag/v1.8.2) - 2022-04-22

### Summary

Provenance 1.8.2 is a point release to fix an issue with "downgrade detection" in Cosmos SDK. A panic condition
occurs in cases where no update handler is found for the last known upgrade, but the process for determining
the last known upgrade is flawed in Cosmos SDK 0.45.3. This released uses an updated Cosmos fork to patch the
issue until an official patch is released. Version 1.8.2 also adds some remaining pieces for  ADR-038 that were
missing in the 1.8.1 release.

### Bug Fixes

* Order upgrades by block height rather than name to prevent panic [\#106](https://github.com/provenance-io/cosmos-sdk/pull/106)

### Improvements

* Add remaining updates for ADR-038 support [\#786](https://github.com/provenance-io/provenance/pull/786)

---

## [v1.8.1](https://github.com/provenance-io/provenance/releases/tag/v1.8.1) - 2022-04-13

### Summary

Provenance 1.8.1 includes upgrades to the underlying Cosmos SDK and adds initial support for ADR-038.

This release addresses issues related to IAVL concurrency and Tendermint performance that resulted in occasional panics when under high-load conditions such as replay from quicksync. In particular, nodes which experienced issues with "Value missing for hash" and similar panic conditions should work properly with this release. The underlying Cosmos SDK `0.45.3` release that has been incorporated includes a number of improvements around IAVL locking and performance characteristics.

** NOTE: Although Provenance supports multiple database backends, some issues have been reported when using the `goleveldb` backend. If experiencing issues, using the `cleveldb` backend is preferred **

### Improvements

* Update Provenance to use Cosmos SDK 0.45.3 Release [\#781](https://github.com/provenance-io/provenance/issues/781)
* Plugin architecture for ADR-038 + FileStreamingService plugin [\#10639](https://github.com/cosmos/cosmos-sdk/pull/10639)
* Fix for sporadic error "panic: Value missing for hash" [\#611](https://github.com/provenance-io/provenance/issues/611)

---

## [v1.8.0](https://github.com/provenance-io/provenance/releases/tag/v1.8.0) - 2022-03-17

### Summary

Provenance 1.8.0 is focused on improving the fee structures for transactions on the blockchain. While the Cosmos SDK has traditionally offered a generic fee structure focused on gas/resource utilization, the Provenance blockchain has found that certain transactions have additional long term costs and value beyond simple resources charges. This is the reason we are adding the new MsgFee module which allows governance based control of additional fee charges on certain message types.

NOTE: The second major change in the 1.8.0 release is part of the migration process which removes many orphaned state objects that were left in 1.7.x chains. This cleanup process will require a significant amount of time to perform during the green upgrade handler execution. The upgrade will print status messages showing the progress of this process.

### Features

* Add check for `authz` grants when there are missing signatures in `metadata` transactions [#516](https://github.com/provenance-io/provenance/issues/516)
* Add support for publishing Java and Kotlin Protobuf compiled sources to Maven Central [#562](https://github.com/provenance-io/provenance/issues/562)
* Adds support for creating root name governance proposals from the cli [#599](https://github.com/provenance-io/provenance/issues/599)
* Adding of the msg based fee module [#354](https://github.com/provenance-io/provenance/issues/354)
* Upgrade provenance to 0.45 cosmos sdk release [#607](https://github.com/provenance-io/provenance/issues/607)
* Upgrade wasmd to v0.22.0 Note: this removes dependency on provenance-io's wasmd fork [#479](https://github.com/provenance-io/provenance/issues/479)
* Add support for Scope mutation via wasm Smart Contracts [#531](https://github.com/provenance-io/provenance/issues/531)
* Increase governance deposit amount and add create proposal msg fee [#632](https://github.com/provenance-io/provenance/issues/632)
* Allow attributes to be associated with scopes [#631](https://github.com/provenance-io/provenance/issues/631)

### Improvements

* Add `bank` and `authz` module query `proto` files required by `grpcurl` [#482](https://github.com/provenance-io/provenance/issues/482)
* Fix typeos in marker log statements [#502](https://github.com/provenance-io/provenance/issues/502)
* Set default coin type to network default [#534](https://github.com/provenance-io/provenance/issues/534)
* Add logger to upgrade handler [#507](https://github.com/provenance-io/provenance/issues/507)
* Allow markers to be created over existing accounts if they are not a marker and have a zero sequence [#520](https://github.com/provenance-io/provenance/issues/520)
* Removed extraneous Metadata index deletes/rewrites [#543](https://github.com/provenance-io/provenance/issues/543)
* Delete empty sessions when the last record is updated to a new session [#480](https://github.com/provenance-io/provenance/issues/480)
* Refactor the migration to be faster and have more log output [PR 586](https://github.com/provenance-io/provenance/pull/586)
* Capture all included protobufs into release zip file [#556](https://github.com/provenance-io/provenance/issues/556)
* Add Protobuf support with buf.build [#614](https://github.com/provenance-io/provenance/issues/614)
* Limit the maximum attribute value length to 1000 (down from 10,000 currently) in the `green` upgrade [#616](https://github.com/provenance-io/provenance/issues/616)
* Add additional fees for specified operations in the `green` upgrade [#616](https://github.com/provenance-io/provenance/issues/616)
  * `provenance.name.v1.MsgBindNameRequest` 10 hash (10,000,000,000 nhash)
  * `provenance.marker.v1.MsgAddMarkerRequest` 100 hash (100,000,000,000 nhash)
  * `provenance.attribute.v1.MsgAddAttributeRequest` 10 hash (10,000,000,000 nhash)
  * `provenance.metadata.v1.MsgWriteScopeRequest`  10 hash (10,000,000,000 nhash)
  * `provenance.metadata.v1.MsgP8eMemorializeContractRequest` 10 hash (10,000,000,000 nhash)
* Add integration tests for smart contracts [#392](https://github.com/provenance-io/provenance/issues/392)
* Use provwasm release artifact for smart contract tests [#731](https://github.com/provenance-io/provenance/issues/731)

### Client Breaking

* Enforce a maximum gas limit on individual transactions so that at least 20 can fit in any given block. [#681](https://github.com/provenance-io/provenance/issues/681)
  Previously transactions were only limited by their size in bytes as well as the overall gas limit on a given block.

  _With this update transactions must be no more than 5% of the maximum amount of gas allowed per block when a gas limit
  per block is set (this restriction has no effect when a gas limit has not been set).  The current limits on Provenance
  mainnet are 60,000,000 gas per block which will yield a maximum transaction size of 3,000,000 gas using this new AnteHandler
  restriction._

### Bug Fixes

* When deleting a scope, require the same permissions as when updating it [#473](https://github.com/provenance-io/provenance/issues/473)
* Allow manager to adjust grants on finalized markers [#545](https://github.com/provenance-io/provenance/issues/545)
* Add migration to re-index the metadata indexes involving addresses [#541](https://github.com/provenance-io/provenance/issues/541)
* Add migration to delete empty sessions [#480](https://github.com/provenance-io/provenance/issues/480)
* Add Java distribution tag to workflow [#624](https://github.com/provenance-io/provenance/issues/624)
* Add `msgfees` module to added store upgrades [#640](https://github.com/provenance-io/provenance/issues/640)
* Use `nhash` for base denom in gov proposal upgrade [#648](https://github.com/provenance-io/provenance/issues/648)
* Bump `cosmowasm` from `v1.0.0-beta5` to `v1.0.0-beta6` [#655](https://github.com/provenance-io/provenance/issues/655)
* Fix maven publish release version number reference [#650](https://github.com/provenance-io/provenance/issues/650)
* Add `iterator` as feature for wasm [#658](https://github.com/provenance-io/provenance/issues/658)
* String "v" from Jar artifact version number [#653](https://github.com/provenance-io/provenance/issues/653)
* Fix `wasm` contract migration failure to find contract history [#662](https://github.com/provenance-io/provenance/issues/662)

## [v1.7.6](https://github.com/provenance-io/provenance/releases/tag/v1.7.6) - 2021-12-15

* Upgrade Rosetta to v0.7.2 [#560](https://github.com/provenance-io/provenance/issues/560)

## [v1.7.5](https://github.com/provenance-io/provenance/releases/tag/v1.7.5) - 2021-10-22

### Improvements

* Update Cosmos SDK to 0.44.3 [PR 536](https://github.com/provenance-io/provenance/pull/536)

## [v1.7.4](https://github.com/provenance-io/provenance/releases/tag/v1.7.4) - 2021-10-12

### Improvements

* Update github actions to always run required tests [#508](https://github.com/provenance-io/provenance/issues/508)
* Update Cosmos SDK to 0.44.2 [PR 527](https://github.com/provenance-io/provenance/pull/527)

## [v1.7.3](https://github.com/provenance-io/provenance/releases/tag/v1.7.3) - 2021-09-30

### Bug Fixes

* Update Cosmos SDK to 0.44.1 with IAVL 0.17 to resolve locking issues in queries.
* Fix logger config being ignored [PR 510](https://github.com/provenance-io/provenance/pull/510)

## [v1.7.2](https://github.com/provenance-io/provenance/releases/tag/v1.7.2) - 2021-09-27

### Bug Fixes

* Fix for non-deterministic upgrades in cosmos sdk [#505](https://github.com/provenance-io/provenance/issues/505)

## [v1.7.1](https://github.com/provenance-io/provenance/releases/tag/v1.7.1) - 2021-09-20

### Improvements

* Ensure marker state transition validation does not panic [#492](https://github.com/provenance-io/provenance/issues/492)
* Refactor Examples for cobra cli commands to have examples [#399](https://github.com/provenance-io/provenance/issues/399)
* Verify go version on `make build` [#483](https://github.com/provenance-io/provenance/issues/483)

### Bug Fixes

* Fix marker permissions migration and add panic on `eigengrau` upgrade [#484](https://github.com/provenance-io/provenance/issues/484)
* Fixed marker with more than uint64 causes panic [#489](https://github.com/provenance-io/provenance/issues/489)
* Fixed issue with rosetta tests timing out occasionally, because the timeout was too short [#500](https://github.com/provenance-io/provenance/issues/500)

## [v1.7.0](https://github.com/provenance-io/provenance/releases/tag/v1.7.0) - 2021-09-03

### Features

* Add a single node docker based development environment [#311](https://github.com/provenance-io/provenance/issues/311)
  * Add make targets `devnet-start` and `devnet-stop`
  * Add `networks/dev/mnemonics` for adding accounts to development environment

### Improvements

* Updated some of the documentation of Metadata type bytes (prefixes) [#474](https://github.com/provenance-io/provenance/issues/474)
* Update the Marker Holding query to fully utilize pagination fields [#400](https://github.com/provenance-io/provenance/issues/400)
* Update the Metadata OSLocatorsByURI query to fully utilize pagination fields [#401](https://github.com/provenance-io/provenance/issues/401)
* Update the Metadata OSAllLocators query to fully utilize pagination fields [#402](https://github.com/provenance-io/provenance/issues/402)
* Validate `marker` before setting it to prevent panics [#491](https://github.com/provenance-io/provenance/issues/491)

### Bug Fixes

* Removed some unneeded code from the persistent record update validation [#471](https://github.com/provenance-io/provenance/issues/471)
* Fixed packed config loading bug [#487](https://github.com/provenance-io/provenance/issues/487)
* Fixed marker with more than uint64 causes panic [#489](https://github.com/provenance-io/provenance/issues/489)

## [v1.7.0](https://github.com/provenance-io/provenance/releases/tag/v1.7.0) - 2021-09-03

### Features

* Marker governance proposal are supported in cli [#367](https://github.com/provenance-io/provenance/issues/367)
* Add ability to query metadata sessions by record [#212](https://github.com/provenance-io/provenance/issues/212)
* Add Name and Symbol Cosmos features to Marker Metadata [#372](https://github.com/provenance-io/provenance/issues/372)
* Add authz support to Marker module transfer `MarkerTransferAuthorization` [#265](https://github.com/provenance-io/provenance/issues/265)
  * Add authz grant/revoke command to `marker` cli
  * Add documentation around how to grant/revoke authz [#449](https://github.com/provenance-io/provenance/issues/449)
* Add authz and feegrant modules [PR 384](https://github.com/provenance-io/provenance/pull/384)
* Add Marker governance proposal for setting denom metadata [#369](https://github.com/provenance-io/provenance/issues/369)
* Add `config` command to cli for client configuration [#394](https://github.com/provenance-io/provenance/issues/394)
* Add updated wasmd for Cosmos 0.43 [#409](https://github.com/provenance-io/provenance/issues/409)
* Add Rosetta support and automated testing [#365](https://github.com/provenance-io/provenance/issues/365)
* Update wasm parameters to only allow smart contracts to be uploaded with gov proposal [#440](https://github.com/provenance-io/provenance/issues/440)
* Update `config` command [#403](https://github.com/provenance-io/provenance/issues/403)
  * Get and set any configuration field.
  * Get or set multiple configuration fields in a single invocation.
  * Easily identify fields with changed (non-default) values.
  * Pack the configs into a single json file with only changed (non-default) values.
  * Unpack the config back into the multiple config files (that also have documentation in them).

### Bug Fixes

* Fix for creating non-coin type markers through governance addmarker proposals [#431](https://github.com/provenance-io/provenance/issues/431)
* Marker Withdraw Escrow Proposal type is properly registered [#367](https://github.com/provenance-io/provenance/issues/367)
  * Target Address field spelling error corrected in Withdraw Escrow and Increase Supply Governance Proposals.
* Fix DeleteScopeOwner endpoint to store the correct scope [PR 377](https://github.com/provenance-io/provenance/pull/377)
* Marker module import/export issues  [PR384](https://github.com/provenance-io/provenance/pull/384)
  * Add missing marker attributes to state export
  * Fix account numbering issues with marker accounts and auth module accounts during import
  * Export marker accounts as a base account entry and a separate marker module record
  * Add Marker module governance proposals, genesis, and marker operations to simulation testing [#94](https://github.com/provenance-io/provenance/issues/94)
* Fix an encoding issue with the `--page-key` CLI arguments used in paged queries [#332](https://github.com/provenance-io/provenance/issues/332)
* Fix handling of optional fields in Metadata Write messages [#412](https://github.com/provenance-io/provenance/issues/412)
* Fix cli marker new example is incorrect [#415](https://github.com/provenance-io/provenance/issues/415)
* Fix home directory setup for app export [#457](https://github.com/provenance-io/provenance/issues/457)
* Correct an error message that was providing an illegal amount of gas as an example [#425](https://github.com/provenance-io/provenance/issues/425)

### API Breaking

* Fix for missing validation for marker permissions according to marker type.  Markers of type COIN can no longer have
  the Transfer permission assigned.  Existing permission entries on Coin type markers of type Transfer are removed
  during migration [#428](https://github.com/provenance-io/provenance/issues/428)

### Improvements

* Updated to Cosmos SDK Release v0.44 to resolve security issues in v0.43 [#463](https://github.com/provenance-io/provenance/issues/463)
  * Updated to Cosmos SDK Release v0.43  [#154](https://github.com/provenance-io/provenance/issues/154)
* Updated to go 1.17 [#454](https://github.com/provenance-io/provenance/issues/454)
* Updated wasmd for Cosmos SDK Release v0.43 [#409](https://github.com/provenance-io/provenance/issues/409)
  * CosmWasm wasmvm v0.16.0 [CHANGELOG](https://github.com/CosmWasm/wasmvm/blob/v0.16.0/CHANGELOG.md)
  * CosmWasm cosmwasm v0.16.0 [CHANGELOG](https://github.com/CosmWasm/cosmwasm/blob/v0.16.0/CHANGELOG.md)
* Updated to IBC-Go Module v1.0.1 [PR 445](https://github.com/provenance-io/provenance/pull/445)
* Updated log message for circulation adjustment [#381](https://github.com/provenance-io/provenance/issues/381)
* Updated third party proto files to pull from cosmos 0.43 [#391](https://github.com/provenance-io/provenance/issues/391)
* Removed legacy api endpoints [#380](https://github.com/provenance-io/provenance/issues/380)
* Removed v039 and v040 migrations [#374](https://github.com/provenance-io/provenance/issues/374)
* Dependency Version Updates
  * Build/CI - cache [PR 420](https://github.com/provenance-io/provenance/pull/420), workflow clean up
  [PR 417](https://github.com/provenance-io/provenance/pull/417), diff action [PR 418](https://github.com/provenance-io/provenance/pull/418)
  code coverage [PR 416](https://github.com/provenance-io/provenance/pull/416) and [PR 439](https://github.com/provenance-io/provenance/pull/439),
  setup go [PR 419](https://github.com/provenance-io/provenance/pull/419), [PR 451](https://github.com/provenance-io/provenance/pull/451)
  * Google UUID 1.3.0 [PR 446](https://github.com/provenance-io/provenance/pull/446)
  * GRPC 1.3.0 [PR 443](https://github.com/provenance-io/provenance/pull/443)
  * cast 1.4.1 [PR 442](https://github.com/provenance-io/provenance/pull/442)
* Updated `provenanced init` for better testnet support and defaults [#403](https://github.com/provenance-io/provenance/issues/403)
* Fixed some example address to use the appropriate prefix [#453](https://github.com/provenance-io/provenance/issues/453)

## [v1.6.0](https://github.com/provenance-io/provenance/releases/tag/v1.6.0) - 2021-08-23

### Bug Fixes

* Fix for creating non-coin type markers through governance addmarker proposals [#431](https://github.com/provenance-io/provenance/issues/431)
* Upgrade handler migrates usdf.c to the right marker_type.

## [v1.5.0](https://github.com/provenance-io/provenance/releases/tag/v1.5.0) - 2021-06-23

### Features

* Update Cosmos SDK to 0.42.6 with Tendermint 0.34.11 [#355](https://github.com/provenance-io/provenance/issues/355)
  * Refund gas support added to gas meter trace
  * `ibc-transfer` now contains an `escrow-address` command for querying current escrow balances
* Add `update` and `delete-distinct` attributes to `attribute` module [#314](https://github.com/provenance-io/provenance/issues/314)
* Add support to `metadata` module for adding and removing contract specifications to scope specification [#302](https://github.com/provenance-io/provenance/issues/302)
  * Added `MsgAddContractSpecToScopeSpecRequest`and `MsgDeleteContractSpecFromScopeSpecRequest` messages for adding/removing
  * Added cli commands for adding/removing
* Add smart contract query support to the `metadata` module [#65](https://github.com/provenance-io/provenance/issues/65)

### API Breaking

* Redundant account parameter was removed from Attribute module SetAttribute API. [PR 348](https://github.com/provenance-io/provenance/pull/348)

### Bug Fixes

* Value owner changes are independent of scope owner signature requirements after transfer [#347](https://github.com/provenance-io/provenance/issues/347)
* Attribute module allows removal of orphan attributes, attributes against root names [PR 348](https://github.com/provenance-io/provenance/pull/348)
* `marker` cli query for marker does not cast marker argument to lower case [#329](https://github.com/provenance-io/provenance/issues/329)

### Improvements

* Bump `wasmd` to v0.17.0 [#345](https://github.com/provenance-io/provenance/issues/345)
* Attribute module simulation support [#25](https://github.com/provenance-io/provenance/issues/25)
* Add transfer cli command to `marker` module [#264](https://github.com/provenance-io/provenance/issues/264)
* Refactor `name` module to emit typed events from keeper [#267](https://github.com/provenance-io/provenance/issues/267)

## [v1.4.1](https://github.com/provenance-io/provenance/releases/tag/v1.4.1) - 2021-06-02

* Updated github binary release workflow.  No code changes from 1.4.0.

## [v1.4.0](https://github.com/provenance-io/provenance/releases/tag/v1.4.0) - 2021-06-02

### Features

* ENV config support, SDK v0.42.5 update [#320](https://github.com/provenance-io/provenance/issues/320)
* Upgrade handler set version name to `citrine` [#339](https://github.com/provenance-io/provenance/issues/339)

### Bug Fixes

* P8EMemorializeContract: preserve some Scope fields if the scope already exists [PR 336](https://github.com/provenance-io/provenance/pull/336)
* Set default standard err/out for `provenanced` commands [PR 337](https://github.com/provenance-io/provenance/pull/337)
* Fix for invalid help text permissions list on marker access grant command [PR 337](https://github.com/provenance-io/provenance/pull/337)
* When writing a session, make sure the scope spec of the containing scope, contains the session's contract spec. [#322](https://github.com/provenance-io/provenance/issues/322)

###  Improvements

* Informative error message for `min-gas-prices` invalid config panic on startup [#333](https://github.com/provenance-io/provenance/issues/333)
* Update marker event documentation to match typed event namespaces [#304](https://github.com/provenance-io/provenance/issues/304)


## [v1.3.1](https://github.com/provenance-io/provenance/releases/tag/v1.3.1) - 2021-05-21

### Bug Fixes

* Remove broken gauge on attribute module. Fixes prometheus metrics [#315](https://github.com/provenance-io/provenance/issues/315)
* Correct logging levels for marker mint/burn requests [#318](https://github.com/provenance-io/provenance/issues/318)
* Fix the CLI metaaddress commands [#321](https://github.com/provenance-io/provenance/issues/321)

### Improvements

* Add Kotlin and Javascript examples for Metadata Addresses [#301](https://github.com/provenance-io/provenance/issues/301)
* Updated swagger docs [PR 313](https://github.com/provenance-io/provenance/pull/313)
* Fix swagger docs [PR 317](https://github.com/provenance-io/provenance/pull/317)
* Updated default min-gas-prices to reflect provenance network nhash economics [#310](https://github.com/provenance-io/provenance/pull/310)
* Improved marker error message when marker is not found [#325](https://github.com/provenance-io/provenance/issues/325)


## [v1.3.0](https://github.com/provenance-io/provenance/releases/tag/v1.3.0) - 2021-05-06

### Features

* Add grpc messages and cli command to add/remove addresses from metadata scope data access [#220](https://github.com/provenance-io/provenance/issues/220)
* Add a `context` field to the `Session` [#276](https://github.com/provenance-io/provenance/issues/276)
* Add typed events and telemetry metrics to attribute module [#86](https://github.com/provenance-io/provenance/issues/86)
* Add rpc and cli support for adding/updating/removing owners on a `Scope` [#283](https://github.com/provenance-io/provenance/issues/283)
* Add transaction and query time measurements to marker module [#284](https://github.com/provenance-io/provenance/issues/284)
* Upgrade handler included that sets denom metadata for `hash` bond denom [#294](https://github.com/provenance-io/provenance/issues/294)
* Upgrade wasmd to v0.16.0 [#291](https://github.com/provenance-io/provenance/issues/291)
* Add params query endpoint to the marker module cli [#271](https://github.com/provenance-io/provenance/issues/271)

### Improvements

* Added linkify script for changelog issue links [#107](https://github.com/provenance-io/provenance/issues/107)
* Changed Metadata events to be typed events [#88](https://github.com/provenance-io/provenance/issues/88)
* Updated marker module spec documentation [#93](https://github.com/provenance-io/provenance/issues/93)
* Gas consumption telemetry and tracing [#299](https://github.com/provenance-io/provenance/issues/299)

### Bug Fixes

* More mapping fixes related to `WriteP8EContractSpec` and `P8EMemorializeContract` [#275](https://github.com/provenance-io/provenance/issues/275)
* Fix event manager scope in attribute, name, marker, and metadata modules to prevent event duplication [#289](https://github.com/provenance-io/provenance/issues/289)
* Proposed markers that are cancelled can be deleted without ADMIN role being assigned [#280](https://github.com/provenance-io/provenance/issues/280)
* Fix to ensure markers have no balances in Escrow prior to being deleted. [#303](https://github.com/provenance-io/provenance/issues/303)

### State Machine Breaking

* Add support for purging destroyed markers [#282](https://github.com/provenance-io/provenance/issues/282)

## [v1.2.0](https://github.com/provenance-io/provenance/releases/tag/v1.2.0) - 2021-04-26

### Improvements

* Add spec documentation for the metadata module [#224](https://github.com/provenance-io/provenance/issues/224)

### Features

* Add typed events and telemetry metrics to marker module [#247](https://github.com/provenance-io/provenance/issues/247)

### Bug Fixes

* Wired recovery flag into `init` command [#254](https://github.com/provenance-io/provenance/issues/254)
* Always anchor unrestricted denom validation expressions, Do not allow slashes in marker denom expressions [#258](https://github.com/provenance-io/provenance/issues/258)
* Mapping and validation fixes found while trying to use `P8EMemorializeContract` [#256](https://github.com/provenance-io/provenance/issues/256)

### Client Breaking

* Update marker transfer request signing behavior [#246](https://github.com/provenance-io/provenance/issues/246)


## [v1.1.1](https://github.com/provenance-io/provenance/releases/tag/v1.1.1) - 2021-04-15

### Bug Fixes

* Add upgrade plan v1.1.1

## [v1.1.0](https://github.com/provenance-io/provenance/releases/tag/v1.1.0) - 2021-04-15

### Features

* Add marker cli has two new flags to set SupplyFixed and AllowGovernanceControl [#241](https://github.com/provenance-io/provenance/issues/241)
* Modify 'enable governance' behavior on marker module [#227](https://github.com/provenance-io/provenance/issues/227)
* Typed Events and Metric counters in Name Module [#85](https://github.com/provenance-io/provenance/issues/85)

### Improvements

* Add some extra aliases for the CLI query metadata commands.
* Make p8e contract spec id easier to communicate.

### Bug Fixes

* Add pagination flags to the CLI query metadata commands.
* Fix handling of Metadata Write message id helper fields.
* Fix cli metadata address encoding/decoding command tree [#231](https://github.com/provenance-io/provenance/issues/231)
* Metadata Module parsing of base64 public key fixed [#225](https://github.com/provenance-io/provenance/issues/225)
* Fix some conversion pieces in `P8EMemorializeContract`.
* Remove extra Object Store Locator storage.
* Fix input status mapping.
* Add MsgSetDenomMetadataRequest to the marker handler.

## [v1.0.0](https://github.com/provenance-io/provenance/releases/tag/v1.0.0) - 2021-03-31

### Bug Fixes

* Resolves an issue where Gov Proposals to Create a new name would fail for new root domains [#192](https://github.com/provenance-io/provenance/issues/192)
* Remove deprecated ModuleCdc amino encoding from Metadata Locator records [#187](https://github.com/provenance-io/provenance/issues/187)
* Update Cosmos SDK to 0.42.3
* Remove deprecated ModuleCdc amino encoding from name module [#189](https://github.com/provenance-io/provenance/issues/189)
* Remove deprecated ModuleCdc amino encoding from attribute module [#188](https://github.com/provenance-io/provenance/issues/188)

### Features

* Allow withdrawals of any coin type from a marker account in WASM smart contracts. [#151](https://github.com/provenance-io/provenance/issues/151)
* Added cli tx commands `write-contract-specification` `remove-contract-specification` for updating/adding/removing metadata `ContractSpecification`s. [#195](https://github.com/provenance-io/provenance/issues/195)
* Added cli tx commands `write-record-specification` `remove-record-specification` for updating/adding/removing metadata `RecordSpecification`s. [#176](https://github.com/provenance-io/provenance/issues/176)
* Added cli tx commands `write-scope-specification` `remove-scope-specification` for updating/adding/removing metadata `ScopeSpecification`s. [#202](https://github.com/provenance-io/provenance/issues/202)
* Added cli tx commands `write-scope` `remove-scope` for updating/adding/removing metadata `Scope`s. [#199](https://github.com/provenance-io/provenance/issues/199)
* Added cli tx commands `write-record` `remove-record` for updating/adding/removing metadata `Record`s. [#205](https://github.com/provenance-io/provenance/issues/205)
* Simulation testing support [#95](https://github.com/provenance-io/provenance/issues/95)
* Name module simulation testing [#24](https://github.com/provenance-io/provenance/issues/24)
* Added default IBC parameters for v039 chain genesis migration script [#102](https://github.com/provenance-io/provenance/issues/102)
* Expand and simplify querying. [#169](https://github.com/provenance-io/provenance/issues/169)
  * Added endpoints for getting all entries of a type, e.g. `RecordsAll`.
  * Combined some endpoints (see notesin "API Breaking" section).
  * Allow searching for related entries. E.g. you can provide a record id to the scope search.
  * Add ability to return related entries. E.g. the `Sessions` endpoint has a `include_records` flag that will cause the response to contain the records that are part of the sessions.
* Add optional identification fields in tx `Write...` messages. [#169](https://github.com/provenance-io/provenance/issues/169)
* The `Write` endpoints now return information about the written entries. [#169](https://github.com/provenance-io/provenance/issues/169)
* Added a CLI command for getting all entries of a type, `query metadata all <type>`, or `query metadata <type> all`. [#169](https://github.com/provenance-io/provenance/issues/169)
* Restrict denom metadata. [#208](https://github.com/provenance-io/provenance/issues/208)

### API Breaking

* Change `Add...` metadata tx endpoints to `Write...` (e.g. `AddScope` is now `WriteScope`). [#169](https://github.com/provenance-io/provenance/issues/169)
* Expand and simplify metadata querying. [#169](https://github.com/provenance-io/provenance/issues/169)
  * Removed the `SessionContextByID` and `SessionContextByUUID` endponts. Replaced with the `Sessions` endpoint.
  * Removed the `RecordsByScopeID` and `RecordsByScopeUUID` endpoints. Replaced with the `Records` endpoint.
  * Removed the `ContractSpecificationExtended` endpoint. Use `ContractSpecification` now with the `include_record_specs` flag.
  * Removed the `RecordSpecificationByID` endpoint. Use the `RecordSpecification` endpoint.
  * Change the `_uuid` fields in the queries to `_id` to allow for either address or uuid input.
  * The `Scope` query no longer returns `Sessions` and `Records` by default. Use the `include_sessions` and `include_records` if you want them.
  * Query result entries are now wrapped to include extra id information alongside an entry.
    E.g. Where a `Scope` used to be returned, now a `ScopeWrapper` is returned containing a `Scope` and its `ScopeIdInfo`.
    So where you previously had `resp.Scope` you will now want `resp.Scope.Scope`.
  * Pluralized both the message name and field name of locator queries that return multiple entries.
    * `OSLocatorByScopeUUIDRequest` and `OSLocatorByScopeUUIDResponse` changed to `OSLocatorsByScopeUUIDRequest` and `OSLocatorsByScopeUUIDResponse`.
    * `OSLocatorByURIRequest` and `OSLocatorByURIResponse` changed to `OSLocatorsByURIRequest` and `OSLocatorsByURIResponse`.
    * Field name `locator` changed to `locators` in `OSLocatorsByURIResponse`, `OSLocatorsByScopeUUIDResponse`, `OSAllLocatorsResponse`.

### Client Breaking

* The paths for querying metadata have changed. See API Breaking section for an overview, and the proto file for details. [#169](https://github.com/provenance-io/provenance/issues/169)
* The CLI has been updated for metadata querying. [#169](https://github.com/provenance-io/provenance/issues/169)
  * Removed the `fullscope` command. Use `query metadata scope --include-sessions --include-records` now.
  * Combined the `locator-by-addr`, `locator-by-uri`, `locator-by-scope`, and `locator-all` into a single `locator` command.
* Changed the CLI metadata tx `add-...` commands to `write-...`. [#166](https://github.com/provenance-io/provenance/issues/166)

## [v0.3.0](https://github.com/provenance-io/provenance/releases/tag/v0.3.0) - 2021-03-19

### Features

* Governance proposal support for marker module
* Decentralized discovery for object store instances [#105](https://github.com/provenance-io/provenance/issues/105)
* Add `AddP8eContractSpec` endpoint to convert v39 contract spec into v40 contract specification  [#167](https://github.com/provenance-io/provenance/issues/167)
* Refactor `Attribute` validate to sdk standard validate basic and validate size of attribute value [#175](https://github.com/provenance-io/provenance/issues/175)
* Add the temporary `P8eMemorializeContract` endpoint to help facilitate the transition. [#164](https://github.com/provenance-io/provenance/issues/164)
* Add handler for 0.3.0 testnet upgrade.

### Bug Fixes

* Gov module route added for name module root name proposal
* Update Cosmos SDK to 0.42.2 for bug fixes and improvements


## [v0.2.1](https://github.com/provenance-io/provenance/releases/tag/v0.2.1) - 2021-03-11

* Update to Cosmos SDK 0.42.1
* Add github action for docker publishing [#156](https://github.com/provenance-io/provenance/issues/156)
* Add `MetaAddress` encoder and parser commands [#147](https://github.com/provenance-io/provenance/issues/147)
* Add build support for publishing protos used in this release [#69](https://github.com/provenance-io/provenance/issues/69)
* Support for setting a marker denom validation expression [#84](https://github.com/provenance-io/provenance/issues/84)
* Expand cli metadata query functionality [#142](https://github.com/provenance-io/provenance/issues/142)

## [v0.2.0](https://github.com/provenance-io/provenance/releases/tag/v0.2.0) - 2021-03-05

* Truncate hashes used in metadata addresses for Record, Record Specification [#132](https://github.com/provenance-io/provenance/issues/132)
* Add support for creating, updating, removing, finding, and iterating over `Session`s [#55](https://github.com/provenance-io/provenance/issues/55)
* Add support for creating, updating, removing, finding, and iterating over `RecordSpecification`s [#59](https://github.com/provenance-io/provenance/issues/59)

## [v0.1.10](https://github.com/provenance-io/provenance/releases/tag/v0.1.10) - 2021-03-04

### Bug fixes

* Ensure all upgrade handlers apply always before storeLoader is created.
* Add upgrade handler for v0.1.10

## [v0.1.9](https://github.com/provenance-io/provenance/releases/tag/v0.1.9) - 2021-03-03

### Bug fixes

* Add module for metadata for v0.1.9

## [v0.1.8](https://github.com/provenance-io/provenance/releases/tag/v0.1.8) - 2021-03-03

### Bug fixes

* Add handlers for v0.1.7, v0.1.8

## [v0.1.7](https://github.com/provenance-io/provenance/releases/tag/v0.1.7) - 2021-03-03

### Bug Fixes

* Fix npe caused by always loading custom storeLoader.

## [v0.1.6](https://github.com/provenance-io/provenance/releases/tag/v0.1.6) - 2021-03-02

### Bug Fixes

* Add metadata module to the IAVL store during upgrade

## [v0.1.5](https://github.com/provenance-io/provenance/releases/tag/v0.1.5) - 2021-03-02

* Add support for creating, updating, removing, finding, and iterating over `Record`s [#54](https://github.com/provenance-io/provenance/issues/54)
* Add migration support for v039 account into v040 attributes module [#100](https://github.com/provenance-io/provenance/issues/100)
* Remove setting default no-op upgrade handlers.
* Add an explicit no-op upgrade handler for release v0.1.5.
* Add support for creating, updating, removing, finding, and iterating over `ContractSpecification`s [#57](https://github.com/provenance-io/provenance/issues/57)
* Add support for record specification metadata addresses [#58](https://github.com/provenance-io/provenance/issues/58)
* Enhance build process to release cosmovisor compatible zip and plan [#119](https://github.com/provenance-io/provenance/issues/119)

## [v0.1.4](https://github.com/provenance-io/provenance/releases/tag/v0.1.4) - 2021-02-24

* Update `ScopeSpecification` proto and create `Description` proto [#71](https://github.com/provenance-io/provenance/issues/71)
* Update `Scope` proto: change field `owner_address` to `owners` [#89](https://github.com/provenance-io/provenance/issues/89)
* Add support for migrating Marker Accesslist from v39 to v40 [#46](https://github.com/provenance-io/provenance/issues/46).
* Add migration command for previous version of Provenance blockchain [#78](https://github.com/provenance-io/provenance/issues/78)
* Add support for creating, updating, removing, finding, and iterating over `ScopeSpecification`s [#56](https://github.com/provenance-io/provenance/issues/56)
* Implemented v39 to v40 migration for name module.
* Add support for github actions to build binary releases on tag [#30](https://github.com/provenance-io/provenance/issues/30).

## [v0.1.3](https://github.com/provenance-io/provenance/releases/tag/v0.1.3) - 2021-02-12

* Add support for Scope objects to Metadata module [#53](https://github.com/provenance-io/provenance/issues/53)
* Denom Metadata config for nhash in testnet [#42](https://github.com/provenance-io/provenance/issues/42)
* Denom Metadata support for marker module [#47](https://github.com/provenance-io/provenance/issues/47)
* WASM support for Marker module [#28](https://github.com/provenance-io/provenance/issues/28)

### Bug Fixes

* Name service allows uuids as segments despite length restrictions [#48](https://github.com/provenance-io/provenance/issues/48)
* Protogen breaks on marker uint64 equals [#38](https://github.com/provenance-io/provenance/issues/38)
* Fix for marker module beginblock wiring [#34](https://github.com/provenance-io/provenance/issues/34)
* Fix for marker get cli command
* Updated the links in PULL_REQUEST_TEMPLATE.md to use correct 'main' branch

## [v0.1.2](https://github.com/provenance-io/provenance/releases/tag/v0.1.2) - 2021-01-27

### Bug Fixes

* Update goreleaser configuration to match `provenance` repository name

## [v0.1.1](https://github.com/provenance-io/provenance/releases/tag/v0.1.1) - 2021-01-27

This is the intial beta release for the first Provenance public TESTNET.  This release is not intended for any type of
production or reliable development as extensive work is still in progress to migrate the private network functionality
into the public network.

### Features

* Initial port of private Provenance blockchain modules `name`, `attribute`, and `marker` from v0.39.x Cosmos SDK chain
into new 0.40.x base.  Minimal unit test coverage and features in place to begin setup of testnet process.

## PRE-HISTORY

## [v0.1.0](https://github.com/provenance-io/provenance/releases/tag/v0.1.0) - 2021-01-26

* Test tag prior to initial testnet release.

The Provenance Blockchain was started by Figure Technologies in 2018 using a Hyperledger Fabric derived private network.
A subsequent migration was made to a new internal private network based on the 0.38-0.39 series of Cosmos SDK and
Tendermint.  The Provence-IO/Provenance Cosmos SDK derived public network is the<|MERGE_RESOLUTION|>--- conflicted
+++ resolved
@@ -39,16 +39,13 @@
 
 ### Improvements
 
-<<<<<<< HEAD
+* Add new force_transfer access that is required for an account to do a forced transfer ([#1829](https://github.com/provenance-io/provenance/issues/1829)).
 * Add exchange commitment stuff to CLI [PR 1830](https://github.com/provenance-io/provenance/pull/1830).
-=======
-* Add new force_transfer access that is required for an account to do a forced transfer ([#1829](https://github.com/provenance-io/provenance/issues/1829)).
 
 ### API Breaking
 
 * Accounts that have transfer access in a marker are no longer allowed to do forced transfers ([#1829](https://github.com/provenance-io/provenance/issues/1829)).
   Accounts must now have the force_transfer access for that.
->>>>>>> 1b0e933e
 
 ### Dependencies
 
