<!--
Guiding Principles:

Changelogs are for humans, not machines.
There should be an entry for every single version.
The same types of changes should be grouped.
Versions and sections should be linkable.
The latest version comes first.
The release date of each version is displayed.
Mention whether you follow Semantic Versioning.

Usage:

Change log entries are to be added to the Unreleased section under the
appropriate stanza (see below). Each entry should ideally include a tag and
the Github issue reference in the following format:

* (<tag>) \#<issue-number> message

The issue numbers will later be link-ified during the release process so you do
not have to worry about including a link manually, but you can if you wish.

Types of changes (Stanzas):

"Features" for new features.
"Improvements" for changes in existing functionality.
"Deprecated" for soon-to-be removed features.
"Bug Fixes" for any bug fixes.
"Client Breaking" for breaking CLI commands and REST routes used by end-users.
"API Breaking" for breaking exported APIs used by developers building on SDK.
"State Machine Breaking" for any changes that result in a different AppState given same genesisState and txList.
Ref: https://keepachangelog.com/en/1.0.0/
-->

## Unreleased

<<<<<<< HEAD
* Added Linkify script [#107](https://github.com/provenance-io/provenance/issues/107)
=======
### Bug Fixes

* More mapping fixes related to `WriteP8EContractSpec` and `P8EMemorializeContract` #275
>>>>>>> 702fa270

## [v1.2.0](https://github.com/provenance-io/provenance/releases/tag/v1.2.0) - 2021-04-26

### Improvements

* Add spec documentation for the metadata module [#224](https://github.com/provenance-io/provenance/issues/224)

### Features

* Add typed events and telemetry metrics to marker module [#247](https://github.com/provenance-io/provenance/issues/247)

### Bug Fixes

* Wired recovery flag into `init` command [#254](https://github.com/provenance-io/provenance/issues/254)
* Always anchor unrestricted denom validation expressions, Do not allow slashes in marker denom expressions [#258](https://github.com/provenance-io/provenance/issues/258)
* Mapping and validation fixes found while trying to use `P8EMemorializeContract` [#256](https://github.com/provenance-io/provenance/issues/256)

### Client Breaking

* Update marker transfer request signing behavior [#246](https://github.com/provenance-io/provenance/issues/246)


## [v1.1.1](https://github.com/provenance-io/provenance/releases/tag/v1.1.1) - 2021-04-15

### Bug Fixes

* Add upgrade plan v1.1.1

## [v1.1.0](https://github.com/provenance-io/provenance/releases/tag/v1.1.0) - 2021-04-15

### Features

* Add marker cli has two new flags to set SupplyFixed and AllowGovernanceControl [#241](https://github.com/provenance-io/provenance/issues/241)
* Modify 'enable governance' behavior on marker module [#227](https://github.com/provenance-io/provenance/issues/227)
* Typed Events and Metric counters in Name Module [#85](https://github.com/provenance-io/provenance/issues/85)

### Improvements

* Add some extra aliases for the CLI query metadata commands.
* Make p8e contract spec id easier to communicate.

### Bug Fixes

* Add pagination flags to the CLI query metadata commands.
* Fix handling of Metadata Write message id helper fields.
* Fix cli metadata address encoding/decoding command tree [#231](https://github.com/provenance-io/provenance/issues/231)
* Metadata Module parsing of base64 public key fixed [#225](https://github.com/provenance-io/provenance/issues/225)
* Fix some conversion pieces in `P8EMemorializeContract`.
* Remove extra Object Store Locator storage.
* Fix input status mapping.
* Add MsgSetDenomMetadataRequest to the marker handler.

## [v1.0.0](https://github.com/provenance-io/provenance/releases/tag/v1.0.0) - 2021-03-31

### Bug Fixes

* Resolves an issue where Gov Proposals to Create a new name would fail for new root domains [#192](https://github.com/provenance-io/provenance/issues/192)
* Remove deprecated ModuleCdc amino encoding from Metadata Locator records [#187](https://github.com/provenance-io/provenance/issues/187)
* Update Cosmos SDK to 0.42.3
* Remove deprecated ModuleCdc amino encoding from name module [#189](https://github.com/provenance-io/provenance/issues/189)
* Remove deprecated ModuleCdc amino encoding from attribute module [#188](https://github.com/provenance-io/provenance/issues/188)

### Features

* Allow withdrawals of any coin type from a marker account in WASM smart contracts. [#151](https://github.com/provenance-io/provenance/issues/151)
* Added cli tx commands `write-contract-specification` `remove-contract-specification` for updating/adding/removing metadata `ContractSpecification`s. [#195](https://github.com/provenance-io/provenance/issues/195)
* Added cli tx commands `write-record-specification` `remove-record-specification` for updating/adding/removing metadata `RecordSpecification`s. [#176](https://github.com/provenance-io/provenance/issues/176)
* Added cli tx commands `write-scope-specification` `remove-scope-specification` for updating/adding/removing metadata `ScopeSpecification`s. [#202](https://github.com/provenance-io/provenance/issues/202)
* Added cli tx commands `write-scope` `remove-scope` for updating/adding/removing metadata `Scope`s. [#199](https://github.com/provenance-io/provenance/issues/199)
* Added cli tx commands `write-record` `remove-record` for updating/adding/removing metadata `Record`s. [#205](https://github.com/provenance-io/provenance/issues/205)
* Simulation testing support [#95](https://github.com/provenance-io/provenance/issues/95)
* Name module simulation testing [#24](https://github.com/provenance-io/provenance/issues/24)
* Added default IBC parameters for v039 chain genesis migration script [#102](https://github.com/provenance-io/provenance/issues/102)
* Expand and simplify querying. [#169](https://github.com/provenance-io/provenance/issues/169)
  * Added endpoints for getting all entries of a type, e.g. `RecordsAll`.
  * Combined some endpoints (see notesin "API Breaking" section).
  * Allow searching for related entries. E.g. you can provide a record id to the scope search.
  * Add ability to return related entries. E.g. the `Sessions` endpoint has a `include_records` flag that will cause the response to contain the records that are part of the sessions.
* Add optional identification fields in tx `Write...` messages. [#169](https://github.com/provenance-io/provenance/issues/169)
* The `Write` endpoints now return information about the written entries. [#169](https://github.com/provenance-io/provenance/issues/169)
* Added a CLI command for getting all entries of a type, `query metadata all <type>`, or `query metadata <type> all`. [#169](https://github.com/provenance-io/provenance/issues/169)
* Restrict denom metadata. [#208](https://github.com/provenance-io/provenance/issues/208)

### API Breaking

* Change `Add...` metadata tx endpoints to `Write...` (e.g. `AddScope` is now `WriteScope`). [#169](https://github.com/provenance-io/provenance/issues/169)
* Expand and simplify metadata querying. [#169](https://github.com/provenance-io/provenance/issues/169)
  * Removed the `SessionContextByID` and `SessionContextByUUID` endponts. Replaced with the `Sessions` endpoint.
  * Removed the `RecordsByScopeID` and `RecordsByScopeUUID` endpoints. Replaced with the `Records` endpoint.
  * Removed the `ContractSpecificationExtended` endpoint. Use `ContractSpecification` now with the `include_record_specs` flag.
  * Removed the `RecordSpecificationByID` endpoint. Use the `RecordSpecification` endpoint.
  * Change the `_uuid` fields in the queries to `_id` to allow for either address or uuid input.
  * The `Scope` query no longer returns `Sessions` and `Records` by default. Use the `include_sessions` and `include_records` if you want them.
  * Query result entries are now wrapped to include extra id information alongside an entry.
    E.g. Where a `Scope` used to be returned, now a `ScopeWrapper` is returned containing a `Scope` and its `ScopeIdInfo`.
    So where you previously had `resp.Scope` you will now want `resp.Scope.Scope`.
  * Pluralized both the message name and field name of locator queries that return multiple entries.
    * `OSLocatorByScopeUUIDRequest` and `OSLocatorByScopeUUIDResponse` changed to `OSLocatorsByScopeUUIDRequest` and `OSLocatorsByScopeUUIDResponse`.
    * `OSLocatorByURIRequest` and `OSLocatorByURIResponse` changed to `OSLocatorsByURIRequest` and `OSLocatorsByURIResponse`.
    * Field name `locator` changed to `locators` in `OSLocatorsByURIResponse`, `OSLocatorsByScopeUUIDResponse`, `OSAllLocatorsResponse`.

### Client Breaking

* The paths for querying metadata have changed. See API Breaking section for an overview, and the proto file for details. [#169](https://github.com/provenance-io/provenance/issues/169)
* The CLI has been updated for metadata querying. [#169](https://github.com/provenance-io/provenance/issues/169)
  * Removed the `fullscope` command. Use `query metadata scope --include-sessions --include-records` now.
  * Combined the `locator-by-addr`, `locator-by-uri`, `locator-by-scope`, and `locator-all` into a single `locator` command.
* Changed the CLI metadata tx `add-...` commands to `write-...`. [#166](https://github.com/provenance-io/provenance/issues/166)

## [v0.3.0](https://github.com/provenance-io/provenance/releases/tag/v0.3.0) - 2021-03-19

### Features

* Governance proposal support for marker module
* Decentralized discovery for object store instances [#105](https://github.com/provenance-io/provenance/issues/105)
* Add `AddP8eContractSpec` endpoint to convert v39 contract spec into v40 contract specification  [#167](https://github.com/provenance-io/provenance/issues/167)
* Refactor `Attribute` validate to sdk standard validate basic and validate size of attribute value [#175](https://github.com/provenance-io/provenance/issues/175)
* Add the temporary `P8eMemorializeContract` endpoint to help facilitate the transition. [#164](https://github.com/provenance-io/provenance/issues/164)
* Add handler for 0.3.0 testnet upgrade.

### Bug Fixes

* Gov module route added for name module root name proposal
* Update Cosmos SDK to 0.42.2 for bug fixes and improvements


## [v0.2.1](https://github.com/provenance-io/provenance/releases/tag/v0.2.1) - 2021-03-11

* Update to Cosmos SDK 0.42.1
* Add github action for docker publishing [#156](https://github.com/provenance-io/provenance/issues/156)
* Add `MetaAddress` encoder and parser commands [#147](https://github.com/provenance-io/provenance/issues/147)
* Add build support for publishing protos used in this release [#69](https://github.com/provenance-io/provenance/issues/69)
* Support for setting a marker denom validation expression [#84](https://github.com/provenance-io/provenance/issues/84)
* Expand cli metadata query functionality [#142](https://github.com/provenance-io/provenance/issues/142)

## [v0.2.0](https://github.com/provenance-io/provenance/releases/tag/v0.2.0) - 2021-03-05

* Truncate hashes used in metadata addresses for Record, Record Specification [#132](https://github.com/provenance-io/provenance/issues/132)
* Add support for creating, updating, removing, finding, and iterating over `Session`s [#55](https://github.com/provenance-io/provenance/issues/55)
* Add support for creating, updating, removing, finding, and iterating over `RecordSpecification`s [#59](https://github.com/provenance-io/provenance/issues/59)

## [v0.1.10](https://github.com/provenance-io/provenance/releases/tag/v0.1.10) - 2021-03-04

### Bug fixes

* Ensure all upgrade handlers apply always before storeLoader is created.
* Add upgrade handler for v0.1.10

## [v0.1.9](https://github.com/provenance-io/provenance/releases/tag/v0.1.9) - 2021-03-03

### Bug fixes

* Add module for metadata for v0.1.9

## [v0.1.8](https://github.com/provenance-io/provenance/releases/tag/v0.1.8) - 2021-03-03

### Bug fixes

* Add handlers for v0.1.7, v0.1.8

## [v0.1.7](https://github.com/provenance-io/provenance/releases/tag/v0.1.7) - 2021-03-03

### Bug Fixes

* Fix npe caused by always loading custom storeLoader.

## [v0.1.6](https://github.com/provenance-io/provenance/releases/tag/v0.1.6) - 2021-03-02

### Bug Fixes

* Add metadata module to the IAVL store during upgrade

## [v0.1.5](https://github.com/provenance-io/provenance/releases/tag/v0.1.5) - 2021-03-02

* Add support for creating, updating, removing, finding, and iterating over `Record`s [#54](https://github.com/provenance-io/provenance/issues/54)
* Add migration support for v039 account into v040 attributes module [#100](https://github.com/provenance-io/provenance/issues/100)
* Remove setting default no-op upgrade handlers.
* Add an explicit no-op upgrade handler for release v0.1.5.
* Add support for creating, updating, removing, finding, and iterating over `ContractSpecification`s [#57](https://github.com/provenance-io/provenance/issues/57)
* Add support for record specification metadata addresses [#58](https://github.com/provenance-io/provenance/issues/58)
* Enhance build process to release cosmovisor compatible zip and plan [#119](https://github.com/provenance-io/provenance/issues/119)

## [v0.1.4](https://github.com/provenance-io/provenance/releases/tag/v0.1.4) - 2021-02-24

* Update `ScopeSpecification` proto and create `Description` proto [#71](https://github.com/provenance-io/provenance/issues/71)
* Update `Scope` proto: change field `owner_address` to `owners` [#89](https://github.com/provenance-io/provenance/issues/89)
* Add support for migrating Marker Accesslist from v39 to v40 [#46](https://github.com/provenance-io/provenance/issues/46).
* Add migration command for previous version of Provenance blockchain [#78](https://github.com/provenance-io/provenance/issues/78)
* Add support for creating, updating, removing, finding, and iterating over `ScopeSpecification`s [#56](https://github.com/provenance-io/provenance/issues/56)
* Implemented v39 to v40 migration for name module.
* Add support for github actions to build binary releases on tag [#30](https://github.com/provenance-io/provenance/issues/30).

## [v0.1.3](https://github.com/provenance-io/provenance/releases/tag/v0.1.3) - 2021-02-12

* Add support for Scope objects to Metadata module [#53](https://github.com/provenance-io/provenance/issues/53)
* Denom Metadata config for nhash in testnet [#42](https://github.com/provenance-io/provenance/issues/42)
* Denom Metadata support for marker module [#47](https://github.com/provenance-io/provenance/issues/47)
* WASM support for Marker module [#28](https://github.com/provenance-io/provenance/issues/28)

### Bug Fixes

* Name service allows uuids as segments despite length restrictions [#48](https://github.com/provenance-io/provenance/issues/48)
* Protogen breaks on marker uint64 equals [#38](https://github.com/provenance-io/provenance/issues/38)
* Fix for marker module beginblock wiring [#34](https://github.com/provenance-io/provenance/issues/34)
* Fix for marker get cli command
* Updated the links in PULL_REQUEST_TEMPLATE.md to use correct 'main' branch

## [v0.1.2](https://github.com/provenance-io/provenance/releases/tag/v0.1.2) - 2021-01-27

### Bug Fixes

* Update goreleaser configuration to match `provenance` repository name

## [v0.1.1](https://github.com/provenance-io/provenance/releases/tag/v0.1.1) - 2021-01-27

This is the intial beta release for the first Provenance public TESTNET.  This release is not intended for any type of
production or reliable development as extensive work is still in progress to migrate the private network functionality
into the public network.
### Features

* Initial port of private Provenance blockchain modules `name`, `attribute`, and `marker` from v0.39.x Cosmos SDK chain
into new 0.40.x base.  Minimal unit test coverage and features in place to begin setup of testnet process.

## PRE-HISTORY

## [v0.1.0](https://github.com/provenance-io/provenance/releases/tag/v0.1.0) - 2021-01-26

* Test tag prior to initial testnet release.

The Provenance Blockchain was started by Figure Technologies in 2018 using a Hyperledger Fabric derived private network.
A subsequent migration was made to a new internal private network based on the 0.38-0.39 series of Cosmos SDK and
Tendermint.  The Provence-IO/Provenance Cosmos SDK derived public network is the<|MERGE_RESOLUTION|>--- conflicted
+++ resolved
@@ -34,13 +34,14 @@
 
 ## Unreleased
 
-<<<<<<< HEAD
-* Added Linkify script [#107](https://github.com/provenance-io/provenance/issues/107)
-=======
+### Improvements
+
+* Added linkify script for changelog issue links [#107](https://github.com/provenance-io/provenance/issues/107)
+
 ### Bug Fixes
 
 * More mapping fixes related to `WriteP8EContractSpec` and `P8EMemorializeContract` #275
->>>>>>> 702fa270
+
 
 ## [v1.2.0](https://github.com/provenance-io/provenance/releases/tag/v1.2.0) - 2021-04-26
 
