<!--
Guiding Principles:

Changelogs are for humans, not machines.
There should be an entry for every single version.
The same types of changes should be grouped.
Versions and sections should be linkable.
The latest version comes first.
The release date of each version is displayed.
Mention whether you follow Semantic Versioning.

Usage:

Change log entries are to be added to the Unreleased section under the
appropriate stanza (see below). Each entry should ideally include a message and either
an issue number or pull request number using one of these formats:

* message #<issue-number>

If there is no issue number, you can add a reference to a Pull Request like this:
* message PR<pull-request-number>

The issue numbers and pull request numbers will later be link-ified during the release process
so you do not have to worry about including a link manually, but you can if you wish.

Types of changes (Stanzas):

"Features" for new features.
"Improvements" for changes in existing functionality.
"Deprecated" for soon-to-be removed features.
"Bug Fixes" for any bug fixes.
"Client Breaking" for breaking CLI commands and REST routes used by end-users.
"API Breaking" for breaking exported APIs used by developers building on SDK.
"State Machine Breaking" for any changes that result in a different AppState given same genesisState and txList.
Ref: https://keepachangelog.com/en/1.0.0/
-->

## Unreleased

<<<<<<< HEAD
## [v1.7.4](https://github.com/provenance-io/provenance/releases/tag/v1.7.4) - 2021-10-12

### Improvements

* Update github actions to always run required tests [#508](https://github.com/provenance-io/provenance/issues/508)
* Update Cosmos SDK to 0.44.2 [PR 527](https://github.com/provenance-io/provenance/pull/527)

## [v1.7.3](https://github.com/provenance-io/provenance/releases/tag/v1.7.3) - 2021-09-30

# Bug Fixes
=======
### Improvements

* Add `bank` and `authz` module query `proto` files required by `grpcurl` [#482](https://github.com/provenance-io/provenance/issues/482)
* Update github actions to always run required tests [#508](https://github.com/provenance-io/provenance/issues/508)
* Update Cosmos SDK to 0.44.2 [PR 527](https://github.com/provenance-io/provenance/pull/527)

### Bug Fixes

* When deleting a scope, require the same permissions as when updating it [#473](https://github.com/provenance-io/provenance/issues/473)

## [v1.7.3](https://github.com/provenance-io/provenance/releases/tag/v1.7.3) - 2021-09-30

### Bug Fixes
>>>>>>> 39783a6a

* Update Cosmos SDK to 0.44.1 with IAVL 0.17 to resolve locking issues in queries.
* Fix logger config being ignored [PR 510](https://github.com/provenance-io/provenance/pull/510)

## [v1.7.2](https://github.com/provenance-io/provenance/releases/tag/v1.7.2) - 2021-09-27

### Bug Fixes

* Fix for non-deterministic upgrades in cosmos sdk [#505](https://github.com/provenance-io/provenance/issues/505)

## [v1.7.1](https://github.com/provenance-io/provenance/releases/tag/v1.7.1) - 2021-09-20

### Improvements

* Ensure marker state transition validation does not panic [#492](https://github.com/provenance-io/provenance/issues/492)
* Refactor Examples for cobra cli commands to have examples [#399](https://github.com/provenance-io/provenance/issues/399)
* Verify go version on `make build` [#483](https://github.com/provenance-io/provenance/issues/483)

### Bug Fixes

* Fix marker permissions migration and add panic on `eigengrau` upgrade [#484](https://github.com/provenance-io/provenance/issues/484)
* Fixed marker with more than uint64 causes panic [#489](https://github.com/provenance-io/provenance/issues/489)
* Fixed issue with rosetta tests timing out occasionally, because the timeout was too short [#500](https://github.com/provenance-io/provenance/issues/500)

## [v1.7.0](https://github.com/provenance-io/provenance/releases/tag/v1.7.0) - 2021-09-03

### Features

* Add a single node docker based development environment [#311](https://github.com/provenance-io/provenance/issues/311)
  * Add make targets `devnet-start` and `devnet-stop`
  * Add `networks/dev/mnemonics` for adding accounts to development environment

### Improvements

* Updated some of the documentation of Metadata type bytes (prefixes) [#474](https://github.com/provenance-io/provenance/issues/474)
* Update the Marker Holding query to fully utilize pagination fields [#400](https://github.com/provenance-io/provenance/issues/400)
* Update the Metadata OSLocatorsByURI query to fully utilize pagination fields [#401](https://github.com/provenance-io/provenance/issues/401)
* Update the Metadata OSAllLocators query to fully utilize pagination fields [#402](https://github.com/provenance-io/provenance/issues/402)
* Validate `marker` before setting it to prevent panics [#491](https://github.com/provenance-io/provenance/issues/491)

### Bug Fixes

* Removed some unneeded code from the persistent record update validation [#471](https://github.com/provenance-io/provenance/issues/471)
* Fixed packed config loading bug [#487](https://github.com/provenance-io/provenance/issues/487)
* Fixed marker with more than uint64 causes panic [#489](https://github.com/provenance-io/provenance/issues/489)

## [v1.7.0](https://github.com/provenance-io/provenance/releases/tag/v1.7.0) - 2021-09-03

### Features

* Marker governance proposal are supported in cli [#367](https://github.com/provenance-io/provenance/issues/367)
* Add ability to query metadata sessions by record [#212](https://github.com/provenance-io/provenance/issues/212)
* Add Name and Symbol Cosmos features to Marker Metadata [#372](https://github.com/provenance-io/provenance/issues/372)
* Add authz support to Marker module transfer `MarkerTransferAuthorization` [#265](https://github.com/provenance-io/provenance/issues/265)
  * Add authz grant/revoke command to `marker` cli
  * Add documentation around how to grant/revoke authz [#449](https://github.com/provenance-io/provenance/issues/449)
* Add authz and feegrant modules [PR 384](https://github.com/provenance-io/provenance/pull/384)
* Add Marker governance proposal for setting denom metadata [#369](https://github.com/provenance-io/provenance/issues/369)
* Add `config` command to cli for client configuration [#394](https://github.com/provenance-io/provenance/issues/394)
* Add updated wasmd for Cosmos 0.43 [#409](https://github.com/provenance-io/provenance/issues/409)
* Add Rosetta support and automated testing [#365](https://github.com/provenance-io/provenance/issues/365)
* Update wasm parameters to only allow smart contracts to be uploaded with gov proposal [#440](https://github.com/provenance-io/provenance/issues/440)
* Update `config` command [#403](https://github.com/provenance-io/provenance/issues/403)
  * Get and set any configuration field.
  * Get or set multiple configuration fields in a single invocation.
  * Easily identify fields with changed (non-default) values.
  * Pack the configs into a single json file with only changed (non-default) values.
  * Unpack the config back into the multiple config files (that also have documentation in them).

### Bug Fixes

* Fix for creating non-coin type markers through governance addmarker proposals [#431](https://github.com/provenance-io/provenance/issues/431)
* Marker Withdraw Escrow Proposal type is properly registered [#367](https://github.com/provenance-io/provenance/issues/367)
  * Target Address field spelling error corrected in Withdraw Escrow and Increase Supply Governance Proposals.
* Fix DeleteScopeOwner endpoint to store the correct scope [PR 377](https://github.com/provenance-io/provenance/pull/377)
* Marker module import/export issues  [PR384](https://github.com/provenance-io/provenance/pull/384)
  * Add missing marker attributes to state export
  * Fix account numbering issues with marker accounts and auth module accounts during import
  * Export marker accounts as a base account entry and a separate marker module record
  * Add Marker module governance proposals, genesis, and marker operations to simulation testing [#94](https://github.com/provenance-io/provenance/issues/94)
* Fix an encoding issue with the `--page-key` CLI arguments used in paged queries [#332](https://github.com/provenance-io/provenance/issues/332)
* Fix handling of optional fields in Metadata Write messages [#412](https://github.com/provenance-io/provenance/issues/412)
* Fix cli marker new example is incorrect [#415](https://github.com/provenance-io/provenance/issues/415)
* Fix home directory setup for app export [#457](https://github.com/provenance-io/provenance/issues/457)
* Correct an error message that was providing an illegal amount of gas as an example [#425](https://github.com/provenance-io/provenance/issues/425)

### API Breaking

* Fix for missing validation for marker permissions according to marker type.  Markers of type COIN can no longer have
  the Transfer permission assigned.  Existing permission entries on Coin type markers of type Transfer are removed
  during migration [#428](https://github.com/provenance-io/provenance/issues/428)

### Improvements

* Updated to Cosmos SDK Release v0.44 to resolve security issues in v0.43 [#463](https://github.com/provenance-io/provenance/issues/463)
  * Updated to Cosmos SDK Release v0.43  [#154](https://github.com/provenance-io/provenance/issues/154)
* Updated to go 1.17 [#454](https://github.com/provenance-io/provenance/issues/454)
* Updated wasmd for Cosmos SDK Release v0.43 [#409](https://github.com/provenance-io/provenance/issues/409)
  * CosmWasm wasmvm v0.16.0 [CHANGELOG](https://github.com/CosmWasm/wasmvm/blob/v0.16.0/CHANGELOG.md)
  * CosmWasm cosmwasm v0.16.0 [CHANGELOG](https://github.com/CosmWasm/cosmwasm/blob/v0.16.0/CHANGELOG.md)
* Updated to IBC-Go Module v1.0.1 [PR 445](https://github.com/provenance-io/provenance/pull/445)
* Updated log message for circulation adjustment [#381](https://github.com/provenance-io/provenance/issues/381)
* Updated third party proto files to pull from cosmos 0.43 [#391](https://github.com/provenance-io/provenance/issues/391)
* Removed legacy api endpoints [#380](https://github.com/provenance-io/provenance/issues/380)
* Removed v039 and v040 migrations [#374](https://github.com/provenance-io/provenance/issues/374)
* Dependency Version Updates
  * Build/CI - cache [PR 420](https://github.com/provenance-io/provenance/pull/420), workflow clean up
  [PR 417](https://github.com/provenance-io/provenance/pull/417), diff action [PR 418](https://github.com/provenance-io/provenance/pull/418)
  code coverage [PR 416](https://github.com/provenance-io/provenance/pull/416) and [PR 439](https://github.com/provenance-io/provenance/pull/439),
  setup go [PR 419](https://github.com/provenance-io/provenance/pull/419), [PR 451](https://github.com/provenance-io/provenance/pull/451)
  * Google UUID 1.3.0 [PR 446](https://github.com/provenance-io/provenance/pull/446)
  * GRPC 1.3.0 [PR 443](https://github.com/provenance-io/provenance/pull/443)
  * cast 1.4.1 [PR 442](https://github.com/provenance-io/provenance/pull/442)
* Updated `provenanced init` for better testnet support and defaults [#403](https://github.com/provenance-io/provenance/issues/403)
* Fixed some example address to use the appropriate prefix [#453](https://github.com/provenance-io/provenance/issues/453)

## [v1.6.0](https://github.com/provenance-io/provenance/releases/tag/v1.6.0) - 2021-08-23

### Bug Fixes

* Fix for creating non-coin type markers through governance addmarker proposals [#431](https://github.com/provenance-io/provenance/issues/431)
* Upgrade handler migrates usdf.c to the right marker_type.

## [v1.5.0](https://github.com/provenance-io/provenance/releases/tag/v1.5.0) - 2021-06-23

### Features

* Update Cosmos SDK to 0.42.6 with Tendermint 0.34.11 [#355](https://github.com/provenance-io/provenance/issues/355)
  * Refund gas support added to gas meter trace
  * `ibc-transfer` now contains an `escrow-address` command for querying current escrow balances
* Add `update` and `delete-distinct` attributes to `attribute` module [#314](https://github.com/provenance-io/provenance/issues/314)
* Add support to `metadata` module for adding and removing contract specifications to scope specification [#302](https://github.com/provenance-io/provenance/issues/302)
  * Added `MsgAddContractSpecToScopeSpecRequest`and `MsgDeleteContractSpecFromScopeSpecRequest` messages for adding/removing
  * Added cli commands for adding/removing
* Add smart contract query support to the `metadata` module [#65](https://github.com/provenance-io/provenance/issues/65)

### API Breaking

* Redundant account parameter was removed from Attribute module SetAttribute API. [PR 348](https://github.com/provenance-io/provenance/pull/348)

### Bug Fixes

* Value owner changes are independent of scope owner signature requirements after transfer [#347](https://github.com/provenance-io/provenance/issues/347)
* Attribute module allows removal of orphan attributes, attributes against root names [PR 348](https://github.com/provenance-io/provenance/pull/348)
* `marker` cli query for marker does not cast marker argument to lower case [#329](https://github.com/provenance-io/provenance/issues/329)

### Improvements

* Bump `wasmd` to v0.17.0 [#345](https://github.com/provenance-io/provenance/issues/345)
* Attribute module simulation support [#25](https://github.com/provenance-io/provenance/issues/25)
* Add transfer cli command to `marker` module [#264](https://github.com/provenance-io/provenance/issues/264)
* Refactor `name` module to emit typed events from keeper [#267](https://github.com/provenance-io/provenance/issues/267)

## [v1.4.1](https://github.com/provenance-io/provenance/releases/tag/v1.4.1) - 2021-06-02

* Updated github binary release workflow.  No code changes from 1.4.0.

## [v1.4.0](https://github.com/provenance-io/provenance/releases/tag/v1.4.0) - 2021-06-02

### Features

* ENV config support, SDK v0.42.5 update [#320](https://github.com/provenance-io/provenance/issues/320)
* Upgrade handler set version name to `citrine` [#339](https://github.com/provenance-io/provenance/issues/339)

### Bug Fixes

* P8EMemorializeContract: preserve some Scope fields if the scope already exists [PR 336](https://github.com/provenance-io/provenance/pull/336)
* Set default standard err/out for `provenanced` commands [PR 337](https://github.com/provenance-io/provenance/pull/337)
* Fix for invalid help text permissions list on marker access grant command [PR 337](https://github.com/provenance-io/provenance/pull/337)
* When writing a session, make sure the scope spec of the containing scope, contains the session's contract spec. [#322](https://github.com/provenance-io/provenance/issues/322)

###  Improvements

* Informative error message for `min-gas-prices` invalid config panic on startup [#333](https://github.com/provenance-io/provenance/issues/333)
* Update marker event documentation to match typed event namespaces [#304](https://github.com/provenance-io/provenance/issues/304)


## [v1.3.1](https://github.com/provenance-io/provenance/releases/tag/v1.3.1) - 2021-05-21

### Bug Fixes

* Remove broken gauge on attribute module. Fixes prometheus metrics [#315](https://github.com/provenance-io/provenance/issues/315)
* Correct logging levels for marker mint/burn requests [#318](https://github.com/provenance-io/provenance/issues/318)
* Fix the CLI metaaddress commands [#321](https://github.com/provenance-io/provenance/issues/321)

### Improvements

* Add Kotlin and Javascript examples for Metadata Addresses [#301](https://github.com/provenance-io/provenance/issues/301)
* Updated swagger docs [PR 313](https://github.com/provenance-io/provenance/pull/313)
* Fix swagger docs [PR 317](https://github.com/provenance-io/provenance/pull/317)
* Updated default min-gas-prices to reflect provenance network nhash economics [#310](https://github.com/provenance-io/provenance/pull/310)
* Improved marker error message when marker is not found [#325](https://github.com/provenance-io/provenance/issues/325)


## [v1.3.0](https://github.com/provenance-io/provenance/releases/tag/v1.3.0) - 2021-05-06

### Features

* Add grpc messages and cli command to add/remove addresses from metadata scope data access [#220](https://github.com/provenance-io/provenance/issues/220)
* Add a `context` field to the `Session` [#276](https://github.com/provenance-io/provenance/issues/276)
* Add typed events and telemetry metrics to attribute module [#86](https://github.com/provenance-io/provenance/issues/86)
* Add rpc and cli support for adding/updating/removing owners on a `Scope` [#283](https://github.com/provenance-io/provenance/issues/283)
* Add transaction and query time measurements to marker module [#284](https://github.com/provenance-io/provenance/issues/284)
* Upgrade handler included that sets denom metadata for `hash` bond denom [#294](https://github.com/provenance-io/provenance/issues/294)
* Upgrade wasmd to v0.16.0 [#291](https://github.com/provenance-io/provenance/issues/291)
* Add params query endpoint to the marker module cli [#271](https://github.com/provenance-io/provenance/issues/271)

### Improvements

* Added linkify script for changelog issue links [#107](https://github.com/provenance-io/provenance/issues/107)
* Changed Metadata events to be typed events [#88](https://github.com/provenance-io/provenance/issues/88)
* Updated marker module spec documentation [#93](https://github.com/provenance-io/provenance/issues/93)
* Gas consumption telemetry and tracing [#299](https://github.com/provenance-io/provenance/issues/299)

### Bug Fixes

* More mapping fixes related to `WriteP8EContractSpec` and `P8EMemorializeContract` [#275](https://github.com/provenance-io/provenance/issues/275)
* Fix event manager scope in attribute, name, marker, and metadata modules to prevent event duplication [#289](https://github.com/provenance-io/provenance/issues/289)
* Proposed markers that are cancelled can be deleted without ADMIN role being assigned [#280](https://github.com/provenance-io/provenance/issues/280)
* Fix to ensure markers have no balances in Escrow prior to being deleted. [#303](https://github.com/provenance-io/provenance/issues/303)

### State Machine Breaking

* Add support for purging destroyed markers [#282](https://github.com/provenance-io/provenance/issues/282)

## [v1.2.0](https://github.com/provenance-io/provenance/releases/tag/v1.2.0) - 2021-04-26

### Improvements

* Add spec documentation for the metadata module [#224](https://github.com/provenance-io/provenance/issues/224)

### Features

* Add typed events and telemetry metrics to marker module [#247](https://github.com/provenance-io/provenance/issues/247)

### Bug Fixes

* Wired recovery flag into `init` command [#254](https://github.com/provenance-io/provenance/issues/254)
* Always anchor unrestricted denom validation expressions, Do not allow slashes in marker denom expressions [#258](https://github.com/provenance-io/provenance/issues/258)
* Mapping and validation fixes found while trying to use `P8EMemorializeContract` [#256](https://github.com/provenance-io/provenance/issues/256)

### Client Breaking

* Update marker transfer request signing behavior [#246](https://github.com/provenance-io/provenance/issues/246)


## [v1.1.1](https://github.com/provenance-io/provenance/releases/tag/v1.1.1) - 2021-04-15

### Bug Fixes

* Add upgrade plan v1.1.1

## [v1.1.0](https://github.com/provenance-io/provenance/releases/tag/v1.1.0) - 2021-04-15

### Features

* Add marker cli has two new flags to set SupplyFixed and AllowGovernanceControl [#241](https://github.com/provenance-io/provenance/issues/241)
* Modify 'enable governance' behavior on marker module [#227](https://github.com/provenance-io/provenance/issues/227)
* Typed Events and Metric counters in Name Module [#85](https://github.com/provenance-io/provenance/issues/85)

### Improvements

* Add some extra aliases for the CLI query metadata commands.
* Make p8e contract spec id easier to communicate.

### Bug Fixes

* Add pagination flags to the CLI query metadata commands.
* Fix handling of Metadata Write message id helper fields.
* Fix cli metadata address encoding/decoding command tree [#231](https://github.com/provenance-io/provenance/issues/231)
* Metadata Module parsing of base64 public key fixed [#225](https://github.com/provenance-io/provenance/issues/225)
* Fix some conversion pieces in `P8EMemorializeContract`.
* Remove extra Object Store Locator storage.
* Fix input status mapping.
* Add MsgSetDenomMetadataRequest to the marker handler.

## [v1.0.0](https://github.com/provenance-io/provenance/releases/tag/v1.0.0) - 2021-03-31

### Bug Fixes

* Resolves an issue where Gov Proposals to Create a new name would fail for new root domains [#192](https://github.com/provenance-io/provenance/issues/192)
* Remove deprecated ModuleCdc amino encoding from Metadata Locator records [#187](https://github.com/provenance-io/provenance/issues/187)
* Update Cosmos SDK to 0.42.3
* Remove deprecated ModuleCdc amino encoding from name module [#189](https://github.com/provenance-io/provenance/issues/189)
* Remove deprecated ModuleCdc amino encoding from attribute module [#188](https://github.com/provenance-io/provenance/issues/188)

### Features

* Allow withdrawals of any coin type from a marker account in WASM smart contracts. [#151](https://github.com/provenance-io/provenance/issues/151)
* Added cli tx commands `write-contract-specification` `remove-contract-specification` for updating/adding/removing metadata `ContractSpecification`s. [#195](https://github.com/provenance-io/provenance/issues/195)
* Added cli tx commands `write-record-specification` `remove-record-specification` for updating/adding/removing metadata `RecordSpecification`s. [#176](https://github.com/provenance-io/provenance/issues/176)
* Added cli tx commands `write-scope-specification` `remove-scope-specification` for updating/adding/removing metadata `ScopeSpecification`s. [#202](https://github.com/provenance-io/provenance/issues/202)
* Added cli tx commands `write-scope` `remove-scope` for updating/adding/removing metadata `Scope`s. [#199](https://github.com/provenance-io/provenance/issues/199)
* Added cli tx commands `write-record` `remove-record` for updating/adding/removing metadata `Record`s. [#205](https://github.com/provenance-io/provenance/issues/205)
* Simulation testing support [#95](https://github.com/provenance-io/provenance/issues/95)
* Name module simulation testing [#24](https://github.com/provenance-io/provenance/issues/24)
* Added default IBC parameters for v039 chain genesis migration script [#102](https://github.com/provenance-io/provenance/issues/102)
* Expand and simplify querying. [#169](https://github.com/provenance-io/provenance/issues/169)
  * Added endpoints for getting all entries of a type, e.g. `RecordsAll`.
  * Combined some endpoints (see notesin "API Breaking" section).
  * Allow searching for related entries. E.g. you can provide a record id to the scope search.
  * Add ability to return related entries. E.g. the `Sessions` endpoint has a `include_records` flag that will cause the response to contain the records that are part of the sessions.
* Add optional identification fields in tx `Write...` messages. [#169](https://github.com/provenance-io/provenance/issues/169)
* The `Write` endpoints now return information about the written entries. [#169](https://github.com/provenance-io/provenance/issues/169)
* Added a CLI command for getting all entries of a type, `query metadata all <type>`, or `query metadata <type> all`. [#169](https://github.com/provenance-io/provenance/issues/169)
* Restrict denom metadata. [#208](https://github.com/provenance-io/provenance/issues/208)

### API Breaking

* Change `Add...` metadata tx endpoints to `Write...` (e.g. `AddScope` is now `WriteScope`). [#169](https://github.com/provenance-io/provenance/issues/169)
* Expand and simplify metadata querying. [#169](https://github.com/provenance-io/provenance/issues/169)
  * Removed the `SessionContextByID` and `SessionContextByUUID` endponts. Replaced with the `Sessions` endpoint.
  * Removed the `RecordsByScopeID` and `RecordsByScopeUUID` endpoints. Replaced with the `Records` endpoint.
  * Removed the `ContractSpecificationExtended` endpoint. Use `ContractSpecification` now with the `include_record_specs` flag.
  * Removed the `RecordSpecificationByID` endpoint. Use the `RecordSpecification` endpoint.
  * Change the `_uuid` fields in the queries to `_id` to allow for either address or uuid input.
  * The `Scope` query no longer returns `Sessions` and `Records` by default. Use the `include_sessions` and `include_records` if you want them.
  * Query result entries are now wrapped to include extra id information alongside an entry.
    E.g. Where a `Scope` used to be returned, now a `ScopeWrapper` is returned containing a `Scope` and its `ScopeIdInfo`.
    So where you previously had `resp.Scope` you will now want `resp.Scope.Scope`.
  * Pluralized both the message name and field name of locator queries that return multiple entries.
    * `OSLocatorByScopeUUIDRequest` and `OSLocatorByScopeUUIDResponse` changed to `OSLocatorsByScopeUUIDRequest` and `OSLocatorsByScopeUUIDResponse`.
    * `OSLocatorByURIRequest` and `OSLocatorByURIResponse` changed to `OSLocatorsByURIRequest` and `OSLocatorsByURIResponse`.
    * Field name `locator` changed to `locators` in `OSLocatorsByURIResponse`, `OSLocatorsByScopeUUIDResponse`, `OSAllLocatorsResponse`.

### Client Breaking

* The paths for querying metadata have changed. See API Breaking section for an overview, and the proto file for details. [#169](https://github.com/provenance-io/provenance/issues/169)
* The CLI has been updated for metadata querying. [#169](https://github.com/provenance-io/provenance/issues/169)
  * Removed the `fullscope` command. Use `query metadata scope --include-sessions --include-records` now.
  * Combined the `locator-by-addr`, `locator-by-uri`, `locator-by-scope`, and `locator-all` into a single `locator` command.
* Changed the CLI metadata tx `add-...` commands to `write-...`. [#166](https://github.com/provenance-io/provenance/issues/166)

## [v0.3.0](https://github.com/provenance-io/provenance/releases/tag/v0.3.0) - 2021-03-19

### Features

* Governance proposal support for marker module
* Decentralized discovery for object store instances [#105](https://github.com/provenance-io/provenance/issues/105)
* Add `AddP8eContractSpec` endpoint to convert v39 contract spec into v40 contract specification  [#167](https://github.com/provenance-io/provenance/issues/167)
* Refactor `Attribute` validate to sdk standard validate basic and validate size of attribute value [#175](https://github.com/provenance-io/provenance/issues/175)
* Add the temporary `P8eMemorializeContract` endpoint to help facilitate the transition. [#164](https://github.com/provenance-io/provenance/issues/164)
* Add handler for 0.3.0 testnet upgrade.

### Bug Fixes

* Gov module route added for name module root name proposal
* Update Cosmos SDK to 0.42.2 for bug fixes and improvements


## [v0.2.1](https://github.com/provenance-io/provenance/releases/tag/v0.2.1) - 2021-03-11

* Update to Cosmos SDK 0.42.1
* Add github action for docker publishing [#156](https://github.com/provenance-io/provenance/issues/156)
* Add `MetaAddress` encoder and parser commands [#147](https://github.com/provenance-io/provenance/issues/147)
* Add build support for publishing protos used in this release [#69](https://github.com/provenance-io/provenance/issues/69)
* Support for setting a marker denom validation expression [#84](https://github.com/provenance-io/provenance/issues/84)
* Expand cli metadata query functionality [#142](https://github.com/provenance-io/provenance/issues/142)

## [v0.2.0](https://github.com/provenance-io/provenance/releases/tag/v0.2.0) - 2021-03-05

* Truncate hashes used in metadata addresses for Record, Record Specification [#132](https://github.com/provenance-io/provenance/issues/132)
* Add support for creating, updating, removing, finding, and iterating over `Session`s [#55](https://github.com/provenance-io/provenance/issues/55)
* Add support for creating, updating, removing, finding, and iterating over `RecordSpecification`s [#59](https://github.com/provenance-io/provenance/issues/59)

## [v0.1.10](https://github.com/provenance-io/provenance/releases/tag/v0.1.10) - 2021-03-04

### Bug fixes

* Ensure all upgrade handlers apply always before storeLoader is created.
* Add upgrade handler for v0.1.10

## [v0.1.9](https://github.com/provenance-io/provenance/releases/tag/v0.1.9) - 2021-03-03

### Bug fixes

* Add module for metadata for v0.1.9

## [v0.1.8](https://github.com/provenance-io/provenance/releases/tag/v0.1.8) - 2021-03-03

### Bug fixes

* Add handlers for v0.1.7, v0.1.8

## [v0.1.7](https://github.com/provenance-io/provenance/releases/tag/v0.1.7) - 2021-03-03

### Bug Fixes

* Fix npe caused by always loading custom storeLoader.

## [v0.1.6](https://github.com/provenance-io/provenance/releases/tag/v0.1.6) - 2021-03-02

### Bug Fixes

* Add metadata module to the IAVL store during upgrade

## [v0.1.5](https://github.com/provenance-io/provenance/releases/tag/v0.1.5) - 2021-03-02

* Add support for creating, updating, removing, finding, and iterating over `Record`s [#54](https://github.com/provenance-io/provenance/issues/54)
* Add migration support for v039 account into v040 attributes module [#100](https://github.com/provenance-io/provenance/issues/100)
* Remove setting default no-op upgrade handlers.
* Add an explicit no-op upgrade handler for release v0.1.5.
* Add support for creating, updating, removing, finding, and iterating over `ContractSpecification`s [#57](https://github.com/provenance-io/provenance/issues/57)
* Add support for record specification metadata addresses [#58](https://github.com/provenance-io/provenance/issues/58)
* Enhance build process to release cosmovisor compatible zip and plan [#119](https://github.com/provenance-io/provenance/issues/119)

## [v0.1.4](https://github.com/provenance-io/provenance/releases/tag/v0.1.4) - 2021-02-24

* Update `ScopeSpecification` proto and create `Description` proto [#71](https://github.com/provenance-io/provenance/issues/71)
* Update `Scope` proto: change field `owner_address` to `owners` [#89](https://github.com/provenance-io/provenance/issues/89)
* Add support for migrating Marker Accesslist from v39 to v40 [#46](https://github.com/provenance-io/provenance/issues/46).
* Add migration command for previous version of Provenance blockchain [#78](https://github.com/provenance-io/provenance/issues/78)
* Add support for creating, updating, removing, finding, and iterating over `ScopeSpecification`s [#56](https://github.com/provenance-io/provenance/issues/56)
* Implemented v39 to v40 migration for name module.
* Add support for github actions to build binary releases on tag [#30](https://github.com/provenance-io/provenance/issues/30).

## [v0.1.3](https://github.com/provenance-io/provenance/releases/tag/v0.1.3) - 2021-02-12

* Add support for Scope objects to Metadata module [#53](https://github.com/provenance-io/provenance/issues/53)
* Denom Metadata config for nhash in testnet [#42](https://github.com/provenance-io/provenance/issues/42)
* Denom Metadata support for marker module [#47](https://github.com/provenance-io/provenance/issues/47)
* WASM support for Marker module [#28](https://github.com/provenance-io/provenance/issues/28)

### Bug Fixes

* Name service allows uuids as segments despite length restrictions [#48](https://github.com/provenance-io/provenance/issues/48)
* Protogen breaks on marker uint64 equals [#38](https://github.com/provenance-io/provenance/issues/38)
* Fix for marker module beginblock wiring [#34](https://github.com/provenance-io/provenance/issues/34)
* Fix for marker get cli command
* Updated the links in PULL_REQUEST_TEMPLATE.md to use correct 'main' branch

## [v0.1.2](https://github.com/provenance-io/provenance/releases/tag/v0.1.2) - 2021-01-27

### Bug Fixes

* Update goreleaser configuration to match `provenance` repository name

## [v0.1.1](https://github.com/provenance-io/provenance/releases/tag/v0.1.1) - 2021-01-27

This is the intial beta release for the first Provenance public TESTNET.  This release is not intended for any type of
production or reliable development as extensive work is still in progress to migrate the private network functionality
into the public network.

### Features

* Initial port of private Provenance blockchain modules `name`, `attribute`, and `marker` from v0.39.x Cosmos SDK chain
into new 0.40.x base.  Minimal unit test coverage and features in place to begin setup of testnet process.

## PRE-HISTORY

## [v0.1.0](https://github.com/provenance-io/provenance/releases/tag/v0.1.0) - 2021-01-26

* Test tag prior to initial testnet release.

The Provenance Blockchain was started by Figure Technologies in 2018 using a Hyperledger Fabric derived private network.
A subsequent migration was made to a new internal private network based on the 0.38-0.39 series of Cosmos SDK and
Tendermint.  The Provence-IO/Provenance Cosmos SDK derived public network is the<|MERGE_RESOLUTION|>--- conflicted
+++ resolved
@@ -37,7 +37,14 @@
 
 ## Unreleased
 
-<<<<<<< HEAD
+### Improvements
+
+* Add `bank` and `authz` module query `proto` files required by `grpcurl` [#482](https://github.com/provenance-io/provenance/issues/482)
+
+### Bug Fixes
+
+* When deleting a scope, require the same permissions as when updating it [#473](https://github.com/provenance-io/provenance/issues/473)
+
 ## [v1.7.4](https://github.com/provenance-io/provenance/releases/tag/v1.7.4) - 2021-10-12
 
 ### Improvements
@@ -47,22 +54,7 @@
 
 ## [v1.7.3](https://github.com/provenance-io/provenance/releases/tag/v1.7.3) - 2021-09-30
 
-# Bug Fixes
-=======
-### Improvements
-
-* Add `bank` and `authz` module query `proto` files required by `grpcurl` [#482](https://github.com/provenance-io/provenance/issues/482)
-* Update github actions to always run required tests [#508](https://github.com/provenance-io/provenance/issues/508)
-* Update Cosmos SDK to 0.44.2 [PR 527](https://github.com/provenance-io/provenance/pull/527)
-
-### Bug Fixes
-
-* When deleting a scope, require the same permissions as when updating it [#473](https://github.com/provenance-io/provenance/issues/473)
-
-## [v1.7.3](https://github.com/provenance-io/provenance/releases/tag/v1.7.3) - 2021-09-30
-
-### Bug Fixes
->>>>>>> 39783a6a
+### Bug Fixes
 
 * Update Cosmos SDK to 0.44.1 with IAVL 0.17 to resolve locking issues in queries.
 * Fix logger config being ignored [PR 510](https://github.com/provenance-io/provenance/pull/510)
