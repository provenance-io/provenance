--- conflicted
+++ resolved
@@ -41,11 +41,8 @@
 ### Bug Fixes
 
 * Wired recovery flag into `init` command #254
-<<<<<<< HEAD
+* Always anchor unrestricted denom validation expressions #258
 * Mapping and validation fixes found while trying to use `P8EMemorializeContract` #256
-=======
-* Always anchor unrestricted denom validation expressions #258
->>>>>>> e3fef356
 
 ### Client Breaking
 
