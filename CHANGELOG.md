<!--
Guiding Principles:

Changelogs are for humans, not machines.
There should be an entry for every single version.
The same types of changes should be grouped.
Versions and sections should be linkable.
The latest version comes first.
The release date of each version is displayed.
Mention whether you follow Semantic Versioning.

Usage:

Change log entries are to be added to the Unreleased section under the
appropriate stanza (see below). Each entry should ideally include a message and either
an issue number or pull request number using one of these formats:

* message #<issue-number>

If there is no issue number, you can add a reference to a Pull Request like this:
* message PR<pull-request-number>

The issue numbers and pull request numbers will later be link-ified during the release process
so you do not have to worry about including a link manually, but you can if you wish.

Types of changes (Stanzas):

"Features" for new features.
"Improvements" for changes in existing functionality.
"Deprecated" for soon-to-be removed features.
"Bug Fixes" for any bug fixes.
"Client Breaking" for breaking CLI commands and REST routes used by end-users.
"API Breaking" for breaking exported APIs used by developers building on SDK.
"State Machine Breaking" for any changes that result in a different AppState given same genesisState and txList.
Ref: https://keepachangelog.com/en/1.0.0/
-->

## Unreleased

### Improvements

* Update the swagger files (including third-party changes). [#728](https://github.com/provenance-io/provenance/issues/728)
* Bump IBC to 2.3.0 and update third-party protos [PR 868](https://github.com/provenance-io/provenance/pull/868)

### Bug Fixes

<<<<<<< HEAD
* Add new `msgfees` `NhashPerUsdMil`  default param to param space store on upgrade (PR [#875](https://github.com/provenance-io/provenance/issues/875))
  
### State Machine Breaking

* Fix the `MarkerTransferAuthorization` Accept function and `TransferCoin` authz handling to prevent problems when other authorization types are used [#903](https://github.com/provenance-io/provenance/issues/903)
=======
* Support standard flags on msgfees params query cli command [#936](https://github.com/provenance-io/provenance/issues/936)
>>>>>>> f3ea0471

---

## [v1.11.1](https://github.com/provenance-io/provenance/releases/tag/v1.11.1) - 2022-07-13

### Bug Fixes

* Add `mango` upgrade handler.
* Add new `msgfees` `NhashPerUsdMil`  default param to param space store on upgrade (PR [#875](https://github.com/provenance-io/provenance/issues/875))
* Run the module migrations as part of the mango upgrade [PR 896](https://github.com/provenance-io/provenance/pull/896)
* Update Cosmos-SDK to v0.45.4-pio-2 to fix a non-deterministic map iteration [PR 928](https://github.com/provenance-io/provenance/pull/928)

---

## [v1.11.0](https://github.com/provenance-io/provenance/releases/tag/v1.11.0) - 2022-06-13

### Features

* Add CONTROLLER, and VALIDATOR PartyTypes for contract execution. [\#824](https://github.com/provenance-io/provenance/pull/824])
* Add FeeGrant allowance support for marker escrow accounts [#406](https://github.com/provenance-io/provenance/issues/406)
* Bump Cosmos-SDK to v0.45.4-pio-1, which contains Cosmos-SDK v0.45.4 and the update to storage of the bank module's SendEnabled information. [PR 850](https://github.com/provenance-io/provenance/pull/850)
* Add `MsgAssessCustomMsgFeeRequest` to add the ability for a smart contract author to charge a custom fee [#831](https://github.com/provenance-io/provenance/issues/831)

### Bug Fixes

* Move buf.build push action to occur after PRs are merged to main branch [#838](https://github.com/provenance-io/provenance/issues/838)
* Update third party proto dependencies [#842](https://github.com/provenance-io/provenance/issues/842)

### Improvements

* Add restricted status info to name module cli queries [#806](https://github.com/provenance-io/provenance/issues/806)
* Store the bank module's SendEnabled flags directly in state instead of as part of Params. This will drastically reduce the costs of sending coins and managing markers. [PR 850](https://github.com/provenance-io/provenance/pull/850)
* Add State Sync readme [#859](https://github.com/provenance-io/provenance/issues/859)

### State Machine Breaking

* Move storage of denomination SendEnabled flags into bank module state (from Params), and update the marker module to correctly manipulate the flags in their new location. [PR 850](https://github.com/provenance-io/provenance/pull/850)

---

## [v1.10.0](https://github.com/provenance-io/provenance/releases/tag/v1.10.0) - 2022-05-11

### Summary

Provenance 1.10.0 includes upgrades to the underlying CosmWasm dependencies and adds functionality to
remove orphaned metadata in the bank module left over after markers have been deleted.

### Improvements

* Update wasmvm dependencies and update Dockerfile for localnet [#818](https://github.com/provenance-io/provenance/issues/818)
* Remove "send enabled" on marker removal and in bulk on 1.10.0 upgrade [#821](https://github.com/provenance-io/provenance/issues/821)

---

## [v1.9.0](https://github.com/provenance-io/provenance/releases/tag/v1.9.0) - 2022-04-25

### Summary

Provenance 1.9.0 brings some minor features and security improvements.

### Features

* Add `add-genesis-msg-fee` command to add msg fees to genesis.json and update Makefile to have pre-defined msg fees [#667](https://github.com/provenance-io/provenance/issues/667)
* Add msgfees summary event to be emitted when there are txs that have fees [#678](https://github.com/provenance-io/provenance/issues/678)
* Adds home subcommand to the cli's config command [#620] (https://github.com/provenance-io/provenance/issues/620)
* Add support for rocksdb and badgerdb [#702](https://github.com/provenance-io/provenance/issues/702)
* Create `dbmigrate` utility for migrating a data folder to use a different db backend [#696](https://github.com/provenance-io/provenance/issues/696)

### Improvements

* When the `start` command encounters an error, it no longer outputs command usage [#670](https://github.com/provenance-io/provenance/issues/670)
* Change max length on marker unresticted denom from 64 to 83 [#719](https://github.com/provenance-io/provenance/issues/719)
* Set prerelease to `true` for release candidates. [#666](https://github.com/provenance-io/provenance/issues/666)
* Allow authz grants to work on scope value owners [#755](https://github.com/provenance-io/provenance/issues/755)
* Bump wasmd to v0.26 (from v0.24). [#799](https://github.com/provenance-io/provenance/pull/799)

---

## [v1.8.2](https://github.com/provenance-io/provenance/releases/tag/v1.8.2) - 2022-04-22

### Summary

Provenance 1.8.2 is a point release to fix an issue with "downgrade detection" in Cosmos SDK. A panic condition
occurs in cases where no update handler is found for the last known upgrade, but the process for determining
the last known upgrade is flawed in Cosmos SDK 0.45.3. This released uses an updated Cosmos fork to patch the
issue until an official patch is released. Version 1.8.2 also adds some remaining pieces for  ADR-038 that were
missing in the 1.8.1 release.

### Bug Fixes

* Order upgrades by block height rather than name to prevent panic [\#106](https://github.com/provenance-io/cosmos-sdk/pull/106)

### Improvements

* Add remaining updates for ADR-038 support [\#786](https://github.com/provenance-io/provenance/pull/786)

---

## [v1.8.1](https://github.com/provenance-io/provenance/releases/tag/v1.8.1) - 2022-04-13

### Summary

Provenance 1.8.1 includes upgrades to the underlying Cosmos SDK and adds initial support for ADR-038.

This release addresses issues related to IAVL concurrency and Tendermint performance that resulted in occasional panics when under high-load conditions such as replay from quicksync. In particular, nodes which experienced issues with "Value missing for hash" and similar panic conditions should work properly with this release. The underlying Cosmos SDK `0.45.3` release that has been incorporated includes a number of improvements around IAVL locking and performance characteristics.

** NOTE: Although Provenance supports multiple database backends, some issues have been reported when using the `goleveldb` backend. If experiencing issues, using the `cleveldb` backend is preferred **

### Improvements

* Update Provenance to use Cosmos SDK 0.45.3 Release [\#781](https://github.com/provenance-io/provenance/issues/781)
* Plugin architecture for ADR-038 + FileStreamingService plugin [\#10639](https://github.com/cosmos/cosmos-sdk/pull/10639)
* Fix for sporadic error "panic: Value missing for hash" [\#611](https://github.com/provenance-io/provenance/issues/611)

---

## [v1.8.0](https://github.com/provenance-io/provenance/releases/tag/v1.8.0) - 2022-03-17

### Summary

Provenance 1.8.0 is focused on improving the fee structures for transactions on the blockchain. While the Cosmos SDK has traditionally offered a generic fee structure focused on gas/resource utilization, the Provenance blockchain has found that certain transactions have additional long term costs and value beyond simple resources charges. This is the reason we are adding the new MsgFee module which allows governance based control of additional fee charges on certain message types.

NOTE: The second major change in the 1.8.0 release is part of the migration process which removes many orphaned state objects that were left in 1.7.x chains. This cleanup process will require a significant amount of time to perform during the green upgrade handler execution. The upgrade will print status messages showing the progress of this process.

### Features

* Add check for `authz` grants when there are missing signatures in `metadata` transactions [#516](https://github.com/provenance-io/provenance/issues/516)
* Add support for publishing Java and Kotlin Protobuf compiled sources to Maven Central [#562](https://github.com/provenance-io/provenance/issues/562)
* Adds support for creating root name governance proposals from the cli [#599](https://github.com/provenance-io/provenance/issues/599)
* Adding of the msg based fee module [#354](https://github.com/provenance-io/provenance/issues/354)
* Upgrade provenance to 0.45 cosmos sdk release [#607](https://github.com/provenance-io/provenance/issues/607)
* Upgrade wasmd to v0.22.0 Note: this removes dependency on provenance-io's wasmd fork [#479](https://github.com/provenance-io/provenance/issues/479)
* Add support for Scope mutation via wasm Smart Contracts [#531](https://github.com/provenance-io/provenance/issues/531)
* Increase governance deposit amount and add create proposal msg fee [#632](https://github.com/provenance-io/provenance/issues/632)
* Allow attributes to be associated with scopes [#631](https://github.com/provenance-io/provenance/issues/631)

### Improvements

* Add `bank` and `authz` module query `proto` files required by `grpcurl` [#482](https://github.com/provenance-io/provenance/issues/482)
* Fix typeos in marker log statements [#502](https://github.com/provenance-io/provenance/issues/502)
* Set default coin type to network default [#534](https://github.com/provenance-io/provenance/issues/534)
* Add logger to upgrade handler [#507](https://github.com/provenance-io/provenance/issues/507)
* Allow markers to be created over existing accounts if they are not a marker and have a zero sequence [#520](https://github.com/provenance-io/provenance/issues/520)
* Removed extraneous Metadata index deletes/rewrites [#543](https://github.com/provenance-io/provenance/issues/543)
* Delete empty sessions when the last record is updated to a new session [#480](https://github.com/provenance-io/provenance/issues/480)
* Refactor the migration to be faster and have more log output [PR 586](https://github.com/provenance-io/provenance/pull/586)
* Capture all included protobufs into release zip file [#556](https://github.com/provenance-io/provenance/issues/556)
* Add Protobuf support with buf.build [#614](https://github.com/provenance-io/provenance/issues/614)
* Limit the maximum attribute value length to 1000 (down from 10,000 currently) in the `green` upgrade [#616](https://github.com/provenance-io/provenance/issues/616)
* Add additional fees for specified operations in the `green` upgrade [#616](https://github.com/provenance-io/provenance/issues/616)
  * `provenance.name.v1.MsgBindNameRequest` 10 hash (10,000,000,000 nhash)
  * `provenance.marker.v1.MsgAddMarkerRequest` 100 hash (100,000,000,000 nhash)
  * `provenance.attribute.v1.MsgAddAttributeRequest` 10 hash (10,000,000,000 nhash)
  * `provenance.metadata.v1.MsgWriteScopeRequest`  10 hash (10,000,000,000 nhash)
  * `provenance.metadata.v1.MsgP8eMemorializeContractRequest` 10 hash (10,000,000,000 nhash)
* Add integration tests for smart contracts [#392](https://github.com/provenance-io/provenance/issues/392)
* Use provwasm release artifact for smart contract tests [#731](https://github.com/provenance-io/provenance/issues/731)

### Client Breaking

* Enforce a maximum gas limit on individual transactions so that at least 20 can fit in any given block. [#681](https://github.com/provenance-io/provenance/issues/681)
  Previously transactions were only limited by their size in bytes as well as the overall gas limit on a given block.

  _With this update transactions must be no more than 5% of the maximum amount of gas allowed per block when a gas limit
  per block is set (this restriction has no effect when a gas limit has not been set).  The current limits on Provenance
  mainnet are 60,000,000 gas per block which will yield a maximum transaction size of 3,000,000 gas using this new AnteHandler
  restriction._

### Bug Fixes

* When deleting a scope, require the same permissions as when updating it [#473](https://github.com/provenance-io/provenance/issues/473)
* Allow manager to adjust grants on finalized markers [#545](https://github.com/provenance-io/provenance/issues/545)
* Add migration to re-index the metadata indexes involving addresses [#541](https://github.com/provenance-io/provenance/issues/541)
* Add migration to delete empty sessions [#480](https://github.com/provenance-io/provenance/issues/480)
* Add Java distribution tag to workflow [#624](https://github.com/provenance-io/provenance/issues/624)
* Add `msgfees` module to added store upgrades [#640](https://github.com/provenance-io/provenance/issues/640)
* Use `nhash` for base denom in gov proposal upgrade [#648](https://github.com/provenance-io/provenance/issues/648)
* Bump `cosmowasm` from `v1.0.0-beta5` to `v1.0.0-beta6` [#655](https://github.com/provenance-io/provenance/issues/655)
* Fix maven publish release version number reference [#650](https://github.com/provenance-io/provenance/issues/650)
* Add `iterator` as feature for wasm [#658](https://github.com/provenance-io/provenance/issues/658)
* String "v" from Jar artifact version number [#653](https://github.com/provenance-io/provenance/issues/653)
* Fix `wasm` contract migration failure to find contract history [#662](https://github.com/provenance-io/provenance/issues/662)

## [v1.7.6](https://github.com/provenance-io/provenance/releases/tag/v1.7.6) - 2021-12-15

* Upgrade Rosetta to v0.7.2 [#560](https://github.com/provenance-io/provenance/issues/560)

## [v1.7.5](https://github.com/provenance-io/provenance/releases/tag/v1.7.5) - 2021-10-22

### Improvements

* Update Cosmos SDK to 0.44.3 [PR 536](https://github.com/provenance-io/provenance/pull/536)

## [v1.7.4](https://github.com/provenance-io/provenance/releases/tag/v1.7.4) - 2021-10-12

### Improvements

* Update github actions to always run required tests [#508](https://github.com/provenance-io/provenance/issues/508)
* Update Cosmos SDK to 0.44.2 [PR 527](https://github.com/provenance-io/provenance/pull/527)

## [v1.7.3](https://github.com/provenance-io/provenance/releases/tag/v1.7.3) - 2021-09-30

### Bug Fixes

* Update Cosmos SDK to 0.44.1 with IAVL 0.17 to resolve locking issues in queries.
* Fix logger config being ignored [PR 510](https://github.com/provenance-io/provenance/pull/510)

## [v1.7.2](https://github.com/provenance-io/provenance/releases/tag/v1.7.2) - 2021-09-27

### Bug Fixes

* Fix for non-deterministic upgrades in cosmos sdk [#505](https://github.com/provenance-io/provenance/issues/505)

## [v1.7.1](https://github.com/provenance-io/provenance/releases/tag/v1.7.1) - 2021-09-20

### Improvements

* Ensure marker state transition validation does not panic [#492](https://github.com/provenance-io/provenance/issues/492)
* Refactor Examples for cobra cli commands to have examples [#399](https://github.com/provenance-io/provenance/issues/399)
* Verify go version on `make build` [#483](https://github.com/provenance-io/provenance/issues/483)

### Bug Fixes

* Fix marker permissions migration and add panic on `eigengrau` upgrade [#484](https://github.com/provenance-io/provenance/issues/484)
* Fixed marker with more than uint64 causes panic [#489](https://github.com/provenance-io/provenance/issues/489)
* Fixed issue with rosetta tests timing out occasionally, because the timeout was too short [#500](https://github.com/provenance-io/provenance/issues/500)

## [v1.7.0](https://github.com/provenance-io/provenance/releases/tag/v1.7.0) - 2021-09-03

### Features

* Add a single node docker based development environment [#311](https://github.com/provenance-io/provenance/issues/311)
  * Add make targets `devnet-start` and `devnet-stop`
  * Add `networks/dev/mnemonics` for adding accounts to development environment

### Improvements

* Updated some of the documentation of Metadata type bytes (prefixes) [#474](https://github.com/provenance-io/provenance/issues/474)
* Update the Marker Holding query to fully utilize pagination fields [#400](https://github.com/provenance-io/provenance/issues/400)
* Update the Metadata OSLocatorsByURI query to fully utilize pagination fields [#401](https://github.com/provenance-io/provenance/issues/401)
* Update the Metadata OSAllLocators query to fully utilize pagination fields [#402](https://github.com/provenance-io/provenance/issues/402)
* Validate `marker` before setting it to prevent panics [#491](https://github.com/provenance-io/provenance/issues/491)

### Bug Fixes

* Removed some unneeded code from the persistent record update validation [#471](https://github.com/provenance-io/provenance/issues/471)
* Fixed packed config loading bug [#487](https://github.com/provenance-io/provenance/issues/487)
* Fixed marker with more than uint64 causes panic [#489](https://github.com/provenance-io/provenance/issues/489)

## [v1.7.0](https://github.com/provenance-io/provenance/releases/tag/v1.7.0) - 2021-09-03

### Features

* Marker governance proposal are supported in cli [#367](https://github.com/provenance-io/provenance/issues/367)
* Add ability to query metadata sessions by record [#212](https://github.com/provenance-io/provenance/issues/212)
* Add Name and Symbol Cosmos features to Marker Metadata [#372](https://github.com/provenance-io/provenance/issues/372)
* Add authz support to Marker module transfer `MarkerTransferAuthorization` [#265](https://github.com/provenance-io/provenance/issues/265)
  * Add authz grant/revoke command to `marker` cli
  * Add documentation around how to grant/revoke authz [#449](https://github.com/provenance-io/provenance/issues/449)
* Add authz and feegrant modules [PR 384](https://github.com/provenance-io/provenance/pull/384)
* Add Marker governance proposal for setting denom metadata [#369](https://github.com/provenance-io/provenance/issues/369)
* Add `config` command to cli for client configuration [#394](https://github.com/provenance-io/provenance/issues/394)
* Add updated wasmd for Cosmos 0.43 [#409](https://github.com/provenance-io/provenance/issues/409)
* Add Rosetta support and automated testing [#365](https://github.com/provenance-io/provenance/issues/365)
* Update wasm parameters to only allow smart contracts to be uploaded with gov proposal [#440](https://github.com/provenance-io/provenance/issues/440)
* Update `config` command [#403](https://github.com/provenance-io/provenance/issues/403)
  * Get and set any configuration field.
  * Get or set multiple configuration fields in a single invocation.
  * Easily identify fields with changed (non-default) values.
  * Pack the configs into a single json file with only changed (non-default) values.
  * Unpack the config back into the multiple config files (that also have documentation in them).

### Bug Fixes

* Fix for creating non-coin type markers through governance addmarker proposals [#431](https://github.com/provenance-io/provenance/issues/431)
* Marker Withdraw Escrow Proposal type is properly registered [#367](https://github.com/provenance-io/provenance/issues/367)
  * Target Address field spelling error corrected in Withdraw Escrow and Increase Supply Governance Proposals.
* Fix DeleteScopeOwner endpoint to store the correct scope [PR 377](https://github.com/provenance-io/provenance/pull/377)
* Marker module import/export issues  [PR384](https://github.com/provenance-io/provenance/pull/384)
  * Add missing marker attributes to state export
  * Fix account numbering issues with marker accounts and auth module accounts during import
  * Export marker accounts as a base account entry and a separate marker module record
  * Add Marker module governance proposals, genesis, and marker operations to simulation testing [#94](https://github.com/provenance-io/provenance/issues/94)
* Fix an encoding issue with the `--page-key` CLI arguments used in paged queries [#332](https://github.com/provenance-io/provenance/issues/332)
* Fix handling of optional fields in Metadata Write messages [#412](https://github.com/provenance-io/provenance/issues/412)
* Fix cli marker new example is incorrect [#415](https://github.com/provenance-io/provenance/issues/415)
* Fix home directory setup for app export [#457](https://github.com/provenance-io/provenance/issues/457)
* Correct an error message that was providing an illegal amount of gas as an example [#425](https://github.com/provenance-io/provenance/issues/425)

### API Breaking

* Fix for missing validation for marker permissions according to marker type.  Markers of type COIN can no longer have
  the Transfer permission assigned.  Existing permission entries on Coin type markers of type Transfer are removed
  during migration [#428](https://github.com/provenance-io/provenance/issues/428)

### Improvements

* Updated to Cosmos SDK Release v0.44 to resolve security issues in v0.43 [#463](https://github.com/provenance-io/provenance/issues/463)
  * Updated to Cosmos SDK Release v0.43  [#154](https://github.com/provenance-io/provenance/issues/154)
* Updated to go 1.17 [#454](https://github.com/provenance-io/provenance/issues/454)
* Updated wasmd for Cosmos SDK Release v0.43 [#409](https://github.com/provenance-io/provenance/issues/409)
  * CosmWasm wasmvm v0.16.0 [CHANGELOG](https://github.com/CosmWasm/wasmvm/blob/v0.16.0/CHANGELOG.md)
  * CosmWasm cosmwasm v0.16.0 [CHANGELOG](https://github.com/CosmWasm/cosmwasm/blob/v0.16.0/CHANGELOG.md)
* Updated to IBC-Go Module v1.0.1 [PR 445](https://github.com/provenance-io/provenance/pull/445)
* Updated log message for circulation adjustment [#381](https://github.com/provenance-io/provenance/issues/381)
* Updated third party proto files to pull from cosmos 0.43 [#391](https://github.com/provenance-io/provenance/issues/391)
* Removed legacy api endpoints [#380](https://github.com/provenance-io/provenance/issues/380)
* Removed v039 and v040 migrations [#374](https://github.com/provenance-io/provenance/issues/374)
* Dependency Version Updates
  * Build/CI - cache [PR 420](https://github.com/provenance-io/provenance/pull/420), workflow clean up
  [PR 417](https://github.com/provenance-io/provenance/pull/417), diff action [PR 418](https://github.com/provenance-io/provenance/pull/418)
  code coverage [PR 416](https://github.com/provenance-io/provenance/pull/416) and [PR 439](https://github.com/provenance-io/provenance/pull/439),
  setup go [PR 419](https://github.com/provenance-io/provenance/pull/419), [PR 451](https://github.com/provenance-io/provenance/pull/451)
  * Google UUID 1.3.0 [PR 446](https://github.com/provenance-io/provenance/pull/446)
  * GRPC 1.3.0 [PR 443](https://github.com/provenance-io/provenance/pull/443)
  * cast 1.4.1 [PR 442](https://github.com/provenance-io/provenance/pull/442)
* Updated `provenanced init` for better testnet support and defaults [#403](https://github.com/provenance-io/provenance/issues/403)
* Fixed some example address to use the appropriate prefix [#453](https://github.com/provenance-io/provenance/issues/453)

## [v1.6.0](https://github.com/provenance-io/provenance/releases/tag/v1.6.0) - 2021-08-23

### Bug Fixes

* Fix for creating non-coin type markers through governance addmarker proposals [#431](https://github.com/provenance-io/provenance/issues/431)
* Upgrade handler migrates usdf.c to the right marker_type.

## [v1.5.0](https://github.com/provenance-io/provenance/releases/tag/v1.5.0) - 2021-06-23

### Features

* Update Cosmos SDK to 0.42.6 with Tendermint 0.34.11 [#355](https://github.com/provenance-io/provenance/issues/355)
  * Refund gas support added to gas meter trace
  * `ibc-transfer` now contains an `escrow-address` command for querying current escrow balances
* Add `update` and `delete-distinct` attributes to `attribute` module [#314](https://github.com/provenance-io/provenance/issues/314)
* Add support to `metadata` module for adding and removing contract specifications to scope specification [#302](https://github.com/provenance-io/provenance/issues/302)
  * Added `MsgAddContractSpecToScopeSpecRequest`and `MsgDeleteContractSpecFromScopeSpecRequest` messages for adding/removing
  * Added cli commands for adding/removing
* Add smart contract query support to the `metadata` module [#65](https://github.com/provenance-io/provenance/issues/65)

### API Breaking

* Redundant account parameter was removed from Attribute module SetAttribute API. [PR 348](https://github.com/provenance-io/provenance/pull/348)

### Bug Fixes

* Value owner changes are independent of scope owner signature requirements after transfer [#347](https://github.com/provenance-io/provenance/issues/347)
* Attribute module allows removal of orphan attributes, attributes against root names [PR 348](https://github.com/provenance-io/provenance/pull/348)
* `marker` cli query for marker does not cast marker argument to lower case [#329](https://github.com/provenance-io/provenance/issues/329)

### Improvements

* Bump `wasmd` to v0.17.0 [#345](https://github.com/provenance-io/provenance/issues/345)
* Attribute module simulation support [#25](https://github.com/provenance-io/provenance/issues/25)
* Add transfer cli command to `marker` module [#264](https://github.com/provenance-io/provenance/issues/264)
* Refactor `name` module to emit typed events from keeper [#267](https://github.com/provenance-io/provenance/issues/267)

## [v1.4.1](https://github.com/provenance-io/provenance/releases/tag/v1.4.1) - 2021-06-02

* Updated github binary release workflow.  No code changes from 1.4.0.

## [v1.4.0](https://github.com/provenance-io/provenance/releases/tag/v1.4.0) - 2021-06-02

### Features

* ENV config support, SDK v0.42.5 update [#320](https://github.com/provenance-io/provenance/issues/320)
* Upgrade handler set version name to `citrine` [#339](https://github.com/provenance-io/provenance/issues/339)

### Bug Fixes

* P8EMemorializeContract: preserve some Scope fields if the scope already exists [PR 336](https://github.com/provenance-io/provenance/pull/336)
* Set default standard err/out for `provenanced` commands [PR 337](https://github.com/provenance-io/provenance/pull/337)
* Fix for invalid help text permissions list on marker access grant command [PR 337](https://github.com/provenance-io/provenance/pull/337)
* When writing a session, make sure the scope spec of the containing scope, contains the session's contract spec. [#322](https://github.com/provenance-io/provenance/issues/322)

###  Improvements

* Informative error message for `min-gas-prices` invalid config panic on startup [#333](https://github.com/provenance-io/provenance/issues/333)
* Update marker event documentation to match typed event namespaces [#304](https://github.com/provenance-io/provenance/issues/304)


## [v1.3.1](https://github.com/provenance-io/provenance/releases/tag/v1.3.1) - 2021-05-21

### Bug Fixes

* Remove broken gauge on attribute module. Fixes prometheus metrics [#315](https://github.com/provenance-io/provenance/issues/315)
* Correct logging levels for marker mint/burn requests [#318](https://github.com/provenance-io/provenance/issues/318)
* Fix the CLI metaaddress commands [#321](https://github.com/provenance-io/provenance/issues/321)

### Improvements

* Add Kotlin and Javascript examples for Metadata Addresses [#301](https://github.com/provenance-io/provenance/issues/301)
* Updated swagger docs [PR 313](https://github.com/provenance-io/provenance/pull/313)
* Fix swagger docs [PR 317](https://github.com/provenance-io/provenance/pull/317)
* Updated default min-gas-prices to reflect provenance network nhash economics [#310](https://github.com/provenance-io/provenance/pull/310)
* Improved marker error message when marker is not found [#325](https://github.com/provenance-io/provenance/issues/325)


## [v1.3.0](https://github.com/provenance-io/provenance/releases/tag/v1.3.0) - 2021-05-06

### Features

* Add grpc messages and cli command to add/remove addresses from metadata scope data access [#220](https://github.com/provenance-io/provenance/issues/220)
* Add a `context` field to the `Session` [#276](https://github.com/provenance-io/provenance/issues/276)
* Add typed events and telemetry metrics to attribute module [#86](https://github.com/provenance-io/provenance/issues/86)
* Add rpc and cli support for adding/updating/removing owners on a `Scope` [#283](https://github.com/provenance-io/provenance/issues/283)
* Add transaction and query time measurements to marker module [#284](https://github.com/provenance-io/provenance/issues/284)
* Upgrade handler included that sets denom metadata for `hash` bond denom [#294](https://github.com/provenance-io/provenance/issues/294)
* Upgrade wasmd to v0.16.0 [#291](https://github.com/provenance-io/provenance/issues/291)
* Add params query endpoint to the marker module cli [#271](https://github.com/provenance-io/provenance/issues/271)

### Improvements

* Added linkify script for changelog issue links [#107](https://github.com/provenance-io/provenance/issues/107)
* Changed Metadata events to be typed events [#88](https://github.com/provenance-io/provenance/issues/88)
* Updated marker module spec documentation [#93](https://github.com/provenance-io/provenance/issues/93)
* Gas consumption telemetry and tracing [#299](https://github.com/provenance-io/provenance/issues/299)

### Bug Fixes

* More mapping fixes related to `WriteP8EContractSpec` and `P8EMemorializeContract` [#275](https://github.com/provenance-io/provenance/issues/275)
* Fix event manager scope in attribute, name, marker, and metadata modules to prevent event duplication [#289](https://github.com/provenance-io/provenance/issues/289)
* Proposed markers that are cancelled can be deleted without ADMIN role being assigned [#280](https://github.com/provenance-io/provenance/issues/280)
* Fix to ensure markers have no balances in Escrow prior to being deleted. [#303](https://github.com/provenance-io/provenance/issues/303)

### State Machine Breaking

* Add support for purging destroyed markers [#282](https://github.com/provenance-io/provenance/issues/282)

## [v1.2.0](https://github.com/provenance-io/provenance/releases/tag/v1.2.0) - 2021-04-26

### Improvements

* Add spec documentation for the metadata module [#224](https://github.com/provenance-io/provenance/issues/224)

### Features

* Add typed events and telemetry metrics to marker module [#247](https://github.com/provenance-io/provenance/issues/247)

### Bug Fixes

* Wired recovery flag into `init` command [#254](https://github.com/provenance-io/provenance/issues/254)
* Always anchor unrestricted denom validation expressions, Do not allow slashes in marker denom expressions [#258](https://github.com/provenance-io/provenance/issues/258)
* Mapping and validation fixes found while trying to use `P8EMemorializeContract` [#256](https://github.com/provenance-io/provenance/issues/256)

### Client Breaking

* Update marker transfer request signing behavior [#246](https://github.com/provenance-io/provenance/issues/246)


## [v1.1.1](https://github.com/provenance-io/provenance/releases/tag/v1.1.1) - 2021-04-15

### Bug Fixes

* Add upgrade plan v1.1.1

## [v1.1.0](https://github.com/provenance-io/provenance/releases/tag/v1.1.0) - 2021-04-15

### Features

* Add marker cli has two new flags to set SupplyFixed and AllowGovernanceControl [#241](https://github.com/provenance-io/provenance/issues/241)
* Modify 'enable governance' behavior on marker module [#227](https://github.com/provenance-io/provenance/issues/227)
* Typed Events and Metric counters in Name Module [#85](https://github.com/provenance-io/provenance/issues/85)

### Improvements

* Add some extra aliases for the CLI query metadata commands.
* Make p8e contract spec id easier to communicate.

### Bug Fixes

* Add pagination flags to the CLI query metadata commands.
* Fix handling of Metadata Write message id helper fields.
* Fix cli metadata address encoding/decoding command tree [#231](https://github.com/provenance-io/provenance/issues/231)
* Metadata Module parsing of base64 public key fixed [#225](https://github.com/provenance-io/provenance/issues/225)
* Fix some conversion pieces in `P8EMemorializeContract`.
* Remove extra Object Store Locator storage.
* Fix input status mapping.
* Add MsgSetDenomMetadataRequest to the marker handler.

## [v1.0.0](https://github.com/provenance-io/provenance/releases/tag/v1.0.0) - 2021-03-31

### Bug Fixes

* Resolves an issue where Gov Proposals to Create a new name would fail for new root domains [#192](https://github.com/provenance-io/provenance/issues/192)
* Remove deprecated ModuleCdc amino encoding from Metadata Locator records [#187](https://github.com/provenance-io/provenance/issues/187)
* Update Cosmos SDK to 0.42.3
* Remove deprecated ModuleCdc amino encoding from name module [#189](https://github.com/provenance-io/provenance/issues/189)
* Remove deprecated ModuleCdc amino encoding from attribute module [#188](https://github.com/provenance-io/provenance/issues/188)

### Features

* Allow withdrawals of any coin type from a marker account in WASM smart contracts. [#151](https://github.com/provenance-io/provenance/issues/151)
* Added cli tx commands `write-contract-specification` `remove-contract-specification` for updating/adding/removing metadata `ContractSpecification`s. [#195](https://github.com/provenance-io/provenance/issues/195)
* Added cli tx commands `write-record-specification` `remove-record-specification` for updating/adding/removing metadata `RecordSpecification`s. [#176](https://github.com/provenance-io/provenance/issues/176)
* Added cli tx commands `write-scope-specification` `remove-scope-specification` for updating/adding/removing metadata `ScopeSpecification`s. [#202](https://github.com/provenance-io/provenance/issues/202)
* Added cli tx commands `write-scope` `remove-scope` for updating/adding/removing metadata `Scope`s. [#199](https://github.com/provenance-io/provenance/issues/199)
* Added cli tx commands `write-record` `remove-record` for updating/adding/removing metadata `Record`s. [#205](https://github.com/provenance-io/provenance/issues/205)
* Simulation testing support [#95](https://github.com/provenance-io/provenance/issues/95)
* Name module simulation testing [#24](https://github.com/provenance-io/provenance/issues/24)
* Added default IBC parameters for v039 chain genesis migration script [#102](https://github.com/provenance-io/provenance/issues/102)
* Expand and simplify querying. [#169](https://github.com/provenance-io/provenance/issues/169)
  * Added endpoints for getting all entries of a type, e.g. `RecordsAll`.
  * Combined some endpoints (see notesin "API Breaking" section).
  * Allow searching for related entries. E.g. you can provide a record id to the scope search.
  * Add ability to return related entries. E.g. the `Sessions` endpoint has a `include_records` flag that will cause the response to contain the records that are part of the sessions.
* Add optional identification fields in tx `Write...` messages. [#169](https://github.com/provenance-io/provenance/issues/169)
* The `Write` endpoints now return information about the written entries. [#169](https://github.com/provenance-io/provenance/issues/169)
* Added a CLI command for getting all entries of a type, `query metadata all <type>`, or `query metadata <type> all`. [#169](https://github.com/provenance-io/provenance/issues/169)
* Restrict denom metadata. [#208](https://github.com/provenance-io/provenance/issues/208)

### API Breaking

* Change `Add...` metadata tx endpoints to `Write...` (e.g. `AddScope` is now `WriteScope`). [#169](https://github.com/provenance-io/provenance/issues/169)
* Expand and simplify metadata querying. [#169](https://github.com/provenance-io/provenance/issues/169)
  * Removed the `SessionContextByID` and `SessionContextByUUID` endponts. Replaced with the `Sessions` endpoint.
  * Removed the `RecordsByScopeID` and `RecordsByScopeUUID` endpoints. Replaced with the `Records` endpoint.
  * Removed the `ContractSpecificationExtended` endpoint. Use `ContractSpecification` now with the `include_record_specs` flag.
  * Removed the `RecordSpecificationByID` endpoint. Use the `RecordSpecification` endpoint.
  * Change the `_uuid` fields in the queries to `_id` to allow for either address or uuid input.
  * The `Scope` query no longer returns `Sessions` and `Records` by default. Use the `include_sessions` and `include_records` if you want them.
  * Query result entries are now wrapped to include extra id information alongside an entry.
    E.g. Where a `Scope` used to be returned, now a `ScopeWrapper` is returned containing a `Scope` and its `ScopeIdInfo`.
    So where you previously had `resp.Scope` you will now want `resp.Scope.Scope`.
  * Pluralized both the message name and field name of locator queries that return multiple entries.
    * `OSLocatorByScopeUUIDRequest` and `OSLocatorByScopeUUIDResponse` changed to `OSLocatorsByScopeUUIDRequest` and `OSLocatorsByScopeUUIDResponse`.
    * `OSLocatorByURIRequest` and `OSLocatorByURIResponse` changed to `OSLocatorsByURIRequest` and `OSLocatorsByURIResponse`.
    * Field name `locator` changed to `locators` in `OSLocatorsByURIResponse`, `OSLocatorsByScopeUUIDResponse`, `OSAllLocatorsResponse`.

### Client Breaking

* The paths for querying metadata have changed. See API Breaking section for an overview, and the proto file for details. [#169](https://github.com/provenance-io/provenance/issues/169)
* The CLI has been updated for metadata querying. [#169](https://github.com/provenance-io/provenance/issues/169)
  * Removed the `fullscope` command. Use `query metadata scope --include-sessions --include-records` now.
  * Combined the `locator-by-addr`, `locator-by-uri`, `locator-by-scope`, and `locator-all` into a single `locator` command.
* Changed the CLI metadata tx `add-...` commands to `write-...`. [#166](https://github.com/provenance-io/provenance/issues/166)

## [v0.3.0](https://github.com/provenance-io/provenance/releases/tag/v0.3.0) - 2021-03-19

### Features

* Governance proposal support for marker module
* Decentralized discovery for object store instances [#105](https://github.com/provenance-io/provenance/issues/105)
* Add `AddP8eContractSpec` endpoint to convert v39 contract spec into v40 contract specification  [#167](https://github.com/provenance-io/provenance/issues/167)
* Refactor `Attribute` validate to sdk standard validate basic and validate size of attribute value [#175](https://github.com/provenance-io/provenance/issues/175)
* Add the temporary `P8eMemorializeContract` endpoint to help facilitate the transition. [#164](https://github.com/provenance-io/provenance/issues/164)
* Add handler for 0.3.0 testnet upgrade.

### Bug Fixes

* Gov module route added for name module root name proposal
* Update Cosmos SDK to 0.42.2 for bug fixes and improvements


## [v0.2.1](https://github.com/provenance-io/provenance/releases/tag/v0.2.1) - 2021-03-11

* Update to Cosmos SDK 0.42.1
* Add github action for docker publishing [#156](https://github.com/provenance-io/provenance/issues/156)
* Add `MetaAddress` encoder and parser commands [#147](https://github.com/provenance-io/provenance/issues/147)
* Add build support for publishing protos used in this release [#69](https://github.com/provenance-io/provenance/issues/69)
* Support for setting a marker denom validation expression [#84](https://github.com/provenance-io/provenance/issues/84)
* Expand cli metadata query functionality [#142](https://github.com/provenance-io/provenance/issues/142)

## [v0.2.0](https://github.com/provenance-io/provenance/releases/tag/v0.2.0) - 2021-03-05

* Truncate hashes used in metadata addresses for Record, Record Specification [#132](https://github.com/provenance-io/provenance/issues/132)
* Add support for creating, updating, removing, finding, and iterating over `Session`s [#55](https://github.com/provenance-io/provenance/issues/55)
* Add support for creating, updating, removing, finding, and iterating over `RecordSpecification`s [#59](https://github.com/provenance-io/provenance/issues/59)

## [v0.1.10](https://github.com/provenance-io/provenance/releases/tag/v0.1.10) - 2021-03-04

### Bug fixes

* Ensure all upgrade handlers apply always before storeLoader is created.
* Add upgrade handler for v0.1.10

## [v0.1.9](https://github.com/provenance-io/provenance/releases/tag/v0.1.9) - 2021-03-03

### Bug fixes

* Add module for metadata for v0.1.9

## [v0.1.8](https://github.com/provenance-io/provenance/releases/tag/v0.1.8) - 2021-03-03

### Bug fixes

* Add handlers for v0.1.7, v0.1.8

## [v0.1.7](https://github.com/provenance-io/provenance/releases/tag/v0.1.7) - 2021-03-03

### Bug Fixes

* Fix npe caused by always loading custom storeLoader.

## [v0.1.6](https://github.com/provenance-io/provenance/releases/tag/v0.1.6) - 2021-03-02

### Bug Fixes

* Add metadata module to the IAVL store during upgrade

## [v0.1.5](https://github.com/provenance-io/provenance/releases/tag/v0.1.5) - 2021-03-02

* Add support for creating, updating, removing, finding, and iterating over `Record`s [#54](https://github.com/provenance-io/provenance/issues/54)
* Add migration support for v039 account into v040 attributes module [#100](https://github.com/provenance-io/provenance/issues/100)
* Remove setting default no-op upgrade handlers.
* Add an explicit no-op upgrade handler for release v0.1.5.
* Add support for creating, updating, removing, finding, and iterating over `ContractSpecification`s [#57](https://github.com/provenance-io/provenance/issues/57)
* Add support for record specification metadata addresses [#58](https://github.com/provenance-io/provenance/issues/58)
* Enhance build process to release cosmovisor compatible zip and plan [#119](https://github.com/provenance-io/provenance/issues/119)

## [v0.1.4](https://github.com/provenance-io/provenance/releases/tag/v0.1.4) - 2021-02-24

* Update `ScopeSpecification` proto and create `Description` proto [#71](https://github.com/provenance-io/provenance/issues/71)
* Update `Scope` proto: change field `owner_address` to `owners` [#89](https://github.com/provenance-io/provenance/issues/89)
* Add support for migrating Marker Accesslist from v39 to v40 [#46](https://github.com/provenance-io/provenance/issues/46).
* Add migration command for previous version of Provenance blockchain [#78](https://github.com/provenance-io/provenance/issues/78)
* Add support for creating, updating, removing, finding, and iterating over `ScopeSpecification`s [#56](https://github.com/provenance-io/provenance/issues/56)
* Implemented v39 to v40 migration for name module.
* Add support for github actions to build binary releases on tag [#30](https://github.com/provenance-io/provenance/issues/30).

## [v0.1.3](https://github.com/provenance-io/provenance/releases/tag/v0.1.3) - 2021-02-12

* Add support for Scope objects to Metadata module [#53](https://github.com/provenance-io/provenance/issues/53)
* Denom Metadata config for nhash in testnet [#42](https://github.com/provenance-io/provenance/issues/42)
* Denom Metadata support for marker module [#47](https://github.com/provenance-io/provenance/issues/47)
* WASM support for Marker module [#28](https://github.com/provenance-io/provenance/issues/28)

### Bug Fixes

* Name service allows uuids as segments despite length restrictions [#48](https://github.com/provenance-io/provenance/issues/48)
* Protogen breaks on marker uint64 equals [#38](https://github.com/provenance-io/provenance/issues/38)
* Fix for marker module beginblock wiring [#34](https://github.com/provenance-io/provenance/issues/34)
* Fix for marker get cli command
* Updated the links in PULL_REQUEST_TEMPLATE.md to use correct 'main' branch

## [v0.1.2](https://github.com/provenance-io/provenance/releases/tag/v0.1.2) - 2021-01-27

### Bug Fixes

* Update goreleaser configuration to match `provenance` repository name

## [v0.1.1](https://github.com/provenance-io/provenance/releases/tag/v0.1.1) - 2021-01-27

This is the intial beta release for the first Provenance public TESTNET.  This release is not intended for any type of
production or reliable development as extensive work is still in progress to migrate the private network functionality
into the public network.

### Features

* Initial port of private Provenance blockchain modules `name`, `attribute`, and `marker` from v0.39.x Cosmos SDK chain
into new 0.40.x base.  Minimal unit test coverage and features in place to begin setup of testnet process.

## PRE-HISTORY

## [v0.1.0](https://github.com/provenance-io/provenance/releases/tag/v0.1.0) - 2021-01-26

* Test tag prior to initial testnet release.

The Provenance Blockchain was started by Figure Technologies in 2018 using a Hyperledger Fabric derived private network.
A subsequent migration was made to a new internal private network based on the 0.38-0.39 series of Cosmos SDK and
Tendermint.  The Provence-IO/Provenance Cosmos SDK derived public network is the<|MERGE_RESOLUTION|>--- conflicted
+++ resolved
@@ -44,15 +44,12 @@
 
 ### Bug Fixes
 
-<<<<<<< HEAD
 * Add new `msgfees` `NhashPerUsdMil`  default param to param space store on upgrade (PR [#875](https://github.com/provenance-io/provenance/issues/875))
   
 ### State Machine Breaking
 
 * Fix the `MarkerTransferAuthorization` Accept function and `TransferCoin` authz handling to prevent problems when other authorization types are used [#903](https://github.com/provenance-io/provenance/issues/903)
-=======
 * Support standard flags on msgfees params query cli command [#936](https://github.com/provenance-io/provenance/issues/936)
->>>>>>> f3ea0471
 
 ---
 
