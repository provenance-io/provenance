--- conflicted
+++ resolved
@@ -37,15 +37,13 @@
 
 ## Unreleased
 
-<<<<<<< HEAD
 ### Features
 
 * Added support to set a list of specific recipients allowed for send authorizations in the marker module [#1237](https://github.com/provenance-io/provenance/issues/1237).
-=======
+
 ### Improvements
 
 * Added assess msg fees spec documentation [#1172](https://github.com/provenance-io/provenance/issues/1172).
->>>>>>> 24c722a7
 
 ---
 
