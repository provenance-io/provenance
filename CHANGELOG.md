--- conflicted
+++ resolved
@@ -46,15 +46,12 @@
 ### Bug Fixes
 * Add pagination flags to the CLI query metadata commands.
 * Fix handling of Metadata Write message id helper fields.
-<<<<<<< HEAD
 * Fix cli metadata address encoding/decoding command tree #231
-=======
 * Metadata Module parsing of base64 public key fixed #225
 * Fix some conversion pieces in `P8EMemorializeContract`.
 * Remove extra Object Store Locator storage.
 * Fix input status mapping.
 * Add MsgSetDenomMetadataRequest to the marker handler.
->>>>>>> 1d7a58a3
 
 ## [v1.0.0](https://github.com/provenance-io/provenance/releases/tag/v1.0.0) - 2021-03-31
 
