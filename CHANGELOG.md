<!--
Guiding Principles:

Changelogs are for humans, not machines.
There should be an entry for every single version.
The same types of changes should be grouped.
Versions and sections should be linkable.
The latest version comes first.
The release date of each version is displayed.
Mention whether you follow Semantic Versioning.

Usage:

Change log entries are to be added to the Unreleased section under the
appropriate stanza (see below). Each entry should ideally include a message and either
an issue number or pull request number using one of these formats:

* message #<issue-number>

If there is no issue number, you can add a reference to a Pull Request like this:
* message PR<pull-request-number>

The issue numbers and pull request numbers will later be link-ified during the release process
so you do not have to worry about including a link manually, but you can if you wish.

Types of changes (Stanzas):

"Features" for new features.
"Improvements" for changes in existing functionality.
"Deprecated" for soon-to-be removed features.
"Bug Fixes" for any bug fixes.
"Client Breaking" for breaking CLI commands and REST routes used by end-users.
"API Breaking" for breaking exported APIs used by developers building on SDK.
"State Machine Breaking" for any changes that result in a different AppState given same genesisState and txList.
Ref: https://keepachangelog.com/en/1.0.0/
-->

## Unreleased

<<<<<<< HEAD
### Features

* Add support to add/remove required attributes for a restricted marker. [#1512](https://github.com/provenance-io/provenance/issues/1512)
=======
### Improvements

* Add marker deposit access check for sends to marker escrow account [#1525](https://github.com/provenance-io/provenance/issues/1525).

### API Breaking

* Add marker deposit access check for sends to marker escrow account.  Will break any current address that is sending to the 
marker escrow account if it does not have deposit access.  In order for it to work, deposit access needs to be added.  This can be done using the `MsgAddAccessRequest` tx  [#1525](https://github.com/provenance-io/provenance/issues/1525).
>>>>>>> 7916a9ec

---

## [v1.15.0-rc3](https://github.com/provenance-io/provenance/releases/tag/v1.15.0-rc3) - 2023-04-28

### Bug Fixes

* Fix authz + smart contract + value owner updates being too permissive [PR 1519](https://github.com/provenance-io/provenance/pull/1519).
* Fix metadata params query path in stargate whitelist [#1514](https://github.com/provenance-io/provenance/issues/1514)

### Full Commit History

* https://github.com/provenance-io/provenance/compare/v1.14.1...v1.15.0-rc3
* https://github.com/provenance-io/provenance/compare/v1.15.0-rc2...v1.15.0-rc3

---

## [v1.15.0-rc2](https://github.com/provenance-io/provenance/releases/tag/v1.15.0-rc2) - 2023-04-19

### Features

* Add support for tokens restricted marker sends with required attributes [#1256](https://github.com/provenance-io/provenance/issues/1256)
* Allow markers to be configured to allow forced transfers [#1368](https://github.com/provenance-io/provenance/issues/1368).
* Publish Provenance Protobuf API as a NPM module [#1449](https://github.com/provenance-io/provenance/issues/1449).
* Add support for account addresses by attribute name lookup [#1447](https://github.com/provenance-io/provenance/issues/1447).
* Add allow forced transfers support to creating markers from smart contracts [#1458](https://github.com/provenance-io/provenance/issues/1458).
* Metadata party rollup and optional parties [#1438](https://github.com/provenance-io/provenance/issues/1438).
* Repeated roles in a spec require multiple different parties [#1437](https://github.com/provenance-io/provenance/issues/1437).
* The `PROVENANCE` role can only be used by smart contract addresses, and vice versa [#1381](https://github.com/provenance-io/provenance/issues/1381).
* Add stargate query from wasm support [#1481](https://github.com/provenance-io/provenance/issues/1481).

### Improvements

* Add the `gci` linter that enforces import group ordering. Create a 'lint-fix' make target [PR 1366](https://github.com/provenance-io/provenance/pull/1366).
* Add gRPC query to get all contract specs and record specs for a scope spec [#677](https://github.com/provenance-io/provenance/issues/677).
* Disable `cleveldb` and `badgerdb` by default [#1411](https://github.com/provenance-io/provenance/issues/1411).
  Official builds still have `cleveldb` support though.
* Expand the `additional_bindings` gRPC tag to use object form to allow for Typescript transpiling [#1405](https://github.com/provenance-io/provenance/issues/1405).
* Add attribute cli command to query account addresses by attribute name [#1451](https://github.com/provenance-io/provenance/issues/1451).
* Add removal of attributes from accounts on name deletion [#1410](https://github.com/provenance-io/provenance/issues/1410).
* Enhance ability of smart contracts to use the metadata module [#1280](https://github.com/provenance-io/provenance/issues/1280).
* Enhance the `AddMarker` endpoint to bypass some validation if issued via governance proposal [#1358](https://github.com/provenance-io/provenance/pull/1358).
  This replaces the old `AddMarkerProposal` governance proposal.
* Bump wasmvm to 1.1.2 [#1484](https://github.com/provenance-io/provenance/pull/1358).
* Documented proposing a transaction [#1489](https://github.com/provenance-io/provenance/pull/1489).
* Add marker address to add marker event [#1499](https://github.com/provenance-io/provenance/issues/1499).

### Deprecated

* The `MsgWriteRecordRequest.parties` field has been deprecated and is ignored. The parties in question are identified by the session [PR 1453](https://github.com/provenance-io/provenance/pull/1453).

### Bug Fixes

* Fix third party Protobuf workflow checks on Provenance release steps [#1339](https://github.com/provenance-io/provenance/issues/1339)
* Fix committer email format in third party Protobuf workflow (for [#1339](https://github.com/provenance-io/provenance/issues/1339)) [PR 1385](https://github.com/provenance-io/provenance/pull/1385)
* Fix `make proto-gen` [PR 1404](https://github.com/provenance-io/provenance/pull/1404).
* Fix wasmd transactions that are run by gov module [#1414](https://github.com/provenance-io/provenance/issues/1414)
* Add support for ibc transfers of restricted tokens [#1502](https://github.com/provenance-io/provenance/issues/1502).

### Client Breaking

* Removed the `WriteP8eContractSpec` and `P8eMemorializeContract` endpoints [#1402](https://github.com/provenance-io/provenance/issues/1402).
* Removed the `github.com/provenance-io/provenance/x/metadata/types/p8e` proto package [#1402](https://github.com/provenance-io/provenance/issues/1402).
  Users that generate code from the Provenance protos might need to delete their `p8e/` directory.
* The `write-scope` CLI command now takes in `[owners]` as semicolon-delimited parties (instead of comma-delimited `[owner-addresses]`) [PR 1453](https://github.com/provenance-io/provenance/pull/1453).
* Removed the `AddMarkerProposal` [#1358](https://github.com/provenance-io/provenance/pull/1358).
  It is replaced by putting a `MsgAddMarker` (with the `from_address` of the gov module account), in a `MsgSubmitProposal`.

### API Breaking

* Removed the `WriteP8eContractSpec` and `P8eMemorializeContract` endpoints [#1402](https://github.com/provenance-io/provenance/issues/1402).
* Removed the `AddMarkerProposal` [#1358](https://github.com/provenance-io/provenance/pull/1358).
  It is replaced by putting a `MsgAddMarker` (with the `from_address` of the gov module account), in a `MsgSubmitProposal`.

### State Machine Breaking

* The `AddScopeOwner` endpoint now adds a new owner party even if an owner already exists in the scope with that address [PR 1453](https://github.com/provenance-io/provenance/pull/1453).
  I.e. it no longer updates the role of an existing owner with the same address.

### Full Commit History

* https://github.com/provenance-io/provenance/compare/v1.14.1...v1.15.0-rc2

---

## [v1.14.1](https://github.com/provenance-io/provenance/releases/tag/v1.14.1) - 2023-02-28

### Improvements

* Bump Cosmos-SDK to `v0.46.10-pio-2` (from `v0.46.10-pio-1`). [PR 1396](https://github.com/provenance-io/provenance/pull/1396). \
  See the following `RELEASE_NOTES.md` for details: \
  [v0.46.10-pio-2](https://github.com/provenance-io/cosmos-sdk/blob/v0.46.10-pio-2/RELEASE_NOTES.md). \
  Full Commit History: https://github.com/provenance-io/cosmos-sdk/compare/v0.46.10-pio-1...v0.46.10-pio-2

### Bug Fixes

* Fix `start` using default home directory [PR 1393](https://github.com/provenance-io/provenance/pull/1393).

### Full Commit History

* https://github.com/provenance-io/provenance/compare/v1.14.0...v1.14.1

---

## [v1.14.0](https://github.com/provenance-io/provenance/releases/tag/v1.14.0) - 2023-02-23

The Provenance Blockchain `v1.14.0` release includes several new features, improvements and bug fixes.
Noteably, support is added for state listing using plugins.
Also, new limitations are put in place preventing the concentration of voting power.
The `x/quarantine` and `x/sanction` modules have been added too.

The `paua` upgrade will increase all validators' max commission to 100% and max change in commission to 5% (if currently less than that).

### Features

* Enable ADR-038 State Listening in Provenance [PR 1334](https://github.com/provenance-io/provenance/pull/1334).
* Added the `x/quarantine` module [PR 1317](https://github.com/provenance-io/provenance/pull/1317).
* Added the `x/sanction` module [PR 1317](https://github.com/provenance-io/provenance/pull/1317).
* Added support to set a list of specific recipients allowed for send authorizations in the marker module [#1237](https://github.com/provenance-io/provenance/issues/1237).
* Added a new name governance proposal that allows the fields of a name record to be updated. [PR 1266](https://github.com/provenance-io/provenance/pull/1266).
* Added msg to add, finalize, and activate a marker in a single request [#770](https://github.com/provenance-io/provenance/issues/770).
* Staking concentration limit protection (prevents delegations to nodes with high voting power) [#1331](https://github.com/provenance-io/provenance/issues/1331).

### Improvements

* Bump Cosmos-SDK to `v0.46.10-pio-1` (from `v0.46.6-pio-1`).
  [PR 1371](https://github.com/provenance-io/provenance/pull/1371),
  [PR 1348](https://github.com/provenance-io/provenance/pull/1348),
  [PR 1334](https://github.com/provenance-io/provenance/pull/1334),
  [PR 1348](https://github.com/provenance-io/provenance/pull/1348),
  [PR 1317](https://github.com/provenance-io/provenance/pull/1317),
  [PR 1278](https://github.com/provenance-io/provenance/pull/1278). \
  See the following `RELEASE_NOTES.md` for details:
  [v0.46.10-pio-1](https://github.com/provenance-io/cosmos-sdk/blob/v0.46.10-pio-1/RELEASE_NOTES.md),
  [v0.46.8-pio-3](https://github.com/provenance-io/cosmos-sdk/blob/v0.46.8-pio-3/RELEASE_NOTES.md),
  [v0.46.7-pio-1](https://github.com/provenance-io/cosmos-sdk/blob/v0.46.7-pio-1/RELEASE_NOTES.md). \
  Full Commit History: https://github.com/provenance-io/cosmos-sdk/compare/v0.46.6-pio-1...v0.46.10-pio-1
* Added assess msg fees spec documentation [#1172](https://github.com/provenance-io/provenance/issues/1172).
* Build dbmigrate and include it as an artifact with releases [#1264](https://github.com/provenance-io/provenance/issues/1264).
* Removed, MsgFees Module 50/50 Fee Split on MsgAssessCustomMsgFeeRequest [#1263](https://github.com/provenance-io/provenance/issues/1263).
* Add basis points field to MsgAssessCustomMsgFeeRequest for split of fee between Fee Module and Recipient [#1268](https://github.com/provenance-io/provenance/issues/1268).
* Updated ibc-go to v6.1 [#1273](https://github.com/provenance-io/provenance/issues/1273).
* Update adding of marker to do additional checks for ibc denoms [#1289](https://github.com/provenance-io/provenance/issues/1289).
* Add validate basic check to msg router service [#1308](https://github.com/provenance-io/provenance/issues/1308).
* Removed legacy-amino [#1275](https://github.com/provenance-io/provenance/issues/1275).
* Opened port 9091 on ibcnet container ibc1 to allow for reaching GRPC [PR 1314](https://github.com/provenance-io/provenance/pull/1314).
* Increase all validators' max commission to 100% [PR 1333](https://github.com/provenance-io/provenance/pull/1333).
* Increase all validators' max commission change rate to 5% [PR 1360](https://github.com/provenance-io/provenance/pull/1360).
* Set the immediate sanction/unsanction min deposits to 1,000,000 hash in the `paua` upgrade [PR 1345](https://github.com/provenance-io/provenance/pull/1345).

### Bug Fixes

* Update Maven publishing email to provenance [#1270](https://github.com/provenance-io/provenance/issues/1270).

### Client Breaking

* No longer sign the mac binary, and stop including it in the release [PR 1367](https://github.com/provenance-io/provenance/pull/1367).
* The `--restrict` flag has been replaced with an `--unrestrict` flag in the `tx name` commands `bind` and `root-name-proposal` [PR 1266](https://github.com/provenance-io/provenance/pull/1266).

### Full Commit History

* https://github.com/provenance-io/provenance/compare/v1.13.1...v1.14.0

---

## [v1.13.1](https://github.com/provenance-io/provenance/releases/tag/v1.13.1)

### Improvements

* Updated Cosmos-SDK to `v0.46.6-pio-3` (from `v0.46.6-pio-1`) [PR 1274](https://github.com/provenance-io/provenance/pull/1274).

### Full Commit History

* https://github.com/provenance-io/provenance/compare/v1.13.0...v1.13.1

---

## [v1.13.0](https://github.com/provenance-io/provenance/releases/tag/v1.13.0) - 2022-11-28

The `v1.13.0 - ochre` release is focused on group based management of on chain accounts and important improvements for public/private zone communication within the Provenance Blockchain network.
The `v1.13.0` release includes minor bug fixes and enhancements along with a resolution for the [dragonberry]((https://forum.cosmos.network/t/ibc-security-advisory-dragonberry/7702)) security update.

### Features

* Add restricted marker transfer over ibc support [#1136](https://github.com/provenance-io/provenance/issues/1136).
* Enable the node query service [PR 1173](https://github.com/provenance-io/provenance/pull/1173).
* Add the `x/groups` module [#1007](https://github.com/provenance-io/provenance/issues/1007).
* Allow starting a `provenanced` chain using a custom denom [#1067](https://github.com/provenance-io/provenance/issues/1067).
  For running the chain locally, `make run DENOM=vspn MIN_FLOOR_PRICE=0` or `make clean localnet-start DENOM=vspn MIN_FLOOR_PRICE=0`.
* [#627](https://github.com/provenance-io/provenance/issues/627) Added Active Participation and Engagement module, see [specification](https://github.com/provenance-io/provenance/blob/main/x/reward/spec/01_concepts.md) for details.

### Improvements

* Updated Cosmos-SDK to `v0.46.6-pio-1` (from `v0.45.10-pio-4`) [PR 1235](https://github.com/provenance-io/provenance/pull/1235).
  This brings several new features and improvements. For details, see the [release notes](https://github.com/provenance-io/cosmos-sdk/blob/v0.46.6-pio-1/RELEASE_NOTES.md) and [changelog](https://github.com/provenance-io/cosmos-sdk/blob/v0.46.6-pio-1/CHANGELOG.md).
* Bump IBC to `v5.0.0-pio-2` (from `v2.3.0`) to add a check for SendEnabled [#1100](https://github.com/provenance-io/provenance/issues/1100), [#1158](https://github.com/provenance-io/provenance/issues/1158).
* Update wasmd to `v0.29.0-pio-1` (from `v0.26.0`) with SDK v0.46 support from notional-labs [#1015](https://github.com/provenance-io/provenance/issues/1015), [PR 1148](https://github.com/provenance-io/provenance/pull/1148).
* Allow MsgFee fees to be denoms other than `nhash` [#1067](https://github.com/provenance-io/provenance/issues/1067).
* Ignore hardcoded tx gas limit when `consensus_params.block.max_gas` is set to -1 for local nodes [#1000](https://github.com/provenance-io/provenance/issues/1000).
* Refactor the `x/marker` module's `Holding` query to utilize the `x/bank` module's new `DenomOwners` query [#995](https://github.com/provenance-io/provenance/issues/995).
  The only real difference between those two queries is that the `Holding` query accepts either a denom or marker address.
* Stop using the deprecated `Wrap` and `Wrapf` functions in the `sdk/types/errors` package in favor of those functions off specific errors, or else the `cosmossdk.io/errors` package [#1013](https://github.com/provenance-io/provenance/issues/995).
* For newly added reward's module, Voting incentive program, validator votes should count for higher shares, since they vote for all their delegations.
  This improvement allows the reward creator to introduce the multiplier to achieve the above.
* Refactored the fee handling [#1006](https://github.com/provenance-io/provenance/issues/1006):
  * Created a `MinGasPricesDecorator` to replace the `MempoolFeeDecorator` that was removed from the SDK. It makes sure the fee is greater than the validators min-gas fee.
  * Refactored the `MsgFeesDecorator` to only make sure there's enough fee provided. It no longer deducts/consumes anything and it no longer checks the payer's account.
  * Refactored the `ProvenanceDeductFeeDecorator`. It now makes sure the payer has enough in their account to cover the additional fees. It also now deducts/consumes the `floor gas price * gas`.
  * Added the `fee_payer` attribute to events of type `tx` involving fees (i.e. the ones with attributes `fee`, `min_fee_charged`, `additionalfee` and/or `baseFee`).
  * Moved the additional fees calculation logic into the msgfees keeper.
* Update `fee` event with amount charged even on failure and emit SendCoin events from `DeductFeesDistributions` [#1092](https://github.com/provenance-io/provenance/issues/1092).
* Alias the `config unpack` command to `config update`. It can be used to update config files to include new fields [PR 1233](https://github.com/provenance-io/provenance/pull/1233).
* When loading the unpacked configs, always load the defaults before reading the files (instead of only loading the defaults if the file doesn't exist) [PR 1233](https://github.com/provenance-io/provenance/pull/1233).
* Add prune command available though cosmos sdk to provenanced. [#1208](https://github.com/provenance-io/provenance/issues/1208).
* Updated name restrictions documentation [#808](https://github.com/provenance-io/provenance/issues/808).
* Update swagger files [PR 1229](https://github.com/provenance-io/provenance/pull/1229).
* Improve CodeQL workflow to run on Go file changes only [#1225](https://github.com/provenance-io/provenance/issues/1225).
* Use latest ProvWasm contract in wasm tests [#731](https://github.com/provenance-io/provenance/issues/731).
* Publish Java/Kotlin JARs to Maven for release candidates [#1223](https://github.com/provenance-io/provenance/issues/1223).
* Added two new Makefile targets to install and start the relayer [#1051] (https://github.com/provenance-io/provenance/pull/1051)
* Updated relayer scripts to make them headless for external services [#1068] (https://github.com/provenance-io/provenance/pull/1068)
* Added docker environment for testing IBC and added Makefile targets to bring this environment up/down [#1248] (https://github.com/provenance-io/provenance/pull/1248).
* Updated the dbmigrate tool to allow the user to force the source database type with the source-db-backend option [#1258] (https://github.com/provenance-io/provenance/pull/1258)
* Updated provenance-io/blockchain image to work with arm64 [#1261]. (https://github.com/provenance-io/provenance/pull/1261)

### Bug Fixes

* Fixed outdated devnet docker configurations [#1062](https://github.com/provenance-io/provenance/issues/1062).
* Fix the [Dragonberry security advisory](https://forum.cosmos.network/t/ibc-security-advisory-dragonberry/7702) [PR 1173](https://github.com/provenance-io/provenance/pull/1173).
* Fix GetParams in `msgfees` modules to return ConversionFeeDenom [#1214](https://github.com/provenance-io/provenance/issues/1214).
* Pay attention to the `iavl-disable-fastnode` config field/flag [PR 1193](https://github.com/provenance-io/provenance/pull/1193).
* Remove the workaround for the index-events configuration field (now fixed in the SDK) [#995](https://github.com/provenance-io/provenance/issues/995).

### Client Breaking

* Remove the state-listening/plugin system (and `librdkafka` dependencies) [#995](https://github.com/provenance-io/provenance/issues/995).
* Remove the custom/legacy rest endpoints from the `x/attribute`, `x/marker`, and `x/name` modules [#995](https://github.com/provenance-io/provenance/issues/995).
  * The following REST endpoints have been removed in favor of `/provenance/...` counterparts:
    * `GET` `attribute/{address}/attributes` -> `/provenance/attribute/v1/attributes/{address}`
    * `GET` `attribute/{address}/attributes/{name}` -> `/provenance/attribute/v1/attribute/{address}/{name}`
    * `GET` `attribute/{address}/scan/{suffix}` -> `/provenance/attribute/v1/attribute/{address}/scan/{suffix}`
    * `GET` `marker/all` -> `/provenance/marker/v1/all`
    * `GET` `marker/holders/{id}` -> `/provenance/marker/v1/holding/{id}`
    * `GET` `marker/detail/{id}` -> `/provenance/marker/v1/detail/{id}`
    * `GET` `marker/accesscontrol/{id}` -> `/provenance/marker/v1/accesscontrol/{id}`
    * `GET` `marker/escrow/{id}` -> `/provenance/marker/v1/escrow/{id}`
    * `GET` `marker/supply/{id}` -> `/provenance/marker/v1/supply/{id}`
    * `GET` `marker/assets/{id}` -> `/provenance/metadata/v1/ownership/{address}` (you can get the `{address}` from `/provenance/marker/v1/detail/{id}`).
    * `GET` `name/{name}` -> `/provenance/name/v1/resolve/{name}`
    * `GET` `name/{address}/names` -> `/provenance/name/v1/lookup/{address}`
  * The following REST endpoints have been removed. They do not have any REST replacement counterparts. Use GRPC instead.
    * `DELETE` `attribute/attributes` -> `DeleteAttribute(MsgDeleteAttributeRequest)`
    * `POST` `/marker/{denom}/mint` -> `Mint(MsgMintRequest)`
    * `POST` `/marker/{denom}/burn` -> `Burn(MsgBurnRequest)`
    * `POST` `/marker/{denom}/status` -> One of:
      * `Activate(MsgActivateRequest)`
      * `Finalize(MsgFinalizeRequest)`
      * `Cancel(MsgCancelRequest)`
      * `Delete(MsgDeleteRequest)`
  * The following short-form `GET` endpoints were removed in favor of longer ones:
    * `/node_info` -> `/cosmos/base/tendermint/v1beta1/node_info`
    * `/syncing` -> `/cosmos/base/tendermint/v1beta1/syncing`
    * `/blocks/latest` -> `/cosmos/base/tendermint/v1beta1/blocks/latest`
    * `/blocks/{height}` -> `/cosmos/base/tendermint/v1beta1/blocks/{height}`
    * `/validatorsets/latest` -> `/cosmos/base/tendermint/v1beta1/validatorsets/latest`
    * `/validatorsets/{height}` -> `/cosmos/base/tendermint/v1beta1/validatorsets/{height}`
  * The denom owners `GET` endpoint changed from `/cosmos/bank/v1beta1/denom_owners/{denom}` to `/cosmos/bank/v1beta1/supply/by_denom?denom={denom}`.

### Full Commit History

* https://github.com/provenance-io/provenance/compare/v1.12.2...v1.13.0

---

## [v1.12.2](https://github.com/provenance-io/provenance/releases/tag/v1.12.2) - 2022-11-01

Provenance v1.12.2 enables the ability to upgrade your IAVL state store to be faster and handle errors better. This upgrade is recommended and should be done at your convenience prior to the v1.13 chain upgrade.

The IAVL store upgrade is expected to take 30 to 90 minutes. During that time, your node will be down. There will be some log output (info level), but it is sparce and there may be long periods (25+ minutes) without any new log output. Once it has started, it's best to not interrupt the process.

It is highly recommended that you do one of these two prior to the v1.13 chain upgrade:

Either

- Upgrade your node's IAVL store:
  1. Stop your node.
  2. Upgrade `provenanced` to v1.12.2.
  3. Run the command: `provenanced config set iavl-disable-fastnode false`.
  4. Restart your node. Once the upgrade has finished, your node will automatically run as normal.

Or

- Explicitly define that you don't want to upgrade your node's IAVL store:
   1. Ensure that you have `provenanced` v1.12.1 (or higher), e.g. Run the command: `provenanced version`. If you are on 1.12.0, upgrade to at least v1.12.1.
   2. Run the command: `provenanced config set iavl-disable-fastnode true`.

---

You can manually update your `app.toml` file, but using the `config set` command is the recommended method. The `iavl-disable-fastnode` field was added in v1.12.1 and most likely does not yet exist in your `app.toml` file. There are other new sections and fields too. Using the command will add them all (using defaults) as well as their descriptions. If you want to update your `app.toml` manually, the `iavl-disable-fastnode` entry should go below the `index-events` entry and before the `[telemetry]` section.

If you do nothing before the v1.13 chain upgrade, your node will most likely upgrade the IAVL store when v1.13 first runs. The v1.13 chain upgrade and migrations are expected to only take a minute. If your node is also upgrading the IAVL store at that time, it will take 30-90+ minutes.

Note: The command `provenanced config get iavl-disable-fastnode` will report a value regardless of whether the field exists in `app.toml`. As such, that command is insufficient for determining whether the value exists in the `app.toml` file.

### Improvements

* Bump Cosmos-SDK to v0.45.10-pio-4 (from v0.45.9-pio-1) [PR 1202](https://github.com/provenance-io/provenance/pull/1202)
* Allow the IAVL store to be upgraded [PR 1193](https://github.com/provenance-io/provenance/pull/1193).

### Full Commit History

* https://github.com/provenance-io/provenance/compare/v1.12.1...v1.12.2

---

## [v1.12.1](https://github.com/provenance-io/provenance/releases/tag/v1.12.1) - 2022-10-14

### Improvements

* Bump Cosmos-SDK to v0.45.9-pio-1 (from v0.45.5-pio-1) [PR 1159](https://github.com/provenance-io/provenance/pull/1159).

### Bug Fixes

* Bump ics23/go to Cosmos-SDK's v0.8.0 (from confio's v0.7.0) [PR 1159](https://github.com/provenance-io/provenance/pull/1159).

---

## [v1.12.2](https://github.com/provenance-io/provenance/releases/tag/v1.12.2) - 2022-11-01

Provenance v1.12.2 enables the ability to upgrade your IAVL state store to be faster and handle errors better. This upgrade is recommended and should be done at your convenience prior to the v1.13 chain upgrade.

The IAVL store upgrade is expected to take 30 to 90 minutes. During that time, your node will be down. There will be some log output (info level), but it is sparce and there may be long periods (25+ minutes) without any new log output. Once it has started, it's best to not interrupt the process.

It is highly recommended that you do one of these two prior to the v1.13 chain upgrade:

Either

- Upgrade your node's IAVL store:
  1. Stop your node.
  2. Upgrade `provenanced` to v1.12.2.
  3. Run the command: `provenanced config set iavl-disable-fastnode false`.
  4. Restart your node. Once the upgrade has finished, your node will automatically run as normal.

Or

- Explicitly define that you don't want to upgrade your node's IAVL store:
   1. Ensure that you have `provenanced` v1.12.1 (or higher), e.g. Run the command: `provenanced version`. If you are on 1.12.0, upgrade to at least v1.12.1.
   2. Run the command: `provenanced config set iavl-disable-fastnode true`.

---

You can manually update your `app.toml` file, but using the `config set` command is the recommended method. The `iavl-disable-fastnode` field was added in v1.12.1 and most likely does not yet exist in your `app.toml` file. There are other new sections and fields too. Using the command will add them all (using defaults) as well as their descriptions. If you want to update your `app.toml` manually, the `iavl-disable-fastnode` entry should go below the `index-events` entry and before the `[telemetry]` section.

If you do nothing before the v1.13 chain upgrade, your node will most likely upgrade the IAVL store when v1.13 first runs. The v1.13 chain upgrade and migrations are expected to only take a minute. If your node is also upgrading the IAVL store at that time, it will take 30-90+ minutes.

Note: The command `provenanced config get iavl-disable-fastnode` will report a value regardless of whether the field exists in `app.toml`. As such, that command is insufficient for determining whether the value exists in the `app.toml` file.

### Improvements

* Bump Cosmos-SDK to v0.45.10-pio-4 (from v0.45.9-pio-1) [PR 1202](https://github.com/provenance-io/provenance/pull/1202)
* Allow the IAVL store to be upgraded [PR 1193](https://github.com/provenance-io/provenance/pull/1193).

### Full Commit History

* https://github.com/provenance-io/provenance/compare/v1.12.1...v1.12.2

---

## [v1.12.1](https://github.com/provenance-io/provenance/releases/tag/v1.12.1) - 2022-10-14

### Improvements

* Bump Cosmos-SDK to v0.45.9-pio-1 (from v0.45.5-pio-1) [PR 1159](https://github.com/provenance-io/provenance/pull/1159).

### Bug Fixes

* Bump ics23/go to Cosmos-SDK's v0.8.0 (from confio's v0.7.0) [PR 1159](https://github.com/provenance-io/provenance/pull/1159).

---

## [v1.12.0](https://github.com/provenance-io/provenance/releases/tag/v1.12.0) - 2022-08-22

### Improvements

* Update the swagger files (including third-party changes). [#728](https://github.com/provenance-io/provenance/issues/728)
* Bump IBC to 2.3.0 and update third-party protos [PR 868](https://github.com/provenance-io/provenance/pull/868)
* Update docker images from `buster` to b`bullseye` [#963](https://github.com/provenance-io/provenance/issues/963)
* Add documentation for `gRPCurl` to `docs/grpcurl.md` [#953](https://github.com/provenance-io/provenance/issues/953)
* Updated to go 1.18 [#996](https://github.com/provenance-io/provenance/issues/996)
* Add docker files for local psql indexing [#997](https://github.com/provenance-io/provenance/issues/997)


### Features

* Bump Cosmos-SDK to `v0.45.4-pio-4` (from `v0.45.4-pio-2`) to utilize the new `CountAuthorization` authz grant type. [#807](https://github.com/provenance-io/provenance/issues/807)
* Update metadata module authz handling to properly call `Accept` and delete/update authorizations as they're used [#905](https://github.com/provenance-io/provenance/issues/905)
* Read the `custom.toml` config file if it exists. This is read before the other config files, and isn't managed by the `config` commands [#989](https://github.com/provenance-io/provenance/issues/989)
* Allow a msg fee to be paid to a specific address with basis points [#690](https://github.com/provenance-io/provenance/issues/690)
* Bump IBC to 5.0.0 and add support for ICA Host module [PR 1076](https://github.com/provenance-io/provenance/pull/1076)

### Bug Fixes

* Support standard flags on msgfees params query cli command [#936](https://github.com/provenance-io/provenance/issues/936)
* Fix the `MarkerTransferAuthorization` Accept function and `TransferCoin` authz handling to prevent problems when other authorization types are used [#903](https://github.com/provenance-io/provenance/issues/903)
* Bump Cosmos-SDK to `v0.45.5-pio-1` (from `v0.45.4-pio-4`) to remove buggy ADR 038 plugin system. [#983](https://github.com/provenance-io/provenance/issues/983)
* Remove ADR 038 plugin system implementation due to `AppHash` error [#983](https://github.com/provenance-io/provenance/issues/983)
* Fix fee charging to sweep remaining fees on successful transaction [#1019](https://github.com/provenance-io/provenance/issues/1019)

### State Machine Breaking

* Fix the `MarkerTransferAuthorization` Accept function and `TransferCoin` authz handling to prevent problems when other authorization types are used [#903](https://github.com/provenance-io/provenance/issues/903)
* Fix fee charging to sweep remaining fees on successful transaction [#1019](https://github.com/provenance-io/provenance/issues/1019)
* Allow a msg fee to be paid to a specific address with basis points [#690](https://github.com/provenance-io/provenance/issues/690)

---

## [v1.11.1](https://github.com/provenance-io/provenance/releases/tag/v1.11.1) - 2022-07-13

### Bug Fixes

* Add `mango` upgrade handler.
* Add new `msgfees` `NhashPerUsdMil`  default param to param space store on upgrade (PR [#875](https://github.com/provenance-io/provenance/issues/875))
* Run the module migrations as part of the mango upgrade [PR 896](https://github.com/provenance-io/provenance/pull/896)
* Update Cosmos-SDK to v0.45.4-pio-2 to fix a non-deterministic map iteration [PR 928](https://github.com/provenance-io/provenance/pull/928)

---

## [v1.11.0](https://github.com/provenance-io/provenance/releases/tag/v1.11.0) - 2022-06-13

### Features

* Add CONTROLLER, and VALIDATOR PartyTypes for contract execution. [\#824](https://github.com/provenance-io/provenance/pull/824])
* Add FeeGrant allowance support for marker escrow accounts [#406](https://github.com/provenance-io/provenance/issues/406)
* Bump Cosmos-SDK to v0.45.4-pio-1, which contains Cosmos-SDK v0.45.4 and the update to storage of the bank module's SendEnabled information. [PR 850](https://github.com/provenance-io/provenance/pull/850)
* Add `MsgAssessCustomMsgFeeRequest` to add the ability for a smart contract author to charge a custom fee [#831](https://github.com/provenance-io/provenance/issues/831)

### Bug Fixes

* Move buf.build push action to occur after PRs are merged to main branch [#838](https://github.com/provenance-io/provenance/issues/838)
* Update third party proto dependencies [#842](https://github.com/provenance-io/provenance/issues/842)

### Improvements

* Add restricted status info to name module cli queries [#806](https://github.com/provenance-io/provenance/issues/806)
* Store the bank module's SendEnabled flags directly in state instead of as part of Params. This will drastically reduce the costs of sending coins and managing markers. [PR 850](https://github.com/provenance-io/provenance/pull/850)
* Add State Sync readme [#859](https://github.com/provenance-io/provenance/issues/859)

### State Machine Breaking

* Move storage of denomination SendEnabled flags into bank module state (from Params), and update the marker module to correctly manipulate the flags in their new location. [PR 850](https://github.com/provenance-io/provenance/pull/850)

---

## [v1.10.0](https://github.com/provenance-io/provenance/releases/tag/v1.10.0) - 2022-05-11

### Summary

Provenance 1.10.0 includes upgrades to the underlying CosmWasm dependencies and adds functionality to
remove orphaned metadata in the bank module left over after markers have been deleted.

### Improvements

* Update wasmvm dependencies and update Dockerfile for localnet [#818](https://github.com/provenance-io/provenance/issues/818)
* Remove "send enabled" on marker removal and in bulk on 1.10.0 upgrade [#821](https://github.com/provenance-io/provenance/issues/821)

---

## [v1.9.0](https://github.com/provenance-io/provenance/releases/tag/v1.9.0) - 2022-04-25

### Summary

Provenance 1.9.0 brings some minor features and security improvements.

### Features

* Add `add-genesis-msg-fee` command to add msg fees to genesis.json and update Makefile to have pre-defined msg fees [#667](https://github.com/provenance-io/provenance/issues/667)
* Add msgfees summary event to be emitted when there are txs that have fees [#678](https://github.com/provenance-io/provenance/issues/678)
* Adds home subcommand to the cli's config command [#620] (https://github.com/provenance-io/provenance/issues/620)
* Add support for rocksdb and badgerdb [#702](https://github.com/provenance-io/provenance/issues/702)
* Create `dbmigrate` utility for migrating a data folder to use a different db backend [#696](https://github.com/provenance-io/provenance/issues/696)

### Improvements

* When the `start` command encounters an error, it no longer outputs command usage [#670](https://github.com/provenance-io/provenance/issues/670)
* Change max length on marker unresticted denom from 64 to 83 [#719](https://github.com/provenance-io/provenance/issues/719)
* Set prerelease to `true` for release candidates. [#666](https://github.com/provenance-io/provenance/issues/666)
* Allow authz grants to work on scope value owners [#755](https://github.com/provenance-io/provenance/issues/755)
* Bump wasmd to v0.26 (from v0.24). [#799](https://github.com/provenance-io/provenance/pull/799)

---

## [v1.8.2](https://github.com/provenance-io/provenance/releases/tag/v1.8.2) - 2022-04-22

### Summary

Provenance 1.8.2 is a point release to fix an issue with "downgrade detection" in Cosmos SDK. A panic condition
occurs in cases where no update handler is found for the last known upgrade, but the process for determining
the last known upgrade is flawed in Cosmos SDK 0.45.3. This released uses an updated Cosmos fork to patch the
issue until an official patch is released. Version 1.8.2 also adds some remaining pieces for  ADR-038 that were
missing in the 1.8.1 release.

### Bug Fixes

* Order upgrades by block height rather than name to prevent panic [\#106](https://github.com/provenance-io/cosmos-sdk/pull/106)

### Improvements

* Add remaining updates for ADR-038 support [\#786](https://github.com/provenance-io/provenance/pull/786)

---

## [v1.8.1](https://github.com/provenance-io/provenance/releases/tag/v1.8.1) - 2022-04-13

### Summary

Provenance 1.8.1 includes upgrades to the underlying Cosmos SDK and adds initial support for ADR-038.

This release addresses issues related to IAVL concurrency and Tendermint performance that resulted in occasional panics when under high-load conditions such as replay from quicksync. In particular, nodes which experienced issues with "Value missing for hash" and similar panic conditions should work properly with this release. The underlying Cosmos SDK `0.45.3` release that has been incorporated includes a number of improvements around IAVL locking and performance characteristics.

** NOTE: Although Provenance supports multiple database backends, some issues have been reported when using the `goleveldb` backend. If experiencing issues, using the `cleveldb` backend is preferred **

### Improvements

* Update Provenance to use Cosmos SDK 0.45.3 Release [\#781](https://github.com/provenance-io/provenance/issues/781)
* Plugin architecture for ADR-038 + FileStreamingService plugin [\#10639](https://github.com/cosmos/cosmos-sdk/pull/10639)
* Fix for sporadic error "panic: Value missing for hash" [\#611](https://github.com/provenance-io/provenance/issues/611)

---

## [v1.8.0](https://github.com/provenance-io/provenance/releases/tag/v1.8.0) - 2022-03-17

### Summary

Provenance 1.8.0 is focused on improving the fee structures for transactions on the blockchain. While the Cosmos SDK has traditionally offered a generic fee structure focused on gas/resource utilization, the Provenance blockchain has found that certain transactions have additional long term costs and value beyond simple resources charges. This is the reason we are adding the new MsgFee module which allows governance based control of additional fee charges on certain message types.

NOTE: The second major change in the 1.8.0 release is part of the migration process which removes many orphaned state objects that were left in 1.7.x chains. This cleanup process will require a significant amount of time to perform during the green upgrade handler execution. The upgrade will print status messages showing the progress of this process.

### Features

* Add check for `authz` grants when there are missing signatures in `metadata` transactions [#516](https://github.com/provenance-io/provenance/issues/516)
* Add support for publishing Java and Kotlin Protobuf compiled sources to Maven Central [#562](https://github.com/provenance-io/provenance/issues/562)
* Adds support for creating root name governance proposals from the cli [#599](https://github.com/provenance-io/provenance/issues/599)
* Adding of the msg based fee module [#354](https://github.com/provenance-io/provenance/issues/354)
* Upgrade provenance to 0.45 cosmos sdk release [#607](https://github.com/provenance-io/provenance/issues/607)
* Upgrade wasmd to v0.22.0 Note: this removes dependency on provenance-io's wasmd fork [#479](https://github.com/provenance-io/provenance/issues/479)
* Add support for Scope mutation via wasm Smart Contracts [#531](https://github.com/provenance-io/provenance/issues/531)
* Increase governance deposit amount and add create proposal msg fee [#632](https://github.com/provenance-io/provenance/issues/632)
* Allow attributes to be associated with scopes [#631](https://github.com/provenance-io/provenance/issues/631)

### Improvements

* Add `bank` and `authz` module query `proto` files required by `grpcurl` [#482](https://github.com/provenance-io/provenance/issues/482)
* Fix typeos in marker log statements [#502](https://github.com/provenance-io/provenance/issues/502)
* Set default coin type to network default [#534](https://github.com/provenance-io/provenance/issues/534)
* Add logger to upgrade handler [#507](https://github.com/provenance-io/provenance/issues/507)
* Allow markers to be created over existing accounts if they are not a marker and have a zero sequence [#520](https://github.com/provenance-io/provenance/issues/520)
* Removed extraneous Metadata index deletes/rewrites [#543](https://github.com/provenance-io/provenance/issues/543)
* Delete empty sessions when the last record is updated to a new session [#480](https://github.com/provenance-io/provenance/issues/480)
* Refactor the migration to be faster and have more log output [PR 586](https://github.com/provenance-io/provenance/pull/586)
* Capture all included protobufs into release zip file [#556](https://github.com/provenance-io/provenance/issues/556)
* Add Protobuf support with buf.build [#614](https://github.com/provenance-io/provenance/issues/614)
* Limit the maximum attribute value length to 1000 (down from 10,000 currently) in the `green` upgrade [#616](https://github.com/provenance-io/provenance/issues/616)
* Add additional fees for specified operations in the `green` upgrade [#616](https://github.com/provenance-io/provenance/issues/616)
  * `provenance.name.v1.MsgBindNameRequest` 10 hash (10,000,000,000 nhash)
  * `provenance.marker.v1.MsgAddMarkerRequest` 100 hash (100,000,000,000 nhash)
  * `provenance.attribute.v1.MsgAddAttributeRequest` 10 hash (10,000,000,000 nhash)
  * `provenance.metadata.v1.MsgWriteScopeRequest`  10 hash (10,000,000,000 nhash)
  * `provenance.metadata.v1.MsgP8eMemorializeContractRequest` 10 hash (10,000,000,000 nhash)
* Add integration tests for smart contracts [#392](https://github.com/provenance-io/provenance/issues/392)
* Use provwasm release artifact for smart contract tests [#731](https://github.com/provenance-io/provenance/issues/731)

### Client Breaking

* Enforce a maximum gas limit on individual transactions so that at least 20 can fit in any given block. [#681](https://github.com/provenance-io/provenance/issues/681)
  Previously transactions were only limited by their size in bytes as well as the overall gas limit on a given block.

  _With this update transactions must be no more than 5% of the maximum amount of gas allowed per block when a gas limit
  per block is set (this restriction has no effect when a gas limit has not been set).  The current limits on Provenance
  mainnet are 60,000,000 gas per block which will yield a maximum transaction size of 3,000,000 gas using this new AnteHandler
  restriction._

### Bug Fixes

* When deleting a scope, require the same permissions as when updating it [#473](https://github.com/provenance-io/provenance/issues/473)
* Allow manager to adjust grants on finalized markers [#545](https://github.com/provenance-io/provenance/issues/545)
* Add migration to re-index the metadata indexes involving addresses [#541](https://github.com/provenance-io/provenance/issues/541)
* Add migration to delete empty sessions [#480](https://github.com/provenance-io/provenance/issues/480)
* Add Java distribution tag to workflow [#624](https://github.com/provenance-io/provenance/issues/624)
* Add `msgfees` module to added store upgrades [#640](https://github.com/provenance-io/provenance/issues/640)
* Use `nhash` for base denom in gov proposal upgrade [#648](https://github.com/provenance-io/provenance/issues/648)
* Bump `cosmowasm` from `v1.0.0-beta5` to `v1.0.0-beta6` [#655](https://github.com/provenance-io/provenance/issues/655)
* Fix maven publish release version number reference [#650](https://github.com/provenance-io/provenance/issues/650)
* Add `iterator` as feature for wasm [#658](https://github.com/provenance-io/provenance/issues/658)
* String "v" from Jar artifact version number [#653](https://github.com/provenance-io/provenance/issues/653)
* Fix `wasm` contract migration failure to find contract history [#662](https://github.com/provenance-io/provenance/issues/662)

## [v1.7.6](https://github.com/provenance-io/provenance/releases/tag/v1.7.6) - 2021-12-15

* Upgrade Rosetta to v0.7.2 [#560](https://github.com/provenance-io/provenance/issues/560)

## [v1.7.5](https://github.com/provenance-io/provenance/releases/tag/v1.7.5) - 2021-10-22

### Improvements

* Update Cosmos SDK to 0.44.3 [PR 536](https://github.com/provenance-io/provenance/pull/536)

## [v1.7.4](https://github.com/provenance-io/provenance/releases/tag/v1.7.4) - 2021-10-12

### Improvements

* Update github actions to always run required tests [#508](https://github.com/provenance-io/provenance/issues/508)
* Update Cosmos SDK to 0.44.2 [PR 527](https://github.com/provenance-io/provenance/pull/527)

## [v1.7.3](https://github.com/provenance-io/provenance/releases/tag/v1.7.3) - 2021-09-30

### Bug Fixes

* Update Cosmos SDK to 0.44.1 with IAVL 0.17 to resolve locking issues in queries.
* Fix logger config being ignored [PR 510](https://github.com/provenance-io/provenance/pull/510)

## [v1.7.2](https://github.com/provenance-io/provenance/releases/tag/v1.7.2) - 2021-09-27

### Bug Fixes

* Fix for non-deterministic upgrades in cosmos sdk [#505](https://github.com/provenance-io/provenance/issues/505)

## [v1.7.1](https://github.com/provenance-io/provenance/releases/tag/v1.7.1) - 2021-09-20

### Improvements

* Ensure marker state transition validation does not panic [#492](https://github.com/provenance-io/provenance/issues/492)
* Refactor Examples for cobra cli commands to have examples [#399](https://github.com/provenance-io/provenance/issues/399)
* Verify go version on `make build` [#483](https://github.com/provenance-io/provenance/issues/483)

### Bug Fixes

* Fix marker permissions migration and add panic on `eigengrau` upgrade [#484](https://github.com/provenance-io/provenance/issues/484)
* Fixed marker with more than uint64 causes panic [#489](https://github.com/provenance-io/provenance/issues/489)
* Fixed issue with rosetta tests timing out occasionally, because the timeout was too short [#500](https://github.com/provenance-io/provenance/issues/500)

## [v1.7.0](https://github.com/provenance-io/provenance/releases/tag/v1.7.0) - 2021-09-03

### Features

* Add a single node docker based development environment [#311](https://github.com/provenance-io/provenance/issues/311)
  * Add make targets `devnet-start` and `devnet-stop`
  * Add `networks/dev/mnemonics` for adding accounts to development environment

### Improvements

* Updated some of the documentation of Metadata type bytes (prefixes) [#474](https://github.com/provenance-io/provenance/issues/474)
* Update the Marker Holding query to fully utilize pagination fields [#400](https://github.com/provenance-io/provenance/issues/400)
* Update the Metadata OSLocatorsByURI query to fully utilize pagination fields [#401](https://github.com/provenance-io/provenance/issues/401)
* Update the Metadata OSAllLocators query to fully utilize pagination fields [#402](https://github.com/provenance-io/provenance/issues/402)
* Validate `marker` before setting it to prevent panics [#491](https://github.com/provenance-io/provenance/issues/491)

### Bug Fixes

* Removed some unneeded code from the persistent record update validation [#471](https://github.com/provenance-io/provenance/issues/471)
* Fixed packed config loading bug [#487](https://github.com/provenance-io/provenance/issues/487)
* Fixed marker with more than uint64 causes panic [#489](https://github.com/provenance-io/provenance/issues/489)

## [v1.7.0](https://github.com/provenance-io/provenance/releases/tag/v1.7.0) - 2021-09-03

### Features

* Marker governance proposal are supported in cli [#367](https://github.com/provenance-io/provenance/issues/367)
* Add ability to query metadata sessions by record [#212](https://github.com/provenance-io/provenance/issues/212)
* Add Name and Symbol Cosmos features to Marker Metadata [#372](https://github.com/provenance-io/provenance/issues/372)
* Add authz support to Marker module transfer `MarkerTransferAuthorization` [#265](https://github.com/provenance-io/provenance/issues/265)
  * Add authz grant/revoke command to `marker` cli
  * Add documentation around how to grant/revoke authz [#449](https://github.com/provenance-io/provenance/issues/449)
* Add authz and feegrant modules [PR 384](https://github.com/provenance-io/provenance/pull/384)
* Add Marker governance proposal for setting denom metadata [#369](https://github.com/provenance-io/provenance/issues/369)
* Add `config` command to cli for client configuration [#394](https://github.com/provenance-io/provenance/issues/394)
* Add updated wasmd for Cosmos 0.43 [#409](https://github.com/provenance-io/provenance/issues/409)
* Add Rosetta support and automated testing [#365](https://github.com/provenance-io/provenance/issues/365)
* Update wasm parameters to only allow smart contracts to be uploaded with gov proposal [#440](https://github.com/provenance-io/provenance/issues/440)
* Update `config` command [#403](https://github.com/provenance-io/provenance/issues/403)
  * Get and set any configuration field.
  * Get or set multiple configuration fields in a single invocation.
  * Easily identify fields with changed (non-default) values.
  * Pack the configs into a single json file with only changed (non-default) values.
  * Unpack the config back into the multiple config files (that also have documentation in them).

### Bug Fixes

* Fix for creating non-coin type markers through governance addmarker proposals [#431](https://github.com/provenance-io/provenance/issues/431)
* Marker Withdraw Escrow Proposal type is properly registered [#367](https://github.com/provenance-io/provenance/issues/367)
  * Target Address field spelling error corrected in Withdraw Escrow and Increase Supply Governance Proposals.
* Fix DeleteScopeOwner endpoint to store the correct scope [PR 377](https://github.com/provenance-io/provenance/pull/377)
* Marker module import/export issues  [PR384](https://github.com/provenance-io/provenance/pull/384)
  * Add missing marker attributes to state export
  * Fix account numbering issues with marker accounts and auth module accounts during import
  * Export marker accounts as a base account entry and a separate marker module record
  * Add Marker module governance proposals, genesis, and marker operations to simulation testing [#94](https://github.com/provenance-io/provenance/issues/94)
* Fix an encoding issue with the `--page-key` CLI arguments used in paged queries [#332](https://github.com/provenance-io/provenance/issues/332)
* Fix handling of optional fields in Metadata Write messages [#412](https://github.com/provenance-io/provenance/issues/412)
* Fix cli marker new example is incorrect [#415](https://github.com/provenance-io/provenance/issues/415)
* Fix home directory setup for app export [#457](https://github.com/provenance-io/provenance/issues/457)
* Correct an error message that was providing an illegal amount of gas as an example [#425](https://github.com/provenance-io/provenance/issues/425)

### API Breaking

* Fix for missing validation for marker permissions according to marker type.  Markers of type COIN can no longer have
  the Transfer permission assigned.  Existing permission entries on Coin type markers of type Transfer are removed
  during migration [#428](https://github.com/provenance-io/provenance/issues/428)

### Improvements

* Updated to Cosmos SDK Release v0.44 to resolve security issues in v0.43 [#463](https://github.com/provenance-io/provenance/issues/463)
  * Updated to Cosmos SDK Release v0.43  [#154](https://github.com/provenance-io/provenance/issues/154)
* Updated to go 1.17 [#454](https://github.com/provenance-io/provenance/issues/454)
* Updated wasmd for Cosmos SDK Release v0.43 [#409](https://github.com/provenance-io/provenance/issues/409)
  * CosmWasm wasmvm v0.16.0 [CHANGELOG](https://github.com/CosmWasm/wasmvm/blob/v0.16.0/CHANGELOG.md)
  * CosmWasm cosmwasm v0.16.0 [CHANGELOG](https://github.com/CosmWasm/cosmwasm/blob/v0.16.0/CHANGELOG.md)
* Updated to IBC-Go Module v1.0.1 [PR 445](https://github.com/provenance-io/provenance/pull/445)
* Updated log message for circulation adjustment [#381](https://github.com/provenance-io/provenance/issues/381)
* Updated third party proto files to pull from cosmos 0.43 [#391](https://github.com/provenance-io/provenance/issues/391)
* Removed legacy api endpoints [#380](https://github.com/provenance-io/provenance/issues/380)
* Removed v039 and v040 migrations [#374](https://github.com/provenance-io/provenance/issues/374)
* Dependency Version Updates
  * Build/CI - cache [PR 420](https://github.com/provenance-io/provenance/pull/420), workflow clean up
  [PR 417](https://github.com/provenance-io/provenance/pull/417), diff action [PR 418](https://github.com/provenance-io/provenance/pull/418)
  code coverage [PR 416](https://github.com/provenance-io/provenance/pull/416) and [PR 439](https://github.com/provenance-io/provenance/pull/439),
  setup go [PR 419](https://github.com/provenance-io/provenance/pull/419), [PR 451](https://github.com/provenance-io/provenance/pull/451)
  * Google UUID 1.3.0 [PR 446](https://github.com/provenance-io/provenance/pull/446)
  * GRPC 1.3.0 [PR 443](https://github.com/provenance-io/provenance/pull/443)
  * cast 1.4.1 [PR 442](https://github.com/provenance-io/provenance/pull/442)
* Updated `provenanced init` for better testnet support and defaults [#403](https://github.com/provenance-io/provenance/issues/403)
* Fixed some example address to use the appropriate prefix [#453](https://github.com/provenance-io/provenance/issues/453)

## [v1.6.0](https://github.com/provenance-io/provenance/releases/tag/v1.6.0) - 2021-08-23

### Bug Fixes

* Fix for creating non-coin type markers through governance addmarker proposals [#431](https://github.com/provenance-io/provenance/issues/431)
* Upgrade handler migrates usdf.c to the right marker_type.

## [v1.5.0](https://github.com/provenance-io/provenance/releases/tag/v1.5.0) - 2021-06-23

### Features

* Update Cosmos SDK to 0.42.6 with Tendermint 0.34.11 [#355](https://github.com/provenance-io/provenance/issues/355)
  * Refund gas support added to gas meter trace
  * `ibc-transfer` now contains an `escrow-address` command for querying current escrow balances
* Add `update` and `delete-distinct` attributes to `attribute` module [#314](https://github.com/provenance-io/provenance/issues/314)
* Add support to `metadata` module for adding and removing contract specifications to scope specification [#302](https://github.com/provenance-io/provenance/issues/302)
  * Added `MsgAddContractSpecToScopeSpecRequest`and `MsgDeleteContractSpecFromScopeSpecRequest` messages for adding/removing
  * Added cli commands for adding/removing
* Add smart contract query support to the `metadata` module [#65](https://github.com/provenance-io/provenance/issues/65)

### API Breaking

* Redundant account parameter was removed from Attribute module SetAttribute API. [PR 348](https://github.com/provenance-io/provenance/pull/348)

### Bug Fixes

* Value owner changes are independent of scope owner signature requirements after transfer [#347](https://github.com/provenance-io/provenance/issues/347)
* Attribute module allows removal of orphan attributes, attributes against root names [PR 348](https://github.com/provenance-io/provenance/pull/348)
* `marker` cli query for marker does not cast marker argument to lower case [#329](https://github.com/provenance-io/provenance/issues/329)

### Improvements

* Bump `wasmd` to v0.17.0 [#345](https://github.com/provenance-io/provenance/issues/345)
* Attribute module simulation support [#25](https://github.com/provenance-io/provenance/issues/25)
* Add transfer cli command to `marker` module [#264](https://github.com/provenance-io/provenance/issues/264)
* Refactor `name` module to emit typed events from keeper [#267](https://github.com/provenance-io/provenance/issues/267)

## [v1.4.1](https://github.com/provenance-io/provenance/releases/tag/v1.4.1) - 2021-06-02

* Updated github binary release workflow.  No code changes from 1.4.0.

## [v1.4.0](https://github.com/provenance-io/provenance/releases/tag/v1.4.0) - 2021-06-02

### Features

* ENV config support, SDK v0.42.5 update [#320](https://github.com/provenance-io/provenance/issues/320)
* Upgrade handler set version name to `citrine` [#339](https://github.com/provenance-io/provenance/issues/339)

### Bug Fixes

* P8EMemorializeContract: preserve some Scope fields if the scope already exists [PR 336](https://github.com/provenance-io/provenance/pull/336)
* Set default standard err/out for `provenanced` commands [PR 337](https://github.com/provenance-io/provenance/pull/337)
* Fix for invalid help text permissions list on marker access grant command [PR 337](https://github.com/provenance-io/provenance/pull/337)
* When writing a session, make sure the scope spec of the containing scope, contains the session's contract spec. [#322](https://github.com/provenance-io/provenance/issues/322)

###  Improvements

* Informative error message for `min-gas-prices` invalid config panic on startup [#333](https://github.com/provenance-io/provenance/issues/333)
* Update marker event documentation to match typed event namespaces [#304](https://github.com/provenance-io/provenance/issues/304)


## [v1.3.1](https://github.com/provenance-io/provenance/releases/tag/v1.3.1) - 2021-05-21

### Bug Fixes

* Remove broken gauge on attribute module. Fixes prometheus metrics [#315](https://github.com/provenance-io/provenance/issues/315)
* Correct logging levels for marker mint/burn requests [#318](https://github.com/provenance-io/provenance/issues/318)
* Fix the CLI metaaddress commands [#321](https://github.com/provenance-io/provenance/issues/321)

### Improvements

* Add Kotlin and Javascript examples for Metadata Addresses [#301](https://github.com/provenance-io/provenance/issues/301)
* Updated swagger docs [PR 313](https://github.com/provenance-io/provenance/pull/313)
* Fix swagger docs [PR 317](https://github.com/provenance-io/provenance/pull/317)
* Updated default min-gas-prices to reflect provenance network nhash economics [#310](https://github.com/provenance-io/provenance/pull/310)
* Improved marker error message when marker is not found [#325](https://github.com/provenance-io/provenance/issues/325)


## [v1.3.0](https://github.com/provenance-io/provenance/releases/tag/v1.3.0) - 2021-05-06

### Features

* Add grpc messages and cli command to add/remove addresses from metadata scope data access [#220](https://github.com/provenance-io/provenance/issues/220)
* Add a `context` field to the `Session` [#276](https://github.com/provenance-io/provenance/issues/276)
* Add typed events and telemetry metrics to attribute module [#86](https://github.com/provenance-io/provenance/issues/86)
* Add rpc and cli support for adding/updating/removing owners on a `Scope` [#283](https://github.com/provenance-io/provenance/issues/283)
* Add transaction and query time measurements to marker module [#284](https://github.com/provenance-io/provenance/issues/284)
* Upgrade handler included that sets denom metadata for `hash` bond denom [#294](https://github.com/provenance-io/provenance/issues/294)
* Upgrade wasmd to v0.16.0 [#291](https://github.com/provenance-io/provenance/issues/291)
* Add params query endpoint to the marker module cli [#271](https://github.com/provenance-io/provenance/issues/271)

### Improvements

* Added linkify script for changelog issue links [#107](https://github.com/provenance-io/provenance/issues/107)
* Changed Metadata events to be typed events [#88](https://github.com/provenance-io/provenance/issues/88)
* Updated marker module spec documentation [#93](https://github.com/provenance-io/provenance/issues/93)
* Gas consumption telemetry and tracing [#299](https://github.com/provenance-io/provenance/issues/299)

### Bug Fixes

* More mapping fixes related to `WriteP8EContractSpec` and `P8EMemorializeContract` [#275](https://github.com/provenance-io/provenance/issues/275)
* Fix event manager scope in attribute, name, marker, and metadata modules to prevent event duplication [#289](https://github.com/provenance-io/provenance/issues/289)
* Proposed markers that are cancelled can be deleted without ADMIN role being assigned [#280](https://github.com/provenance-io/provenance/issues/280)
* Fix to ensure markers have no balances in Escrow prior to being deleted. [#303](https://github.com/provenance-io/provenance/issues/303)

### State Machine Breaking

* Add support for purging destroyed markers [#282](https://github.com/provenance-io/provenance/issues/282)

## [v1.2.0](https://github.com/provenance-io/provenance/releases/tag/v1.2.0) - 2021-04-26

### Improvements

* Add spec documentation for the metadata module [#224](https://github.com/provenance-io/provenance/issues/224)

### Features

* Add typed events and telemetry metrics to marker module [#247](https://github.com/provenance-io/provenance/issues/247)

### Bug Fixes

* Wired recovery flag into `init` command [#254](https://github.com/provenance-io/provenance/issues/254)
* Always anchor unrestricted denom validation expressions, Do not allow slashes in marker denom expressions [#258](https://github.com/provenance-io/provenance/issues/258)
* Mapping and validation fixes found while trying to use `P8EMemorializeContract` [#256](https://github.com/provenance-io/provenance/issues/256)

### Client Breaking

* Update marker transfer request signing behavior [#246](https://github.com/provenance-io/provenance/issues/246)


## [v1.1.1](https://github.com/provenance-io/provenance/releases/tag/v1.1.1) - 2021-04-15

### Bug Fixes

* Add upgrade plan v1.1.1

## [v1.1.0](https://github.com/provenance-io/provenance/releases/tag/v1.1.0) - 2021-04-15

### Features

* Add marker cli has two new flags to set SupplyFixed and AllowGovernanceControl [#241](https://github.com/provenance-io/provenance/issues/241)
* Modify 'enable governance' behavior on marker module [#227](https://github.com/provenance-io/provenance/issues/227)
* Typed Events and Metric counters in Name Module [#85](https://github.com/provenance-io/provenance/issues/85)

### Improvements

* Add some extra aliases for the CLI query metadata commands.
* Make p8e contract spec id easier to communicate.

### Bug Fixes

* Add pagination flags to the CLI query metadata commands.
* Fix handling of Metadata Write message id helper fields.
* Fix cli metadata address encoding/decoding command tree [#231](https://github.com/provenance-io/provenance/issues/231)
* Metadata Module parsing of base64 public key fixed [#225](https://github.com/provenance-io/provenance/issues/225)
* Fix some conversion pieces in `P8EMemorializeContract`.
* Remove extra Object Store Locator storage.
* Fix input status mapping.
* Add MsgSetDenomMetadataRequest to the marker handler.

## [v1.0.0](https://github.com/provenance-io/provenance/releases/tag/v1.0.0) - 2021-03-31

### Bug Fixes

* Resolves an issue where Gov Proposals to Create a new name would fail for new root domains [#192](https://github.com/provenance-io/provenance/issues/192)
* Remove deprecated ModuleCdc amino encoding from Metadata Locator records [#187](https://github.com/provenance-io/provenance/issues/187)
* Update Cosmos SDK to 0.42.3
* Remove deprecated ModuleCdc amino encoding from name module [#189](https://github.com/provenance-io/provenance/issues/189)
* Remove deprecated ModuleCdc amino encoding from attribute module [#188](https://github.com/provenance-io/provenance/issues/188)

### Features

* Allow withdrawals of any coin type from a marker account in WASM smart contracts. [#151](https://github.com/provenance-io/provenance/issues/151)
* Added cli tx commands `write-contract-specification` `remove-contract-specification` for updating/adding/removing metadata `ContractSpecification`s. [#195](https://github.com/provenance-io/provenance/issues/195)
* Added cli tx commands `write-record-specification` `remove-record-specification` for updating/adding/removing metadata `RecordSpecification`s. [#176](https://github.com/provenance-io/provenance/issues/176)
* Added cli tx commands `write-scope-specification` `remove-scope-specification` for updating/adding/removing metadata `ScopeSpecification`s. [#202](https://github.com/provenance-io/provenance/issues/202)
* Added cli tx commands `write-scope` `remove-scope` for updating/adding/removing metadata `Scope`s. [#199](https://github.com/provenance-io/provenance/issues/199)
* Added cli tx commands `write-record` `remove-record` for updating/adding/removing metadata `Record`s. [#205](https://github.com/provenance-io/provenance/issues/205)
* Simulation testing support [#95](https://github.com/provenance-io/provenance/issues/95)
* Name module simulation testing [#24](https://github.com/provenance-io/provenance/issues/24)
* Added default IBC parameters for v039 chain genesis migration script [#102](https://github.com/provenance-io/provenance/issues/102)
* Expand and simplify querying. [#169](https://github.com/provenance-io/provenance/issues/169)
  * Added endpoints for getting all entries of a type, e.g. `RecordsAll`.
  * Combined some endpoints (see notesin "API Breaking" section).
  * Allow searching for related entries. E.g. you can provide a record id to the scope search.
  * Add ability to return related entries. E.g. the `Sessions` endpoint has a `include_records` flag that will cause the response to contain the records that are part of the sessions.
* Add optional identification fields in tx `Write...` messages. [#169](https://github.com/provenance-io/provenance/issues/169)
* The `Write` endpoints now return information about the written entries. [#169](https://github.com/provenance-io/provenance/issues/169)
* Added a CLI command for getting all entries of a type, `query metadata all <type>`, or `query metadata <type> all`. [#169](https://github.com/provenance-io/provenance/issues/169)
* Restrict denom metadata. [#208](https://github.com/provenance-io/provenance/issues/208)

### API Breaking

* Change `Add...` metadata tx endpoints to `Write...` (e.g. `AddScope` is now `WriteScope`). [#169](https://github.com/provenance-io/provenance/issues/169)
* Expand and simplify metadata querying. [#169](https://github.com/provenance-io/provenance/issues/169)
  * Removed the `SessionContextByID` and `SessionContextByUUID` endponts. Replaced with the `Sessions` endpoint.
  * Removed the `RecordsByScopeID` and `RecordsByScopeUUID` endpoints. Replaced with the `Records` endpoint.
  * Removed the `ContractSpecificationExtended` endpoint. Use `ContractSpecification` now with the `include_record_specs` flag.
  * Removed the `RecordSpecificationByID` endpoint. Use the `RecordSpecification` endpoint.
  * Change the `_uuid` fields in the queries to `_id` to allow for either address or uuid input.
  * The `Scope` query no longer returns `Sessions` and `Records` by default. Use the `include_sessions` and `include_records` if you want them.
  * Query result entries are now wrapped to include extra id information alongside an entry.
    E.g. Where a `Scope` used to be returned, now a `ScopeWrapper` is returned containing a `Scope` and its `ScopeIdInfo`.
    So where you previously had `resp.Scope` you will now want `resp.Scope.Scope`.
  * Pluralized both the message name and field name of locator queries that return multiple entries.
    * `OSLocatorByScopeUUIDRequest` and `OSLocatorByScopeUUIDResponse` changed to `OSLocatorsByScopeUUIDRequest` and `OSLocatorsByScopeUUIDResponse`.
    * `OSLocatorByURIRequest` and `OSLocatorByURIResponse` changed to `OSLocatorsByURIRequest` and `OSLocatorsByURIResponse`.
    * Field name `locator` changed to `locators` in `OSLocatorsByURIResponse`, `OSLocatorsByScopeUUIDResponse`, `OSAllLocatorsResponse`.

### Client Breaking

* The paths for querying metadata have changed. See API Breaking section for an overview, and the proto file for details. [#169](https://github.com/provenance-io/provenance/issues/169)
* The CLI has been updated for metadata querying. [#169](https://github.com/provenance-io/provenance/issues/169)
  * Removed the `fullscope` command. Use `query metadata scope --include-sessions --include-records` now.
  * Combined the `locator-by-addr`, `locator-by-uri`, `locator-by-scope`, and `locator-all` into a single `locator` command.
* Changed the CLI metadata tx `add-...` commands to `write-...`. [#166](https://github.com/provenance-io/provenance/issues/166)

## [v0.3.0](https://github.com/provenance-io/provenance/releases/tag/v0.3.0) - 2021-03-19

### Features

* Governance proposal support for marker module
* Decentralized discovery for object store instances [#105](https://github.com/provenance-io/provenance/issues/105)
* Add `AddP8eContractSpec` endpoint to convert v39 contract spec into v40 contract specification  [#167](https://github.com/provenance-io/provenance/issues/167)
* Refactor `Attribute` validate to sdk standard validate basic and validate size of attribute value [#175](https://github.com/provenance-io/provenance/issues/175)
* Add the temporary `P8eMemorializeContract` endpoint to help facilitate the transition. [#164](https://github.com/provenance-io/provenance/issues/164)
* Add handler for 0.3.0 testnet upgrade.

### Bug Fixes

* Gov module route added for name module root name proposal
* Update Cosmos SDK to 0.42.2 for bug fixes and improvements


## [v0.2.1](https://github.com/provenance-io/provenance/releases/tag/v0.2.1) - 2021-03-11

* Update to Cosmos SDK 0.42.1
* Add github action for docker publishing [#156](https://github.com/provenance-io/provenance/issues/156)
* Add `MetaAddress` encoder and parser commands [#147](https://github.com/provenance-io/provenance/issues/147)
* Add build support for publishing protos used in this release [#69](https://github.com/provenance-io/provenance/issues/69)
* Support for setting a marker denom validation expression [#84](https://github.com/provenance-io/provenance/issues/84)
* Expand cli metadata query functionality [#142](https://github.com/provenance-io/provenance/issues/142)

## [v0.2.0](https://github.com/provenance-io/provenance/releases/tag/v0.2.0) - 2021-03-05

* Truncate hashes used in metadata addresses for Record, Record Specification [#132](https://github.com/provenance-io/provenance/issues/132)
* Add support for creating, updating, removing, finding, and iterating over `Session`s [#55](https://github.com/provenance-io/provenance/issues/55)
* Add support for creating, updating, removing, finding, and iterating over `RecordSpecification`s [#59](https://github.com/provenance-io/provenance/issues/59)

## [v0.1.10](https://github.com/provenance-io/provenance/releases/tag/v0.1.10) - 2021-03-04

### Bug fixes

* Ensure all upgrade handlers apply always before storeLoader is created.
* Add upgrade handler for v0.1.10

## [v0.1.9](https://github.com/provenance-io/provenance/releases/tag/v0.1.9) - 2021-03-03

### Bug fixes

* Add module for metadata for v0.1.9

## [v0.1.8](https://github.com/provenance-io/provenance/releases/tag/v0.1.8) - 2021-03-03

### Bug fixes

* Add handlers for v0.1.7, v0.1.8

## [v0.1.7](https://github.com/provenance-io/provenance/releases/tag/v0.1.7) - 2021-03-03

### Bug Fixes

* Fix npe caused by always loading custom storeLoader.

## [v0.1.6](https://github.com/provenance-io/provenance/releases/tag/v0.1.6) - 2021-03-02

### Bug Fixes

* Add metadata module to the IAVL store during upgrade

## [v0.1.5](https://github.com/provenance-io/provenance/releases/tag/v0.1.5) - 2021-03-02

* Add support for creating, updating, removing, finding, and iterating over `Record`s [#54](https://github.com/provenance-io/provenance/issues/54)
* Add migration support for v039 account into v040 attributes module [#100](https://github.com/provenance-io/provenance/issues/100)
* Remove setting default no-op upgrade handlers.
* Add an explicit no-op upgrade handler for release v0.1.5.
* Add support for creating, updating, removing, finding, and iterating over `ContractSpecification`s [#57](https://github.com/provenance-io/provenance/issues/57)
* Add support for record specification metadata addresses [#58](https://github.com/provenance-io/provenance/issues/58)
* Enhance build process to release cosmovisor compatible zip and plan [#119](https://github.com/provenance-io/provenance/issues/119)

## [v0.1.4](https://github.com/provenance-io/provenance/releases/tag/v0.1.4) - 2021-02-24

* Update `ScopeSpecification` proto and create `Description` proto [#71](https://github.com/provenance-io/provenance/issues/71)
* Update `Scope` proto: change field `owner_address` to `owners` [#89](https://github.com/provenance-io/provenance/issues/89)
* Add support for migrating Marker Accesslist from v39 to v40 [#46](https://github.com/provenance-io/provenance/issues/46).
* Add migration command for previous version of Provenance blockchain [#78](https://github.com/provenance-io/provenance/issues/78)
* Add support for creating, updating, removing, finding, and iterating over `ScopeSpecification`s [#56](https://github.com/provenance-io/provenance/issues/56)
* Implemented v39 to v40 migration for name module.
* Add support for github actions to build binary releases on tag [#30](https://github.com/provenance-io/provenance/issues/30).

## [v0.1.3](https://github.com/provenance-io/provenance/releases/tag/v0.1.3) - 2021-02-12

* Add support for Scope objects to Metadata module [#53](https://github.com/provenance-io/provenance/issues/53)
* Denom Metadata config for nhash in testnet [#42](https://github.com/provenance-io/provenance/issues/42)
* Denom Metadata support for marker module [#47](https://github.com/provenance-io/provenance/issues/47)
* WASM support for Marker module [#28](https://github.com/provenance-io/provenance/issues/28)

### Bug Fixes

* Name service allows uuids as segments despite length restrictions [#48](https://github.com/provenance-io/provenance/issues/48)
* Protogen breaks on marker uint64 equals [#38](https://github.com/provenance-io/provenance/issues/38)
* Fix for marker module beginblock wiring [#34](https://github.com/provenance-io/provenance/issues/34)
* Fix for marker get cli command
* Updated the links in PULL_REQUEST_TEMPLATE.md to use correct 'main' branch

## [v0.1.2](https://github.com/provenance-io/provenance/releases/tag/v0.1.2) - 2021-01-27

### Bug Fixes

* Update goreleaser configuration to match `provenance` repository name

## [v0.1.1](https://github.com/provenance-io/provenance/releases/tag/v0.1.1) - 2021-01-27

This is the intial beta release for the first Provenance public TESTNET.  This release is not intended for any type of
production or reliable development as extensive work is still in progress to migrate the private network functionality
into the public network.

### Features

* Initial port of private Provenance blockchain modules `name`, `attribute`, and `marker` from v0.39.x Cosmos SDK chain
into new 0.40.x base.  Minimal unit test coverage and features in place to begin setup of testnet process.

## PRE-HISTORY

## [v0.1.0](https://github.com/provenance-io/provenance/releases/tag/v0.1.0) - 2021-01-26

* Test tag prior to initial testnet release.

The Provenance Blockchain was started by Figure Technologies in 2018 using a Hyperledger Fabric derived private network.
A subsequent migration was made to a new internal private network based on the 0.38-0.39 series of Cosmos SDK and
Tendermint.  The Provence-IO/Provenance Cosmos SDK derived public network is the<|MERGE_RESOLUTION|>--- conflicted
+++ resolved
@@ -37,11 +37,10 @@
 
 ## Unreleased
 
-<<<<<<< HEAD
 ### Features
 
 * Add support to add/remove required attributes for a restricted marker. [#1512](https://github.com/provenance-io/provenance/issues/1512)
-=======
+
 ### Improvements
 
 * Add marker deposit access check for sends to marker escrow account [#1525](https://github.com/provenance-io/provenance/issues/1525).
@@ -50,7 +49,7 @@
 
 * Add marker deposit access check for sends to marker escrow account.  Will break any current address that is sending to the 
 marker escrow account if it does not have deposit access.  In order for it to work, deposit access needs to be added.  This can be done using the `MsgAddAccessRequest` tx  [#1525](https://github.com/provenance-io/provenance/issues/1525).
->>>>>>> 7916a9ec
+
 
 ---
 
