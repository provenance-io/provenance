--- conflicted
+++ resolved
@@ -36,11 +36,8 @@
 
 ### Features
 
-<<<<<<< HEAD
+* Add grpc messages and cli command to add/remove addresses from metadata scope data access [#220](https://github.com/provenance-io/provenance/issues/220)
 * Add a `context` field to the `Session` [#276](https://github.com/provenance-io/provenance/issues/276)
-=======
-* Add grpc messages and cli command to add/remove addresses from metadata scope data access #220
->>>>>>> 8d84d0f9
 
 ### Improvements
 
@@ -49,6 +46,7 @@
 ### Bug Fixes
 
 * More mapping fixes related to `WriteP8EContractSpec` and `P8EMemorializeContract` [#275](https://github.com/provenance-io/provenance/issues/275)
+
 
 ## [v1.2.0](https://github.com/provenance-io/provenance/releases/tag/v1.2.0) - 2021-04-26
 
