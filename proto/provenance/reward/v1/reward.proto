--- conflicted
+++ resolved
@@ -50,11 +50,6 @@
 
   repeated QualifyingAction qualifying_actions = 14 // The actions that count towards the reward
       [(gogoproto.nullable) = false, (gogoproto.moretags) = "yaml:\"qualifying_actions"];
-<<<<<<< HEAD
-=======
-  repeated Share shares = 15 // Share that have been created for the RewardProgram
-      [(gogoproto.nullable) = false, (gogoproto.moretags) = "yaml:\"shares"];
->>>>>>> 440eb7f4
 }
 // EpochRewardDistribution, this will updated at the end of every epoch
 message EpochRewardDistribution {
