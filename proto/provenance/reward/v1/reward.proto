syntax = "proto3";
package provenance.reward.v1;

import "gogoproto/gogo.proto";
import "google/protobuf/timestamp.proto";
import "google/protobuf/any.proto";
import "cosmos/base/v1beta1/coin.proto";
import "cosmos_proto/cosmos.proto";

option go_package          = "github.com/provenance-io/provenance/x/reward/types";
option java_package        = "io.provenance.reward.v1";
option java_multiple_files = true;

// RewardProgram
message RewardProgram {
  option (gogoproto.equal)            = true;
  option (gogoproto.goproto_stringer) = false;
  enum State {
    PENDING  = 0;
    STARTED  = 1;
    FINISHED = 2;
    EXPIRED  = 3;
  }

  uint64                   id                      = 1; // An integer to uniquely identify the reward program.
  string                   title                   = 2; // Name to help identify the Reward Program.
  string                   description             = 3; // Short summary describing the Reward Program.
  string                   distribute_from_address = 4; // Community pool for now (who provides the money)
  cosmos.base.v1beta1.Coin total_reward_pool       = 5
      [(gogoproto.nullable) = false]; // The total amount of funding given to the RewardProgram.
  cosmos.base.v1beta1.Coin remaining_pool_balance = 6
      [(gogoproto.nullable) = false]; // The remaining funds available to distribute.
  cosmos.base.v1beta1.Coin claimed_amount = 7
      [(gogoproto.nullable) = false]; // The total amount of funds claimed by participants.
  cosmos.base.v1beta1.Coin max_reward_by_address = 8
      [(gogoproto.nullable) = false]; // Maximum reward per claim per address
  cosmos.base.v1beta1.Coin minimum_rollover_amount = 9
      [(gogoproto.nullable) = false]; // Minimum amount of coins for a program to rollover

  uint64                    claim_period_seconds = 10; // Number of seconds that a claim period lasts.
  google.protobuf.Timestamp program_start_time   = 11 [
    (gogoproto.stdtime)  = true,
    (gogoproto.nullable) = false,
    (gogoproto.jsontag)  = "program_start_time,omitempty",
    (gogoproto.moretags) = "yaml:\"program_start_time,omitempty\""
  ]; // Time that a RewardProgram should start and switch to STARTED state.

  google.protobuf.Timestamp expected_program_end_time = 12 [
    (gogoproto.stdtime)  = true,
    (gogoproto.nullable) = false,
    (gogoproto.jsontag)  = "expected_program_end_time,omitempty",
    (gogoproto.moretags) = "yaml:\"expected_program_end_time,omitempty\""
  ]; // Time that a RewardProgram MUST end.

  google.protobuf.Timestamp program_end_time_max = 13 [
    (gogoproto.stdtime)  = true,
    (gogoproto.nullable) = false,
    (gogoproto.jsontag)  = "program_end_time_max,omitempty",
    (gogoproto.moretags) = "yaml:\"program_end_time_max,omitempty\""
<<<<<<< HEAD
  ]; // Maximum time this program can run
=======
  ]; // Time that a RewardProgram MUST end.
>>>>>>> fd2bfd17

  google.protobuf.Timestamp claim_period_end_time = 14 [
    (gogoproto.stdtime)  = true,
    (gogoproto.nullable) = false,
    (gogoproto.jsontag)  = "claim_period_end_time,omitempty",
    (gogoproto.moretags) = "yaml:\"claim_period_end_time,omitempty\""
  ]; // Used internally to calculate and track the current claim period's ending time.

  google.protobuf.Timestamp actual_program_end_time = 15 [
    (gogoproto.stdtime)  = true,
    (gogoproto.nullable) = false,
    (gogoproto.jsontag)  = "finished_time,omitempty",
    (gogoproto.moretags) = "yaml:\"finished_time,omitempty\""
  ]; // Time the RewardProgram switched to FINISHED state. Initially set as empty.

  uint64 claim_periods = 16; // Number of claim periods this program will run for
<<<<<<< HEAD

  uint64 current_claim_period = 17; // Current claim period of the RewardProgram. Uses 1-based indexing.
=======

  uint64 current_claim_period = 17; // Current claim period of the RewardProgram. Uses 1-based indexing.

  uint64 max_rollover_claim_periods = 18; // maximum number of claim periods a reward program can rollover
>>>>>>> fd2bfd17

  State state = 19; // Current state of the RewardProgram.

  uint64 reward_claim_expiration_offset = 20; // Grace period after a RewardProgram FINISHED. It is the number of
                                              // seconds until a RewardProgram enters the EXPIRED state.

  repeated QualifyingAction qualifying_actions = 21 [
    (gogoproto.nullable) = false,
    (gogoproto.moretags) = "yaml:\"qualifying_actions"
  ]; // Actions that count towards the reward
}

// EventSetRewardProgram event emitted when a reward program is is updated
message EventSetRewardProgram {
  string id                             = 1;
  string title                          = 2;
  string description                    = 3;
  string distribute_from_address        = 4;
  string total_reward_pool              = 5;
  string max_reward_by_address          = 6;
  string minimum_rollover_amount        = 7;
  uint64 claim_period_seconds           = 8;
  string program_start_time             = 9;
  string expected_program_end_time      = 10;
  string claim_period_end_time          = 11;
  string claim_periods                  = 12;
  string state                          = 13;
  string reward_claim_expiration_offset = 14;
  string qualifying_actions             = 15;
}

// ClaimPeriodRewardDistribution, this will updated at the end of every claim period
// Reward Program Id + Claim Period Id
message ClaimPeriodRewardDistribution {
  option (gogoproto.equal)            = true;
  option (gogoproto.goproto_stringer) = false;

  uint64                   claim_period_id   = 1; // The id of the claim period that this reward belongs to
  uint64                   reward_program_id = 2; // The id of the reward program that this reward belongs to
  cosmos.base.v1beta1.Coin total_rewards_pool_for_claim_period = 3 [
    (gogoproto.nullable) = false,
    (gogoproto.moretags) = "yaml:\"total_rewards_pool\""
  ]; // The sum of all the granted rewards for this claim period
  cosmos.base.v1beta1.Coin rewards_pool = 4 [
    (gogoproto.nullable) = false,
    (gogoproto.moretags) = "yaml:\"rewards_pool\""
  ];                            // The allocated rewards for this claim period
  int64 total_shares       = 5; // The total number of granted shares for this claim period
  bool  claim_period_ended = 6; // A flag representing if the claim period for this reward has ended
}

message RewardAccountState {
  option (gogoproto.equal)            = true;
  option (gogoproto.goproto_stringer) = false;
  enum ClaimStatus {
    UNCLAIMABLE = 0;
    CLAIMABLE   = 1;
    CLAIMED     = 2;
    EXPIRED     = 3;
  }

  uint64              reward_program_id = 1; // The id of the reward program that this share belongs to
  uint64              claim_period_id   = 2; // The id of the claim period that the share belongs to
  string              address           = 3 [(gogoproto.moretags) = "yaml:\"address\""]; // Owner of the share
  map<string, uint64> action_counter    = 4; // The number of actions done by this account
  uint64      shares_earned = 5; // The amount of granted shares for the address in the reward program's claim period
  ClaimStatus claim_status  = 6; // The status of the claim
}

message QualifyingAction {
  option (gogoproto.equal)            = true;
  option (gogoproto.goproto_stringer) = true;
  oneof type {
    ActionDelegate delegate = 1;
    ActionTransfer transfer = 2;
    ActionVote     vote     = 3;
  }
}

message QualifyingActions {
  repeated QualifyingAction qualifying_actions = 1 [
    (gogoproto.nullable) = false,
    (gogoproto.moretags) = "yaml:\"qualifying_actions"
  ]; // The actions that count towards the reward
}
// ActionDelegate, accounts that have delegated in an epoch period.
// rule: ActionDelegate " when account delegates in epoch period,
// if above min and below max, increase shares earned for rewards pool by 1.
message ActionDelegate {
  option (gogoproto.equal)            = true;
  option (gogoproto.goproto_stringer) = false;

  uint64                   minimum_actions                 = 1;
  uint64                   maximum_actions                 = 2;
  cosmos.base.v1beta1.Coin minimum_delegation_amount       = 3;
  cosmos.base.v1beta1.Coin maximum_delegation_amount       = 4;
  string                   minimum_active_stake_percentile = 5
      [(gogoproto.customtype) = "github.com/cosmos/cosmos-sdk/types.Dec", (gogoproto.nullable) = false];
  string maximum_active_stake_percentile = 6
      [(gogoproto.customtype) = "github.com/cosmos/cosmos-sdk/types.Dec", (gogoproto.nullable) = false];
}
// accounts that have made transfers, from accounts that have active delegations
// rule: ActionTransfer "When transfer has occurred and the account has an active delegation,
// give it a share of the rewards pool, assuming it has not gone over max value and is above a min value" {
message ActionTransfer {
  option (gogoproto.equal)            = true;
  option (gogoproto.goproto_stringer) = false;

  uint64 minimum_actions = 1;
  uint64 maximum_actions = 2;
  // transfers from only account that have delegations will be accounted for if minimum_delegation_amount is nt zero
  // coins if below field is set to zero coins then all transfers will be eligible for this rewards.
  cosmos.base.v1beta1.Coin minimum_delegation_amount = 3
      [(gogoproto.nullable) = false, (gogoproto.moretags) = "yaml:\"minimum_delegation_amount\""];
}

// ActionVote reward, participants for voting on provenance gov proposals.
message ActionVote {
  option (gogoproto.equal)            = true;
  option (gogoproto.goproto_stringer) = false;

  uint64 minimum_actions = 1;
  uint64 maximum_actions = 2;
  // votes from only account that have delegations will be tallied hence this rule will enforce that .
  cosmos.base.v1beta1.Coin minimum_delegation_amount = 3
      [(gogoproto.nullable) = false, (gogoproto.moretags) = "yaml:\"minimum_delegation_amount\""];
}<|MERGE_RESOLUTION|>--- conflicted
+++ resolved
@@ -57,11 +57,7 @@
     (gogoproto.nullable) = false,
     (gogoproto.jsontag)  = "program_end_time_max,omitempty",
     (gogoproto.moretags) = "yaml:\"program_end_time_max,omitempty\""
-<<<<<<< HEAD
-  ]; // Maximum time this program can run
-=======
   ]; // Time that a RewardProgram MUST end.
->>>>>>> fd2bfd17
 
   google.protobuf.Timestamp claim_period_end_time = 14 [
     (gogoproto.stdtime)  = true,
@@ -78,15 +74,10 @@
   ]; // Time the RewardProgram switched to FINISHED state. Initially set as empty.
 
   uint64 claim_periods = 16; // Number of claim periods this program will run for
-<<<<<<< HEAD
 
   uint64 current_claim_period = 17; // Current claim period of the RewardProgram. Uses 1-based indexing.
-=======
-
-  uint64 current_claim_period = 17; // Current claim period of the RewardProgram. Uses 1-based indexing.
 
   uint64 max_rollover_claim_periods = 18; // maximum number of claim periods a reward program can rollover
->>>>>>> fd2bfd17
 
   State state = 19; // Current state of the RewardProgram.
 
