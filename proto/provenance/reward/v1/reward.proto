syntax = "proto3";
package provenance.reward.v1;

import "gogoproto/gogo.proto";
import "google/protobuf/timestamp.proto";
import "google/protobuf/any.proto";
import "cosmos/base/v1beta1/coin.proto";
import "provenance/epoch/v1/genesis.proto";

option go_package          = "github.com/provenance-io/provenance/x/reward/types";
option java_package        = "io.provenance.reward.v1";
option java_multiple_files = true;

// RewardProgram
message RewardProgram {
  option (gogoproto.equal)            = true;
  option (gogoproto.goproto_stringer) = false;

  uint64                   id                      = 1;
  string                   title                   = 2;
  string                   description             = 3;
  string                   distribute_from_address = 4; // community pool for now
  cosmos.base.v1beta1.Coin coin                    = 5 [(gogoproto.nullable) = false];
  cosmos.base.v1beta1.Coin max_reward_by_address   = 6
      [(gogoproto.nullable) = false]; // maximum rewards amount per address
  uint64 epoch_seconds = 7; // EpochInfo defines the type of epoch attributed to this program.(e.g day,week,month)
  google.protobuf.Timestamp program_start_time = 8 [
    (gogoproto.stdtime)  = true,
    (gogoproto.nullable) = false,
    (gogoproto.jsontag)  = "program_start_time,omitempty",
    (gogoproto.moretags) = "yaml:\"program_start_time,omitempty\""
  ];
  google.protobuf.Timestamp epoch_end_time = 9 [
    (gogoproto.stdtime)  = true,
    (gogoproto.nullable) = false,
    (gogoproto.jsontag)  = "epoch_end_time,omitempty",
    (gogoproto.moretags) = "yaml:\"epoch_end_time,omitempty\""
  ];
  uint64              number_epochs        = 10; // number of epochs this program will last for
  uint64              current_epoch        = 11; // the current epoch reward program is on
  EligibilityCriteria eligibility_criteria = 12
      [(gogoproto.nullable) = false, (gogoproto.moretags) = "yaml:\"eligibility_criteria\""];
  ;
  bool                      started       = 13; // has the rewards program started
  bool                      finished      = 14; // has the rewards program completed
  google.protobuf.Timestamp finished_time = 15 [
    (gogoproto.stdtime)  = true,
    (gogoproto.nullable) = false,
    (gogoproto.jsontag)  = "finished_time,omitempty",
    (gogoproto.moretags) = "yaml:\"finished_time,omitempty\""
  ];

  uint64 share_expiration_offset =
      16; // Used to calculate the expiration time of a share in seconds. Currently, it is epoch_end_time + offset

  repeated QualifyingAction qualifying_actions = 17 // The actions that count towards the reward
      [(gogoproto.nullable) = false, (gogoproto.moretags) = "yaml:\"qualifying_actions"];
}

// RewardProgramBalance will display the balance for a distribution address for specific rewards program
message RewardProgramBalance {
  option (gogoproto.equal)            = true;
  option (gogoproto.goproto_stringer) = false;

  uint64                   reward_program_id    = 1;
  string                   distribution_address = 2;
  cosmos.base.v1beta1.Coin balance              = 3 [(gogoproto.nullable) = false];
  bool funds_claimable = 4; // When rewards program is over and the time for participants to claim funds is over.
                            // Program creator can reclaim their remaining funds.
}

// EpochRewardDistribution, this will updated at the end of every epoch
message EpochRewardDistribution {
  option (gogoproto.equal)            = true;
  option (gogoproto.goproto_stringer) = false;

  string                   epoch_id           = 1;
  uint64                   reward_program_id  = 2;
  cosmos.base.v1beta1.Coin total_rewards_pool = 3
      [(gogoproto.nullable) = false, (gogoproto.moretags) = "yaml:\"total_rewards_pool\""];
  int64 total_shares = 4;
  bool  epoch_ended  = 5;
}

// A RewardClaim is the metadata of reward data per address
message RewardClaim {
  option (gogoproto.equal)            = true;
  option (gogoproto.goproto_stringer) = false;

  // address of user reward
  string address = 1 [(gogoproto.moretags) = "yaml:\"address\""];

  // state of a reward claim
  bool expired = 2;

  // array of shares calculated per epoch for each reward program
  repeated SharesPerEpochPerRewardsProgram shares_per_epoch_per_reward = 4
      [(gogoproto.nullable) = false, (gogoproto.moretags) = "yaml:\"shares_per_epoch_per_reward\""];
  ;
}

message AccountState {
  option (gogoproto.equal)            = true;
  option (gogoproto.goproto_stringer) = false;

  uint64 reward_program_id = 1; // The id of the reward program that this share belongs to
  uint64 epoch_id          = 2; // The id of the epoch that the share belongs to
  string address           = 3 [(gogoproto.moretags) = "yaml:\"address\""]; // Owner of the share
  uint64 action_counter    = 4; // The number of actions done by this account
}

message SharesPerEpochPerRewardsProgram {
  option (gogoproto.equal)            = true;
  option (gogoproto.goproto_getters)  = true;
  option (gogoproto.goproto_stringer) = false;

  uint64 reward_program_id      = 1; // epoch id can be derived from reward program
  int64  total_shares           = 2; // total shares accumulated( it is running total), can be negative
  int64  ephemeral_action_count = 3; // total number of times action has been taken by account
  uint64 latest_recorded_epoch  = 4; // last epoch number that this reward program was triggerred for.
  // action type
  bool                     claimed              = 5; // whether rewards has been claimed
  bool                     expired              = 6; // rewards have been expired, this is defined in RewardProgram
  cosmos.base.v1beta1.Coin total_reward_claimed = 7  // total rewards claimed by that address, which is equal to
                                                     // min((total_shares/total_shares_in_epoch)* total_pool_funds)
      [(gogoproto.nullable) = false, (gogoproto.moretags) = "yaml:\"total_rewards\""];
}

// Share
message Share {
  option (gogoproto.equal)            = true;
  option (gogoproto.goproto_stringer) = false;

  uint64 reward_program_id = 1; // The id of the reward program that this share belongs to
  uint64 epoch_id          = 2; // The id of the epoch that the share belongs to
  string address           = 3 [(gogoproto.moretags) = "yaml:\"address\""]; // Owner of the share
  bool   claimed           = 4;                                             // Share has been claimed

  // Time when share expires
  google.protobuf.Timestamp expire_time = 5 [
    (gogoproto.stdtime)  = true,
    (gogoproto.nullable) = false,
    (gogoproto.jsontag)  = "expire_time,omitempty",
    (gogoproto.moretags) = "yaml:\"expire_time,omitempty\""
  ];
  int64 amount = 6;
}

message QualifyingAction {
  option (gogoproto.equal)            = true;
  option (gogoproto.goproto_stringer) = true;
  oneof type {
    ActionDelegate            delegate            = 1;
    ActionTransferDelegations transferDelegations = 2;
  }
}

// ActionDelegate, accounts that have delegated in an epoch period.
// rule: ActionDelegate " when account delegates in epoch period,
// if above min and below max, increase shares earned for rewards pool by 1.
message ActionDelegate {
  option (gogoproto.equal)            = true;
  option (gogoproto.goproto_stringer) = false;

  uint64 minimum_actions = 1;
  uint64 maximum_actions = 2;
  uint64 minimum_delegation_amount = 3;
}
// accounts that have made transfers, from accounts that have active delegations
// rule: ActionTransferDelegations "When transfer has occurred and the account has an active delegation,
// give it a share of the rewards pool, assuming it has not gone over max value and is above a min value" {
message ActionTransferDelegations {
  option (gogoproto.equal)            = true;
  option (gogoproto.goproto_stringer) = false;
}

// EligibilityCriteria defines an Action which accrues rewards for a running RewardProgram
message EligibilityCriteria {
  option (gogoproto.equal)            = true;
  option (gogoproto.goproto_stringer) = false;
  option (gogoproto.goproto_getters)  = false;

  string              name   = 1;
  google.protobuf.Any action = 2 [(gogoproto.nullable) = false, (gogoproto.moretags) = "yaml:\"action\""];
}

<<<<<<< HEAD
=======
message Constraint {
  option (gogoproto.equal)            = true;
  option (gogoproto.goproto_stringer) = true;
  oneof type {
    Range range = 1;
  }

  // An integer must be within the defined inclusive range
  message Range {
    option (gogoproto.equal)            = true;
    option (gogoproto.goproto_stringer) = false;
    int64 minimum                       = 1;
    int64 maximum                       = 2;
  }
}
>>>>>>> c2c68be1
<|MERGE_RESOLUTION|>--- conflicted
+++ resolved
@@ -182,23 +182,4 @@
 
   string              name   = 1;
   google.protobuf.Any action = 2 [(gogoproto.nullable) = false, (gogoproto.moretags) = "yaml:\"action\""];
-}
-
-<<<<<<< HEAD
-=======
-message Constraint {
-  option (gogoproto.equal)            = true;
-  option (gogoproto.goproto_stringer) = true;
-  oneof type {
-    Range range = 1;
-  }
-
-  // An integer must be within the defined inclusive range
-  message Range {
-    option (gogoproto.equal)            = true;
-    option (gogoproto.goproto_stringer) = false;
-    int64 minimum                       = 1;
-    int64 maximum                       = 2;
-  }
-}
->>>>>>> c2c68be1
+}