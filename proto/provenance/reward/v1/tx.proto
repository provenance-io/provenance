--- conflicted
+++ resolved
@@ -38,21 +38,12 @@
     (gogoproto.nullable) = false,
     (gogoproto.jsontag)  = "program_start_time,omitempty",
     (gogoproto.moretags) = "yaml:\"program_start_time,omitempty\""
-<<<<<<< HEAD
-  ];                                                // start time of the reward program
-  uint64                    reward_period_days = 7; // number of days the reward program will exist
-  uint64                    claim_period_days  = 8; // number of claim periods
-  uint64                    expire_days = 9; // number of days before a reward program will expire after it has ended
-  uint64                    max_reward_period_days = 9; // number of days before a reward program will expire after it has ended
-  repeated QualifyingAction qualifying_actions = 16 [
-=======
   ];                                      // start time of the reward program
   uint64 claim_periods              = 7;  // number of claim periods the reward program runs for
   uint64 claim_period_days          = 8;  // number of days a claim period will exist
   uint64 max_rollover_claim_periods = 9;  // maximum number of claim periods a reward program can rollover
   uint64 expire_days                = 10; // number of days before a reward program will expire after it has ended
   repeated QualifyingAction qualifying_actions = 11 [
->>>>>>> fd2bfd17
     (gogoproto.nullable) = false,
     (gogoproto.moretags) = "yaml:\"qualifying_actions"
   ]; // The actions that count towards the reward
