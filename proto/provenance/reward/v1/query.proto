--- conflicted
+++ resolved
@@ -39,16 +39,9 @@
   }
 
   // returns a ClaimPeriodRewardDistribution by address
-<<<<<<< HEAD
-  rpc QueryRewardDistributionsByAddress(RewardAccountByAddressRequest)
-      returns (RewardAccountByAddressResponse) {
-    option (google.api.http).get =
-        "/provenance/rewards/v1/reward_accounts/{address}";
-=======
   rpc ClaimPeriodRewardDistributionsByAddress(ClaimPeriodRewardDistributionByAddressRequest)
       returns (ClaimPeriodRewardDistributionByIDResponse) {
     option (google.api.http).get = "/provenance/rewards/v1/claim_period_reward_distributions/{address}";
->>>>>>> 38d54c05
   }
 }
 
@@ -71,16 +64,6 @@
   QueryType query_type = 1;
 }
 
-message RewardAccountResponse {
-  option (gogoproto.equal)            = true;
-  option (gogoproto.goproto_stringer) = true;
-
-  uint64              reward_program_id = 1; // The id of the reward program that this share belongs to
-  string              address           = 2 [(gogoproto.moretags) = "yaml:\"address\""]; // Owner of the share
-  cosmos.base.v1beta1.Coin total_reward_claim = 3 [(gogoproto.nullable) = false]; // total rewards claimed for all eligible claim periods in program
-  RewardAccountState.ClaimStatus claim_status  = 4; // The status of the claim
-}
-
 message RewardProgramsResponse {
   repeated RewardProgram reward_programs = 1 [(gogoproto.nullable) = false];
 }
@@ -98,22 +81,10 @@
   uint64 claimPeriodId = 2;
 }
 
-<<<<<<< HEAD
-=======
 message ClaimPeriodRewardDistributionByAddressRequest {
   string address = 1;
 }
->>>>>>> 38d54c05
 
 message ClaimPeriodRewardDistributionByIDResponse {
   ClaimPeriodRewardDistribution claim_period_reward_distribution = 1;
-}
-
-message RewardAccountByAddressRequest {
-  string address    = 1;
-}
-
-message RewardAccountByAddressResponse {
-  string address    = 1;
-  repeated RewardAccountResponse reward_account_state = 2 [(gogoproto.nullable) = false];
-}
+}