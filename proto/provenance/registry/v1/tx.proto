syntax = "proto3";
package provenance.registry.v1;

option go_package          = "github.com/provenance-io/provenance/x/registry/types";
option java_package        = "io.provenance.registry.v1";
option java_multiple_files = true;

import "gogoproto/gogo.proto";
import "cosmos_proto/cosmos.proto";
import "cosmos/msg/v1/msg.proto";
import "provenance/registry/v1/registry.proto";

// Msg defines the registry Msg service.
// This service provides transaction functionality for managing registry entries and roles.
service Msg {
  option (cosmos.msg.v1.service) = true;

  // RegisterNFT registers a new NFT in the registry.
  // This creates a new registry entry with the specified roles and addresses.
  rpc RegisterNFT(MsgRegisterNFT) returns (MsgRegisterNFTResponse);

  // GrantRole grants a role to one or more addresses.
  // This adds the specified addresses to the role for the given registry key.
  rpc GrantRole(MsgGrantRole) returns (MsgGrantRoleResponse);

  // RevokeRole revokes a role from one or more addresses.
  // This removes the specified addresses from the role for the given registry key.
  rpc RevokeRole(MsgRevokeRole) returns (MsgRevokeRoleResponse);

  // UnregisterNFT unregisters an NFT from the registry.
  // This removes the entire registry entry for the specified key.
  rpc UnregisterNFT(MsgUnregisterNFT) returns (MsgUnregisterNFTResponse);
}

<<<<<<< HEAD
// MsgRegisterNFT
=======
// MsgRegisterNFT represents a message to register a new NFT in the registry.
// This message creates a new registry entry with the specified roles and addresses.
>>>>>>> 4bd0c2ad
message MsgRegisterNFT {
  option (cosmos.msg.v1.signer) = "authority";

  // authority is the address that is authorized to register NFTs.
  // This address must have the appropriate permissions to create registry entries.
  string authority = 1 [(cosmos_proto.scalar) = "cosmos.AddressString"];

  // key is the registry key to register.
  // This contains the NFT ID and asset class ID that uniquely identify the registry entry.
  RegistryKey key = 2;

  // roles is a list of roles and addresses that can perform that role.
  // Each role entry defines a role type and the addresses authorized for that role.
  repeated RolesEntry roles = 3 [(gogoproto.nullable) = false];
}

// MsgRegisterNFTResponse defines the response for RegisterNFT.
// This is an empty response indicating successful registration.
message MsgRegisterNFTResponse {}

<<<<<<< HEAD
// MsgGrantRole
=======
// MsgGrantRole represents a message to grant a role to one or more addresses.
// This message adds the specified addresses to an existing role for the given registry key.
>>>>>>> 4bd0c2ad
message MsgGrantRole {
  option (cosmos.msg.v1.signer) = "authority";

  // authority is the address that is authorized to grant the role.
  // This address must have the appropriate permissions to modify role assignments.
  string authority = 1 [(cosmos_proto.scalar) = "cosmos.AddressString"];

  // key is the registry key to grant the role to.
  // This identifies the specific registry entry to modify.
  RegistryKey key = 2;

  // role is the role to grant.
  // This specifies which role type is being assigned to the addresses.
  RegistryRole role = 3;

  // addresses is the list of addresses to grant the role to.
  // These addresses will be added to the specified role for the registry key.
  repeated string addresses = 4 [(cosmos_proto.scalar) = "cosmos.AddressString"];
}

<<<<<<< HEAD
// MsgGrantRoleResponse
message MsgGrantRoleResponse {}

// MsgRevokeRole
=======
// MsgGrantRoleResponse defines the response for GrantRole.
// This is an empty response indicating successful role grant.
message MsgGrantRoleResponse {}

// MsgRevokeRole represents a message to revoke a role from one or more addresses.
// This message removes the specified addresses from an existing role for the given registry key.
>>>>>>> 4bd0c2ad
message MsgRevokeRole {
  option (cosmos.msg.v1.signer) = "authority";

  // authority is the address that is authorized to revoke the role.
  // This address must have the appropriate permissions to modify role assignments.
  string authority = 1 [(cosmos_proto.scalar) = "cosmos.AddressString"];

  // key is the registry key to revoke the role from.
  // This identifies the specific registry entry to modify.
  RegistryKey key = 2;

  // role is the role to revoke.
  // This specifies which role type is being removed from the addresses.
  RegistryRole role = 3;

  // addresses is the list of addresses to revoke the role from.
  // These addresses will be removed from the specified role for the registry key.
  repeated string addresses = 4 [(cosmos_proto.scalar) = "cosmos.AddressString"];
}

<<<<<<< HEAD
// MsgRevokeRoleResponse
message MsgRevokeRoleResponse {}

// MsgUnregisterNFT
=======
// MsgRevokeRoleResponse defines the response for RevokeRole.
// This is an empty response indicating successful role revocation.
message MsgRevokeRoleResponse {}

// MsgUnregisterNFT represents a message to unregister an NFT from the registry.
// This message removes the entire registry entry for the specified key.
>>>>>>> 4bd0c2ad
message MsgUnregisterNFT {
  option (cosmos.msg.v1.signer) = "authority";

  // authority is the address that is authorized to unregister NFTs.
  // This address must have the appropriate permissions to remove registry entries.
  string authority = 1 [(cosmos_proto.scalar) = "cosmos.AddressString"];

  // key is the registry key to remove.
  // This identifies the specific registry entry to delete.
  RegistryKey key = 2;
}

<<<<<<< HEAD
// MsgUnregisterNFTResponse
=======
// MsgUnregisterNFTResponse defines the response for UnregisterNFT.
// This is an empty response indicating successful unregistration.
>>>>>>> 4bd0c2ad
message MsgUnregisterNFTResponse {}<|MERGE_RESOLUTION|>--- conflicted
+++ resolved
@@ -32,12 +32,8 @@
   rpc UnregisterNFT(MsgUnregisterNFT) returns (MsgUnregisterNFTResponse);
 }
 
-<<<<<<< HEAD
-// MsgRegisterNFT
-=======
 // MsgRegisterNFT represents a message to register a new NFT in the registry.
 // This message creates a new registry entry with the specified roles and addresses.
->>>>>>> 4bd0c2ad
 message MsgRegisterNFT {
   option (cosmos.msg.v1.signer) = "authority";
 
@@ -58,12 +54,8 @@
 // This is an empty response indicating successful registration.
 message MsgRegisterNFTResponse {}
 
-<<<<<<< HEAD
-// MsgGrantRole
-=======
 // MsgGrantRole represents a message to grant a role to one or more addresses.
 // This message adds the specified addresses to an existing role for the given registry key.
->>>>>>> 4bd0c2ad
 message MsgGrantRole {
   option (cosmos.msg.v1.signer) = "authority";
 
@@ -84,19 +76,12 @@
   repeated string addresses = 4 [(cosmos_proto.scalar) = "cosmos.AddressString"];
 }
 
-<<<<<<< HEAD
-// MsgGrantRoleResponse
-message MsgGrantRoleResponse {}
-
-// MsgRevokeRole
-=======
 // MsgGrantRoleResponse defines the response for GrantRole.
 // This is an empty response indicating successful role grant.
 message MsgGrantRoleResponse {}
 
 // MsgRevokeRole represents a message to revoke a role from one or more addresses.
 // This message removes the specified addresses from an existing role for the given registry key.
->>>>>>> 4bd0c2ad
 message MsgRevokeRole {
   option (cosmos.msg.v1.signer) = "authority";
 
@@ -117,19 +102,12 @@
   repeated string addresses = 4 [(cosmos_proto.scalar) = "cosmos.AddressString"];
 }
 
-<<<<<<< HEAD
-// MsgRevokeRoleResponse
-message MsgRevokeRoleResponse {}
-
-// MsgUnregisterNFT
-=======
 // MsgRevokeRoleResponse defines the response for RevokeRole.
 // This is an empty response indicating successful role revocation.
 message MsgRevokeRoleResponse {}
 
 // MsgUnregisterNFT represents a message to unregister an NFT from the registry.
 // This message removes the entire registry entry for the specified key.
->>>>>>> 4bd0c2ad
 message MsgUnregisterNFT {
   option (cosmos.msg.v1.signer) = "authority";
 
@@ -142,10 +120,6 @@
   RegistryKey key = 2;
 }
 
-<<<<<<< HEAD
-// MsgUnregisterNFTResponse
-=======
 // MsgUnregisterNFTResponse defines the response for UnregisterNFT.
 // This is an empty response indicating successful unregistration.
->>>>>>> 4bd0c2ad
 message MsgUnregisterNFTResponse {}