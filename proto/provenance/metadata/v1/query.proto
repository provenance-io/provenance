syntax = "proto3";
package provenance.metadata.v1;

import "gogoproto/gogo.proto";
import "cosmos/base/query/v1beta1/pagination.proto";
import "google/api/annotations.proto";
import "provenance/metadata/v1/metadata.proto";
import "provenance/metadata/v1/scope.proto";
import "provenance/metadata/v1/specification.proto";

option go_package = "github.com/provenance-io/provenance/x/metadata/types";

option java_package        = "io.provenance.metadata.v1";
option java_multiple_files = true;

// Query defines the Metadata Query service.
service Query {
  // Params queries the parameters of x/metadata module.
  rpc Params(QueryParamsRequest) returns (QueryParamsResponse) {
    option (google.api.http).get = "/provenance/metadata/v1/params";
  }

  // Scope returns a specific scope by id
  rpc Scope(ScopeRequest) returns (ScopeResponse) {
    option (google.api.http).get = "/provenance/metadata/v1/scope/{scope_uuid}";
  }

  // GroupContext returns a specific group context within a scope (or all groups)
  rpc GroupContext(GroupContextRequest) returns (GroupContextResponse) {
    option (google.api.http).get = "/provenance/metadata/v1/scope/{scope_uuid}/group/{group_uuid}";
  }

  // RecordsByScopeUUID returns a collection of the records in a scope by scope uuid or a specific one by name
  rpc RecordsByScopeUUID(RecordsByScopeUUIDRequest) returns (RecordsByScopeUUIDResponse) {
    option (google.api.http).get = "/provenance/metadata/v1/scope/uuid/{scope_uuid}/records/{name}";
  }

  // RecordsByScopeID returns a collection of the records in a scope by scope bech32 id or a specific one by name
  rpc RecordsByScopeID(RecordsByScopeIDRequest) returns (RecordsByScopeIDResponse) {
    option (google.api.http).get = "/provenance/metadata/v1/scope/id/{scope_id}/records/{name}";
  }

  // Ownership returns a list of scope identifiers that list the given address as a data or value owner
  rpc Ownership(OwnershipRequest) returns (OwnershipResponse) {
    option (google.api.http).get = "/provenance/metadata/v1/ownership/{address}";
  }

  // ValueOwnership returns a list of scope identifiers that list the given address as the value owner
  rpc ValueOwnership(ValueOwnershipRequest) returns (ValueOwnershipResponse) {
    option (google.api.http).get = "/provenance/metadata/v1/valueownership/{address}";
  }

  // ScopeSpecification returns a scope specification for the given specification id
  rpc ScopeSpecification(ScopeSpecificationRequest) returns (ScopeSpecificationResponse) {
    option (google.api.http).get = "/provenance/metadata/v1/scopespec/{specification_uuid}";
  }

  // ContractSpecification returns a contract specification for the given specification id
  rpc ContractSpecification(ContractSpecificationRequest) returns (ContractSpecificationResponse) {
    option (google.api.http).get = "/provenance/metadata/v1/contractspec/{specification_id}";
  }
}

// QueryParamsRequest is the request type for the Query/Params RPC method.
message QueryParamsRequest {}

// QueryParamsResponse is the response type for the Query/Params RPC method.
message QueryParamsResponse {
  // params defines the parameters of the module.
  Params params = 1 [(gogoproto.nullable) = false];
}

// ScopeRequest is used for requesting a scope by id
message ScopeRequest {
<<<<<<< HEAD
  string scope_id = 1 [(gogoproto.moretags) = "yaml:\"scope_id\""];
=======
  string scope_uuid = 1;
>>>>>>> e0844027
}

// ScopeResponse is the response to a scope request.
message ScopeResponse {
  Scope                scope         = 1;
  repeated RecordGroup record_groups = 2 [(gogoproto.moretags) = "yaml:\"record_groups\""];
  repeated Record      records       = 3;
}

// OwnershipRequest looks for all scope level resources associated with the given addrss
message OwnershipRequest {
  string address = 1;
  // pagination defines an optional pagination for the request.
  cosmos.base.query.v1beta1.PageRequest pagination = 2;
}

// OwnershipResponse is the reponse to the ownership request and includes a list of scope identifiers
message OwnershipResponse {
  // A list of scope ids (uuid) associated with the given address.
<<<<<<< HEAD
  repeated string scope_ids = 1 [(gogoproto.moretags) = "yaml:\"scope_ids\""];
=======
  repeated string scope_uuids = 1;
>>>>>>> e0844027

  // pagination defines an optional pagination for the request.
  cosmos.base.query.v1beta1.PageResponse pagination = 2;
}

// ValueOwnershipRequest looks for all scope level resources that have the address as the value owner
message ValueOwnershipRequest {
  string address = 1;
  // pagination defines an optional pagination for the request.
  cosmos.base.query.v1beta1.PageRequest pagination = 2;
}

// ValueOwnershipResponse is the reponse to the Valueownership request and includes a list of scope identifiers
message ValueOwnershipResponse {
  // A list of scope ids (uuid) associated with the given address.
<<<<<<< HEAD
  repeated string scope_ids = 1 [(gogoproto.moretags) = "yaml:\"scope_ids\""];
=======
  repeated string scope_uuids = 1;
>>>>>>> e0844027

  // pagination defines an optional pagination for the request.
  cosmos.base.query.v1beta1.PageResponse pagination = 2;
}

// GroupContextRequest returns the record groups for a given scope identifer or optionally a specific record group
message GroupContextRequest {
<<<<<<< HEAD
  string scope_id = 1 [(gogoproto.moretags) = "yaml:\"scope_id\""];
  string group_id = 2 [(gogoproto.moretags) = "yaml:\"group_id\""];
=======
  string scope_uuid = 1;
  string group_uuid = 2;
>>>>>>> e0844027
}

// GroupContextResponse is the response to a GroupContextRequest
message GroupContextResponse {
  repeated RecordGroup groups = 1;
}

<<<<<<< HEAD
// RecordRequest is a request for all of the records in a specific scope or a specific record if a name is given.
message RecordRequest {
  string scope_id = 1 [(gogoproto.moretags) = "yaml:\"scope_id\""];
  string name     = 2;
}

// RecordResponse is the response to a RecordRequest
message RecordResponse {
  string          scope_id = 1 [(gogoproto.moretags) = "yaml:\"scope_id\""];
  repeated Record records  = 2;
=======
// RecordsByScopeUUIDRequest is a request for all of the records in a specific scope by uuid or a specific record if a name is given.
message RecordsByScopeUUIDRequest {
  string scope_uuid = 1;
  string name     = 2;
}

// RecordsByScopeUUIDResponse is the response to a RecordsByScopeUUIDRequest
message RecordsByScopeUUIDResponse {
  string          scope_uuid = 1;
  string          scope_id = 2;
  repeated Record records  = 3;
}

// RecordsByScopeIDRequest is a request for all of the records in a specific scope by bech32 id or a specific record if a name is given.
message RecordsByScopeIDRequest {
  string scope_id = 1;
  string name     = 2;
}

// RecordsByScopeIDResponse is the response to a RecordsByScopeIDRequest
message RecordsByScopeIDResponse {
  string          scope_uuid = 1;
  string          scope_id = 2;
  repeated Record records  = 3;
>>>>>>> e0844027
}

// ScopeSpecificationRequest is used for requesting a scope specification by uuid
message ScopeSpecificationRequest {
<<<<<<< HEAD
  string specification_id = 1 [(gogoproto.moretags) = "yaml:\"specification_id\""];
=======
  string specification_uuid = 1 [
    (gogoproto.moretags)   = "yaml:\"specification_uuid\""
  ];
>>>>>>> e0844027
}

// ScopeSpecification is the response to a scope specification request.
message ScopeSpecificationResponse {
  ScopeSpecification scope_specification = 1 [(gogoproto.moretags) = "yaml:\"scope_specification\""];
}

// ContractSpecificationRequest is used for requesting a contract specification by id
message ContractSpecificationRequest {
  string specification_id = 1 [(gogoproto.moretags) = "yaml:\"specification_id\""];
}

// ContractSpecificationResponse is the response to a contract specification request.
message ContractSpecificationResponse {
  ContractSpecification contract_specification = 1 [(gogoproto.moretags) = "yaml:\"contract_specification\""];
}<|MERGE_RESOLUTION|>--- conflicted
+++ resolved
@@ -72,11 +72,7 @@
 
 // ScopeRequest is used for requesting a scope by id
 message ScopeRequest {
-<<<<<<< HEAD
-  string scope_id = 1 [(gogoproto.moretags) = "yaml:\"scope_id\""];
-=======
-  string scope_uuid = 1;
->>>>>>> e0844027
+  string scope_uuid = 1 [(gogoproto.moretags) = "yaml:\"scope_uuid\""];
 }
 
 // ScopeResponse is the response to a scope request.
@@ -96,11 +92,7 @@
 // OwnershipResponse is the reponse to the ownership request and includes a list of scope identifiers
 message OwnershipResponse {
   // A list of scope ids (uuid) associated with the given address.
-<<<<<<< HEAD
-  repeated string scope_ids = 1 [(gogoproto.moretags) = "yaml:\"scope_ids\""];
-=======
-  repeated string scope_uuids = 1;
->>>>>>> e0844027
+  repeated string scope_uuids = 1 [(gogoproto.moretags) = "yaml:\"scope_uuids\""];
 
   // pagination defines an optional pagination for the request.
   cosmos.base.query.v1beta1.PageResponse pagination = 2;
@@ -116,11 +108,7 @@
 // ValueOwnershipResponse is the reponse to the Valueownership request and includes a list of scope identifiers
 message ValueOwnershipResponse {
   // A list of scope ids (uuid) associated with the given address.
-<<<<<<< HEAD
-  repeated string scope_ids = 1 [(gogoproto.moretags) = "yaml:\"scope_ids\""];
-=======
-  repeated string scope_uuids = 1;
->>>>>>> e0844027
+  repeated string scope_uuids = 1 [(gogoproto.moretags) = "yaml:\"scope_uuids\""];
 
   // pagination defines an optional pagination for the request.
   cosmos.base.query.v1beta1.PageResponse pagination = 2;
@@ -128,13 +116,8 @@
 
 // GroupContextRequest returns the record groups for a given scope identifer or optionally a specific record group
 message GroupContextRequest {
-<<<<<<< HEAD
-  string scope_id = 1 [(gogoproto.moretags) = "yaml:\"scope_id\""];
-  string group_id = 2 [(gogoproto.moretags) = "yaml:\"group_id\""];
-=======
-  string scope_uuid = 1;
-  string group_uuid = 2;
->>>>>>> e0844027
+  string scope_uuid = 1 [(gogoproto.moretags) = "yaml:\"scope_uuid\""];
+  string group_uuid = 2 [(gogoproto.moretags) = "yaml:\"group_uuid\""];
 }
 
 // GroupContextResponse is the response to a GroupContextRequest
@@ -142,54 +125,35 @@
   repeated RecordGroup groups = 1;
 }
 
-<<<<<<< HEAD
-// RecordRequest is a request for all of the records in a specific scope or a specific record if a name is given.
-message RecordRequest {
-  string scope_id = 1 [(gogoproto.moretags) = "yaml:\"scope_id\""];
-  string name     = 2;
-}
-
-// RecordResponse is the response to a RecordRequest
-message RecordResponse {
-  string          scope_id = 1 [(gogoproto.moretags) = "yaml:\"scope_id\""];
-  repeated Record records  = 2;
-=======
 // RecordsByScopeUUIDRequest is a request for all of the records in a specific scope by uuid or a specific record if a name is given.
 message RecordsByScopeUUIDRequest {
-  string scope_uuid = 1;
+  string scope_uuid = 1 [(gogoproto.moretags) = "yaml:\"scope_uuid\""];
   string name     = 2;
 }
 
 // RecordsByScopeUUIDResponse is the response to a RecordsByScopeUUIDRequest
 message RecordsByScopeUUIDResponse {
-  string          scope_uuid = 1;
-  string          scope_id = 2;
+  string          scope_uuid = 1 [(gogoproto.moretags) = "yaml:\"scope_uuid\""];
+  string          scope_id = 2 [(gogoproto.moretags) = "yaml:\"scope_id\""];
   repeated Record records  = 3;
 }
 
 // RecordsByScopeIDRequest is a request for all of the records in a specific scope by bech32 id or a specific record if a name is given.
 message RecordsByScopeIDRequest {
-  string scope_id = 1;
+  string scope_id = 1 [(gogoproto.moretags) = "yaml:\"scope_id\""];
   string name     = 2;
 }
 
 // RecordsByScopeIDResponse is the response to a RecordsByScopeIDRequest
 message RecordsByScopeIDResponse {
-  string          scope_uuid = 1;
-  string          scope_id = 2;
+  string          scope_uuid = 1 [(gogoproto.moretags) = "yaml:\"scope_uuid\""];
+  string          scope_id = 2 [(gogoproto.moretags) = "yaml:\"scope_id\""];
   repeated Record records  = 3;
->>>>>>> e0844027
 }
 
 // ScopeSpecificationRequest is used for requesting a scope specification by uuid
 message ScopeSpecificationRequest {
-<<<<<<< HEAD
-  string specification_id = 1 [(gogoproto.moretags) = "yaml:\"specification_id\""];
-=======
-  string specification_uuid = 1 [
-    (gogoproto.moretags)   = "yaml:\"specification_uuid\""
-  ];
->>>>>>> e0844027
+  string specification_uuid = 1 [(gogoproto.moretags) = "yaml:\"specification_uuid\""];
 }
 
 // ScopeSpecification is the response to a scope specification request.
