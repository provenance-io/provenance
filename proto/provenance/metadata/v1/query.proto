--- conflicted
+++ resolved
@@ -85,7 +85,11 @@
     option (google.api.http).get = "/provenance/metadata/v1/recordspec/{contract_specification_uuid}/{name}";
   }
 
-<<<<<<< HEAD
+  // RecordSpecificationByID returns a record specification for the given record specification id
+  rpc RecordSpecificationByID(RecordSpecificationByIDRequest) returns (RecordSpecificationByIDResponse) {
+    option (google.api.http).get = "/provenance/metadata/v1/recordspec/id/{record_specification_id}";
+  }
+
   // ---- OS locator methods -----
   // Params queries all parameters for os locator sub module.
   rpc OSLocatorParams(OSLocatorQueryParamsRequest) returns (OSLocatorQueryParamsResponse) {
@@ -104,11 +108,6 @@
 
   rpc OSLocatorByScopeUUID(ScopeRequest) returns (OSLocatorScopeResponse) {
     option (google.api.http).get = "/provenance/metadata/v1/locator/{scope_uuid}";
-=======
-  // RecordSpecificationByID returns a record specification for the given record specification id
-  rpc RecordSpecificationByID(RecordSpecificationByIDRequest) returns (RecordSpecificationByIDResponse) {
-    option (google.api.http).get = "/provenance/metadata/v1/recordspec/id/{record_specification_id}";
->>>>>>> e805af92
   }
 }
 
@@ -278,8 +277,20 @@
 
 // RecordSpecificationResponse is the response to a record specification request.
 message RecordSpecificationResponse {
-<<<<<<< HEAD
-  RecordSpecification record_specification = 1 [(gogoproto.moretags) = "yaml:\"record_specification\""];
+  RecordSpecification record_specification        = 1 [(gogoproto.moretags) = "yaml:\"record_specification\""];
+  string              contract_specification_uuid = 2 [(gogoproto.moretags) = "yaml:\"contract_specification_uuid\""];
+  string              name                        = 3;
+}
+
+// RecordSpecificationByIDRequest is used for requesting a record specification by id
+message RecordSpecificationByIDRequest {
+  string record_specification_id = 1 [(gogoproto.moretags) = "yaml:\"record_specification_id\""];
+}
+
+// RecordSpecificationByIDResponse is the response to a record specification by id request.
+message RecordSpecificationByIDResponse {
+  RecordSpecification record_specification    = 1 [(gogoproto.moretags) = "yaml:\"record_specification\""];
+  string              record_specification_id = 2 [(gogoproto.moretags) = "yaml:\"record_specification_id\""];
 }
 
 // OSLocationRequest is used for requesting a Objectstore location by name
@@ -322,20 +333,4 @@
 
 message OSLocatorScopeResponse {
   repeated ObjectStoreLocator   locator = 1[(gogoproto.nullable) = false];
-=======
-  RecordSpecification record_specification        = 1 [(gogoproto.moretags) = "yaml:\"record_specification\""];
-  string              contract_specification_uuid = 2 [(gogoproto.moretags) = "yaml:\"contract_specification_uuid\""];
-  string              name                        = 3;
-}
-
-// RecordSpecificationByIDRequest is used for requesting a record specification by id
-message RecordSpecificationByIDRequest {
-  string record_specification_id = 1 [(gogoproto.moretags) = "yaml:\"record_specification_id\""];
-}
-
-// RecordSpecificationByIDResponse is the response to a record specification by id request.
-message RecordSpecificationByIDResponse {
-  RecordSpecification record_specification    = 1 [(gogoproto.moretags) = "yaml:\"record_specification\""];
-  string              record_specification_id = 2 [(gogoproto.moretags) = "yaml:\"record_specification_id\""];
->>>>>>> e805af92
 }