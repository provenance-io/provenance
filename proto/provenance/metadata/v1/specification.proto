--- conflicted
+++ resolved
@@ -46,23 +46,11 @@
   // General information about this scope specification.
   Description description = 2;
   // Addresses of the owners of this scope specification.
-<<<<<<< HEAD
-  repeated string owner_addresses = 3 [(gogoproto.moretags) = "yaml:\"owner_address\""];
+  repeated string owner_addresses = 3 [(gogoproto.moretags) = "yaml:\"owner_addresses\""];
   // A list of parties that must be present on a scope (and their associated roles)
   repeated PartyType parties_involved = 4 [(gogoproto.moretags) = "yaml:\"parties_involved\""];
-  // A list of group specification ids allowed for a scope based on this specification.
-  repeated bytes group_spec_ids = 5 [
-=======
-  repeated string owner_addresses = 3 [
-    (gogoproto.moretags)   = "yaml:\"owner_addresses\""
-  ];
-  // A list of parties that must be present on a scope (and their associated roles)
-  repeated PartyType parties_involved = 4 [
-    (gogoproto.moretags)   = "yaml:\"parties_involved\""
-  ];
   // A list of contract specification ids allowed for a scope based on this specification.
   repeated bytes contract_spec_ids = 5 [
->>>>>>> e9d7c8d8
     (gogoproto.nullable)   = false,
     (gogoproto.customtype) = "MetadataAddress",
     (gogoproto.moretags)   = "yaml:\"contract_spec_ids\""
