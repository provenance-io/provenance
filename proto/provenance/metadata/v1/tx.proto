syntax = "proto3";
package provenance.metadata.v1;

import "gogoproto/gogo.proto";
import "provenance/metadata/v1/scope.proto";
import "provenance/metadata/v1/contract.proto";
import "provenance/metadata/v1/specification.proto";
import "provenance/metadata/v1/p8e/p8e.proto";

import "cosmos/tx/signing/v1beta1/signing.proto";

option go_package = "github.com/provenance-io/provenance/x/metadata/types";

option java_package        = "io.provenance.metadata.v1";
option java_multiple_files = true;

// Msg defines the Metadata Msg service.
service Msg {
  // MemorializeContract records the results of a contract execution as a session and set of records in a scope
  rpc MemorializeContract(MsgMemorializeContractRequest) returns (MsgMemorializeContractResponse);
  // ChangeOwnership allows P8e contracts to record a new set of owners on a scope
  rpc ChangeOwnership(MsgChangeOwnershipRequest) returns (MsgChangeOwnershipResponse);

  // AddScope adds a new scope
  rpc AddScope(MsgAddScopeRequest) returns (MsgAddScopeResponse);
  // DeleteScope deletes a scope and all associated Records, Sessions
  rpc DeleteScope(MsgDeleteScopeRequest) returns (MsgDeleteScopeResponse);

  // AddSession adds a new session context to a scope
  rpc AddSession(MsgAddSessionRequest) returns (MsgAddSessionResponse);
  // AddRecord adds a set of records in a session within a scope
  rpc AddRecord(MsgAddRecordRequest) returns (MsgAddRecordResponse);
  // DeleteRecord deletes a record in a session
  rpc DeleteRecord(MsgDeleteRecordRequest) returns (MsgDeleteRecordResponse);

  // AddScopeSpecification adds a scope specification
  rpc AddScopeSpecification(MsgAddScopeSpecificationRequest) returns (MsgAddScopeSpecificationResponse);
  // DeleteScopeSpecification deletes a scope specification
  rpc DeleteScopeSpecification(MsgDeleteScopeSpecificationRequest) returns (MsgDeleteScopeSpecificationResponse);

  // AddContractSpecification adds a contract specification
  rpc AddContractSpecification(MsgAddContractSpecificationRequest) returns (MsgAddContractSpecificationResponse);
  // DeleteContractSpecification deletes a contract specification
  rpc DeleteContractSpecification(MsgDeleteContractSpecificationRequest)
      returns (MsgDeleteContractSpecificationResponse);

  // AddRecordSpecification adds a record specification
  rpc AddRecordSpecification(MsgAddRecordSpecificationRequest) returns (MsgAddRecordSpecificationResponse);
  // DeleteRecordSpecification deletes a record specification
  rpc DeleteRecordSpecification(MsgDeleteRecordSpecificationRequest) returns (MsgDeleteRecordSpecificationResponse);

<<<<<<< HEAD
  // P8EMemorializeContract records the results of a P8e contract execution as a session and set of records in a scope
  // It only exists to help facilitate the transition. The MemorializeContract is the one to use now.
  rpc P8eMemorializeContract(MsgP8eMemorializeContractRequest) returns (MsgP8eMemorializeContractResponse) {
    option deprecated = true;
  };
=======
  // AddP8eContractSpec adds a P8e v39 contract spec as a v40 ContractSpecification 
  rpc AddP8eContractSpec(MsgAddP8eContractSpecRequest) returns (MsgAddP8eContractSpecResponse) {
    option deprecated = true;
  };

>>>>>>> f5c5529b
}

// MsgMemorializeContractRequest is a request from an execution environment to record results of a contract
message MsgMemorializeContractRequest {
  option (gogoproto.equal)            = false;
  option (gogoproto.goproto_stringer) = false;
  option (gogoproto.stringer)         = false;
  option (gogoproto.goproto_getters)  = false;

  // The scope of the object being modified on blockchain.
  string scope_id = 1;
  // The uuid of the contract execution.
  string session_id = 2;
  // Unique identifier for determining contract/session execution instance
  string execution_id = 3;
  // The executed contract.
  Contract contract = 4 [(gogoproto.nullable) = false];
  // The contract signatures
  cosmos.tx.signing.v1beta1.SignatureDescriptors signatures = 5 [(gogoproto.nullable) = false];
  // The address of the notary (ie the broadcaster of this message).
  string notary = 6;
}

// MsgMemorializeContractResponse from a contract execution memorialization request
message MsgMemorializeContractResponse {}

// MsgChangeOwnershipRequest records the result of a change ownership contract execution
message MsgChangeOwnershipRequest {
  option (gogoproto.equal)            = false;
  option (gogoproto.goproto_stringer) = false;
  option (gogoproto.stringer)         = false;
  option (gogoproto.goproto_getters)  = false;

  // The scope of the object being modified on blockchain.
  string scope_id = 1 [(gogoproto.moretags) = "yaml:\"scope_id\""];
  // The uuid of the contract execution.
  string session_id = 2 [(gogoproto.moretags) = "yaml:\"session_id\""];
  // Unique identifier for determining contract/session execution instance
  string execution_id = 3 [(gogoproto.moretags) = "yaml:\"execution_id\""];
  // The recitals to use for the scope parties
  Recitals recitals = 4;
  // The executed contract.
  Contract contract = 5;
  // The contract signatures
  cosmos.tx.signing.v1beta1.SignatureDescriptors signatures = 6 [(gogoproto.nullable) = false];
  // The address of the notary (ie the broadcaster of this message).
  string notary = 7;
}

// MsgChangeOwnershipResponse from a contract execution ownership change request
message MsgChangeOwnershipResponse {}

// MsgAddScopeRequest adds a new scope
message MsgAddScopeRequest {
  option (gogoproto.equal)            = false;
  option (gogoproto.goproto_stringer) = false;
  option (gogoproto.stringer)         = false;
  option (gogoproto.goproto_getters)  = false;

  Scope           scope   = 1 [(gogoproto.nullable) = false];
  repeated string signers = 2;
}

// MsgAddScopeResponse from an add scope request
message MsgAddScopeResponse {}

// MsgDeleteScopeRequest deletes a scope
message MsgDeleteScopeRequest {
  option (gogoproto.equal)            = false;
  option (gogoproto.goproto_stringer) = false;
  option (gogoproto.stringer)         = false;
  option (gogoproto.goproto_getters)  = false;

  // Unique ID for the scope to delete
  bytes scope_id = 1 [
    (gogoproto.nullable)   = false,
    (gogoproto.customtype) = "MetadataAddress",
    (gogoproto.moretags)   = "yaml:\"scope_id\""
  ];
  repeated string signers = 2;
}

// MsgDeleteScopeResponse from a delete scope request
message MsgDeleteScopeResponse {}

// MsgAddSessionRequest adds a new session
message MsgAddSessionRequest {
  option (gogoproto.equal)            = false;
  option (gogoproto.goproto_stringer) = false;
  option (gogoproto.stringer)         = false;
  option (gogoproto.goproto_getters)  = false;

  Session         session = 1;
  repeated string signers = 2;
}

// MsgAddSessionResponse from an add session request
message MsgAddSessionResponse {}

// MsgAddRecordRequest is a request to add a session of records to a scope
message MsgAddRecordRequest {
  option (gogoproto.equal)            = false;
  option (gogoproto.goproto_stringer) = false;
  option (gogoproto.stringer)         = false;
  option (gogoproto.goproto_getters)  = false;

  bytes session_id = 1 [
    (gogoproto.nullable)   = false,
    (gogoproto.customtype) = "MetadataAddress",
    (gogoproto.moretags)   = "yaml:\"session_id\""
  ];

  Record          record  = 2;
  repeated string signers = 3;
}

// MsgAddRecordResponse from an add records request
message MsgAddRecordResponse {}

// MsgDeleteRecordRequest is a request to add a session of records to a scope
message MsgDeleteRecordRequest {
  option (gogoproto.equal)            = false;
  option (gogoproto.goproto_stringer) = false;
  option (gogoproto.stringer)         = false;
  option (gogoproto.goproto_getters)  = false;

  bytes record_id = 1 [
    (gogoproto.nullable)   = false,
    (gogoproto.customtype) = "MetadataAddress",
    (gogoproto.moretags)   = "yaml:\"record_id\""
  ];

  repeated string signers = 2;
}

// MsgDeleteRecordResponse from a delete record request
message MsgDeleteRecordResponse {}

// MsgAddScopeSpecificationRequest is a request to add a scope specification
message MsgAddScopeSpecificationRequest {
  option (gogoproto.equal)            = false;
  option (gogoproto.goproto_stringer) = false;
  option (gogoproto.stringer)         = false;
  option (gogoproto.goproto_getters)  = false;

  ScopeSpecification specification = 1 [(gogoproto.nullable) = false];
  repeated string    signers       = 2;
}

// MsgAddScopeSpecificationResponse from an add scope specification request
message MsgAddScopeSpecificationResponse {}

// MsgDeleteScopeSpecificationRequest deletes a scope specification
message MsgDeleteScopeSpecificationRequest {
  option (gogoproto.equal)            = false;
  option (gogoproto.goproto_stringer) = false;
  option (gogoproto.stringer)         = false;
  option (gogoproto.goproto_getters)  = false;

  // MetadataAddress for the scope specification to delete.
  bytes specification_id = 1 [
    (gogoproto.nullable)   = false,
    (gogoproto.customtype) = "MetadataAddress",
    (gogoproto.moretags)   = "yaml:\"specification_id\""
  ];
  repeated string signers = 2;
}

// MsgDeleteScopeSpecificationResponse from a delete scope specification request
message MsgDeleteScopeSpecificationResponse {}

// MsgAddContractSpecificationRequest is a request to add a contract specification
message MsgAddContractSpecificationRequest {
  option (gogoproto.equal)            = false;
  option (gogoproto.goproto_stringer) = false;
  option (gogoproto.stringer)         = false;
  option (gogoproto.goproto_getters)  = false;

  ContractSpecification specification = 1 [(gogoproto.nullable) = false];
  repeated string       signers       = 2;
}

// AddContractSpecificationResponse from an add contract specification request
message MsgAddContractSpecificationResponse {}

// MsgDeleteContractSpecificationRequest deletes a contract specification
message MsgDeleteContractSpecificationRequest {
  option (gogoproto.equal)            = false;
  option (gogoproto.goproto_stringer) = false;
  option (gogoproto.stringer)         = false;
  option (gogoproto.goproto_getters)  = false;

  // MetadataAddress for the contract specification to delete.
  bytes specification_id = 1 [
    (gogoproto.nullable)   = false,
    (gogoproto.customtype) = "MetadataAddress",
    (gogoproto.moretags)   = "yaml:\"specification_id\""
  ];
  repeated string signers = 2;
}

// MsgDeleteContractSpecificationResponse from a delete contract specification request
message MsgDeleteContractSpecificationResponse {}

// MsgAddRecordSpecificationRequest is a request to add a record specification
message MsgAddRecordSpecificationRequest {
  option (gogoproto.equal)            = false;
  option (gogoproto.goproto_stringer) = false;
  option (gogoproto.stringer)         = false;
  option (gogoproto.goproto_getters)  = false;

  RecordSpecification specification = 1 [(gogoproto.nullable) = false];
  repeated string     signers       = 2;
}

// MsgAddRecordSpecificationResponse from an add record specification request
message MsgAddRecordSpecificationResponse {}

// MsgDeleteRecordSpecificationRequest deletes a record specification
message MsgDeleteRecordSpecificationRequest {
  option (gogoproto.equal)            = false;
  option (gogoproto.goproto_stringer) = false;
  option (gogoproto.stringer)         = false;
  option (gogoproto.goproto_getters)  = false;

  // MetadataAddress for the record specification to delete.
  bytes specification_id = 1 [
    (gogoproto.nullable)   = false,
    (gogoproto.customtype) = "MetadataAddress",
    (gogoproto.moretags)   = "yaml:\"specification_id\""
  ];
  repeated string signers = 2;
}

// MsgDeleteRecordSpecificationResponse from a delete record specification request
message MsgDeleteRecordSpecificationResponse {}

<<<<<<< HEAD
// MsgP8eMemorializeContractRequest is the input for a P8eMemorializeContract call
message MsgP8eMemorializeContractRequest {
  option deprecated                   = true;
=======
// MsgAddP8eContractSpecRequest records the result of a change ownership p8e contract execution
message MsgAddP8eContractSpecRequest {
>>>>>>> f5c5529b
  option (gogoproto.equal)            = false;
  option (gogoproto.goproto_stringer) = false;
  option (gogoproto.stringer)         = false;
  option (gogoproto.goproto_getters)  = false;

<<<<<<< HEAD
  // The scope id of the object being add or modified on blockchain.
  string scope_id = 1;
  // The uuid of the contract execution.
  string group_id = 2;
  // Unique identifier for determining contract/session execution instance
  string execution_id = 3;
  // The new recitals for the scope.  Used in leu of Contract for direct ownership changes.
  provenance.metadata.v1.p8e.Recitals recitals = 4;
  // The executed contract.
  provenance.metadata.v1.p8e.Contract contract = 5;
  // The contract signatures
  provenance.metadata.v1.p8e.SignatureSet signatures = 6;
  // The address of the notary (ie the broadcaster of this message).
  bytes invoker = 7;
}

// MsgP8eMemorializeContractResponse is the output for a P8eMemorializeContract call
message MsgP8eMemorializeContractResponse {
  option deprecated = true;
}
=======
  // ContractSpec v39 p8e ContractSpect to be converted into a v40
  p8e.ContractSpec contractspec = 1 [(gogoproto.nullable) = false];
  repeated string signers = 2;
}

// MsgAddP8eContractSpecResponse returns a successful response
message MsgAddP8eContractSpecResponse{}
>>>>>>> f5c5529b
<|MERGE_RESOLUTION|>--- conflicted
+++ resolved
@@ -49,19 +49,15 @@
   // DeleteRecordSpecification deletes a record specification
   rpc DeleteRecordSpecification(MsgDeleteRecordSpecificationRequest) returns (MsgDeleteRecordSpecificationResponse);
 
-<<<<<<< HEAD
+  // AddP8eContractSpec adds a P8e v39 contract spec as a v40 ContractSpecification
+  rpc AddP8eContractSpec(MsgAddP8eContractSpecRequest) returns (MsgAddP8eContractSpecResponse) {
+    option deprecated = true;
+  };
   // P8EMemorializeContract records the results of a P8e contract execution as a session and set of records in a scope
   // It only exists to help facilitate the transition. The MemorializeContract is the one to use now.
   rpc P8eMemorializeContract(MsgP8eMemorializeContractRequest) returns (MsgP8eMemorializeContractResponse) {
     option deprecated = true;
   };
-=======
-  // AddP8eContractSpec adds a P8e v39 contract spec as a v40 ContractSpecification 
-  rpc AddP8eContractSpec(MsgAddP8eContractSpecRequest) returns (MsgAddP8eContractSpecResponse) {
-    option deprecated = true;
-  };
-
->>>>>>> f5c5529b
 }
 
 // MsgMemorializeContractRequest is a request from an execution environment to record results of a contract
@@ -299,20 +295,29 @@
 // MsgDeleteRecordSpecificationResponse from a delete record specification request
 message MsgDeleteRecordSpecificationResponse {}
 
-<<<<<<< HEAD
+// MsgAddP8eContractSpecRequest records the result of a change ownership p8e contract execution
+message MsgAddP8eContractSpecRequest {
+  option (gogoproto.equal)            = false;
+  option (gogoproto.goproto_stringer) = false;
+  option (gogoproto.stringer)         = false;
+  option (gogoproto.goproto_getters)  = false;
+
+  // ContractSpec v39 p8e ContractSpect to be converted into a v40
+  p8e.ContractSpec contractspec = 1 [(gogoproto.nullable) = false];
+  repeated string  signers      = 2;
+}
+
+// MsgAddP8eContractSpecResponse returns a successful response
+message MsgAddP8eContractSpecResponse {}
+
 // MsgP8eMemorializeContractRequest is the input for a P8eMemorializeContract call
 message MsgP8eMemorializeContractRequest {
   option deprecated                   = true;
-=======
-// MsgAddP8eContractSpecRequest records the result of a change ownership p8e contract execution
-message MsgAddP8eContractSpecRequest {
->>>>>>> f5c5529b
-  option (gogoproto.equal)            = false;
-  option (gogoproto.goproto_stringer) = false;
-  option (gogoproto.stringer)         = false;
-  option (gogoproto.goproto_getters)  = false;
-
-<<<<<<< HEAD
+  option (gogoproto.equal)            = false;
+  option (gogoproto.goproto_stringer) = false;
+  option (gogoproto.stringer)         = false;
+  option (gogoproto.goproto_getters)  = false;
+
   // The scope id of the object being add or modified on blockchain.
   string scope_id = 1;
   // The uuid of the contract execution.
@@ -332,13 +337,4 @@
 // MsgP8eMemorializeContractResponse is the output for a P8eMemorializeContract call
 message MsgP8eMemorializeContractResponse {
   option deprecated = true;
-}
-=======
-  // ContractSpec v39 p8e ContractSpect to be converted into a v40
-  p8e.ContractSpec contractspec = 1 [(gogoproto.nullable) = false];
-  repeated string signers = 2;
-}
-
-// MsgAddP8eContractSpecResponse returns a successful response
-message MsgAddP8eContractSpecResponse{}
->>>>>>> f5c5529b
+}