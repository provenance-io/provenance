--- conflicted
+++ resolved
@@ -105,14 +105,14 @@
 // MsgAddScopeResponse from an add scope request
 message MsgAddScopeResponse {}
 
-// MsgDeleteScopeRequest removes a scope
+// MsgDeleteScopeRequest deletes a scope
 message MsgDeleteScopeRequest {
   option (gogoproto.equal)            = false;
   option (gogoproto.goproto_stringer) = false;
   option (gogoproto.stringer)         = false;
   option (gogoproto.goproto_getters)  = false;
 
-  // Unique ID for the scope to remove.s
+  // Unique ID for the scope to delete
   bytes scope_id = 1 [
     (gogoproto.nullable)   = false,
     (gogoproto.customtype) = "MetadataAddress",
@@ -120,14 +120,9 @@
   ];
   repeated string signers = 2;
 }
-<<<<<<< HEAD
-
-// MsgRemoveScopeResponse from a remove scope request
-message MsgRemoveScopeResponse {}
-=======
-// MsgDeleteScopeResponse from a remove scope request
+
+// MsgDeleteScopeResponse from a delete scope request
 message MsgDeleteScopeResponse {}
->>>>>>> e0844027
 
 // MsgAddRecordGroupRequest adds a new scope
 message MsgAddRecordGroupRequest {
@@ -177,14 +172,14 @@
 // MsgAddScopeSpecificationResponse from an add scope specification request
 message MsgAddScopeSpecificationResponse {}
 
-// MsgRemoveScopeSpecificationRequest removes a scope specification
+// MsgDeleteScopeSpecificationRequest deletes a scope specification
 message MsgDeleteScopeSpecificationRequest {
   option (gogoproto.equal)            = false;
   option (gogoproto.goproto_stringer) = false;
   option (gogoproto.stringer)         = false;
   option (gogoproto.goproto_getters)  = false;
 
-  // Unique ID for the scope specification to remove.
+  // Unique ID for the scope specification to delete.
   bytes specification_id = 1 [
     (gogoproto.nullable)   = false,
     (gogoproto.customtype) = "MetadataAddress",
@@ -193,7 +188,7 @@
   repeated string signers = 2;
 }
 
-// MsgRemoveScopeSpecificationResponse from a remove scope specification request
+// MsgDeleteScopeSpecificationResponse from a delete scope specification request
 message MsgDeleteScopeSpecificationResponse {}
 
 // MsgAddContractSpecificationRequest is a request to add a contract specification
@@ -210,14 +205,14 @@
 // AddContractSpecificationResponse from an add contract specification request
 message MsgAddContractSpecificationResponse {}
 
-// MsgRemoveContractSpecificationRequest removes a contract specification
+// MsgDeleteContractSpecificationRequest deletes a contract specification
 message MsgDeleteContractSpecificationRequest {
   option (gogoproto.equal)            = false;
   option (gogoproto.goproto_stringer) = false;
   option (gogoproto.stringer)         = false;
   option (gogoproto.goproto_getters)  = false;
 
-  // Unique ID for the scope specification to remove.
+  // Unique ID for the scope specification to delete.
   bytes specification_id = 1 [
     (gogoproto.nullable)   = false,
     (gogoproto.customtype) = "MetadataAddress",
@@ -226,5 +221,5 @@
   repeated string signers = 2;
 }
 
-// MsgRemoveContractSpecificationResponse from a remove contract specification request
+// MsgDeleteContractSpecificationResponse from a delete contract specification request
 message MsgDeleteContractSpecificationResponse {}