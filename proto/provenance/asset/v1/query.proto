--- conflicted
+++ resolved
@@ -7,51 +7,24 @@
 import "google/api/annotations.proto";
 import "provenance/asset/v1/asset.proto";
 
-<<<<<<< HEAD
-// Query defines the gRPC querier service for asset module
-service Query {
-  // ListAssets returns a list of assets
-=======
 // Query defines the gRPC querier service for the asset module.
 service Query {
   // ListAssets queries all assets for a given address.
->>>>>>> 4bd0c2ad
   rpc ListAssets(QueryListAssets) returns (QueryListAssetsResponse) {
     option (google.api.http).get = "/provenance/asset/v1/asset";
   }
 
-<<<<<<< HEAD
-  // ListAssetClasses returns a list of asset classes
-=======
   // ListAssetClasses queries all asset classes.
->>>>>>> 4bd0c2ad
   rpc ListAssetClasses(QueryListAssetClasses) returns (QueryListAssetClassesResponse) {
     option (google.api.http).get = "/provenance/asset/v1/class";
   }
 
-<<<<<<< HEAD
-  // GetClass returns a specific asset class by ID
-=======
   // GetClass queries a specific asset class by its ID.
->>>>>>> 4bd0c2ad
   rpc GetClass(QueryGetClass) returns (QueryGetClassResponse) {
     option (google.api.http).get = "/provenance/asset/v1/class/{id}";
   }
 }
 
-<<<<<<< HEAD
-// QueryListAssetClassesResponse
-message QueryListAssetClassesResponse {
-  repeated AssetClass asset_classes = 1;
-}
-
-// QueryGetClassResponse
-message QueryGetClassResponse {
-  AssetClass asset_class = 1;
-}
-
-// QueryListAssetsResponse
-=======
 // QueryListAssets is the request type for the ListAssets RPC method.
 message QueryListAssets {
   // address defines the address to query assets for.
@@ -62,7 +35,6 @@
 }
 
 // QueryListAssetsResponse is the response type for the ListAssets RPC method.
->>>>>>> 4bd0c2ad
 message QueryListAssetsResponse {
   // assets defines the list of assets.
   repeated Asset assets = 1;
@@ -71,12 +43,6 @@
   cosmos.base.query.v1beta1.PageResponse pagination = 99;
 }
 
-<<<<<<< HEAD
-// QueryListAssetClasses
-message QueryListAssetClasses {}
-
-// QueryGetClass
-=======
 // QueryListAssetClasses is the request type for the ListAssetClasses RPC method.
 message QueryListAssetClasses {
   // pagination defines an optional pagination for the request.
@@ -93,20 +59,13 @@
 }
 
 // QueryGetClass is the request type for the GetClass RPC method.
->>>>>>> 4bd0c2ad
 message QueryGetClass {
   // id defines the unique identifier of the asset class to query.
   string id = 1;
 }
 
-<<<<<<< HEAD
-// QueryListAssets
-message QueryListAssets {
-  string address = 1;
-=======
 // QueryGetClassResponse is the response type for the GetClass RPC method.
 message QueryGetClassResponse {
   // asset_class defines the requested asset class.
   AssetClass asset_class = 1;
->>>>>>> 4bd0c2ad
 }