--- conflicted
+++ resolved
@@ -42,12 +42,8 @@
 }
 
 // response for querying all msg's with fees associated with them
-<<<<<<< HEAD
 message QueryAllMsgBasedFeesResponse {
-=======
-message QueryAllMsgFeesResponse {
->>>>>>> f1d1fba3
-  repeated MsgBasedFee msg_fees = 1;
+  repeated MsgBasedFee msg_based_fees = 1;
   // pagination defines an optional pagination for the request.
   cosmos.base.query.v1beta1.PageResponse pagination = 2;
 }