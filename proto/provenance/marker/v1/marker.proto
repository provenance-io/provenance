--- conflicted
+++ resolved
@@ -55,14 +55,11 @@
   bool supply_fixed = 8;
   // indicates that governance based control is allowed for this marker
   bool allow_governance_control = 9;
-<<<<<<< HEAD
+  // Whether an admin can transfer restricted coins from a 3rd-party account without their signature.
+  bool allow_forced_transfer = 10;
   // list of required attributes on restricted marker in order to send and receive transfers if sender does not have
   // transfer authority
   repeated string required_attributes = 11;
-=======
-  // Whether an admin can transfer restricted coins from a 3rd-party account without their signature.
-  bool allow_forced_transfer = 10;
->>>>>>> fa0a515d
 }
 
 // MarkerType defines the types of marker
