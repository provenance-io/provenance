syntax = "proto3";
package provenance.marker.v1;

option go_package = "github.com/provenance-io/provenance/x/marker/types";

option java_package        = "io.provenance.marker.v1";
option java_multiple_files = true;

import "gogoproto/gogo.proto";
import "provenance/marker/v1/marker.proto";

// GenesisState defines the account module's genesis state.
message GenesisState {
  option (gogoproto.equal)           = false;
  option (gogoproto.goproto_getters) = false;

  // params defines all the parameters of the module.
  Params params = 1 [(gogoproto.nullable) = false];

  // A collection of marker accounts to create on start
  repeated MarkerAccount markers = 2 [(gogoproto.nullable) = false];

<<<<<<< HEAD
  // list of denom based denied send addresses
  repeated DenySendAddress deny_send_addresses = 4 [(gogoproto.nullable) = false];
}

// DenySendAddress defines addresses that are denied sends for marker denom
message DenySendAddress {
  option (gogoproto.equal)           = false;
  option (gogoproto.goproto_getters) = false;

  // marker_address is the marker's address for denied address
  string marker_address = 1;
  // deny_address defines all wallet addresses that are denied sends for the marker
  string deny_address = 3;
=======
  repeated MarkerNetAssetValues net_asset_values = 3 [(gogoproto.nullable) = false];
}

// MarkerNetAssetValues defines the net asset values for a marker
message MarkerNetAssetValues {
  option (gogoproto.equal)           = false;
  option (gogoproto.goproto_getters) = false;

  // address defines the marker address
  string address = 1;

  // net_asset_values that are assigned to marker
  repeated NetAssetValue net_asset_values = 2 [(gogoproto.nullable) = false];
>>>>>>> 8556cd6d
}<|MERGE_RESOLUTION|>--- conflicted
+++ resolved
@@ -20,7 +20,9 @@
   // A collection of marker accounts to create on start
   repeated MarkerAccount markers = 2 [(gogoproto.nullable) = false];
 
-<<<<<<< HEAD
+  // list of marker net asset values
+  repeated MarkerNetAssetValues net_asset_values = 3 [(gogoproto.nullable) = false];
+
   // list of denom based denied send addresses
   repeated DenySendAddress deny_send_addresses = 4 [(gogoproto.nullable) = false];
 }
@@ -34,8 +36,6 @@
   string marker_address = 1;
   // deny_address defines all wallet addresses that are denied sends for the marker
   string deny_address = 3;
-=======
-  repeated MarkerNetAssetValues net_asset_values = 3 [(gogoproto.nullable) = false];
 }
 
 // MarkerNetAssetValues defines the net asset values for a marker
@@ -48,5 +48,4 @@
 
   // net_asset_values that are assigned to marker
   repeated NetAssetValue net_asset_values = 2 [(gogoproto.nullable) = false];
->>>>>>> 8556cd6d
 }