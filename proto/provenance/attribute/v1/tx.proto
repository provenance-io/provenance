syntax = "proto3";
package provenance.attribute.v1;

option go_package = "github.com/provenance-io/provenance/x/attribute/types";

option java_package        = "io.provenance.attribute.v1";
option java_multiple_files = true;

import "cosmos/msg/v1/msg.proto";
import "gogoproto/gogo.proto";
import "google/protobuf/timestamp.proto";
import "provenance/attribute/v1/attribute.proto";

// Msg defines the attribute module Msg service.
service Msg {
  // AddAttribute defines a method to verify a particular invariance.
  rpc AddAttribute(MsgAddAttributeRequest) returns (MsgAddAttributeResponse);

  // UpdateAttribute defines a method to verify a particular invariance.
  rpc UpdateAttribute(MsgUpdateAttributeRequest) returns (MsgUpdateAttributeResponse);

  // UpdateAttributeExpiration defines a method to verify a particular invariance.
  rpc UpdateAttributeExpiration(MsgUpdateAttributeExpirationRequest) returns (MsgUpdateAttributeExpirationResponse);

  // DeleteAttribute defines a method to verify a particular invariance.
  rpc DeleteAttribute(MsgDeleteAttributeRequest) returns (MsgDeleteAttributeResponse);

  // DeleteDistinctAttribute defines a method to verify a particular invariance.
  rpc DeleteDistinctAttribute(MsgDeleteDistinctAttributeRequest) returns (MsgDeleteDistinctAttributeResponse);

  // SetAccountData defines a method for setting/updating an account's accountdata attribute.
  rpc SetAccountData(MsgSetAccountDataRequest) returns (MsgSetAccountDataResponse);
}

// MsgAddAttributeRequest defines an sdk.Msg type that is used to add a new attribute to an account.
// Attributes may only be set in an account by the account that the attribute name resolves to.
message MsgAddAttributeRequest {
  option (gogoproto.equal)            = false;
  option (gogoproto.goproto_stringer) = false;
  option (gogoproto.stringer)         = false;
  option (gogoproto.goproto_getters)  = false;

  // The attribute name.
  string name = 1;
  // The attribute value.
  bytes value = 2;
  // The attribute value type.
  AttributeType attribute_type = 3;
  // The account to add the attribute to.
  string account = 4;
  // The address that the name must resolve to.
  string owner = 5;
  // Time that an attribute will expire.
  google.protobuf.Timestamp expiration_date = 6 [(gogoproto.stdtime) = true, (gogoproto.nullable) = true];
}

// MsgAddAttributeResponse defines the Msg/AddAttribute response type.
message MsgAddAttributeResponse {}

// MsgUpdateAttributeRequest defines an sdk.Msg type that is used to update an existing attribute to an account.
// Attributes may only be set in an account by the account that the attribute name resolves to.
message MsgUpdateAttributeRequest {
  option (gogoproto.equal)            = false;
  option (gogoproto.goproto_stringer) = false;
  option (gogoproto.stringer)         = false;
  option (gogoproto.goproto_getters)  = false;

  // The attribute name.
  string name = 1;
  // The original attribute value.
  bytes original_value = 2;
  // The update attribute value.
  bytes update_value = 3;
  // The original attribute value type.
  AttributeType original_attribute_type = 4;
  // The update attribute value type.
  AttributeType update_attribute_type = 5;
  // The account to add the attribute to.
  string account = 6;
  // The address that the name must resolve to.
  string owner = 7;
}

// MsgUpdateAttributeResponse defines the Msg/UpdateAttribute response type.
message MsgUpdateAttributeResponse {}

<<<<<<< HEAD
// MsgDeleteAttributeRequest defines a message to delete an attribute from an account.
// Attributes may only be removed from an account by the account that the attribute name resolves to.
=======
// MsgUpdateAttributeExpirationRequest defines an sdk.Msg type that is used to update an existing attribute's expiration
// date
message MsgUpdateAttributeExpirationRequest {
  option (gogoproto.equal)            = true;
  option (gogoproto.stringer)         = true;
  option (gogoproto.goproto_stringer) = false;

  // The attribute name.
  string name = 1;
  // The original attribute value.
  bytes value = 2;
  // Time that an attribute will expire.
  google.protobuf.Timestamp expiration_date = 3 [(gogoproto.stdtime) = true, (gogoproto.nullable) = true];
  // The account to add the attribute to.
  string account = 4;
  // The address that the name must resolve to.
  string owner = 5;
}

// MsgUpdateAttributeExpirationResponse defines the Msg/Vote response type.
message MsgUpdateAttributeExpirationResponse {}

// MsgDeleteAttributeRequest defines a message to delete an attribute from an account
// Attributes may only be remove from an account by the account that the attribute name resolves to.
>>>>>>> 04273e1b
message MsgDeleteAttributeRequest {
  option (gogoproto.equal)            = false;
  option (gogoproto.goproto_stringer) = false;
  option (gogoproto.stringer)         = false;
  option (gogoproto.goproto_getters)  = false;

  // The attribute name.
  string name = 1;
  // The account to add the attribute to.
  string account = 2;
  // The address that the name must resolve to.
  string owner = 3;
}

// MsgDeleteAttributeResponse defines the Msg/DeleteAttribute response type.
message MsgDeleteAttributeResponse {}

// MsgDeleteDistinctAttributeRequest defines a message to delete an attribute with matching name, value, and type from
// an account. Attributes may only be removed from an account by the account that the attribute name resolves to.
message MsgDeleteDistinctAttributeRequest {
  option (gogoproto.equal)            = false;
  option (gogoproto.goproto_stringer) = false;
  option (gogoproto.stringer)         = false;
  option (gogoproto.goproto_getters)  = false;

  // The attribute name.
  string name = 1;
  // The attribute value.
  bytes value = 2;
  // The account to add the attribute to.
  string account = 3;
  // The address that the name must resolve to.
  string owner = 4;
}

// MsgDeleteDistinctAttributeResponse defines the Msg/DeleteDistinctAttribute response type.
message MsgDeleteDistinctAttributeResponse {}

// MsgSetAccountDataRequest defines a message to set an account's accountdata attribute.
message MsgSetAccountDataRequest {
  option (cosmos.msg.v1.signer) = "account";

  string value   = 1;
  string account = 2;
}

// MsgSetAccountDataResponse defines the Msg/SetAccountData response type.
message MsgSetAccountDataResponse {}<|MERGE_RESOLUTION|>--- conflicted
+++ resolved
@@ -84,10 +84,6 @@
 // MsgUpdateAttributeResponse defines the Msg/UpdateAttribute response type.
 message MsgUpdateAttributeResponse {}
 
-<<<<<<< HEAD
-// MsgDeleteAttributeRequest defines a message to delete an attribute from an account.
-// Attributes may only be removed from an account by the account that the attribute name resolves to.
-=======
 // MsgUpdateAttributeExpirationRequest defines an sdk.Msg type that is used to update an existing attribute's expiration
 // date
 message MsgUpdateAttributeExpirationRequest {
@@ -111,8 +107,7 @@
 message MsgUpdateAttributeExpirationResponse {}
 
 // MsgDeleteAttributeRequest defines a message to delete an attribute from an account
-// Attributes may only be remove from an account by the account that the attribute name resolves to.
->>>>>>> 04273e1b
+// Attributes may only be removed from an account by the account that the attribute name resolves to.
 message MsgDeleteAttributeRequest {
   option (gogoproto.equal)            = false;
   option (gogoproto.goproto_stringer) = false;
