--- conflicted
+++ resolved
@@ -11,8 +11,7 @@
 import "cosmos_proto/cosmos.proto";
 import "provenance/ledger/v1/ledger.proto";
 
-<<<<<<< HEAD
-// FundingTransferStatus represents the current status of a flow
+// FundingTransferStatus represents the current status of a funding transfer.
 enum FundingTransferStatus {
   // Unspecified funding transfer status
   FUNDING_TRANSFER_STATUS_UNSPECIFIED = 0;
@@ -27,34 +26,12 @@
 }
 
 // FundTransferWithSettlement represents a fund transfer with settlement instructions
-=======
-// FundingTransferStatus represents the current status of a funding transfer.
-enum FundingTransferStatus {
-  // Unspecified funding transfer status.
-  FUNDING_TRANSFER_STATUS_UNSPECIFIED = 0;
-  // The funding transfer is pending.
-  FUNDING_TRANSFER_STATUS_PENDING     = 1;
-  // The funding transfer is being processed.
-  FUNDING_TRANSFER_STATUS_PROCESSING  = 2;
-  // The funding transfer has been completed.
-  FUNDING_TRANSFER_STATUS_COMPLETED   = 3;
-  // The funding transfer has failed.
-  FUNDING_TRANSFER_STATUS_FAILED      = 4;
-}
-
-// FundTransferWithSettlement represents a fund transfer with settlement instructions.
->>>>>>> 4bd0c2ad
 message FundTransferWithSettlement {
   // The ledger key identifying the ledger for this transfer.
-  LedgerKey                      key                         = 1;
+  LedgerKey key = 1;
   // The correlation ID of the ledger entry associated with this transfer.
   string                         ledger_entry_correlation_id = 2;
-<<<<<<< HEAD
   repeated SettlementInstruction settlement_instructions     = 3;
-=======
-  // The settlement instructions for this transfer.
-  repeated SettlementInstruction settlement_instructions      = 3;
->>>>>>> 4bd0c2ad
 }
 
 // SettlementInstruction represents blockchain-specific settlement instructions.
@@ -75,21 +52,10 @@
 
   // An optional memo or note for the transaction.
   string memo = 4;
-<<<<<<< HEAD
 }
 
 // StoredSettlementInstructions is used as the stored version of settlement instructions against a ledger key and entry
 // correlation id.
 message StoredSettlementInstructions {
-=======
-
-  // The minimum block height or timestamp for settlement.
-  int64 settlement_block = 5;
-}
-
-// StoredSettlementInstructions represents the stored version of settlement instructions against a ledger key and entry correlation ID.
-message StoredSettlementInstructions {
-  // The settlement instructions.
->>>>>>> 4bd0c2ad
   repeated SettlementInstruction settlement_instructions = 1;
 }