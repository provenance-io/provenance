syntax = "proto3";
package provenance.ledger.v1;

option go_package = "github.com/provenance-io/provenance/x/ledger/types";

option java_package        = "io.provenance.ledger.v1";
option java_multiple_files = true;

import "google/api/annotations.proto";
import "provenance/ledger/v1/ledger.proto";
import "provenance/ledger/v1/ledger_settlement.proto";

// Query defines the gRPC querier service for ledger module.
service Query {
<<<<<<< HEAD
  // LedgerClass returns the ledger class for a given ledger class id
=======
  /*****************************************************************
    Ledger Class Queries
  *****************************************************************/
  // LedgerClass retrieves a ledger class by its ID.
>>>>>>> 4bd0c2ad
  rpc LedgerClass(QueryLedgerClassRequest) returns (QueryLedgerClassResponse) {
    option (google.api.http).get = "/provenance/ledger/v1/class/{ledger_class_id}";
  }

<<<<<<< HEAD
  // LedgerClassEntryTypes returns the entry types for a given ledger class id
=======
  // LedgerClassEntryTypes retrieves all entry types for a ledger class.
>>>>>>> 4bd0c2ad
  rpc LedgerClassEntryTypes(QueryLedgerClassEntryTypesRequest) returns (QueryLedgerClassEntryTypesResponse) {
    option (google.api.http).get = "/provenance/ledger/v1/class/{ledger_class_id}/entry_types";
  }

<<<<<<< HEAD
  // LedgerClassStatusTypes returns the status types for a given ledger class id
=======
  // LedgerClassStatusTypes retrieves all status types for a ledger class.
>>>>>>> 4bd0c2ad
  rpc LedgerClassStatusTypes(QueryLedgerClassStatusTypesRequest) returns (QueryLedgerClassStatusTypesResponse) {
    option (google.api.http).get = "/provenance/ledger/v1/class/{ledger_class_id}/status_types";
  }

<<<<<<< HEAD
  // LedgerClassBucketTypes returns the bucket types for a given ledger class id
=======
  // LedgerClassBucketTypes retrieves all bucket types for a ledger class.
>>>>>>> 4bd0c2ad
  rpc LedgerClassBucketTypes(QueryLedgerClassBucketTypesRequest) returns (QueryLedgerClassBucketTypesResponse) {
    option (google.api.http).get = "/provenance/ledger/v1/class/{ledger_class_id}/bucket_types";
  }

<<<<<<< HEAD
  // Ledger returns the ledger for a given ledger key
=======
  /*****************************************************************
    Ledger Queries
  *****************************************************************/
  // Ledger retrieves a ledger by its key.
>>>>>>> 4bd0c2ad
  rpc Ledger(QueryLedgerRequest) returns (QueryLedgerResponse) {
    option (google.api.http).get = "/provenance/ledger/v1/config/{key.asset_class_id}/{key.nft_id}";
  }

<<<<<<< HEAD
  // LedgerEntries returns the entries for a given ledger key
=======
  // LedgerEntries retrieves all entries for a ledger.
>>>>>>> 4bd0c2ad
  rpc LedgerEntries(QueryLedgerEntriesRequest) returns (QueryLedgerEntriesResponse) {
    option (google.api.http).get = "/provenance/ledger/v1/entries/{key.asset_class_id}/{key.nft_id}";
  }

<<<<<<< HEAD
  // LedgerEntry returns a specific ledger entry for an NFT
=======
  // LedgerEntry returns a specific ledger entry for an NFT.
>>>>>>> 4bd0c2ad
  rpc LedgerEntry(QueryLedgerEntryRequest) returns (QueryLedgerEntryResponse) {
    option (google.api.http).get =
        "/provenance/ledger/v1/ledger/{key.asset_class_id}/{key.nft_id}/entry/{correlation_id}";
  }

<<<<<<< HEAD
  // LedgerBalancesAsOf returns the balances for a specific NFT as of a given date
  rpc LedgerBalancesAsOf(QueryLedgerBalancesAsOfRequest) returns (QueryLedgerBalancesAsOfResponse) {
=======
  // BalancesAsOf returns the balances for a specific NFT as of a given date.
  rpc BalancesAsOf(QueryBalancesAsOfRequest) returns (QueryBalancesAsOfResponse) {
>>>>>>> 4bd0c2ad
    option (google.api.http).get =
        "/provenance/ledger/v1/ledger/{key.asset_class_id}/{key.nft_id}/balances/{as_of_date}";
  }

<<<<<<< HEAD
  // LedgerSettlements returns all settlements for a ledger
  rpc LedgerSettlements(QueryLedgerSettlementsRequest) returns (QueryLedgerSettlementsResponse) {
    option (google.api.http).get = "/provenance/ledger/v1/ledger/{key.asset_class_id}/{key.nft_id}/settlements";
  }

  // LedgerSettlementsByCorrelationId returns settlements by correlation id
  rpc LedgerSettlementsByCorrelationId(QueryLedgerSettlementsByCorrelationIdRequest)
      returns (QueryLedgerSettlementsByCorrelationIdResponse) {
=======
  // Settlements retrieves all settlements for a ledger.
  rpc Settlements(QuerySettlementsRequest) returns (QuerySettlementsResponse) {
    option (google.api.http).get = "/provenance/ledger/v1/ledger/{key.asset_class_id}/{key.nft_id}/settlements";
  }

  // SettlementsByCorrelationId retrieves settlements by correlation ID.
  rpc SettlementsByCorrelationId(QuerySettlementsByCorrelationIdRequest)
      returns (QuerySettlementsByCorrelationIdResponse) {
>>>>>>> 4bd0c2ad
    option (google.api.http).get =
        "/provenance/ledger/v1/ledger/{key.asset_class_id}/{key.nft_id}/settlements/{correlation_id}";
  }
}

<<<<<<< HEAD
// QueryLedgerClassRequest
message QueryLedgerClassRequest {
  string ledger_class_id = 1;
}

// QueryLedgerClassResponse
message QueryLedgerClassResponse {
  LedgerClass ledger_class = 1;
}

// QueryLedgerClassEntryTypesRequest
message QueryLedgerClassEntryTypesRequest {
  string ledger_class_id = 1;
}

// QueryLedgerClassEntryTypesResponse
message QueryLedgerClassEntryTypesResponse {
  repeated LedgerClassEntryType entry_types = 1;
}

// QueryLedgerClassStatusTypesRequest
message QueryLedgerClassStatusTypesRequest {
  string ledger_class_id = 1;
}

// QueryLedgerClassStatusTypesResponse
message QueryLedgerClassStatusTypesResponse {
  repeated LedgerClassStatusType status_types = 1;
}

// QueryLedgerClassBucketTypesRequest
message QueryLedgerClassBucketTypesRequest {
  string ledger_class_id = 1;
}

// QueryLedgerClassBucketTypesResponse
message QueryLedgerClassBucketTypesResponse {
  repeated LedgerClassBucketType bucket_types = 1;
}

// QueryLedgerRequest
=======
// QueryLedgerRequest represents a request to query a ledger.
>>>>>>> 4bd0c2ad
message QueryLedgerRequest {
  // The ledger key identifying the ledger to query.
  LedgerKey key = 1;
}

<<<<<<< HEAD
// QueryLedgerResponse
=======
// QueryLedgerResponse represents the response from querying a ledger.
>>>>>>> 4bd0c2ad
message QueryLedgerResponse {
  // The ledger data.
  Ledger ledger = 1;
}

<<<<<<< HEAD
// QueryLedgerEntriesRequest
=======
// QueryLedgerEntriesRequest represents a request to query ledger entries.
>>>>>>> 4bd0c2ad
message QueryLedgerEntriesRequest {
  // The ledger key identifying the ledger to query entries for.
  LedgerKey key = 1;
}

<<<<<<< HEAD
// QueryLedgerEntriesResponse
=======
// QueryLedgerEntriesResponse represents the response from querying ledger entries.
>>>>>>> 4bd0c2ad
message QueryLedgerEntriesResponse {
  // The ledger entries.
  repeated LedgerEntry entries = 1;
}

<<<<<<< HEAD
// QueryLedgerEntryRequest
=======
// QueryLedgerEntryRequest represents a request to query a specific ledger entry.
>>>>>>> 4bd0c2ad
message QueryLedgerEntryRequest {
  // The ledger key identifying the ledger.
  LedgerKey key            = 1;
  // The correlation ID of the entry to query (free-form string up to 50 characters).
  string    correlation_id = 2;
}

<<<<<<< HEAD
// QueryLedgerEntryResponse
=======
// QueryLedgerEntryResponse represents the response from querying a specific ledger entry.
>>>>>>> 4bd0c2ad
message QueryLedgerEntryResponse {
  // The ledger entry.
  LedgerEntry entry = 1;
}

<<<<<<< HEAD
// QueryLedgerBalancesAsOfRequest
message QueryLedgerBalancesAsOfRequest {
=======
// QueryBalancesAsOfRequest represents a request to query balances as of a specific date.
message QueryBalancesAsOfRequest {
  // The ledger key identifying the ledger.
>>>>>>> 4bd0c2ad
  LedgerKey key = 1;

  // The date to query balances as of (format: YYYY-MM-DD).
  string as_of_date = 2;
}

<<<<<<< HEAD
// QueryLedgerBalancesAsOfResponse
message QueryLedgerBalancesAsOfResponse {
  BucketBalances bucket_balances = 1;
}

// QueryLedgerSettlementsRequest
message QueryLedgerSettlementsRequest {
  LedgerKey key = 1;
}

// QueryLedgerSettlementsResponse
message QueryLedgerSettlementsResponse {
  repeated StoredSettlementInstructions settlements = 1;
}

// QueryLedgerSettlementsByCorrelationIdRequest
message QueryLedgerSettlementsByCorrelationIdRequest {
=======
// QueryBalancesAsOfResponse represents the response from querying balances as of a specific date.
message QueryBalancesAsOfResponse {
  // The balances as of the specified date.
  Balances balances = 1;
}

// QueryLedgerClassEntryTypesRequest represents a request to query entry types for a ledger class.
message QueryLedgerClassEntryTypesRequest {
  // The ledger class ID to query entry types for.
  string ledger_class_id = 1;
}

// QueryLedgerClassEntryTypesResponse represents the response from querying entry types for a ledger class.
message QueryLedgerClassEntryTypesResponse {
  // The entry types for the ledger class.
  repeated LedgerClassEntryType entry_types = 1;
}

// QueryLedgerClassStatusTypesRequest represents a request to query status types for a ledger class.
message QueryLedgerClassStatusTypesRequest {
  // The ledger class ID to query status types for.
  string ledger_class_id = 1;
}

// QueryLedgerClassStatusTypesResponse represents the response from querying status types for a ledger class.
message QueryLedgerClassStatusTypesResponse {
  // The status types for the ledger class.
  repeated LedgerClassStatusType status_types = 1;
}

// QueryLedgerClassBucketTypesRequest represents a request to query bucket types for a ledger class.
message QueryLedgerClassBucketTypesRequest {
  // The ledger class ID to query bucket types for.
  string ledger_class_id = 1;
}

// QueryLedgerClassBucketTypesResponse represents the response from querying bucket types for a ledger class.
message QueryLedgerClassBucketTypesResponse {
  // The bucket types for the ledger class.
  repeated LedgerClassBucketType bucket_types = 1;
}

// QueryLedgerClassRequest represents a request to query a ledger class.
message QueryLedgerClassRequest {
  // The ledger class ID to query.
  string ledger_class_id = 1;
}

// QueryLedgerClassResponse represents the response from querying a ledger class.
message QueryLedgerClassResponse {
  // The ledger class data.
  LedgerClass ledger_class = 1;
}

// QuerySettlementsRequest represents a request to query settlements for a ledger.
message QuerySettlementsRequest {
  // The ledger key identifying the ledger to query settlements for.
  LedgerKey key = 1;
}

// QuerySettlementsResponse represents the response from querying settlements for a ledger.
message QuerySettlementsResponse {
  // The settlements for the ledger.
  repeated StoredSettlementInstructions settlements = 1;
}

// QuerySettlementsByCorrelationIdRequest represents a request to query settlements by correlation ID.
message QuerySettlementsByCorrelationIdRequest {
  // The ledger key identifying the ledger.
>>>>>>> 4bd0c2ad
  LedgerKey key            = 1;
  // The correlation ID to query settlements for.
  string    correlation_id = 2;
}

<<<<<<< HEAD
// QueryLedgerSettlementsByCorrelationIdResponse
message QueryLedgerSettlementsByCorrelationIdResponse {
  StoredSettlementInstructions settlements = 1;
=======
// QuerySettlementsByCorrelationIdResponse represents the response from querying settlements by correlation ID.
message QuerySettlementsByCorrelationIdResponse {
  // The settlement instructions for the correlation ID.
  StoredSettlementInstructions settlement = 1;
>>>>>>> 4bd0c2ad
}<|MERGE_RESOLUTION|>--- conflicted
+++ resolved
@@ -12,88 +12,48 @@
 
 // Query defines the gRPC querier service for ledger module.
 service Query {
-<<<<<<< HEAD
   // LedgerClass returns the ledger class for a given ledger class id
-=======
-  /*****************************************************************
-    Ledger Class Queries
-  *****************************************************************/
-  // LedgerClass retrieves a ledger class by its ID.
->>>>>>> 4bd0c2ad
   rpc LedgerClass(QueryLedgerClassRequest) returns (QueryLedgerClassResponse) {
     option (google.api.http).get = "/provenance/ledger/v1/class/{ledger_class_id}";
   }
 
-<<<<<<< HEAD
   // LedgerClassEntryTypes returns the entry types for a given ledger class id
-=======
-  // LedgerClassEntryTypes retrieves all entry types for a ledger class.
->>>>>>> 4bd0c2ad
   rpc LedgerClassEntryTypes(QueryLedgerClassEntryTypesRequest) returns (QueryLedgerClassEntryTypesResponse) {
     option (google.api.http).get = "/provenance/ledger/v1/class/{ledger_class_id}/entry_types";
   }
 
-<<<<<<< HEAD
   // LedgerClassStatusTypes returns the status types for a given ledger class id
-=======
-  // LedgerClassStatusTypes retrieves all status types for a ledger class.
->>>>>>> 4bd0c2ad
   rpc LedgerClassStatusTypes(QueryLedgerClassStatusTypesRequest) returns (QueryLedgerClassStatusTypesResponse) {
     option (google.api.http).get = "/provenance/ledger/v1/class/{ledger_class_id}/status_types";
   }
 
-<<<<<<< HEAD
   // LedgerClassBucketTypes returns the bucket types for a given ledger class id
-=======
-  // LedgerClassBucketTypes retrieves all bucket types for a ledger class.
->>>>>>> 4bd0c2ad
   rpc LedgerClassBucketTypes(QueryLedgerClassBucketTypesRequest) returns (QueryLedgerClassBucketTypesResponse) {
     option (google.api.http).get = "/provenance/ledger/v1/class/{ledger_class_id}/bucket_types";
   }
 
-<<<<<<< HEAD
   // Ledger returns the ledger for a given ledger key
-=======
-  /*****************************************************************
-    Ledger Queries
-  *****************************************************************/
-  // Ledger retrieves a ledger by its key.
->>>>>>> 4bd0c2ad
   rpc Ledger(QueryLedgerRequest) returns (QueryLedgerResponse) {
     option (google.api.http).get = "/provenance/ledger/v1/config/{key.asset_class_id}/{key.nft_id}";
   }
 
-<<<<<<< HEAD
   // LedgerEntries returns the entries for a given ledger key
-=======
-  // LedgerEntries retrieves all entries for a ledger.
->>>>>>> 4bd0c2ad
   rpc LedgerEntries(QueryLedgerEntriesRequest) returns (QueryLedgerEntriesResponse) {
     option (google.api.http).get = "/provenance/ledger/v1/entries/{key.asset_class_id}/{key.nft_id}";
   }
 
-<<<<<<< HEAD
   // LedgerEntry returns a specific ledger entry for an NFT
-=======
-  // LedgerEntry returns a specific ledger entry for an NFT.
->>>>>>> 4bd0c2ad
   rpc LedgerEntry(QueryLedgerEntryRequest) returns (QueryLedgerEntryResponse) {
     option (google.api.http).get =
         "/provenance/ledger/v1/ledger/{key.asset_class_id}/{key.nft_id}/entry/{correlation_id}";
   }
 
-<<<<<<< HEAD
   // LedgerBalancesAsOf returns the balances for a specific NFT as of a given date
   rpc LedgerBalancesAsOf(QueryLedgerBalancesAsOfRequest) returns (QueryLedgerBalancesAsOfResponse) {
-=======
-  // BalancesAsOf returns the balances for a specific NFT as of a given date.
-  rpc BalancesAsOf(QueryBalancesAsOfRequest) returns (QueryBalancesAsOfResponse) {
->>>>>>> 4bd0c2ad
     option (google.api.http).get =
         "/provenance/ledger/v1/ledger/{key.asset_class_id}/{key.nft_id}/balances/{as_of_date}";
   }
 
-<<<<<<< HEAD
   // LedgerSettlements returns all settlements for a ledger
   rpc LedgerSettlements(QueryLedgerSettlementsRequest) returns (QueryLedgerSettlementsResponse) {
     option (google.api.http).get = "/provenance/ledger/v1/ledger/{key.asset_class_id}/{key.nft_id}/settlements";
@@ -102,22 +62,11 @@
   // LedgerSettlementsByCorrelationId returns settlements by correlation id
   rpc LedgerSettlementsByCorrelationId(QueryLedgerSettlementsByCorrelationIdRequest)
       returns (QueryLedgerSettlementsByCorrelationIdResponse) {
-=======
-  // Settlements retrieves all settlements for a ledger.
-  rpc Settlements(QuerySettlementsRequest) returns (QuerySettlementsResponse) {
-    option (google.api.http).get = "/provenance/ledger/v1/ledger/{key.asset_class_id}/{key.nft_id}/settlements";
-  }
-
-  // SettlementsByCorrelationId retrieves settlements by correlation ID.
-  rpc SettlementsByCorrelationId(QuerySettlementsByCorrelationIdRequest)
-      returns (QuerySettlementsByCorrelationIdResponse) {
->>>>>>> 4bd0c2ad
     option (google.api.http).get =
         "/provenance/ledger/v1/ledger/{key.asset_class_id}/{key.nft_id}/settlements/{correlation_id}";
   }
 }
 
-<<<<<<< HEAD
 // QueryLedgerClassRequest
 message QueryLedgerClassRequest {
   string ledger_class_id = 1;
@@ -159,81 +108,51 @@
 }
 
 // QueryLedgerRequest
-=======
-// QueryLedgerRequest represents a request to query a ledger.
->>>>>>> 4bd0c2ad
 message QueryLedgerRequest {
   // The ledger key identifying the ledger to query.
   LedgerKey key = 1;
 }
 
-<<<<<<< HEAD
 // QueryLedgerResponse
-=======
-// QueryLedgerResponse represents the response from querying a ledger.
->>>>>>> 4bd0c2ad
 message QueryLedgerResponse {
   // The ledger data.
   Ledger ledger = 1;
 }
 
-<<<<<<< HEAD
 // QueryLedgerEntriesRequest
-=======
-// QueryLedgerEntriesRequest represents a request to query ledger entries.
->>>>>>> 4bd0c2ad
 message QueryLedgerEntriesRequest {
   // The ledger key identifying the ledger to query entries for.
   LedgerKey key = 1;
 }
 
-<<<<<<< HEAD
 // QueryLedgerEntriesResponse
-=======
-// QueryLedgerEntriesResponse represents the response from querying ledger entries.
->>>>>>> 4bd0c2ad
 message QueryLedgerEntriesResponse {
   // The ledger entries.
   repeated LedgerEntry entries = 1;
 }
 
-<<<<<<< HEAD
 // QueryLedgerEntryRequest
-=======
-// QueryLedgerEntryRequest represents a request to query a specific ledger entry.
->>>>>>> 4bd0c2ad
 message QueryLedgerEntryRequest {
   // The ledger key identifying the ledger.
-  LedgerKey key            = 1;
+  LedgerKey key = 1;
   // The correlation ID of the entry to query (free-form string up to 50 characters).
-  string    correlation_id = 2;
+  string correlation_id = 2;
 }
 
-<<<<<<< HEAD
 // QueryLedgerEntryResponse
-=======
-// QueryLedgerEntryResponse represents the response from querying a specific ledger entry.
->>>>>>> 4bd0c2ad
 message QueryLedgerEntryResponse {
   // The ledger entry.
   LedgerEntry entry = 1;
 }
 
-<<<<<<< HEAD
 // QueryLedgerBalancesAsOfRequest
 message QueryLedgerBalancesAsOfRequest {
-=======
-// QueryBalancesAsOfRequest represents a request to query balances as of a specific date.
-message QueryBalancesAsOfRequest {
-  // The ledger key identifying the ledger.
->>>>>>> 4bd0c2ad
   LedgerKey key = 1;
 
   // The date to query balances as of (format: YYYY-MM-DD).
   string as_of_date = 2;
 }
 
-<<<<<<< HEAD
 // QueryLedgerBalancesAsOfResponse
 message QueryLedgerBalancesAsOfResponse {
   BucketBalances bucket_balances = 1;
@@ -251,90 +170,12 @@
 
 // QueryLedgerSettlementsByCorrelationIdRequest
 message QueryLedgerSettlementsByCorrelationIdRequest {
-=======
-// QueryBalancesAsOfResponse represents the response from querying balances as of a specific date.
-message QueryBalancesAsOfResponse {
-  // The balances as of the specified date.
-  Balances balances = 1;
+  LedgerKey key = 1;
+  // The correlation ID to query settlements for.
+  string correlation_id = 2;
 }
 
-// QueryLedgerClassEntryTypesRequest represents a request to query entry types for a ledger class.
-message QueryLedgerClassEntryTypesRequest {
-  // The ledger class ID to query entry types for.
-  string ledger_class_id = 1;
-}
-
-// QueryLedgerClassEntryTypesResponse represents the response from querying entry types for a ledger class.
-message QueryLedgerClassEntryTypesResponse {
-  // The entry types for the ledger class.
-  repeated LedgerClassEntryType entry_types = 1;
-}
-
-// QueryLedgerClassStatusTypesRequest represents a request to query status types for a ledger class.
-message QueryLedgerClassStatusTypesRequest {
-  // The ledger class ID to query status types for.
-  string ledger_class_id = 1;
-}
-
-// QueryLedgerClassStatusTypesResponse represents the response from querying status types for a ledger class.
-message QueryLedgerClassStatusTypesResponse {
-  // The status types for the ledger class.
-  repeated LedgerClassStatusType status_types = 1;
-}
-
-// QueryLedgerClassBucketTypesRequest represents a request to query bucket types for a ledger class.
-message QueryLedgerClassBucketTypesRequest {
-  // The ledger class ID to query bucket types for.
-  string ledger_class_id = 1;
-}
-
-// QueryLedgerClassBucketTypesResponse represents the response from querying bucket types for a ledger class.
-message QueryLedgerClassBucketTypesResponse {
-  // The bucket types for the ledger class.
-  repeated LedgerClassBucketType bucket_types = 1;
-}
-
-// QueryLedgerClassRequest represents a request to query a ledger class.
-message QueryLedgerClassRequest {
-  // The ledger class ID to query.
-  string ledger_class_id = 1;
-}
-
-// QueryLedgerClassResponse represents the response from querying a ledger class.
-message QueryLedgerClassResponse {
-  // The ledger class data.
-  LedgerClass ledger_class = 1;
-}
-
-// QuerySettlementsRequest represents a request to query settlements for a ledger.
-message QuerySettlementsRequest {
-  // The ledger key identifying the ledger to query settlements for.
-  LedgerKey key = 1;
-}
-
-// QuerySettlementsResponse represents the response from querying settlements for a ledger.
-message QuerySettlementsResponse {
-  // The settlements for the ledger.
-  repeated StoredSettlementInstructions settlements = 1;
-}
-
-// QuerySettlementsByCorrelationIdRequest represents a request to query settlements by correlation ID.
-message QuerySettlementsByCorrelationIdRequest {
-  // The ledger key identifying the ledger.
->>>>>>> 4bd0c2ad
-  LedgerKey key            = 1;
-  // The correlation ID to query settlements for.
-  string    correlation_id = 2;
-}
-
-<<<<<<< HEAD
 // QueryLedgerSettlementsByCorrelationIdResponse
 message QueryLedgerSettlementsByCorrelationIdResponse {
   StoredSettlementInstructions settlements = 1;
-=======
-// QuerySettlementsByCorrelationIdResponse represents the response from querying settlements by correlation ID.
-message QuerySettlementsByCorrelationIdResponse {
-  // The settlement instructions for the correlation ID.
-  StoredSettlementInstructions settlement = 1;
->>>>>>> 4bd0c2ad
 }