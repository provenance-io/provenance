--- conflicted
+++ resolved
@@ -14,7 +14,6 @@
 service Msg {
   option (cosmos.msg.v1.service) = true;
 
-<<<<<<< HEAD
   // Create a new NFT ledger
   rpc Create(MsgCreateRequest) returns (MsgCreateResponse);
 
@@ -56,49 +55,6 @@
   rpc AddLedgerClassBucketType(MsgAddLedgerClassBucketTypeRequest) returns (MsgAddLedgerClassBucketTypeResponse);
 
   // Bulk import ledger data from genesis state
-=======
-  // Create a new NFT ledger.
-  rpc Create(MsgCreateRequest) returns (MsgCreateResponse);
-
-  // Update Status.
-  rpc UpdateStatus(MsgUpdateStatusRequest) returns (MsgUpdateStatusResponse);
-
-  // Update Interest Rate.
-  rpc UpdateInterestRate(MsgUpdateInterestRateRequest) returns (MsgUpdateInterestRateResponse);
-
-  // Update Payment Amount, Next Payment Date, and Payment Frequency.
-  rpc UpdatePayment(MsgUpdatePaymentRequest) returns (MsgUpdatePaymentResponse);
-
-  // Update Maturity Date.
-  rpc UpdateMaturityDate(MsgUpdateMaturityDateRequest) returns (MsgUpdateMaturityDateResponse);
-
-  // Append a ledger entry.
-  rpc Append(MsgAppendRequest) returns (MsgAppendResponse);
-
-  // Balances can be updated for a ledger entry allowing for retroactive adjustments to be applied.
-  rpc UpdateBalances(MsgUpdateBalancesRequest) returns (MsgUpdateBalancesResponse);
-
-  // Process multiple fund transfers with manual settlement instructions.
-  rpc TransferFundsWithSettlement(MsgTransferFundsWithSettlementRequest)
-      returns (MsgTransferFundsWithSettlementResponse);
-
-  // Destroy a ledger by NFT address.
-  rpc Destroy(MsgDestroyRequest) returns (MsgDestroyResponse);
-
-  // Create a new ledger class.
-  rpc CreateClass(MsgCreateClassRequest) returns (MsgCreateClassResponse);
-
-  // Add a status type to a ledger class.
-  rpc AddClassStatusType(MsgAddClassStatusTypeRequest) returns (MsgAddClassStatusTypeResponse);
-
-  // Add an entry type to a ledger class.
-  rpc AddClassEntryType(MsgAddClassEntryTypeRequest) returns (MsgAddClassEntryTypeResponse);
-
-  // Add a bucket type to a ledger class.
-  rpc AddClassBucketType(MsgAddClassBucketTypeRequest) returns (MsgAddClassBucketTypeResponse);
-
-  // Bulk import ledger data from genesis state.
->>>>>>> 4bd0c2ad
   rpc BulkImport(MsgBulkImportRequest) returns (MsgBulkImportResponse);
 }
 
@@ -107,7 +63,7 @@
   option (cosmos.msg.v1.signer) = "authority";
 
   // The ledger to create.
-  Ledger ledger    = 1;
+  Ledger ledger = 1;
   // The authority address that can create ledgers.
   string authority = 2;
 }
@@ -119,7 +75,6 @@
 message MsgUpdateStatusRequest {
   option (cosmos.msg.v1.signer) = "authority";
 
-<<<<<<< HEAD
   // Ledger key of the ledger whose status is being updated
   LedgerKey key = 1;
 
@@ -127,14 +82,6 @@
   string authority = 2;
 
   // The new status type id of the ledger
-=======
-  // The ledger key identifying the ledger to update.
-  LedgerKey key       = 1;
-  // The authority address that can update ledgers.
-  string    authority = 2;
-
-  // The new status type ID for the ledger.
->>>>>>> 4bd0c2ad
   int32 status_type_id = 3;
 }
 
@@ -145,7 +92,6 @@
 message MsgUpdateInterestRateRequest {
   option (cosmos.msg.v1.signer) = "authority";
 
-<<<<<<< HEAD
   // Ledger key of the ledger whose interest rate is being updated
   LedgerKey key = 1;
 
@@ -160,18 +106,6 @@
 
   // The new interest accrual method of the ledger
   InterestAccrualMethod interest_accrual_method = 5;
-=======
-  // The ledger key identifying the ledger to update.
-  LedgerKey             key                           = 1;
-  // The authority address that can update ledgers.
-  string                authority                     = 2;
-  // The new interest rate (10000000 = 10.000000%) - 6 decimal places.
-  int32                 interest_rate                 = 3;
-  // The day count convention for interest calculations.
-  DayCount    interest_day_count = 4;
-  // The interest accrual method.
-  InterestAccrual interest_accrual       = 5;
->>>>>>> 4bd0c2ad
 }
 
 // MsgUpdateInterestRateResponse represents the response from updating a ledger interest rate.
@@ -181,7 +115,6 @@
 message MsgUpdatePaymentRequest {
   option (cosmos.msg.v1.signer) = "authority";
 
-<<<<<<< HEAD
   // Ledger key of the ledger whose payment is being updated
   LedgerKey key = 1;
 
@@ -195,18 +128,6 @@
   int32 next_pmt_date = 4;
 
   // The new payment frequency of the ledger
-=======
-  // The ledger key identifying the ledger to update.
-  LedgerKey key       = 1;
-  // The authority address that can update ledgers.
-  string    authority = 2;
-
-  // The next payment amount.
-  int64            next_pmt_amt      = 3;
-  // The next payment date (days since epoch).
-  int32            next_pmt_date     = 4;
-  // The payment frequency.
->>>>>>> 4bd0c2ad
   PaymentFrequency payment_frequency = 5;
 }
 
@@ -217,7 +138,6 @@
 message MsgUpdateMaturityDateRequest {
   option (cosmos.msg.v1.signer) = "authority";
 
-<<<<<<< HEAD
   // Ledger key of the ledger whose maturity date is being updated
   LedgerKey key = 1;
 
@@ -226,14 +146,6 @@
 
   // The new maturity date in days since epoch
   int32 maturity_date = 3;
-=======
-  // The ledger key identifying the ledger to update.
-  LedgerKey key           = 1;
-  // The authority address that can update ledgers.
-  string    authority     = 2;
-  // The new maturity date (days since epoch).
-  int32     maturity_date = 3;
->>>>>>> 4bd0c2ad
 }
 
 // MsgUpdateMaturityDateResponse represents the response from updating a ledger maturity date.
@@ -243,7 +155,6 @@
 message MsgAppendRequest {
   option (cosmos.msg.v1.signer) = "authority";
 
-<<<<<<< HEAD
   // Ledger key of the ledger whose entries are being appended
   LedgerKey key = 1;
 
@@ -252,14 +163,6 @@
 
   // The authority/signer that is appending the entries
   string authority = 3;
-=======
-  // The ledger key identifying the ledger to append to.
-  LedgerKey            key       = 1;
-  // The ledger entries to append.
-  repeated LedgerEntry entries   = 2;
-  // The authority address that can append to ledgers.
-  string               authority = 3;
->>>>>>> 4bd0c2ad
 }
 
 // MsgAppendResponse represents the response from appending entries to a ledger.
@@ -269,7 +172,6 @@
 message MsgUpdateBalancesRequest {
   option (cosmos.msg.v1.signer) = "authority";
 
-<<<<<<< HEAD
   // Ledger key of the ledger whose balances are being updated
   LedgerKey key = 1;
 
@@ -277,14 +179,6 @@
   string authority = 2;
 
   // The correlation id of the ledger entry
-=======
-  // The ledger key identifying the ledger to update.
-  LedgerKey key       = 1;
-  // The authority address that can update balances.
-  string    authority = 2;
-
-  // The correlation ID of the entry to update.
->>>>>>> 4bd0c2ad
   string correlation_id = 3;
 
   // The applied amounts to be updated.
@@ -301,16 +195,10 @@
 message MsgTransferFundsWithSettlementRequest {
   option (cosmos.msg.v1.signer) = "authority";
 
-<<<<<<< HEAD
   // The authority/signer that is transferring the funds
   string authority = 1;
 
   // The transfers to be made
-=======
-  // The authority address that can transfer funds.
-  string                              authority = 1;
-  // The fund transfers with settlement instructions.
->>>>>>> 4bd0c2ad
   repeated FundTransferWithSettlement transfers = 2;
 }
 
@@ -321,49 +209,34 @@
 message MsgDestroyRequest {
   option (cosmos.msg.v1.signer) = "authority";
 
-<<<<<<< HEAD
   // Ledger key of the ledger to destroy
   LedgerKey key = 1;
 
   // The authority/signer that is destroying the ledger
   string authority = 2;
-=======
-  // The ledger key identifying the ledger to destroy.
-  LedgerKey key       = 1;
-  // The authority address that can destroy ledgers.
-  string    authority = 2;
->>>>>>> 4bd0c2ad
 }
 
 // MsgDestroyResponse represents the response from destroying a ledger.
 message MsgDestroyResponse {}
 
-// MsgCreateClassRequest represents a request to create a new ledger class.
-message MsgCreateClassRequest {
-  option (cosmos.msg.v1.signer) = "authority";
-
-<<<<<<< HEAD
+// MsgCreateLedgerClassRequest represents a request to create a new ledger class.
+message MsgCreateLedgerClassRequest {
+  option (cosmos.msg.v1.signer) = "authority";
+
   // The ledger class to create
   LedgerClass ledger_class = 1;
 
   // The authority/signer that is creating the ledger class
   string authority = 2;
-=======
-  // The ledger class to create.
-  LedgerClass ledger_class = 1;
-  // The authority address that can create ledger classes.
-  string      authority    = 2;
->>>>>>> 4bd0c2ad
-}
-
-// MsgCreateClassResponse represents the response from creating a ledger class.
-message MsgCreateClassResponse {}
-
-// MsgAddClassStatusTypeRequest represents a request to add a status type to a ledger class.
-message MsgAddClassStatusTypeRequest {
-  option (cosmos.msg.v1.signer) = "authority";
-
-<<<<<<< HEAD
+}
+
+// MsgCreateLedgerClassResponse represents the response from creating a ledger class.
+message MsgCreateLedgerClassResponse {}
+
+// MsgAddLedgerClassStatusTypeRequest represents a request to add a status type to a ledger class.
+message MsgAddLedgerClassStatusTypeRequest {
+  option (cosmos.msg.v1.signer) = "authority";
+
   // Ledger class id to add the status type to
   string ledger_class_id = 1;
 
@@ -372,24 +245,15 @@
 
   // The authority/signer that is adding the status type
   string authority = 3;
-=======
-  // The ledger class ID to add the status type to.
-  string                ledger_class_id = 1;
-  // The status type to add.
-  LedgerClassStatusType status_type     = 2;
-  // The authority address that can add status types.
-  string                authority       = 3;
->>>>>>> 4bd0c2ad
-}
-
-// MsgAddClassStatusTypeResponse represents the response from adding a status type.
-message MsgAddClassStatusTypeResponse {}
-
-// MsgAddClassEntryTypeRequest represents a request to add an entry type to a ledger class.
-message MsgAddClassEntryTypeRequest {
-  option (cosmos.msg.v1.signer) = "authority";
-
-<<<<<<< HEAD
+}
+
+// MsgAddLedgerClassStatusTypeResponse represents the response from adding a status type.
+message MsgAddLedgerClassStatusTypeResponse {}
+
+// MsgAddLedgerClassEntryTypeRequest represents a request to add an entry type to a ledger class.
+message MsgAddLedgerClassEntryTypeRequest {
+  option (cosmos.msg.v1.signer) = "authority";
+
   // Ledger class id to add the entry type to
   string ledger_class_id = 1;
 
@@ -398,24 +262,15 @@
 
   // The authority/signer that is adding the entry type
   string authority = 3;
-=======
-  // The ledger class ID to add the entry type to.
-  string               ledger_class_id = 1;
-  // The entry type to add.
-  LedgerClassEntryType entry_type      = 2;
-  // The authority address that can add entry types.
-  string               authority       = 3;
->>>>>>> 4bd0c2ad
-}
-
-// MsgAddClassEntryTypeResponse represents the response from adding an entry type.
-message MsgAddClassEntryTypeResponse {}
-
-// MsgAddClassBucketTypeRequest represents a request to add a bucket type to a ledger class.
-message MsgAddClassBucketTypeRequest {
-  option (cosmos.msg.v1.signer) = "authority";
-
-<<<<<<< HEAD
+}
+
+// MsgAddLedgerClassEntryTypeResponse represents the response from adding an entry type.
+message MsgAddLedgerClassEntryTypeResponse {}
+
+// MsgAddLedgerClassBucketTypeRequest represents a request to add a bucket type to a ledger class.
+message MsgAddLedgerClassBucketTypeRequest {
+  option (cosmos.msg.v1.signer) = "authority";
+
   // Ledger class id to add the bucket type to
   string ledger_class_id = 1;
 
@@ -424,33 +279,19 @@
 
   // The authority/signer that is adding the bucket type
   string authority = 3;
-=======
-  // The ledger class ID to add the bucket type to.
-  string                ledger_class_id = 1;
-  // The bucket type to add.
-  LedgerClassBucketType bucket_type     = 2;
-  // The authority address that can add bucket types.
-  string                authority       = 3;
->>>>>>> 4bd0c2ad
-}
-
-// MsgAddClassBucketTypeResponse represents the response from adding a bucket type.
-message MsgAddClassBucketTypeResponse {}
+}
+
+// MsgAddLedgerClassBucketTypeResponse represents the response from adding a bucket type.
+message MsgAddLedgerClassBucketTypeResponse {}
 
 // MsgBulkImportRequest represents a request to bulk import ledger data from genesis state.
 message MsgBulkImportRequest {
   option (cosmos.msg.v1.signer) = "authority";
 
-<<<<<<< HEAD
   // The authority/signer that is bulk importing the ledger data
   string authority = 1;
 
   // The genesis state to bulk import
-=======
-  // The authority address that can perform bulk imports.
-  string       authority     = 1;
-  // The genesis state containing the ledger data to import.
->>>>>>> 4bd0c2ad
   GenesisState genesis_state = 2;
 }
 
