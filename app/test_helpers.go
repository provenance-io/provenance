--- conflicted
+++ resolved
@@ -11,12 +11,6 @@
 	"testing"
 	"time"
 
-<<<<<<< HEAD
-	"github.com/provenance-io/provenance/x/reward/types"
-
-	"github.com/cosmos/cosmos-sdk/crypto/keys/ed25519"
-=======
->>>>>>> 6be4ab2f
 	"github.com/stretchr/testify/require"
 
 	sdkmath "cosmossdk.io/math"
@@ -470,94 +464,6 @@
 	return app
 }
 
-<<<<<<< HEAD
-// FundModuleAccount is a utility function that funds a module account by minting and sending the coins to the address.
-// TODO: Instead of using the mint module account, which has the permission of minting, create a "faucet" account. (@fdymylja)
-func FundModuleAccount(app *App, ctx sdk.Context, recipientMod string, amounts sdk.Coins) error {
-	if err := app.BankKeeper.MintCoins(ctx, minttypes.ModuleName, amounts); err != nil {
-		return err
-	}
-	return app.BankKeeper.SendCoinsFromModuleToModule(ctx, minttypes.ModuleName, recipientMod, amounts)
-}
-
-func SetupWithGenesisRewardsProgram(nextRewardProgramID uint64, genesisRewards []types.RewardProgram, genAccs []authtypes.GenesisAccount, valSet []stakingtypes.Validator, balances ...banktypes.Balance) *App {
-	app, genesisState := setup(true, 0)
-	authGenesis := authtypes.NewGenesisState(authtypes.DefaultParams(), genAccs)
-	genesisState[authtypes.ModuleName] = app.AppCodec().MustMarshalJSON(authGenesis)
-
-	validators := make([]stakingtypes.Validator, 0, len(valSet))
-	delegations := make([]stakingtypes.Delegation, 0, len(valSet))
-
-	bondAmt := sdk.NewInt(1_000_000)
-
-	for _, val := range valSet {
-		validator := stakingtypes.Validator{
-			OperatorAddress:   val.OperatorAddress,
-			ConsensusPubkey:   val.ConsensusPubkey,
-			Jailed:            false,
-			Status:            stakingtypes.Bonded,
-			Tokens:            bondAmt,
-			DelegatorShares:   sdk.OneDec(),
-			Description:       stakingtypes.Description{},
-			UnbondingHeight:   int64(0),
-			UnbondingTime:     time.Unix(0, 0).UTC(),
-			Commission:        stakingtypes.NewCommission(sdk.ZeroDec(), sdk.ZeroDec(), sdk.ZeroDec()),
-			MinSelfDelegation: sdk.ZeroInt(),
-		}
-		validators = append(validators, validator)
-		add, _ := sdk.ValAddressFromBech32(validator.OperatorAddress)
-
-		delegations = append(delegations, stakingtypes.NewDelegation(genAccs[0].GetAddress(), add, sdk.OneDec()))
-	}
-
-	// set validators and delegations
-	stakingGenesis := stakingtypes.NewGenesisState(stakingtypes.DefaultParams(), validators, delegations)
-	genesisState[stakingtypes.ModuleName] = app.AppCodec().MustMarshalJSON(stakingGenesis)
-
-	totalSupply := sdk.NewCoins()
-	for _, b := range balances {
-		totalSupply = totalSupply.Add(b.Coins...)
-	}
-
-	if len(valSet) > 0 {
-		totalSupply = totalSupply.Add(sdk.NewCoin(sdk.DefaultBondDenom, bondAmt))
-		totalSupply = totalSupply.Add(sdk.NewCoin(sdk.DefaultBondDenom, bondAmt))
-		// add bonded amount to bonded pool module account
-		balances = append(balances, banktypes.Balance{
-			Address: authtypes.NewModuleAddress(stakingtypes.BondedPoolName).String(),
-			Coins:   sdk.Coins{sdk.NewCoin(sdk.DefaultBondDenom, bondAmt.Mul(sdk.NewInt(int64(len(valSet)))))},
-		})
-	}
-
-	bankGenesis := banktypes.NewGenesisState(banktypes.DefaultGenesisState().Params, balances, totalSupply, []banktypes.Metadata{}, []banktypes.SendEnabled{})
-	genesisState[banktypes.ModuleName] = app.AppCodec().MustMarshalJSON(bankGenesis)
-
-	rewardGenesisState := types.NewGenesisState(
-		nextRewardProgramID,
-		genesisRewards,
-		[]types.ClaimPeriodRewardDistribution{},
-		[]types.RewardAccountState{},
-	)
-	genesisState[types.ModuleName] = app.AppCodec().MustMarshalJSON(rewardGenesisState)
-
-	stateBytes, err := json.MarshalIndent(genesisState, "", " ")
-	if err != nil {
-		panic(err)
-	}
-
-	app.InitChain(
-		abci.RequestInitChain{
-			Validators:      []abci.ValidatorUpdate{},
-			ConsensusParams: DefaultConsensusParams,
-			AppStateBytes:   stateBytes,
-		},
-	)
-
-	app.Commit()
-	app.BeginBlock(abci.RequestBeginBlock{Header: tmproto.Header{Height: app.LastBlockHeight() + 1, Time: time.Now().UTC()}})
-
-	return app
-=======
 func genesisStateWithRewards(t *testing.T,
 	app *App, genesisState GenesisState,
 	nextRewardProgramID uint64, genesisRewards []rewardtypes.RewardProgram,
@@ -572,5 +478,4 @@
 	genesisState[rewardtypes.ModuleName], err = app.AppCodec().MarshalJSON(rewardGenesisState)
 	require.NoError(t, err, "marshaling reward genesis state JSON")
 	return genesisState
->>>>>>> 6be4ab2f
 }