package app

// DONTCOVER

import (
	"bytes"
	"encoding/json"
	"fmt"
	"strconv"
	"testing"
	"time"

	"github.com/stretchr/testify/require"

	sdkmath "cosmossdk.io/math"
	codectypes "github.com/cosmos/cosmos-sdk/codec/types"
	cryptocodec "github.com/cosmos/cosmos-sdk/crypto/codec"
	"github.com/cosmos/cosmos-sdk/crypto/keys/ed25519"
	"github.com/cosmos/cosmos-sdk/crypto/keys/secp256k1"
	cryptotypes "github.com/cosmos/cosmos-sdk/crypto/types"
<<<<<<< HEAD
	"github.com/cosmos/cosmos-sdk/server/types"
=======
	servertypes "github.com/cosmos/cosmos-sdk/server/types"
>>>>>>> 62e2e828
	sdksim "github.com/cosmos/cosmos-sdk/simapp"
	"github.com/cosmos/cosmos-sdk/testutil/mock"
	sdk "github.com/cosmos/cosmos-sdk/types"
	authtypes "github.com/cosmos/cosmos-sdk/x/auth/types"
	banktypes "github.com/cosmos/cosmos-sdk/x/bank/types"
	minttypes "github.com/cosmos/cosmos-sdk/x/mint/types"
	stakingtypes "github.com/cosmos/cosmos-sdk/x/staking/types"

	abci "github.com/tendermint/tendermint/abci/types"
	tmjson "github.com/tendermint/tendermint/libs/json"
	"github.com/tendermint/tendermint/libs/log"
	tmproto "github.com/tendermint/tendermint/proto/tendermint/types"
	tmtypes "github.com/tendermint/tendermint/types"
	dbm "github.com/tendermint/tm-db"

	"github.com/provenance-io/provenance/app/params"
<<<<<<< HEAD
=======
	rewardtypes "github.com/provenance-io/provenance/x/reward/types"
>>>>>>> 62e2e828
)

// DefaultConsensusParams defines the default Tendermint consensus params used in
// SimApp testing.
var DefaultConsensusParams = &abci.ConsensusParams{
	Block: &abci.BlockParams{
		MaxBytes: 200000,
		MaxGas:   60_000_000,
	},
	Evidence: &tmproto.EvidenceParams{
		MaxAgeNumBlocks: 302400,
		MaxAgeDuration:  504 * time.Hour, // 3 weeks is the max duration
		MaxBytes:        10000,
	},
	Validator: &tmproto.ValidatorParams{
		PubKeyTypes: []string{
			tmtypes.ABCIPubKeyTypeEd25519,
		},
	},
}

// SetupOptions defines arguments that are passed into `Simapp` constructor.
type SetupOptions struct {
	Logger             log.Logger
	DB                 *dbm.MemDB
	InvCheckPeriod     uint
	HomePath           string
	SkipUpgradeHeights map[int64]bool
	EncConfig          params.EncodingConfig
<<<<<<< HEAD
	AppOpts            types.AppOptions
=======
	AppOpts            servertypes.AppOptions
>>>>>>> 62e2e828
}

func setup(t *testing.T, withGenesis bool, invCheckPeriod uint) (*App, GenesisState) {
	db := dbm.NewMemDB()
	encCdc := MakeEncodingConfig()
	app := New(log.NewNopLogger(), db, nil, true, map[int64]bool{}, t.TempDir(), invCheckPeriod, encCdc, sdksim.EmptyAppOptions{})
	if withGenesis {
		return app, NewDefaultGenesisState(encCdc.Marshaler)
	}
	return app, GenesisState{}
}

// NewAppWithCustomOptions initializes a new SimApp with custom options.
func NewAppWithCustomOptions(t *testing.T, isCheckTx bool, options SetupOptions) *App {
	t.Helper()

	privVal := mock.NewPV()
	pubKey, err := privVal.GetPubKey()
	require.NoError(t, err)
	// create validator set with single validator
	validator := tmtypes.NewValidator(pubKey, 1)
	valSet := tmtypes.NewValidatorSet([]*tmtypes.Validator{validator})

	// generate genesis account
	senderPrivKey := secp256k1.GenPrivKey()
	acc := authtypes.NewBaseAccount(senderPrivKey.PubKey().Address().Bytes(), senderPrivKey.PubKey(), 0, 0)
	balance := banktypes.Balance{
		Address: acc.GetAddress().String(),
		Coins:   sdk.NewCoins(sdk.NewCoin(sdk.DefaultBondDenom, sdk.NewInt(100000000000000))),
	}

	app := New(options.Logger, options.DB, nil, true, options.SkipUpgradeHeights, options.HomePath, options.InvCheckPeriod, options.EncConfig, options.AppOpts)
	genesisState := NewDefaultGenesisState(app.appCodec)
	genesisState = genesisStateWithValSet(t, app, genesisState, valSet, []authtypes.GenesisAccount{acc}, balance)

	if !isCheckTx {
		// init chain must be called to stop deliverState from being nil
		stateBytes, err := tmjson.MarshalIndent(genesisState, "", " ")
		require.NoError(t, err)

		// Initialize the chain
		app.InitChain(
			abci.RequestInitChain{
				Validators:      []abci.ValidatorUpdate{},
				ConsensusParams: DefaultConsensusParams,
				AppStateBytes:   stateBytes,
			},
		)
	}

	return app
}

// Setup initializes a new App. A Nop logger is set in App.
func Setup(t *testing.T) *App {
	t.Helper()

	privVal := mock.NewPV()
	pubKey, err := privVal.GetPubKey()
	require.NoError(t, err)

	// create validator set with single validator
	validator := tmtypes.NewValidator(pubKey, 1)
	valSet := tmtypes.NewValidatorSet([]*tmtypes.Validator{validator})

	// generate genesis account
	senderPrivKey := secp256k1.GenPrivKey()
	acc := authtypes.NewBaseAccount(senderPrivKey.PubKey().Address().Bytes(), senderPrivKey.PubKey(), 0, 0)
	balance := banktypes.Balance{
		Address: acc.GetAddress().String(),
		Coins:   sdk.NewCoins(sdk.NewCoin(sdk.DefaultBondDenom, sdk.NewInt(100000000000000))),
	}

	app := SetupWithGenesisValSet(t, valSet, []authtypes.GenesisAccount{acc}, balance)

	return app
}

func genesisStateWithValSet(t *testing.T,
	app *App, genesisState GenesisState,
	valSet *tmtypes.ValidatorSet, genAccs []authtypes.GenesisAccount,
	balances ...banktypes.Balance,
) GenesisState {
	// set genesis accounts
	authGenesis := authtypes.NewGenesisState(authtypes.DefaultParams(), genAccs)
	genesisState[authtypes.ModuleName] = app.AppCodec().MustMarshalJSON(authGenesis)

	validators := make([]stakingtypes.Validator, 0, len(valSet.Validators))
	delegations := make([]stakingtypes.Delegation, 0, len(valSet.Validators))

	bondAmt := sdk.DefaultPowerReduction

	for _, val := range valSet.Validators {
		pk, err := cryptocodec.FromTmPubKeyInterface(val.PubKey)
		require.NoError(t, err)
		pkAny, err := codectypes.NewAnyWithValue(pk)
		require.NoError(t, err)
		validator := stakingtypes.Validator{
			OperatorAddress:   sdk.ValAddress(val.Address).String(),
			ConsensusPubkey:   pkAny,
			Jailed:            false,
			Status:            stakingtypes.Bonded,
			Tokens:            bondAmt,
			DelegatorShares:   sdk.OneDec(),
			Description:       stakingtypes.Description{},
			UnbondingHeight:   int64(0),
			UnbondingTime:     time.Unix(0, 0).UTC(),
			Commission:        stakingtypes.NewCommission(sdk.ZeroDec(), sdk.ZeroDec(), sdk.ZeroDec()),
			MinSelfDelegation: sdk.ZeroInt(),
		}
		validators = append(validators, validator)
		delegations = append(delegations, stakingtypes.NewDelegation(genAccs[0].GetAddress(), val.Address.Bytes(), sdk.OneDec()))
	}

	// set validators and delegations
	stakingGenesis := stakingtypes.NewGenesisState(stakingtypes.DefaultParams(), validators, delegations)
	genesisState[stakingtypes.ModuleName] = app.AppCodec().MustMarshalJSON(stakingGenesis)

	totalSupply := sdk.NewCoins()
	for _, b := range balances {
		// add genesis acc tokens to total supply
		totalSupply = totalSupply.Add(b.Coins...)
<<<<<<< HEAD
	}

	for range delegations {
		// add delegated tokens to total supply
		totalSupply = totalSupply.Add(sdk.NewCoin(sdk.DefaultBondDenom, bondAmt))
=======
>>>>>>> 62e2e828
	}

	if len(delegations) > 0 {
		bondCoins := sdk.NewCoin(sdk.DefaultBondDenom, bondAmt.Mul(sdk.NewInt(int64(len(delegations)))))
		// add delegated tokens to total supply
		totalSupply = totalSupply.Add(bondCoins)
		// add bonded amount to bonded pool module account
		balances = append(balances, banktypes.Balance{
			Address: authtypes.NewModuleAddress(stakingtypes.BondedPoolName).String(),
			Coins:   sdk.Coins{bondCoins},
		})
	}

	// update total supply
	bankGenesis := banktypes.NewGenesisState(banktypes.DefaultGenesisState().Params, balances, totalSupply, []banktypes.Metadata{}, []banktypes.SendEnabled{})
	genesisState[banktypes.ModuleName] = app.AppCodec().MustMarshalJSON(bankGenesis)

	return genesisState
}

// SetupQuerier initializes a new App without genesis and without calling InitChain.
func SetupQuerier(t *testing.T) *App {
	app, _ := setup(t, false, 0)
	return app
}

// SetupWithGenesisValSet initializes a new App with a validator set and genesis accounts
// that also act as delegators. For simplicity, each validator is bonded with a delegation
// of one consensus engine unit in the default token of the app from first genesis
// account. A Nop logger is set in App.
func SetupWithGenesisValSet(t *testing.T, valSet *tmtypes.ValidatorSet, genAccs []authtypes.GenesisAccount, balances ...banktypes.Balance) *App {
	t.Helper()

	app, genesisState := setup(t, true, 5)
	genesisState = genesisStateWithValSet(t, app, genesisState, valSet, genAccs, balances...)

	stateBytes, err := json.MarshalIndent(genesisState, "", " ")
	require.NoError(t, err)

	// init chain will set the validator set and initialize the genesis accounts
	app.InitChain(
		abci.RequestInitChain{
			Validators:      []abci.ValidatorUpdate{},
			ConsensusParams: DefaultConsensusParams,
			AppStateBytes:   stateBytes,
		},
	)

	// commit genesis changes
	app.Commit()
	app.BeginBlock(abci.RequestBeginBlock{Header: tmproto.Header{
		Height:             app.LastBlockHeight() + 1,
		AppHash:            app.LastCommitID().Hash,
		ValidatorsHash:     valSet.Hash(),
		NextValidatorsHash: valSet.Hash(),
	}})

	return app
}

// SetupWithGenesisAccounts initializes a new App with the provided genesis
// accounts and possible balances.
func SetupWithGenesisAccounts(t *testing.T, genAccs []authtypes.GenesisAccount, balances ...banktypes.Balance) *App {
	t.Helper()

	privVal := mock.NewPV()
	pubKey, err := privVal.GetPubKey()
	require.NoError(t, err)

	// create validator set with single validator
	validator := tmtypes.NewValidator(pubKey, 1)
	valSet := tmtypes.NewValidatorSet([]*tmtypes.Validator{validator})

	return SetupWithGenesisValSet(t, valSet, genAccs, balances...)
}

// GenesisStateWithSingleValidator initializes GenesisState with a single validator and genesis accounts
// that also act as delegators.
func GenesisStateWithSingleValidator(t *testing.T, app *App) GenesisState {
	t.Helper()

	privVal := mock.NewPV()
	pubKey, err := privVal.GetPubKey()
	require.NoError(t, err)

	// create validator set with single validator
	validator := tmtypes.NewValidator(pubKey, 1)
	valSet := tmtypes.NewValidatorSet([]*tmtypes.Validator{validator})

	// generate genesis account
	senderPrivKey := secp256k1.GenPrivKey()
	acc := authtypes.NewBaseAccount(senderPrivKey.PubKey().Address().Bytes(), senderPrivKey.PubKey(), 0, 0)
	balances := []banktypes.Balance{
		{
			Address: acc.GetAddress().String(),
			Coins:   sdk.NewCoins(sdk.NewCoin(sdk.DefaultBondDenom, sdk.NewInt(100000000000000))),
		},
	}

	genesisState := NewDefaultGenesisState(app.appCodec)
	genesisState = genesisStateWithValSet(t, app, genesisState, valSet, []authtypes.GenesisAccount{acc}, balances...)

	return genesisState
}

type GenerateAccountStrategy func(int) []sdk.AccAddress

// createRandomAccounts is a strategy used by addTestAddrs() in order to generated addresses in random order.
func createRandomAccounts(accNum int) []sdk.AccAddress {
	testAddrs := make([]sdk.AccAddress, accNum)
	for i := 0; i < accNum; i++ {
		pk := ed25519.GenPrivKey().PubKey()
		testAddrs[i] = sdk.AccAddress(pk.Address())
	}

	return testAddrs
}

// createIncrementalAccounts is a strategy used by addTestAddrs() in order to generated addresses in ascending order.
func createIncrementalAccounts(accNum int) []sdk.AccAddress {
	var addresses []sdk.AccAddress
	var buffer bytes.Buffer

	// start at 100 so we can make up to 999 test addresses with valid test addresses
	for i := 100; i < (accNum + 100); i++ {
		numString := strconv.Itoa(i)
		buffer.WriteString("A58856F0FD53BF058B4909A21AEC019107BA6") // base address string

		buffer.WriteString(numString) // adding on final two digits to make addresses unique
		res, _ := sdk.AccAddressFromHexUnsafe(buffer.String())
		bech := res.String()
		addr, _ := TestAddr(buffer.String(), bech)

		addresses = append(addresses, addr)
		buffer.Reset()
	}

	return addresses
}

// AddTestAddrsFromPubKeys adds the addresses into the App providing only the public keys.
func AddTestAddrsFromPubKeys(app *App, ctx sdk.Context, pubKeys []cryptotypes.PubKey, accAmt sdkmath.Int) {
	initCoins := sdk.NewCoins(sdk.NewCoin(app.StakingKeeper.BondDenom(ctx), accAmt))

	for _, pk := range pubKeys {
		initAccountWithCoins(app, ctx, sdk.AccAddress(pk.Address()), initCoins)
	}
}

// AddTestAddrs constructs and returns accNum amount of accounts with an
// initial balance of accAmt in random order
func AddTestAddrs(app *App, ctx sdk.Context, accNum int, accAmt sdkmath.Int) []sdk.AccAddress {
	return addTestAddrs(app, ctx, accNum, accAmt, createRandomAccounts)
}

// AddTestAddrsIncremental constructs and returns accNum amount of accounts with an
// initial balance of accAmt in random order
func AddTestAddrsIncremental(app *App, ctx sdk.Context, accNum int, accAmt sdkmath.Int) []sdk.AccAddress {
	return addTestAddrs(app, ctx, accNum, accAmt, createIncrementalAccounts)
}

func addTestAddrs(app *App, ctx sdk.Context, accNum int, accAmt sdkmath.Int, strategy GenerateAccountStrategy) []sdk.AccAddress {
	testAddrs := strategy(accNum)

	initCoins := sdk.NewCoins(sdk.NewCoin(app.StakingKeeper.BondDenom(ctx), accAmt))

	for _, addr := range testAddrs {
		initAccountWithCoins(app, ctx, addr, initCoins)
	}

	return testAddrs
}

func initAccountWithCoins(app *App, ctx sdk.Context, addr sdk.AccAddress, coins sdk.Coins) {
	err := app.BankKeeper.MintCoins(ctx, minttypes.ModuleName, coins)
	if err != nil {
		panic(err)
	}

	err = app.BankKeeper.SendCoinsFromModuleToAccount(ctx, minttypes.ModuleName, addr, coins)
	if err != nil {
		panic(err)
	}
}

func TestAddr(addr string, bech string) (sdk.AccAddress, error) {
	res, err := sdk.AccAddressFromHexUnsafe(addr)
	if err != nil {
		return nil, err
	}
	bechexpected := res.String()
	if bech != bechexpected {
		return nil, fmt.Errorf("bech encoding doesn't match reference")
	}

	bechres, err := sdk.AccAddressFromBech32(bech)
	if err != nil {
		return nil, err
	}
	if !bytes.Equal(bechres, res) {
		return nil, err
	}

	return res, nil
<<<<<<< HEAD
=======
}

// CreateTestPubKeys returns a total of numPubKeys public keys in ascending order.
func CreateTestPubKeys(numPubKeys int) []cryptotypes.PubKey {
	var publicKeys []cryptotypes.PubKey
	var buffer bytes.Buffer

	// start at 10 to avoid changing 1 to 01, 2 to 02, etc
	for i := 100; i < (numPubKeys + 100); i++ {
		numString := strconv.Itoa(i)
		buffer.WriteString("0B485CFC0EECC619440448436F8FC9DF40566F2369E72400281454CB552AF") // base pubkey string
		buffer.WriteString(numString)                                                       // adding on final two digits to make pubkeys unique
		publicKeys = append(publicKeys, NewPubKeyFromHex(buffer.String()))
		buffer.Reset()
	}

	return publicKeys
}

// NewPubKeyFromHex returns a PubKey from a hex string.
func NewPubKeyFromHex(pk string) (res cryptotypes.PubKey) {
	pkBytes, err := hex.DecodeString(pk)
	if err != nil {
		panic(err)
	}
	if len(pkBytes) != ed25519.PubKeySize {
		panic(errors.Wrap(errors.ErrInvalidPubKey, "invalid pubkey size"))
	}
	return &ed25519.PubKey{Key: pkBytes}
}

// SetupWithGenesisRewardsProgram initializes a new SimApp with the provided
// rewards programs, genesis accounts, validators, and balances.
func SetupWithGenesisRewardsProgram(t *testing.T, nextRewardProgramID uint64, genesisRewards []rewardtypes.RewardProgram, genAccs []authtypes.GenesisAccount, valSet *tmtypes.ValidatorSet, balances ...banktypes.Balance) *App {
	t.Helper()

	// Make sure there's a validator set with at least one validator in it.
	if valSet == nil || len(valSet.Validators) == 0 {
		privVal := mock.NewPV()
		pubKey, err := privVal.GetPubKey()
		require.NoError(t, err)
		validator := tmtypes.NewValidator(pubKey, 1)
		if valSet == nil {
			valSet = tmtypes.NewValidatorSet([]*tmtypes.Validator{validator})
		} else {
			require.NoError(t, valSet.UpdateWithChangeSet([]*tmtypes.Validator{validator}))
		}
	}

	app, genesisState := setup(t, true, 0)
	genesisState = genesisStateWithValSet(t, app, genesisState, valSet, genAccs, balances...)
	genesisState = genesisStateWithRewards(t, app, genesisState, nextRewardProgramID, genesisRewards)

	stateBytes, err := json.MarshalIndent(genesisState, "", " ")
	require.NoError(t, err, "marshaling genesis state to json")

	app.InitChain(
		abci.RequestInitChain{
			Validators:      []abci.ValidatorUpdate{},
			ConsensusParams: DefaultConsensusParams,
			AppStateBytes:   stateBytes,
		},
	)

	app.Commit()
	app.BeginBlock(abci.RequestBeginBlock{Header: tmproto.Header{Height: app.LastBlockHeight() + 1, Time: time.Now().UTC()}})

	return app
}

func genesisStateWithRewards(t *testing.T,
	app *App, genesisState GenesisState,
	nextRewardProgramID uint64, genesisRewards []rewardtypes.RewardProgram,
) GenesisState {
	rewardGenesisState := rewardtypes.NewGenesisState(
		nextRewardProgramID,
		genesisRewards,
		[]rewardtypes.ClaimPeriodRewardDistribution{},
		[]rewardtypes.RewardAccountState{},
	)
	var err error
	genesisState[rewardtypes.ModuleName], err = app.AppCodec().MarshalJSON(rewardGenesisState)
	require.NoError(t, err, "marshaling reward genesis state JSON")
	return genesisState
>>>>>>> 62e2e828
}<|MERGE_RESOLUTION|>--- conflicted
+++ resolved
@@ -4,6 +4,7 @@
 
 import (
 	"bytes"
+	"encoding/hex"
 	"encoding/json"
 	"fmt"
 	"strconv"
@@ -18,14 +19,11 @@
 	"github.com/cosmos/cosmos-sdk/crypto/keys/ed25519"
 	"github.com/cosmos/cosmos-sdk/crypto/keys/secp256k1"
 	cryptotypes "github.com/cosmos/cosmos-sdk/crypto/types"
-<<<<<<< HEAD
-	"github.com/cosmos/cosmos-sdk/server/types"
-=======
 	servertypes "github.com/cosmos/cosmos-sdk/server/types"
->>>>>>> 62e2e828
 	sdksim "github.com/cosmos/cosmos-sdk/simapp"
 	"github.com/cosmos/cosmos-sdk/testutil/mock"
 	sdk "github.com/cosmos/cosmos-sdk/types"
+	"github.com/cosmos/cosmos-sdk/types/errors"
 	authtypes "github.com/cosmos/cosmos-sdk/x/auth/types"
 	banktypes "github.com/cosmos/cosmos-sdk/x/bank/types"
 	minttypes "github.com/cosmos/cosmos-sdk/x/mint/types"
@@ -39,10 +37,7 @@
 	dbm "github.com/tendermint/tm-db"
 
 	"github.com/provenance-io/provenance/app/params"
-<<<<<<< HEAD
-=======
 	rewardtypes "github.com/provenance-io/provenance/x/reward/types"
->>>>>>> 62e2e828
 )
 
 // DefaultConsensusParams defines the default Tendermint consensus params used in
@@ -72,11 +67,7 @@
 	HomePath           string
 	SkipUpgradeHeights map[int64]bool
 	EncConfig          params.EncodingConfig
-<<<<<<< HEAD
-	AppOpts            types.AppOptions
-=======
 	AppOpts            servertypes.AppOptions
->>>>>>> 62e2e828
 }
 
 func setup(t *testing.T, withGenesis bool, invCheckPeriod uint) (*App, GenesisState) {
@@ -199,14 +190,6 @@
 	for _, b := range balances {
 		// add genesis acc tokens to total supply
 		totalSupply = totalSupply.Add(b.Coins...)
-<<<<<<< HEAD
-	}
-
-	for range delegations {
-		// add delegated tokens to total supply
-		totalSupply = totalSupply.Add(sdk.NewCoin(sdk.DefaultBondDenom, bondAmt))
-=======
->>>>>>> 62e2e828
 	}
 
 	if len(delegations) > 0 {
@@ -411,8 +394,6 @@
 	}
 
 	return res, nil
-<<<<<<< HEAD
-=======
 }
 
 // CreateTestPubKeys returns a total of numPubKeys public keys in ascending order.
@@ -497,5 +478,4 @@
 	genesisState[rewardtypes.ModuleName], err = app.AppCodec().MarshalJSON(rewardGenesisState)
 	require.NoError(t, err, "marshaling reward genesis state JSON")
 	return genesisState
->>>>>>> 62e2e828
 }