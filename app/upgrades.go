package app

import (
	"fmt"

	"github.com/cosmos/cosmos-sdk/baseapp"
	storetypes "github.com/cosmos/cosmos-sdk/store/types"
	sdk "github.com/cosmos/cosmos-sdk/types"
	"github.com/cosmos/cosmos-sdk/types/module"
	upgradetypes "github.com/cosmos/cosmos-sdk/x/upgrade/types"
)

var (
	noopHandler = func(ctx sdk.Context, plan upgradetypes.Plan, versionMap module.VersionMap) (module.VersionMap, error) {
		ctx.Logger().Info("Applying no-op upgrade plan for release " + plan.Name)
		return versionMap, nil
	}
)

type appUpgradeHandler = func(*App, sdk.Context, upgradetypes.Plan) (module.VersionMap, error)

type appUpgrade struct {
	Added   []string
	Deleted []string
	Renamed []storetypes.StoreRename
	Handler appUpgradeHandler
}

var handlers = map[string]appUpgrade{
	"mango": {
		Handler: func(app *App, ctx sdk.Context, plan upgradetypes.Plan) (module.VersionMap, error) {
			params := app.MsgFeesKeeper.GetParams(ctx)
			app.MsgFeesKeeper.SetParams(ctx, params)
			versionMap := app.UpgradeKeeper.GetModuleVersionMap(ctx)
			return app.mm.RunMigrations(ctx, app.configurator, versionMap)
		},
	}, // upgrade for 1.11.1
	"mango-rc4":      {}, // upgrade for 1.11.1-rc4
	"neoncarrot-rc1": {}, // upgrade for 1.12.0-rc1
<<<<<<< HEAD
	"ochre-rc1": {
		// TODO: Required for v1.13.x: Fill in Added with modules new to 1.13.x https://github.com/provenance-io/provenance/issues/1007
		Added: nil,
		Handler: func(app *App, ctx sdk.Context, plan upgradetypes.Plan) (module.VersionMap, error) {
			versionMap := app.UpgradeKeeper.GetModuleVersionMap(ctx)
			return app.mm.RunMigrations(ctx, app.configurator, versionMap)
		},
	}, // upgrade for 1.13.0-rc1
=======
	"neoncarrot":     {}, // upgrade for 1.12.0
>>>>>>> 1756a66c
	// TODO - Add new upgrade definitions here.
}

func InstallCustomUpgradeHandlers(app *App) {
	// Register all explicit appUpgrades
	for name, upgrade := range handlers {
		// If the handler has been defined, add it here, otherwise, use no-op.
		var handler upgradetypes.UpgradeHandler
		if upgrade.Handler == nil {
			handler = noopHandler
		} else {
			ref := upgrade
			handler = func(ctx sdk.Context, plan upgradetypes.Plan, versionMap module.VersionMap) (module.VersionMap, error) {
				vM, err := ref.Handler(app, ctx, plan)
				if err != nil {
					ctx.Logger().Info(fmt.Sprintf("Failed to upgrade to: %s with err: %v", plan.Name, err))
				} else {
					ctx.Logger().Info(fmt.Sprintf("Successfully upgraded to: %s with version map: %v", plan.Name, vM))
				}
				return vM, err
			}
		}
		app.UpgradeKeeper.SetUpgradeHandler(name, handler)
	}
}

// CustomUpgradeStoreLoader provides upgrade handlers for store and application module upgrades at specified versions
func CustomUpgradeStoreLoader(app *App, info upgradetypes.Plan) baseapp.StoreLoader {
	// Current upgrade info is empty or we are at the wrong height, skip this.
	if info.Name == "" || info.Height-1 != app.LastBlockHeight() {
		return nil
	}
	// Find the upgrade handler that matches this currently executing upgrade.
	for name, upgrade := range handlers {
		// If the plan is executing this block, set the store locator to create any
		// missing modules, delete unused modules, or rename any keys required in the plan.
		if info.Name == name && !app.UpgradeKeeper.IsSkipHeight(info.Height) {
			storeUpgrades := storetypes.StoreUpgrades{
				Added:   upgrade.Added,
				Renamed: upgrade.Renamed,
				Deleted: upgrade.Deleted,
			}

			if isEmptyUpgrade(storeUpgrades) {
				app.Logger().Info("No store upgrades required",
					"plan", name,
					"height", info.Height,
				)
				return nil
			}

			app.Logger().Info("Store upgrades",
				"plan", name,
				"height", info.Height,
				"upgrade.added", upgrade.Added,
				"upgrade.deleted", upgrade.Deleted,
				"upgrade.renamed", upgrade.Renamed,
			)
			return upgradetypes.UpgradeStoreLoader(info.Height, &storeUpgrades)
		}
	}
	return nil
}

func isEmptyUpgrade(upgrades storetypes.StoreUpgrades) bool {
	return len(upgrades.Renamed) == 0 && len(upgrades.Deleted) == 0 && len(upgrades.Added) == 0
}<|MERGE_RESOLUTION|>--- conflicted
+++ resolved
@@ -37,7 +37,7 @@
 	}, // upgrade for 1.11.1
 	"mango-rc4":      {}, // upgrade for 1.11.1-rc4
 	"neoncarrot-rc1": {}, // upgrade for 1.12.0-rc1
-<<<<<<< HEAD
+	"neoncarrot":     {}, // upgrade for 1.12.0
 	"ochre-rc1": {
 		// TODO: Required for v1.13.x: Fill in Added with modules new to 1.13.x https://github.com/provenance-io/provenance/issues/1007
 		Added: nil,
@@ -46,9 +46,6 @@
 			return app.mm.RunMigrations(ctx, app.configurator, versionMap)
 		},
 	}, // upgrade for 1.13.0-rc1
-=======
-	"neoncarrot":     {}, // upgrade for 1.12.0
->>>>>>> 1756a66c
 	// TODO - Add new upgrade definitions here.
 }
 
