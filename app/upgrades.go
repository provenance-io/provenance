--- conflicted
+++ resolved
@@ -12,14 +12,10 @@
 	"github.com/cosmos/cosmos-sdk/types/module"
 	vesting "github.com/cosmos/cosmos-sdk/x/auth/vesting/types"
 	ibctmmigrations "github.com/cosmos/ibc-go/v8/modules/light-clients/07-tendermint/migrations"
-<<<<<<< HEAD
 
 	"github.com/provenance-io/provenance/internal/pioconfig"
-	"github.com/provenance-io/provenance/x/exchange"
 	flatfeestypes "github.com/provenance-io/provenance/x/flatfees/types"
 	msgfeestypes "github.com/provenance-io/provenance/x/msgfees/types"
-=======
->>>>>>> 083d3263
 )
 
 // appUpgrade is an internal structure for defining all things for an upgrade.
@@ -52,8 +48,8 @@
 			return vm, nil
 		},
 	},
-<<<<<<< HEAD
-	"zydeco-rc1": { // Upgrade for v1.24.0-rc1.
+	"zomp-rc1": {}, // Upgrade for v1.24.0-rc1
+	"zydeco-rc1": { // Upgrade for v1.25.0-rc1.
 		Added:   []string{flatfeestypes.StoreKey},
 		Deleted: []string{msgfeestypes.StoreKey},
 		Handler: func(ctx sdk.Context, app *App, vm module.VersionMap) (module.VersionMap, error) {
@@ -74,7 +70,7 @@
 			return vm, nil
 		},
 	},
-	"zydeco": { // Upgrade for v1.24.0.
+	"zydeco": { // Upgrade for v1.25.0.
 		Handler: func(ctx sdk.Context, app *App, vm module.VersionMap) (module.VersionMap, error) {
 			var err error
 			if vm, err = runModuleMigrations(ctx, app, vm); err != nil {
@@ -93,9 +89,6 @@
 			return vm, nil
 		},
 	},
-=======
-	"zomp-rc1": {}, // Upgrade for v1.24.0-rc1
->>>>>>> 083d3263
 }
 
 // InstallCustomUpgradeHandlers sets upgrade handlers for all entries in the upgrades map.
@@ -387,181 +380,6 @@
 	}
 
 	return rv
-<<<<<<< HEAD
-}
-
-// recordConverted updates stats with an account that has been converted.
-// Part of the yellow upgrade.
-func (c *acctConverter) recordConverted(acct *acctInfo) {
-	c.converted = append(c.converted, acct)
-	c.accountsConverted++
-	c.totalBalances = c.totalBalances.Add(acct.balance)
-	c.totalVesting = c.totalVesting.Add(acct.toVest)
-	c.totalDelegated = c.totalDelegated.Add(acct.delegated)
-	c.totalDelVest = c.totalDelVest.Add(acct.delVest)
-	c.totalDelFree = c.totalDelFree.Add(acct.delFree)
-}
-
-// recordSkipped updates stats with an account that is not being converted.
-// Part of the yellow upgrade.
-func (c *acctConverter) recordSkipped(acct *acctInfo) {
-	c.skipped = append(c.skipped, acct)
-	c.totalBalances = c.totalBalances.Add(acct.balance)
-	c.totalDelegated = c.totalDelegated.Add(acct.delegated)
-	c.totalDelFree = c.totalDelFree.Add(acct.delegated)
-}
-
-// convert will convert the provided account to a vesting account.
-// Part of the yellow upgrade.
-func (c *acctConverter) convert(sdkCtx sdk.Context, acct *acctInfo) (err error) {
-	logger := sdkCtx.Logger().With("account", acct.addr.String())
-	defer func() {
-		if err != nil {
-			logger.Error("Skipping account.", "reason", err)
-			acct.reason = err.Error()
-			c.recordSkipped(acct)
-		} else {
-			logger.Debug("Account converted.", "count", c.accountsConverted)
-			c.recordConverted(acct)
-		}
-	}()
-
-	c.accountsAttempted++
-	ctx, writeCache := sdkCtx.CacheContext()
-
-	if err = c.cancelExchangeHolds(ctx, acct.addr); err != nil {
-		return fmt.Errorf("could not cancel exchange holds: %w", err)
-	}
-
-	locked := c.app.BankKeeper.LockedCoins(ctx, acct.addr)
-	hasLockedHash, lockedHash := locked.Find(nhashDenom)
-	if hasLockedHash && lockedHash.IsPositive() {
-		return fmt.Errorf("account has %s on hold", lockedHash)
-	}
-
-	origVest := sdk.Coins{sdk.NewCoin(nhashDenom, acct.toVest)}
-	newAcct, err := vesting.NewContinuousVestingAccount(acct.baseAcct, origVest, acct.startTime, acct.endTime)
-	if err != nil {
-		return fmt.Errorf("could not create new continuous vesting account: %w", err)
-	}
-
-	if acct.delVest.IsPositive() {
-		newAcct.BaseVestingAccount.DelegatedVesting = sdk.NewCoins(sdk.NewCoin(nhashDenom, acct.delVest))
-	}
-	if acct.delFree.IsPositive() {
-		newAcct.BaseVestingAccount.DelegatedFree = sdk.NewCoins(sdk.NewCoin(nhashDenom, acct.delFree))
-	}
-
-	c.app.AccountKeeper.SetAccount(ctx, newAcct)
-	writeCache()
-	acct.newAcct = newAcct
-
-	return nil
-}
-
-// cancelExchangeHolds cancels everything in the exchange module that has a hold on some nhash for the given address.
-// Part of the yellow upgrade.
-func (c *acctConverter) cancelExchangeHolds(ctx sdk.Context, addr sdk.AccAddress) error {
-	// Release any commitments.
-	for _, marketID := range c.marketIDs {
-		committed := c.app.ExchangeKeeper.GetCommitmentAmount(ctx, marketID, addr)
-		hasHash, nhashCoin := committed.Find(nhashDenom)
-		if !hasHash || !nhashCoin.IsPositive() {
-			continue
-		}
-		err := c.app.ExchangeKeeper.ReleaseCommitment(ctx, marketID, addr, sdk.Coins{nhashCoin}, "yellow upgrade")
-		if err != nil {
-			return fmt.Errorf("error releasing commitment of %s to market %d: %w", nhashCoin, marketID, err)
-		}
-	}
-
-	// Cancel all orders.
-	var orderIDs []uint64
-	c.app.ExchangeKeeper.IterateAddressOrders(ctx, addr, func(orderID uint64, _ byte) bool {
-		order, err := c.app.ExchangeKeeper.GetOrder(ctx, orderID)
-		if err != nil && order == nil {
-			return false
-		}
-		hasHash, nhashCoin := order.GetHoldAmount().Find(nhashDenom)
-		if hasHash && nhashCoin.IsPositive() {
-			orderIDs = append(orderIDs, orderID)
-		}
-		return false
-	})
-	for _, orderID := range orderIDs {
-		err := c.app.ExchangeKeeper.CancelOrder(ctx, orderID, c.authority)
-		if err != nil {
-			return fmt.Errorf("error canceling order %d: %w", orderID, err)
-		}
-	}
-
-	// Cancel their payments.
-	var externalIDs []string
-	c.app.ExchangeKeeper.IteratePaymentsForSource(ctx, addr, func(payment *exchange.Payment) bool {
-		hasHash, nhashCoin := payment.SourceAmount.Find(nhashDenom)
-		if hasHash && nhashCoin.IsPositive() {
-			externalIDs = append(externalIDs, payment.ExternalId)
-		}
-		return false
-	})
-	if len(externalIDs) > 0 {
-		if err := c.app.ExchangeKeeper.CancelPayments(ctx, addr, externalIDs); err != nil {
-			return fmt.Errorf("error canceling payments: %w", err)
-		}
-	}
-	return nil
-}
-
-// logStats will output some stats about the conversion to the logger at the info level.
-// Part of the yellow upgrade.
-func (c *acctConverter) logStats(ctx sdk.Context) {
-	logger := ctx.Logger()
-	logger.Info(fmt.Sprintf("Accounts converted: %s", addCommas(strconv.Itoa(c.accountsConverted))))
-	if c.accountsAttempted != c.accountsConverted {
-		logger.Info(fmt.Sprintf("  Accounts skipped: %s", strconv.Itoa(c.accountsAttempted-c.accountsConverted)))
-	}
-	notVesting := c.totalBalances.Sub(c.totalVesting)
-	logger.Info(fmt.Sprintf("Total balances --------------------> %25s hash", toHashString(c.totalBalances)))
-	logger.Info(fmt.Sprintf("Total vesting  --------------------> %25s hash", toHashString(c.totalVesting)))
-	logger.Info(fmt.Sprintf("Total not vesting  ----------------> %25s hash", toHashString(notVesting)))
-	logger.Info(fmt.Sprintf("Total delegated  ------------------> %25s hash", toHashString(c.totalDelegated)))
-	logger.Info(fmt.Sprintf("Total not delegated  --------------> %25s hash", toHashString(c.totalBalances.Sub(c.totalDelegated))))
-	logger.Info(fmt.Sprintf("Total delegated vesting  ----------> %25s hash", toHashString(c.totalDelVest)))
-	logger.Info(fmt.Sprintf("Total delegated not vesting  ------> %25s hash", toHashString(c.totalDelFree)))
-	logger.Info(fmt.Sprintf("Total not delegated vesting  ------> %25s hash", toHashString(c.totalVesting.Sub(c.totalDelVest))))
-	logger.Info(fmt.Sprintf("Total not delegated not vesting  --> %25s hash", toHashString(notVesting.Sub(c.totalDelFree))))
-}
-
-// toHashString returns a string of the provided nhash amount as a hash amount. Essentially, it multiplies the amount
-// by 10^9 ensuring there's always 9 digits after the decimal and has at least one digit before the decimal.
-// Part of the yellow upgrade.
-func toHashString(amt sdkmath.Int) string {
-	amtStr := amt.String()
-	if len(amtStr) < 9 {
-		return "0." + strings.Repeat("0", 9-len(amtStr)) + amtStr
-	}
-	if len(amtStr) == 9 {
-		return "0." + amtStr
-	}
-	return addCommas(amtStr[:len(amtStr)-9]) + "." + amtStr[len(amtStr)-9:]
-}
-
-// addCommas will add commas to the provided string (assuming it's a big number).
-// Part of the yellow upgrade.
-func addCommas(amt string) string {
-	if len(amt) <= 3 || strings.ContainsAny(amt, ",.") {
-		return amt
-	}
-
-	lenAmt := len(amt)
-	rv := make([]rune, 0, lenAmt+(lenAmt-1)/3)
-	for i, digit := range amt {
-		if i > 0 && (lenAmt-i)%3 == 0 {
-			rv = append(rv, ',')
-		}
-		rv = append(rv, digit)
-	}
-	return string(rv)
 }
 
 // setupFlatFees defines the flatfees module params and msg costs.
@@ -598,6 +416,4 @@
 
 	ctx.Logger().Info("Done setting up flat fees.")
 	return nil
-=======
->>>>>>> 083d3263
 }