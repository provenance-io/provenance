--- conflicted
+++ resolved
@@ -242,16 +242,15 @@
 	}
 }
 
-<<<<<<< HEAD
-// setAccountDataNameRecord makes sure the account data name record exists, is restricted,
-// and is owned by the attribute module. An error is returned if it fails to make it so.
-func setAccountDataNameRecord(ctx sdk.Context, accountK attributetypes.AccountKeeper, nameK attributetypes.NameKeeper) (err error) {
-	return attributekeeper.EnsureModuleAccountAndAccountDataNameRecord(ctx, accountK, nameK)
-=======
 // fixNameIndexEntries fixes the name module's address to name index entries.
 func fixNameIndexEntries(ctx sdk.Context, app *App) {
 	ctx.Logger().Info("Fixing name module store index entries.")
 	app.NameKeeper.DeleteInvalidAddressIndexEntries(ctx)
 	ctx.Logger().Info("Done fixing name module store index entries.")
->>>>>>> a830a8ec
+}
+
+// setAccountDataNameRecord makes sure the account data name record exists, is restricted,
+// and is owned by the attribute module. An error is returned if it fails to make it so.
+func setAccountDataNameRecord(ctx sdk.Context, accountK attributetypes.AccountKeeper, nameK attributetypes.NameKeeper) (err error) {
+	return attributekeeper.EnsureModuleAccountAndAccountDataNameRecord(ctx, accountK, nameK)
 }