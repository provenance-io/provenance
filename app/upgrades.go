--- conflicted
+++ resolved
@@ -9,15 +9,12 @@
 	"github.com/cosmos/cosmos-sdk/types/module"
 	"github.com/cosmos/cosmos-sdk/x/group"
 	upgradetypes "github.com/cosmos/cosmos-sdk/x/upgrade/types"
-<<<<<<< HEAD
 
 	ica "github.com/cosmos/ibc-go/v5/modules/apps/27-interchain-accounts"
 	icacontrollertypes "github.com/cosmos/ibc-go/v5/modules/apps/27-interchain-accounts/controller/types"
 	icahosttypes "github.com/cosmos/ibc-go/v5/modules/apps/27-interchain-accounts/host/types"
 	icatypes "github.com/cosmos/ibc-go/v5/modules/apps/27-interchain-accounts/types"
-=======
 	rewardtypes "github.com/provenance-io/provenance/x/reward/types"
->>>>>>> 86900d5b
 )
 
 var (
@@ -38,39 +35,17 @@
 }
 
 var handlers = map[string]appUpgrade{
-<<<<<<< HEAD
-	"mango": {
-		Handler: func(app *App, ctx sdk.Context, plan upgradetypes.Plan) (module.VersionMap, error) {
-			params := app.MsgFeesKeeper.GetParams(ctx)
-			app.MsgFeesKeeper.SetParams(ctx, params)
-=======
 	"neoncarrot-rc1": {}, // upgrade for 1.12.0-rc1
 	"neoncarrot":     {}, // upgrade for 1.12.0
 	"ochre-rc1": { // upgrade for 1.13.0-rc1
-		Added: []string{group.ModuleName, rewardtypes.ModuleName},
+		Added: []string{group.ModuleName, rewardtypes.ModuleName, icacontrollertypes.StoreKey, icahosttypes.StoreKey},
 		Handler: func(ctx sdk.Context, app *App, plan upgradetypes.Plan) (module.VersionMap, error) {
->>>>>>> 86900d5b
 			versionMap := app.UpgradeKeeper.GetModuleVersionMap(ctx)
+			UpgradeICA(ctx, app, &versionMap)
 			ctx.Logger().Info("Starting migrations. This may take a significant amount of time to complete. Do not restart node.")
 			return app.mm.RunMigrations(ctx, app.configurator, versionMap)
 		},
-<<<<<<< HEAD
-	}, // upgrade for 1.11.1
-	"mango-rc4":      {}, // upgrade for 1.11.1-rc4
-	"neoncarrot-rc1": {}, // upgrade for 1.12.0-rc1
-	"ochre-rc1": {
-		// TODO: Required for v1.13.x: Fill in Added with modules new to 1.13.x https://github.com/provenance-io/provenance/issues/1007
-		Added: []string{icacontrollertypes.StoreKey, icahosttypes.StoreKey},
-		Handler: func(app *App, ctx sdk.Context, plan upgradetypes.Plan) (module.VersionMap, error) {
-			versionMap := app.UpgradeKeeper.GetModuleVersionMap(ctx)
-			UpgradeICA(ctx, app, &versionMap)
-			return app.mm.RunMigrations(ctx, app.configurator, versionMap)
-		},
-	}, // upgrade for 1.13.0-rc1
-=======
 	},
->>>>>>> 86900d5b
-	// TODO - Add new upgrade definitions here.
 }
 
 // InstallCustomUpgradeHandlers sets upgrade handlers for all entries in the handlers map.
@@ -97,18 +72,11 @@
 	}
 }
 
-<<<<<<< HEAD
-// CustomUpgradeStoreLoader provides upgrade handlers for store and application module upgrades at specified versions
-func CustomUpgradeStoreLoader(app *App, info upgradetypes.Plan) baseapp.StoreLoader {
-	// Current upgrade info is empty or we are at the wrong height, skip this.
-	if info.Name == "" || info.Height-1 != app.LastBlockHeight() {
-=======
 // GetUpgradeStoreLoader creates an StoreLoader for use in an upgrade.
 // Returns nil if no upgrade info is found or the upgrade doesn't need a store loader.
 func GetUpgradeStoreLoader(app *App, info upgradetypes.Plan) baseapp.StoreLoader {
 	upgrade, found := handlers[info.Name]
 	if !found {
->>>>>>> 86900d5b
 		return nil
 	}
 
@@ -120,9 +88,19 @@
 		return nil
 	}
 
-<<<<<<< HEAD
-func isEmptyUpgrade(upgrades storetypes.StoreUpgrades) bool {
-	return len(upgrades.Renamed) == 0 && len(upgrades.Deleted) == 0 && len(upgrades.Added) == 0
+	storeUpgrades := storetypes.StoreUpgrades{
+		Added:   upgrade.Added,
+		Renamed: upgrade.Renamed,
+		Deleted: upgrade.Deleted,
+	}
+	app.Logger().Info("Store upgrades",
+		"plan", info.Name,
+		"height", info.Height,
+		"upgrade.added", storeUpgrades.Added,
+		"upgrade.deleted", storeUpgrades.Deleted,
+		"upgrade.renamed", storeUpgrades.Renamed,
+	)
+	return upgradetypes.UpgradeStoreLoader(info.Height, &storeUpgrades)
 }
 
 func UpgradeICA(ctx sdk.Context, app *App, versionMap *module.VersionMap) {
@@ -153,19 +131,4 @@
 	}
 	icamodule.InitModule(ctx, controllerParams, hostParams)
 	app.Logger().Info("Finished initializing ICA")
-=======
-	storeUpgrades := storetypes.StoreUpgrades{
-		Added:   upgrade.Added,
-		Renamed: upgrade.Renamed,
-		Deleted: upgrade.Deleted,
-	}
-	app.Logger().Info("Store upgrades",
-		"plan", info.Name,
-		"height", info.Height,
-		"upgrade.added", storeUpgrades.Added,
-		"upgrade.deleted", storeUpgrades.Deleted,
-		"upgrade.renamed", storeUpgrades.Renamed,
-	)
-	return upgradetypes.UpgradeStoreLoader(info.Height, &storeUpgrades)
->>>>>>> 86900d5b
 }