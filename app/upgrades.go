--- conflicted
+++ resolved
@@ -51,11 +51,7 @@
 			// set governance deposit requirement to 50,000HASH
 			govParams := app.GovKeeper.GetDepositParams(ctx)
 			beforeDeposit := govParams.MinDeposit
-<<<<<<< HEAD
-			govParams.MinDeposit = sdk.NewCoins(sdk.NewCoin(sdk.DefaultBondDenom, sdk.NewInt(50_000_000_000_000)))
-=======
 			govParams.MinDeposit = sdk.NewCoins(sdk.NewCoin(DefaultBondDenom, sdk.NewInt(50_000_000_000_000)))
->>>>>>> 1a257b94
 			app.GovKeeper.SetDepositParams(ctx, govParams)
 			ctx.Logger().Info(fmt.Sprintf("Updated governance module minimum deposit from %s to %s", beforeDeposit, govParams.MinDeposit))
 
