package app

import (
	"context"
	"fmt"

	vaulttypes "github.com/provlabs/vault/types"

	storetypes "cosmossdk.io/store/types"
	upgradetypes "cosmossdk.io/x/upgrade/types"

	"github.com/cosmos/cosmos-sdk/baseapp"
	sdk "github.com/cosmos/cosmos-sdk/types"
	"github.com/cosmos/cosmos-sdk/types/module"
	vesting "github.com/cosmos/cosmos-sdk/x/auth/vesting/types"
	ibctmmigrations "github.com/cosmos/ibc-go/v8/modules/light-clients/07-tendermint/migrations"

	"github.com/provenance-io/provenance/internal/pioconfig"
	flatfeestypes "github.com/provenance-io/provenance/x/flatfees/types"
	msgfeestypes "github.com/provenance-io/provenance/x/msgfees/types"
)

// appUpgrade is an internal structure for defining all things for an upgrade.
type appUpgrade struct {
	// Added contains names of modules being added during an upgrade.
	Added []string
	// Deleted contains names of modules being removed during an upgrade.
	Deleted []string
	// Renamed contains info on modules being renamed during an upgrade.
	Renamed []storetypes.StoreRename
	// Handler is a function to execute during an upgrade.
	Handler func(sdk.Context, *App, module.VersionMap) (module.VersionMap, error)
}

// upgrades is where we define things that need to happen during an upgrade.
// If no Handler is defined for an entry, a no-op upgrade handler is still registered.
// If there's nothing that needs to be done for an upgrade, there still needs to be an
// entry in this map, but it can just be {}.
//
// If something is happening in the rc upgrade(s) that isn't being applied in the non-rc,
// or vice versa, please add comments explaining why in both entries.
//
// On the same line as the key, there should be a comment indicating the software version.
// Entries should be in chronological/alphabetical order, earliest first.
// I.e. Brand-new colors should be added to the bottom with the rcs first, then the non-rc.
var upgrades = map[string]appUpgrade{
	"bouvardia-rc1": { // Upgrade for v1.26.0-rc1.
		Added:   []string{flatfeestypes.StoreKey, vaulttypes.StoreKey},
		Deleted: []string{msgfeestypes.StoreKey},
		Handler: func(ctx sdk.Context, app *App, vm module.VersionMap) (module.VersionMap, error) {
			var err error
			if vm, err = runModuleMigrations(ctx, app, vm); err != nil {
				return nil, err
			}
			if err = pruneIBCExpiredConsensusStates(ctx, app); err != nil {
				return nil, err
			}
			removeInactiveValidatorDelegations(ctx, app)
			if err = convertFinishedVestingAccountsToBase(ctx, app); err != nil {
				return nil, err
			}
			if err = setupFlatFees(ctx, app.FlatFeesKeeper); err != nil {
				return nil, err
			}
			return vm, nil
		},
	},
	"bouvardia": { // Upgrade for v1.26.0.
<<<<<<< HEAD
		Added: []string{vaulttypes.StoreKey},
=======
		Added:   []string{flatfeestypes.StoreKey},
		Deleted: []string{msgfeestypes.StoreKey},
>>>>>>> d03ca7c9
		Handler: func(ctx sdk.Context, app *App, vm module.VersionMap) (module.VersionMap, error) {
			var err error
			if vm, err = runModuleMigrations(ctx, app, vm); err != nil {
				return nil, err
			}
			if err = pruneIBCExpiredConsensusStates(ctx, app); err != nil {
				return nil, err
			}
			removeInactiveValidatorDelegations(ctx, app)
			if err = convertFinishedVestingAccountsToBase(ctx, app); err != nil {
				return nil, err
			}
			if err = setupFlatFees(ctx, app.FlatFeesKeeper); err != nil {
				return nil, err
			}
			return vm, nil
		},
	},
}

// InstallCustomUpgradeHandlers sets upgrade handlers for all entries in the upgrades map.
func InstallCustomUpgradeHandlers(app *App) {
	// Register all explicit appUpgrades
	for name, upgrade := range upgrades {
		// If the handler has been defined, add it here, otherwise, use no-op.
		var handler upgradetypes.UpgradeHandler
		if upgrade.Handler == nil {
			handler = func(goCtx context.Context, plan upgradetypes.Plan, versionMap module.VersionMap) (module.VersionMap, error) {
				ctx := sdk.UnwrapSDKContext(goCtx)
				ctx.Logger().Info(fmt.Sprintf("Applying no-op upgrade to %q", plan.Name))
				ctx.EventManager().EmitEvent(sdk.NewEvent("upgrade", sdk.NewAttribute("name", plan.Name)))
				return versionMap, nil
			}
		} else {
			ref := upgrade
			handler = func(goCtx context.Context, plan upgradetypes.Plan, vm module.VersionMap) (module.VersionMap, error) {
				ctx := sdk.UnwrapSDKContext(goCtx)
				ctx.Logger().Info(fmt.Sprintf("Starting upgrade to %q", plan.Name), "version-map", vm)
				ctx.EventManager().EmitEvent(sdk.NewEvent("upgrade", sdk.NewAttribute("name", plan.Name)))
				newVM, err := ref.Handler(ctx, app, vm)
				if err != nil {
					ctx.Logger().Error(fmt.Sprintf("Failed to upgrade to %q", plan.Name), "error", err)
				} else {
					ctx.Logger().Info(fmt.Sprintf("Successfully upgraded to %q", plan.Name), "version-map", newVM)
				}
				return newVM, err
			}
		}

		app.UpgradeKeeper.SetUpgradeHandler(name, handler)
	}
}

// GetUpgradeStoreLoader creates an StoreLoader for use in an upgrade.
// Returns nil if no upgrade info is found or the upgrade doesn't need a store loader.
func GetUpgradeStoreLoader(app *App, info upgradetypes.Plan) baseapp.StoreLoader {
	upgrade, found := upgrades[info.Name]
	if !found {
		return nil
	}

	if len(upgrade.Renamed) == 0 && len(upgrade.Deleted) == 0 && len(upgrade.Added) == 0 {
		app.Logger().Info("No store upgrades required",
			"plan", info.Name,
			"height", info.Height,
		)
		return nil
	}

	storeUpgrades := storetypes.StoreUpgrades{
		Added:   upgrade.Added,
		Renamed: upgrade.Renamed,
		Deleted: upgrade.Deleted,
	}
	app.Logger().Info("Store upgrades",
		"plan", info.Name,
		"height", info.Height,
		"upgrade.added", storeUpgrades.Added,
		"upgrade.deleted", storeUpgrades.Deleted,
		"upgrade.renamed", storeUpgrades.Renamed,
	)
	return upgradetypes.UpgradeStoreLoader(info.Height, &storeUpgrades)
}

// runModuleMigrations wraps standard logging around the call to app.mm.RunMigrations.
// In most cases, it should be the first thing done during a migration.
//
// If state is updated prior to this migration, you run the risk of writing state using
// a new format when the migration is expecting all state to be in the old format.
func runModuleMigrations(ctx sdk.Context, app *App, vm module.VersionMap) (module.VersionMap, error) {
	// Even if this function is no longer called, do not delete it. Keep it around for the next time it's needed.
	ctx.Logger().Info("Starting module migrations. This may take a significant amount of time to complete. Do not restart node.")
	newVM, err := app.mm.RunMigrations(ctx, app.configurator, vm)
	if err != nil {
		ctx.Logger().Error("Module migrations encountered an error.", "error", err)
		return nil, err
	}
	ctx.Logger().Info("Module migrations completed.")
	return newVM, nil
}

// removeInactiveValidatorDelegations unbonds all delegations from inactive validators, triggering their removal from the validator set.
// This should be applied in most upgrades.
func removeInactiveValidatorDelegations(ctx sdk.Context, app *App) {
	ctx.Logger().Info("Removing inactive validator delegations.")

	sParams, perr := app.StakingKeeper.GetParams(ctx)
	if perr != nil {
		ctx.Logger().Error(fmt.Sprintf("Could not get staking params: %v.", perr))
		return
	}

	unbondingTimeParam := sParams.UnbondingTime
	ctx.Logger().Info(fmt.Sprintf("Threshold: %d days", int64(unbondingTimeParam.Hours()/24)))

	validators, verr := app.StakingKeeper.GetAllValidators(ctx)
	if verr != nil {
		ctx.Logger().Error(fmt.Sprintf("Could not get all validators: %v.", perr))
		return
	}

	removalCount := 0
	for _, validator := range validators {
		if validator.IsUnbonded() {
			inactiveDuration := ctx.BlockTime().Sub(validator.UnbondingTime)
			if inactiveDuration >= unbondingTimeParam {
				ctx.Logger().Info(fmt.Sprintf("Validator %v has been inactive (unbonded) for %d days and will be removed.", validator.OperatorAddress, int64(inactiveDuration.Hours()/24)))
				valAddress, err := sdk.ValAddressFromBech32(validator.OperatorAddress)
				if err != nil {
					ctx.Logger().Error(fmt.Sprintf("Invalid operator address: %s: %v.", validator.OperatorAddress, err))
					continue
				}

				delegations, err := app.StakingKeeper.GetValidatorDelegations(ctx, valAddress)
				if err != nil {
					ctx.Logger().Error(fmt.Sprintf("Could not delegations for validator %s: %v.", valAddress, perr))
					continue
				}

				for _, delegation := range delegations {
					ctx.Logger().Info(fmt.Sprintf("Undelegate delegator %v from validator %v of all shares (%v).", delegation.DelegatorAddress, validator.OperatorAddress, delegation.GetShares()))
					var delAddr sdk.AccAddress
					delegator := delegation.GetDelegatorAddr()
					delAddr, err = sdk.AccAddressFromBech32(delegator)
					if err != nil {
						ctx.Logger().Error(fmt.Sprintf("Failed to undelegate delegator %s from validator %s: could not parse delegator address: %v.", delegator, valAddress.String(), err))
						continue
					}
					_, _, err = app.StakingKeeper.Undelegate(ctx, delAddr, valAddress, delegation.GetShares())
					if err != nil {
						ctx.Logger().Error(fmt.Sprintf("Failed to undelegate delegator %s from validator %s: %v.", delegator, valAddress.String(), err))
						continue
					}
				}
				removalCount++
			}
		}
	}

	ctx.Logger().Info(fmt.Sprintf("A total of %d inactive (unbonded) validators have had all their delegators removed.", removalCount))
}

// pruneIBCExpiredConsensusStates prunes expired consensus states for IBC.
// This should be applied in most upgrades.
func pruneIBCExpiredConsensusStates(ctx sdk.Context, app *App) error {
	ctx.Logger().Info("Pruning expired consensus states for IBC.")
	_, err := ibctmmigrations.PruneExpiredConsensusStates(ctx, app.appCodec, app.IBCKeeper.ClientKeeper)
	if err != nil {
		ctx.Logger().Error(fmt.Sprintf("Unable to prune expired consensus states, error: %s.", err))
		return err
	}
	ctx.Logger().Info("Done pruning expired consensus states for IBC.")
	return nil
}

// convertFinishedVestingAccountsToBase will turn completed vesting accounts into regular BaseAccounts.
// This should be applied in most upgrades.
func convertFinishedVestingAccountsToBase(ctx sdk.Context, app *App) error {
	ctx.Logger().Info("Converting completed vesting accounts into base accounts.")
	blockTime := ctx.BlockTime().UTC().Unix()
	var updatedAccts []sdk.AccountI
	err := app.AccountKeeper.Accounts.Walk(ctx, nil, func(_ sdk.AccAddress, acctI sdk.AccountI) (stop bool, err error) {
		var baseVestAcct *vesting.BaseVestingAccount
		switch acct := acctI.(type) {
		case *vesting.ContinuousVestingAccount:
			baseVestAcct = acct.BaseVestingAccount
		case *vesting.DelayedVestingAccount:
			baseVestAcct = acct.BaseVestingAccount
		case *vesting.PeriodicVestingAccount:
			baseVestAcct = acct.BaseVestingAccount
		default:
			// We don't care about permanent locked because they never end.
			// Nothing should ever be a *vesting.BaseVestingAccount, so we ignore those too.
			// All other accounts aren't a vesting account, so there's nothing to do with them here.
			return false, nil
		}

		if baseVestAcct.EndTime <= blockTime {
			updatedAccts = append(updatedAccts, baseVestAcct.BaseAccount)
		}
		return false, nil
	})
	if err != nil {
		return fmt.Errorf("error walking accounts: %w", err)
	}

	if len(updatedAccts) == 0 {
		ctx.Logger().Info("No completed vesting accounts found.")
	} else {
		ctx.Logger().Info(fmt.Sprintf("Found %d completed vesting accounts. Updating them now.", len(updatedAccts)))
		for _, acct := range updatedAccts {
			app.AccountKeeper.SetAccount(ctx, acct)
		}
	}

	ctx.Logger().Info("Done converting completed vesting accounts into base accounts.")
	return nil
}

// unlockVestingAccounts will convert the provided addrs from ContinuousVestingAccount to BaseAccount.
// This might be needed later, for another round of unlocks, so we're keeping it around in case.
func unlockVestingAccounts(ctx sdk.Context, app *App, addrs []sdk.AccAddress) {
	ctx.Logger().Info("Unlocking select vesting accounts.")

	ctx.Logger().Info(fmt.Sprintf("Identified %d accounts to unlock.", len(addrs)))
	for _, addr := range addrs {
		// We don't care about the error here because it's already logged, and we want to move on.
		_ = app.HoldKeeper.UnlockVestingAccount(ctx, addr)
	}

	ctx.Logger().Info("Done unlocking select vesting accounts.")
}

// Create a use of the standard helpers so that the linter neither complains about it not being used,
// nor complains about a nolint:unused directive that isn't needed because the function is used.
var (
	_ = runModuleMigrations
	_ = removeInactiveValidatorDelegations
	_ = pruneIBCExpiredConsensusStates
	_ = convertFinishedVestingAccountsToBase
	_ = unlockVestingAccounts
)

// FlatFeesKeeper has the flatfees keeper methods needed for setting up flat fees.
// Part of the bouvardia upgrade.
type FlatFeesKeeper interface {
	SetParams(ctx sdk.Context, params flatfeestypes.Params) error
	SetMsgFee(ctx sdk.Context, msgFee flatfeestypes.MsgFee) error
}

// setupFlatFees defines the flatfees module params and msg costs.
// Part of the bouvardia upgrade.
func setupFlatFees(ctx sdk.Context, ffk FlatFeesKeeper) error {
	ctx.Logger().Info("Setting up flat fees.")

	params := MakeFlatFeesParams()
	err := ffk.SetParams(ctx, params)
	if err != nil {
		return fmt.Errorf("could not set x/flatfees params: %w", err)
	}

	msgFees := MakeFlatFeesCosts()
	for _, msgFee := range msgFees {
		err = ffk.SetMsgFee(ctx, *msgFee)
		if err != nil {
			return fmt.Errorf("could not set msg fee %s: %w", msgFee, err)
		}
	}

	ctx.Logger().Info("Done setting up flat fees.")
	return nil
}

// feeDefCoin returns a coin in the fee definition denom with the given amount.
// Part of the bouvardia upgrade.
func feeDefCoin(amount int64) sdk.Coin {
	return sdk.NewInt64Coin(flatfeestypes.DefaultFeeDefinitionDenom, amount)
}

// MakeFlatFeesParams returns the params to give the flatfeees module.
// Part of the bouvardia upgrade.
func MakeFlatFeesParams() flatfeestypes.Params {
	return flatfeestypes.Params{
		DefaultCost: feeDefCoin(150),
		ConversionFactor: flatfeestypes.ConversionFactor{
			// 1 hash = $0.025, so 1000000000nhash = 25musd
			DefinitionAmount: feeDefCoin(25),
			ConvertedAmount:  sdk.NewInt64Coin(pioconfig.GetProvConfig().FeeDenom, 1000000000),
		},
	}
}

// MakeFlatFeesCosts returns the list of MsgFees that we want to set.
// Part of the bouvardia upgrade.
func MakeFlatFeesCosts() []*flatfeestypes.MsgFee {
	// TODO[fees]: Identify the new Msgs being added, how much we want them to cost, and add them to this list.
	return []*flatfeestypes.MsgFee{
		// Free Msg types. These are gov-prop-only Msg types. A gov prop costs $2.00 + the cost of each msg in it.
		// So even though these msgs are free, it'll still cost $2.00 to submit one.
		flatfeestypes.NewMsgFee("/cosmos.auth.v1beta1.MsgUpdateParams"),
		flatfeestypes.NewMsgFee("/cosmos.bank.v1beta1.MsgSetSendEnabled"),
		flatfeestypes.NewMsgFee("/cosmos.bank.v1beta1.MsgUpdateDenomMetadata"),
		flatfeestypes.NewMsgFee("/cosmos.bank.v1beta1.MsgUpdateParams"),
		flatfeestypes.NewMsgFee("/cosmos.consensus.v1.MsgUpdateParams"),
		flatfeestypes.NewMsgFee("/cosmos.crisis.v1beta1.MsgUpdateParams"),
		flatfeestypes.NewMsgFee("/cosmos.distribution.v1beta1.MsgCommunityPoolSpend"),
		flatfeestypes.NewMsgFee("/cosmos.distribution.v1beta1.MsgUpdateParams"),
		flatfeestypes.NewMsgFee("/cosmos.gov.v1.MsgExecLegacyContent"),
		flatfeestypes.NewMsgFee("/cosmos.gov.v1.MsgUpdateParams"),
		flatfeestypes.NewMsgFee("/cosmos.mint.v1beta1.MsgUpdateParams"),
		flatfeestypes.NewMsgFee("/cosmos.sanction.v1beta1.MsgSanction"),
		flatfeestypes.NewMsgFee("/cosmos.sanction.v1beta1.MsgUnsanction"),
		flatfeestypes.NewMsgFee("/cosmos.sanction.v1beta1.MsgUpdateParams"),
		flatfeestypes.NewMsgFee("/cosmos.slashing.v1beta1.MsgUpdateParams"),
		flatfeestypes.NewMsgFee("/cosmos.staking.v1beta1.MsgUpdateParams"),
		flatfeestypes.NewMsgFee("/cosmos.upgrade.v1beta1.MsgCancelUpgrade"),
		flatfeestypes.NewMsgFee("/cosmos.upgrade.v1beta1.MsgSoftwareUpgrade"),
		flatfeestypes.NewMsgFee("/cosmwasm.wasm.v1.MsgAddCodeUploadParamsAddresses"),
		flatfeestypes.NewMsgFee("/cosmwasm.wasm.v1.MsgPinCodes"),
		flatfeestypes.NewMsgFee("/cosmwasm.wasm.v1.MsgRemoveCodeUploadParamsAddresses"),
		flatfeestypes.NewMsgFee("/cosmwasm.wasm.v1.MsgStoreAndInstantiateContract"),
		flatfeestypes.NewMsgFee("/cosmwasm.wasm.v1.MsgStoreAndMigrateContract"),
		flatfeestypes.NewMsgFee("/cosmwasm.wasm.v1.MsgSudoContract"),
		flatfeestypes.NewMsgFee("/cosmwasm.wasm.v1.MsgUnpinCodes"),
		flatfeestypes.NewMsgFee("/cosmwasm.wasm.v1.MsgUpdateParams"),
		flatfeestypes.NewMsgFee("/ibc.applications.interchain_accounts.controller.v1.MsgUpdateParams"),
		flatfeestypes.NewMsgFee("/ibc.applications.interchain_accounts.host.v1.MsgUpdateParams"),
		flatfeestypes.NewMsgFee("/ibc.applications.transfer.v1.MsgUpdateParams"),
		flatfeestypes.NewMsgFee("/ibc.core.channel.v1.MsgUpdateParams"),
		flatfeestypes.NewMsgFee("/ibc.core.client.v1.MsgUpdateParams"),
		flatfeestypes.NewMsgFee("/ibc.core.connection.v1.MsgUpdateParams"),
		flatfeestypes.NewMsgFee("/icq.v1.MsgUpdateParams"),
		flatfeestypes.NewMsgFee("/provenance.attribute.v1.MsgUpdateParamsRequest"),
		flatfeestypes.NewMsgFee("/provenance.exchange.v1.MsgGovCloseMarketRequest"),
		flatfeestypes.NewMsgFee("/provenance.exchange.v1.MsgGovCreateMarketRequest"),
		flatfeestypes.NewMsgFee("/provenance.exchange.v1.MsgGovManageFeesRequest"),
		flatfeestypes.NewMsgFee("/provenance.exchange.v1.MsgGovUpdateParamsRequest"),
		flatfeestypes.NewMsgFee("/provenance.exchange.v1.MsgUpdateParamsRequest"),
		flatfeestypes.NewMsgFee("/provenance.flatfees.v1.MsgUpdateConversionFactorRequest"),
		flatfeestypes.NewMsgFee("/provenance.flatfees.v1.MsgUpdateMsgFeesRequest"),
		flatfeestypes.NewMsgFee("/provenance.flatfees.v1.MsgUpdateParamsRequest"),
		flatfeestypes.NewMsgFee("/provenance.ibchooks.v1.MsgUpdateParamsRequest"),
		flatfeestypes.NewMsgFee("/provenance.ibcratelimit.v1.MsgGovUpdateParamsRequest"),
		flatfeestypes.NewMsgFee("/provenance.ibcratelimit.v1.MsgUpdateParamsRequest"),
		flatfeestypes.NewMsgFee("/provenance.marker.v1.MsgChangeStatusProposalRequest"),
		flatfeestypes.NewMsgFee("/provenance.marker.v1.MsgRemoveAdministratorProposalRequest"),
		flatfeestypes.NewMsgFee("/provenance.marker.v1.MsgSetAdministratorProposalRequest"),
		flatfeestypes.NewMsgFee("/provenance.marker.v1.MsgSetDenomMetadataProposalRequest"),
		flatfeestypes.NewMsgFee("/provenance.marker.v1.MsgSupplyDecreaseProposalRequest"),
		flatfeestypes.NewMsgFee("/provenance.marker.v1.MsgSupplyIncreaseProposalRequest"),
		flatfeestypes.NewMsgFee("/provenance.marker.v1.MsgUpdateForcedTransferRequest"),
		flatfeestypes.NewMsgFee("/provenance.marker.v1.MsgUpdateParamsRequest"),
		flatfeestypes.NewMsgFee("/provenance.marker.v1.MsgWithdrawEscrowProposalRequest"),
		flatfeestypes.NewMsgFee("/provenance.msgfees.v1.MsgAddMsgFeeProposalRequest"),
		flatfeestypes.NewMsgFee("/provenance.msgfees.v1.MsgAssessCustomMsgFeeRequest"),
		flatfeestypes.NewMsgFee("/provenance.msgfees.v1.MsgRemoveMsgFeeProposalRequest"),
		flatfeestypes.NewMsgFee("/provenance.msgfees.v1.MsgUpdateConversionFeeDenomProposalRequest"),
		flatfeestypes.NewMsgFee("/provenance.msgfees.v1.MsgUpdateMsgFeeProposalRequest"),
		flatfeestypes.NewMsgFee("/provenance.msgfees.v1.MsgUpdateNhashPerUsdMilProposalRequest"),
		flatfeestypes.NewMsgFee("/provenance.name.v1.MsgCreateRootNameRequest"),
		flatfeestypes.NewMsgFee("/provenance.name.v1.MsgUpdateParamsRequest"),
		flatfeestypes.NewMsgFee("/provenance.oracle.v1.MsgUpdateOracleRequest"),

		// Msgs that cost $0.005
		flatfeestypes.NewMsgFee("/provenance.metadata.v1.MsgAddNetAssetValuesRequest", feeDefCoin(5)),

		// Msgs that cost $0.02.
		flatfeestypes.NewMsgFee("/provenance.attribute.v1.MsgAddAttributeRequest", feeDefCoin(20)),

		// Msgs that cost $0.05.
		flatfeestypes.NewMsgFee("/cosmos.authz.v1beta1.MsgExec", feeDefCoin(50)),
		flatfeestypes.NewMsgFee("/cosmos.authz.v1beta1.MsgRevoke", feeDefCoin(50)),
		flatfeestypes.NewMsgFee("/cosmos.bank.v1beta1.MsgSend", feeDefCoin(50)),
		flatfeestypes.NewMsgFee("/cosmos.distribution.v1beta1.MsgDepositValidatorRewardsPool", feeDefCoin(50)),
		flatfeestypes.NewMsgFee("/cosmos.distribution.v1beta1.MsgFundCommunityPool", feeDefCoin(50)),
		flatfeestypes.NewMsgFee("/cosmos.distribution.v1beta1.MsgSetWithdrawAddress", feeDefCoin(50)),
		flatfeestypes.NewMsgFee("/cosmos.distribution.v1beta1.MsgWithdrawValidatorCommission", feeDefCoin(50)),
		flatfeestypes.NewMsgFee("/cosmos.gov.v1.MsgCancelProposal", feeDefCoin(50)),
		flatfeestypes.NewMsgFee("/cosmos.gov.v1.MsgDeposit", feeDefCoin(50)),
		flatfeestypes.NewMsgFee("/cosmos.gov.v1.MsgVote", feeDefCoin(50)),
		flatfeestypes.NewMsgFee("/cosmos.gov.v1.MsgVoteWeighted", feeDefCoin(50)),
		flatfeestypes.NewMsgFee("/cosmos.gov.v1beta1.MsgDeposit", feeDefCoin(50)),
		flatfeestypes.NewMsgFee("/cosmos.group.v1.MsgExec", feeDefCoin(50)),
		flatfeestypes.NewMsgFee("/cosmos.group.v1.MsgWithdrawProposal", feeDefCoin(50)),
		flatfeestypes.NewMsgFee("/ibc.core.channel.v1.MsgAcknowledgement", feeDefCoin(50)),
		flatfeestypes.NewMsgFee("/ibc.core.channel.v1.MsgRecvPacket", feeDefCoin(50)),
		flatfeestypes.NewMsgFee("/provenance.exchange.v1.MsgAcceptPaymentRequest", feeDefCoin(50)),
		flatfeestypes.NewMsgFee("/provenance.exchange.v1.MsgCommitFundsRequest", feeDefCoin(50)),
		flatfeestypes.NewMsgFee("/provenance.exchange.v1.MsgMarketReleaseCommitmentsRequest", feeDefCoin(50)),
		flatfeestypes.NewMsgFee("/provenance.exchange.v1.MsgRejectPaymentRequest", feeDefCoin(50)),
		flatfeestypes.NewMsgFee("/provenance.exchange.v1.MsgRejectPaymentsRequest", feeDefCoin(50)),
		flatfeestypes.NewMsgFee("/provenance.marker.v1.MsgActivateRequest", feeDefCoin(50)),
		flatfeestypes.NewMsgFee("/provenance.marker.v1.MsgAddNetAssetValuesRequest", feeDefCoin(50)),
		flatfeestypes.NewMsgFee("/provenance.marker.v1.MsgFinalizeRequest", feeDefCoin(50)),
		flatfeestypes.NewMsgFee("/provenance.marker.v1.MsgGrantAllowanceRequest", feeDefCoin(50)),
		flatfeestypes.NewMsgFee("/provenance.marker.v1.MsgSetDenomMetadataRequest", feeDefCoin(50)),

		// Msgs that cost $0.10.
		flatfeestypes.NewMsgFee("/cosmos.authz.v1beta1.MsgGrant", feeDefCoin(100)),
		flatfeestypes.NewMsgFee("/cosmos.distribution.v1beta1.MsgWithdrawDelegatorReward", feeDefCoin(100)),
		flatfeestypes.NewMsgFee("/cosmos.feegrant.v1beta1.MsgGrantAllowance", feeDefCoin(100)),
		flatfeestypes.NewMsgFee("/cosmos.gov.v1beta1.MsgVote", feeDefCoin(100)),
		flatfeestypes.NewMsgFee("/cosmos.gov.v1beta1.MsgVoteWeighted", feeDefCoin(100)),
		flatfeestypes.NewMsgFee("/cosmwasm.wasm.v1.MsgMigrateContract", feeDefCoin(100)),
		flatfeestypes.NewMsgFee("/ibc.applications.transfer.v1.MsgTransfer", feeDefCoin(100)),
		flatfeestypes.NewMsgFee("/provenance.attribute.v1.MsgDeleteAttributeRequest", feeDefCoin(100)),
		flatfeestypes.NewMsgFee("/provenance.attribute.v1.MsgUpdateAttributeRequest", feeDefCoin(100)),
		flatfeestypes.NewMsgFee("/provenance.exchange.v1.MsgMarketUpdateAcceptingCommitmentsRequest", feeDefCoin(100)),
		flatfeestypes.NewMsgFee("/provenance.exchange.v1.MsgMarketUpdateAcceptingOrdersRequest", feeDefCoin(100)),
		flatfeestypes.NewMsgFee("/provenance.exchange.v1.MsgMarketUpdateDetailsRequest", feeDefCoin(100)),
		flatfeestypes.NewMsgFee("/provenance.exchange.v1.MsgMarketUpdateEnabledRequest", feeDefCoin(100)),
		flatfeestypes.NewMsgFee("/provenance.exchange.v1.MsgMarketUpdateIntermediaryDenomRequest", feeDefCoin(100)),
		flatfeestypes.NewMsgFee("/provenance.exchange.v1.MsgMarketUpdateUserSettleRequest", feeDefCoin(100)),
		flatfeestypes.NewMsgFee("/provenance.trigger.v1.MsgCreateTriggerRequest", feeDefCoin(100)),

		// The default cost is $0.15. All Msg types not in this list will use the default.

		// Msgs that cost $0.25.
		flatfeestypes.NewMsgFee("/provenance.marker.v1.MsgIbcTransferRequest", feeDefCoin(250)),
		flatfeestypes.NewMsgFee("/provenance.name.v1.MsgBindNameRequest", feeDefCoin(250)),
		flatfeestypes.NewMsgFee("/provenance.oracle.v1.MsgSendQueryOracleRequest", feeDefCoin(250)),

		// Msgs that cost $0.50.
		flatfeestypes.NewMsgFee("/cosmos.staking.v1beta1.MsgBeginRedelegate", feeDefCoin(500)),
		flatfeestypes.NewMsgFee("/cosmwasm.wasm.v1.MsgInstantiateContract", feeDefCoin(500)),
		flatfeestypes.NewMsgFee("/cosmwasm.wasm.v1.MsgInstantiateContract2", feeDefCoin(500)),
		flatfeestypes.NewMsgFee("/ibc.core.client.v1.MsgCreateClient", feeDefCoin(500)),
		flatfeestypes.NewMsgFee("/provenance.metadata.v1.MsgMigrateValueOwnerRequest", feeDefCoin(500)),
		flatfeestypes.NewMsgFee("/provenance.metadata.v1.MsgUpdateValueOwnersRequest", feeDefCoin(500)),
		flatfeestypes.NewMsgFee("/provenance.metadata.v1.MsgWriteContractSpecificationRequest", feeDefCoin(500)),
		flatfeestypes.NewMsgFee("/provenance.metadata.v1.MsgWriteRecordSpecificationRequest", feeDefCoin(500)),
		flatfeestypes.NewMsgFee("/provenance.metadata.v1.MsgWriteScopeSpecificationRequest", feeDefCoin(500)),
		flatfeestypes.NewMsgFee("/provenance.metadata.v1.MsgWriteSessionRequest", feeDefCoin(500)),

		// Msgs that cost $1.00.
		flatfeestypes.NewMsgFee("/cosmos.group.v1.MsgSubmitProposal", feeDefCoin(1000)),
		flatfeestypes.NewMsgFee("/cosmwasm.wasm.v1.MsgStoreCode", feeDefCoin(1000)),
		flatfeestypes.NewMsgFee("/provenance.metadata.v1.MsgAddContractSpecToScopeSpecRequest", feeDefCoin(1000)),
		flatfeestypes.NewMsgFee("/provenance.metadata.v1.MsgDeleteContractSpecFromScopeSpecRequest", feeDefCoin(1000)),
		flatfeestypes.NewMsgFee("/provenance.metadata.v1.MsgWriteScopeRequest", feeDefCoin(1000)),

		// Msgs that cost $1.50.
		flatfeestypes.NewMsgFee("/ibc.core.channel.v1.MsgChannelOpenTry", feeDefCoin(1500)),
		flatfeestypes.NewMsgFee("/ibc.core.connection.v1.MsgConnectionOpenConfirm", feeDefCoin(1500)),
		flatfeestypes.NewMsgFee("/ibc.core.connection.v1.MsgConnectionOpenTry", feeDefCoin(1500)),

		// Msgs that cost $2.00.
		flatfeestypes.NewMsgFee("/cosmos.gov.v1.MsgSubmitProposal", feeDefCoin(2000)),
		flatfeestypes.NewMsgFee("/cosmos.gov.v1beta1.MsgSubmitProposal", feeDefCoin(2000)),

		// Msgs that cost $3.00.
		flatfeestypes.NewMsgFee("/provenance.marker.v1.MsgAddFinalizeActivateMarkerRequest", feeDefCoin(3000)),
		flatfeestypes.NewMsgFee("/provenance.marker.v1.MsgAddMarkerRequest", feeDefCoin(3000)),
	}
}<|MERGE_RESOLUTION|>--- conflicted
+++ resolved
@@ -66,12 +66,8 @@
 		},
 	},
 	"bouvardia": { // Upgrade for v1.26.0.
-<<<<<<< HEAD
-		Added: []string{vaulttypes.StoreKey},
-=======
-		Added:   []string{flatfeestypes.StoreKey},
+		Added:   []string{flatfeestypes.StoreKey, vaulttypes.StoreKey},
 		Deleted: []string{msgfeestypes.StoreKey},
->>>>>>> d03ca7c9
 		Handler: func(ctx sdk.Context, app *App, vm module.VersionMap) (module.VersionMap, error) {
 			var err error
 			if vm, err = runModuleMigrations(ctx, app, vm); err != nil {
