package app

import (
	"github.com/cosmos/cosmos-sdk/baseapp"
	storetypes "github.com/cosmos/cosmos-sdk/store/types"
	sdk "github.com/cosmos/cosmos-sdk/types"
	"github.com/cosmos/cosmos-sdk/types/module"
	banktypes "github.com/cosmos/cosmos-sdk/x/bank/types"
	upgradetypes "github.com/cosmos/cosmos-sdk/x/upgrade/types"
	ibcconnectiontypes "github.com/cosmos/ibc-go/modules/core/03-connection/types"

	markertypes "github.com/provenance-io/provenance/x/marker/types"
)

var (
	noopHandler = func(ctx sdk.Context, plan upgradetypes.Plan, versionMap module.VersionMap) (module.VersionMap, error) {
		ctx.Logger().Info("Applying no-op upgrade plan for release " + plan.Name)
		return versionMap, nil
	}
)

type appUpgradeHandler = func(*App, sdk.Context, upgradetypes.Plan) (module.VersionMap, error)

type appUpgrade struct {
	Added   []string
	Deleted []string
	Renamed []storetypes.StoreRename
	Handler appUpgradeHandler
}

var handlers = map[string]appUpgrade{
	"v0.2.0": {},
	"v0.2.1": {
		Handler: func(app *App, ctx sdk.Context, plan upgradetypes.Plan) (module.VersionMap, error) {
			app.MarkerKeeper.SetParams(ctx, markertypes.DefaultParams())
			return app.UpgradeKeeper.GetModuleVersionMap(ctx), nil
		},
	},
	"v0.3.0": {},
	"v1.0.0": {
		Handler: func(app *App, ctx sdk.Context, plan upgradetypes.Plan) (module.VersionMap, error) {
			app.NameKeeper.ConvertLegacyAmino(ctx)
			app.AttributeKeeper.ConvertLegacyAmino(ctx)
			return app.UpgradeKeeper.GetModuleVersionMap(ctx), nil
		},
	},
	"v1.1.1":   {},
	"amaranth": {}, // associated with v1.2.x upgrades in testnet, mainnet
	"bluetiful": {
		Handler: func(app *App, ctx sdk.Context, plan upgradetypes.Plan) (module.VersionMap, error) {
			// Force default denom metadata for the bond denom
			app.BankKeeper.SetDenomMetaData(ctx, banktypes.Metadata{
				Description: "Hash is the staking token of the Provenance Blockchain",
				Base:        "nhash",
				Display:     "hash",
				DenomUnits: []*banktypes.DenomUnit{
					{
						Denom:    "nhash",
						Exponent: 0,
						Aliases:  []string{},
					},
					{
						Denom:    "hash",
						Exponent: 9,
						Aliases:  []string{},
					},
				},
			})
			// Force default unrestricted denom for markers to limit min length of 8 and allow ['.','-'] as separators.
			app.MarkerKeeper.SetParams(ctx, markertypes.Params{
				UnrestrictedDenomRegex: `[a-zA-Z][a-zA-Z0-9\-\.]{7,64}`,
			})
			return app.UpgradeKeeper.GetModuleVersionMap(ctx), nil
		},
	},
	"citrine": {},
	"desert":  {},
	"eigengrau": {
		Handler: func(app *App, ctx sdk.Context, plan upgradetypes.Plan) (module.VersionMap, error) {
<<<<<<< HEAD
			app.IBCKeeper.ConnectionKeeper.SetParams(ctx, ibcconnectiontypes.DefaultParams())
=======
			nhashName := "Hash"
			nhashSymbol := "HASH"
			nhash, found := app.BankKeeper.GetDenomMetaData(ctx, "nhash")
			if found {
				nhash.Name = nhashName
				nhash.Symbol = nhashSymbol
			} else {
				nhash = banktypes.Metadata{
					Description: "Hash is the staking token of the Provenance Blockchain",
					Base:        "nhash",
					Display:     "hash",
					Name:        nhashName,
					Symbol:      nhashSymbol,
					DenomUnits: []*banktypes.DenomUnit{
						{
							Denom:    "nhash",
							Exponent: 0,
							Aliases:  []string{},
						},
						{
							Denom:    "hash",
							Exponent: 9,
							Aliases:  []string{},
						},
					},
				}
			}
			app.BankKeeper.SetDenomMetaData(ctx, nhash)
>>>>>>> 68cf7cb7

			fromVM := map[string]uint64{
				"ibc":       1,
				"attribute": 1,
				"marker":    1,
				"metadata":  1,
				"name":      1,
			}
			return app.mm.RunMigrations(ctx, app.configurator, fromVM)
		},
	},
	// TODO - Add new upgrade definitions here.
}

func InstallCustomUpgradeHandlers(app *App) {
	// Register all explicit appUpgrades
	for name, upgrade := range handlers {
		// If the handler has been defined, add it here, otherwise, use no-op.
		var handler upgradetypes.UpgradeHandler
		if upgrade.Handler == nil {
			handler = noopHandler
		} else {
			ref := upgrade
			handler = func(ctx sdk.Context, plan upgradetypes.Plan, versionMap module.VersionMap) (module.VersionMap, error) {
				return ref.Handler(app, ctx, plan)
			}
		}
		app.UpgradeKeeper.SetUpgradeHandler(name, handler)
	}
}

// CustomUpgradeStoreLoader provides upgrade handlers for store and application module upgrades at specified versions
func CustomUpgradeStoreLoader(app *App, info storetypes.UpgradeInfo) baseapp.StoreLoader {
	// Current upgrade info is empty or we are at the wrong height, skip this.
	if info.Name == "" || info.Height-1 != app.LastBlockHeight() {
		return nil
	}
	// Find the upgrade handler that matches this currently executing upgrade.
	for name, upgrade := range handlers {
		// If the plan is executing this block, set the store locator to create any
		// missing modules, delete unused modules, or rename any keys required in the plan.
		if info.Name == name && !app.UpgradeKeeper.IsSkipHeight(info.Height) {
			storeUpgrades := storetypes.StoreUpgrades{
				Added:   upgrade.Added,
				Renamed: upgrade.Renamed,
				Deleted: upgrade.Deleted,
			}

			if isEmptyUpgrade(storeUpgrades) {
				app.Logger().Info("No store upgrades required",
					"plan", name,
					"height", info.Height,
				)
				return nil
			}

			app.Logger().Info("Store upgrades",
				"plan", name,
				"height", info.Height,
				"upgrade.added", upgrade.Added,
				"upgrade.deleted", upgrade.Deleted,
				"upgrade.renamed", upgrade.Renamed,
			)
			return upgradetypes.UpgradeStoreLoader(info.Height, &storeUpgrades)
		}
	}
	return nil
}

func isEmptyUpgrade(upgrades storetypes.StoreUpgrades) bool {
	return len(upgrades.Renamed) == 0 && len(upgrades.Deleted) == 0 && len(upgrades.Added) == 0
}<|MERGE_RESOLUTION|>--- conflicted
+++ resolved
@@ -77,9 +77,8 @@
 	"desert":  {},
 	"eigengrau": {
 		Handler: func(app *App, ctx sdk.Context, plan upgradetypes.Plan) (module.VersionMap, error) {
-<<<<<<< HEAD
 			app.IBCKeeper.ConnectionKeeper.SetParams(ctx, ibcconnectiontypes.DefaultParams())
-=======
+
 			nhashName := "Hash"
 			nhashSymbol := "HASH"
 			nhash, found := app.BankKeeper.GetDenomMetaData(ctx, "nhash")
@@ -108,7 +107,6 @@
 				}
 			}
 			app.BankKeeper.SetDenomMetaData(ctx, nhash)
->>>>>>> 68cf7cb7
 
 			fromVM := map[string]uint64{
 				"ibc":       1,
