--- conflicted
+++ resolved
@@ -53,11 +53,7 @@
 // or vice versa, please add comments explaining why in both entries.
 var upgrades = map[string]appUpgrade{
 	"umber-rc1": { // upgrade for v1.19.0-rc1
-<<<<<<< HEAD
-		Added:   []string{crisistypes.ModuleName, consensusparamtypes.ModuleName},
-=======
-		Added:   []string{crisistypes.ModuleName, circuittypes.ModuleName},
->>>>>>> 07042b44
+		Added:   []string{crisistypes.ModuleName, circuittypes.ModuleName, consensusparamtypes.ModuleName},
 		Deleted: []string{"reward"},
 		Handler: func(ctx sdk.Context, app *App, vm module.VersionMap) (module.VersionMap, error) {
 			var err error
@@ -96,11 +92,7 @@
 		},
 	},
 	"umber": { // upgrade for v1.19.0
-<<<<<<< HEAD
-		Added:   []string{crisistypes.ModuleName, consensusparamtypes.ModuleName},
-=======
-		Added:   []string{crisistypes.ModuleName, circuittypes.ModuleName},
->>>>>>> 07042b44
+		Added:   []string{crisistypes.ModuleName, circuittypes.ModuleName, consensusparamtypes.ModuleName},
 		Deleted: []string{"reward"},
 		Handler: func(ctx sdk.Context, app *App, vm module.VersionMap) (module.VersionMap, error) {
 			var err error
