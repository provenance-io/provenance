--- conflicted
+++ resolved
@@ -113,11 +113,7 @@
 
 			return vm, nil
 		},
-<<<<<<< HEAD
-		Added: []string{icqtypes.ModuleName, oracletypes.ModuleName, ibchookstypes.ModuleName},
-=======
-		Added: []string{hold.ModuleName, ibchookstypes.ModuleName},
->>>>>>> a9575dfc
+		Added: []string{icqtypes.ModuleName, oracletypes.ModuleName, ibchookstypes.ModuleName, hold.ModuleName},
 	},
 	"saffron": { // upgrade for v1.17.0,
 		Handler: func(ctx sdk.Context, app *App, vm module.VersionMap) (module.VersionMap, error) {
@@ -135,11 +131,7 @@
 
 			return vm, nil
 		},
-<<<<<<< HEAD
-		Added: []string{icqtypes.ModuleName, oracletypes.ModuleName, ibchookstypes.ModuleName},
-=======
-		Added: []string{hold.ModuleName, ibchookstypes.ModuleName},
->>>>>>> a9575dfc
+		Added: []string{icqtypes.ModuleName, oracletypes.ModuleName, ibchookstypes.ModuleName, hold.ModuleName},
 	},
 	// TODO - Add new upgrade definitions here.
 }
