package app

import (
	"fmt"

	"github.com/cosmos/cosmos-sdk/baseapp"
	storetypes "github.com/cosmos/cosmos-sdk/store/types"
	sdk "github.com/cosmos/cosmos-sdk/types"
	"github.com/cosmos/cosmos-sdk/types/module"
	"github.com/cosmos/cosmos-sdk/x/group"
	upgradetypes "github.com/cosmos/cosmos-sdk/x/upgrade/types"
	rewardtypes "github.com/provenance-io/provenance/x/reward/types"
)

var (
	noopHandler = func(ctx sdk.Context, plan upgradetypes.Plan, versionMap module.VersionMap) (module.VersionMap, error) {
		ctx.Logger().Info("Applying no-op upgrade plan for release " + plan.Name)
		return versionMap, nil
	}
)

type appUpgradeHandler = func(sdk.Context, *App, upgradetypes.Plan) (module.VersionMap, error)

// appUpgrade is an internal structure for defining all things for an upgrade.
type appUpgrade struct {
	Added   []string
	Deleted []string
	Renamed []storetypes.StoreRename
	Handler appUpgradeHandler
}

var handlers = map[string]appUpgrade{
<<<<<<< HEAD
	// TODO - remove upgrade definitions for entries no longer in use.
	"mango": { // upgrade for 1.11.1
		Handler: func(ctx sdk.Context, app *App, plan upgradetypes.Plan) (module.VersionMap, error) {
=======
	"mango": { // upgrade for 1.11.1
		Handler: func(app *App, ctx sdk.Context, plan upgradetypes.Plan) (module.VersionMap, error) {
>>>>>>> 62e2e828
			params := app.MsgFeesKeeper.GetParams(ctx)
			app.MsgFeesKeeper.SetParams(ctx, params)
			versionMap := app.UpgradeKeeper.GetModuleVersionMap(ctx)
			return app.mm.RunMigrations(ctx, app.configurator, versionMap)
		},
	},
<<<<<<< HEAD
	"neoncarrot-rc1": {}, // upgrade for 1.12.0-rc1
	"ochre-rc1": { // upgrade for 1.13.0-rc1
		Added: []string{group.ModuleName},
		Handler: func(ctx sdk.Context, app *App, plan upgradetypes.Plan) (module.VersionMap, error) {
=======
	"mango-rc4":      {}, // upgrade for 1.11.1-rc4
	"neoncarrot-rc1": {}, // upgrade for 1.12.0-rc1
	"neoncarrot":     {}, // upgrade for 1.12.0
	"ochre-rc1": { // upgrade for 1.13.0-rc1
		// TODO: Required for v1.13.x: Fill in Added with modules new to 1.13.x https://github.com/provenance-io/provenance/issues/1007
		Added: []string{rewardtypes.ModuleName},
		Handler: func(app *App, ctx sdk.Context, plan upgradetypes.Plan) (module.VersionMap, error) {
>>>>>>> 62e2e828
			versionMap := app.UpgradeKeeper.GetModuleVersionMap(ctx)
			ctx.Logger().Info("Starting migrations. This may take a significant amount of time to complete. Do not restart node.")
			return app.mm.RunMigrations(ctx, app.configurator, versionMap)
		},
	},
	// TODO - Add new upgrade definitions here.
}

// InstallCustomUpgradeHandlers sets upgrade handlers for all entries in the handlers map.
func InstallCustomUpgradeHandlers(app *App) {
	// Register all explicit appUpgrades
	for name, upgrade := range handlers {
		// If the handler has been defined, add it here, otherwise, use no-op.
		var handler upgradetypes.UpgradeHandler
		if upgrade.Handler == nil {
			handler = noopHandler
		} else {
			ref := upgrade
			handler = func(ctx sdk.Context, plan upgradetypes.Plan, versionMap module.VersionMap) (module.VersionMap, error) {
				vM, err := ref.Handler(ctx, app, plan)
				if err != nil {
					ctx.Logger().Info(fmt.Sprintf("Failed to upgrade to: %s with err: %v", plan.Name, err))
				} else {
					ctx.Logger().Info(fmt.Sprintf("Successfully upgraded to: %s with version map: %v", plan.Name, vM))
				}
				return vM, err
			}
		}
		app.UpgradeKeeper.SetUpgradeHandler(name, handler)
	}
}

// GetUpgradeStoreLoader creates an StoreLoader for use in an upgrade.
// Returns nil if no upgrade info is found or the upgrade doesn't need a store loader.
func GetUpgradeStoreLoader(app *App, info upgradetypes.Plan) baseapp.StoreLoader {
	upgrade, found := handlers[info.Name]
	if !found {
		return nil
	}

	if len(upgrade.Renamed) == 0 && len(upgrade.Deleted) == 0 && len(upgrade.Added) == 0 {
		app.Logger().Info("No store upgrades required",
			"plan", info.Name,
			"height", info.Height,
		)
		return nil
	}

	storeUpgrades := storetypes.StoreUpgrades{
		Added:   upgrade.Added,
		Renamed: upgrade.Renamed,
		Deleted: upgrade.Deleted,
	}
	app.Logger().Info("Store upgrades",
		"plan", info.Name,
		"height", info.Height,
		"upgrade.added", storeUpgrades.Added,
		"upgrade.deleted", storeUpgrades.Deleted,
		"upgrade.renamed", storeUpgrades.Renamed,
	)
	return upgradetypes.UpgradeStoreLoader(info.Height, &storeUpgrades)
}<|MERGE_RESOLUTION|>--- conflicted
+++ resolved
@@ -30,34 +30,19 @@
 }
 
 var handlers = map[string]appUpgrade{
-<<<<<<< HEAD
-	// TODO - remove upgrade definitions for entries no longer in use.
 	"mango": { // upgrade for 1.11.1
 		Handler: func(ctx sdk.Context, app *App, plan upgradetypes.Plan) (module.VersionMap, error) {
-=======
-	"mango": { // upgrade for 1.11.1
-		Handler: func(app *App, ctx sdk.Context, plan upgradetypes.Plan) (module.VersionMap, error) {
->>>>>>> 62e2e828
 			params := app.MsgFeesKeeper.GetParams(ctx)
 			app.MsgFeesKeeper.SetParams(ctx, params)
 			versionMap := app.UpgradeKeeper.GetModuleVersionMap(ctx)
 			return app.mm.RunMigrations(ctx, app.configurator, versionMap)
 		},
 	},
-<<<<<<< HEAD
-	"neoncarrot-rc1": {}, // upgrade for 1.12.0-rc1
-	"ochre-rc1": { // upgrade for 1.13.0-rc1
-		Added: []string{group.ModuleName},
-		Handler: func(ctx sdk.Context, app *App, plan upgradetypes.Plan) (module.VersionMap, error) {
-=======
-	"mango-rc4":      {}, // upgrade for 1.11.1-rc4
 	"neoncarrot-rc1": {}, // upgrade for 1.12.0-rc1
 	"neoncarrot":     {}, // upgrade for 1.12.0
 	"ochre-rc1": { // upgrade for 1.13.0-rc1
-		// TODO: Required for v1.13.x: Fill in Added with modules new to 1.13.x https://github.com/provenance-io/provenance/issues/1007
-		Added: []string{rewardtypes.ModuleName},
-		Handler: func(app *App, ctx sdk.Context, plan upgradetypes.Plan) (module.VersionMap, error) {
->>>>>>> 62e2e828
+		Added: []string{group.ModuleName, rewardtypes.ModuleName},
+		Handler: func(ctx sdk.Context, app *App, plan upgradetypes.Plan) (module.VersionMap, error) {
 			versionMap := app.UpgradeKeeper.GetModuleVersionMap(ctx)
 			ctx.Logger().Info("Starting migrations. This may take a significant amount of time to complete. Do not restart node.")
 			return app.mm.RunMigrations(ctx, app.configurator, versionMap)
