--- conflicted
+++ resolved
@@ -51,11 +51,7 @@
 // I.e. Brand-new colors should be added to the bottom with the rcs first, then the non-rc.
 var upgrades = map[string]appUpgrade{
 	"bouvardia-rc1": { // Upgrade for v1.26.0-rc1.
-<<<<<<< HEAD
-		Added:   []string{flatfeestypes.StoreKey, registryTypes.StoreKey, ledgerTypes.StoreKey},
-=======
-		Added:   []string{flatfeestypes.StoreKey, vaulttypes.StoreKey},
->>>>>>> 6f7a84bd
+		Added:   []string{flatfeestypes.StoreKey, registryTypes.StoreKey, ledgerTypes.StoreKey, vaulttypes.StoreKey},
 		Deleted: []string{msgfeestypes.StoreKey},
 		Handler: func(ctx sdk.Context, app *App, vm module.VersionMap) (module.VersionMap, error) {
 			var err error
@@ -79,11 +75,7 @@
 		},
 	},
 	"bouvardia": { // Upgrade for v1.26.0.
-<<<<<<< HEAD
-		Added:   []string{flatfeestypes.StoreKey, registryTypes.StoreKey, ledgerTypes.StoreKey},
-=======
-		Added:   []string{flatfeestypes.StoreKey, vaulttypes.StoreKey},
->>>>>>> 6f7a84bd
+		Added:   []string{flatfeestypes.StoreKey, registryTypes.StoreKey, ledgerTypes.StoreKey, vaulttypes.StoreKey},
 		Deleted: []string{msgfeestypes.StoreKey},
 		Handler: func(ctx sdk.Context, app *App, vm module.VersionMap) (module.VersionMap, error) {
 			var err error
@@ -454,14 +446,12 @@
 		// Msgs that cost $0.005.
 		flatfeestypes.NewMsgFee("/provenance.metadata.v1.MsgAddNetAssetValuesRequest", feeDefCoin(5)),
 
-<<<<<<< HEAD
 		// Msgs that cost $0.01.
 		flatfeestypes.NewMsgFee("/provenance.ledger.v1.MsgDestroyRequest", feeDefCoin(10)),
 		flatfeestypes.NewMsgFee("/provenance.marker.v1.MsgRevokeGrantAllowanceRequest", feeDefCoin(10)),
-=======
+
 		// Msgs that cost $0.02.
 		flatfeestypes.NewMsgFee("/provenance.attribute.v1.MsgAddAttributeRequest", feeDefCoin(20)),
->>>>>>> 6f7a84bd
 
 		// Msgs that cost $0.05.
 		flatfeestypes.NewMsgFee("/cosmos.authz.v1beta1.MsgExec", feeDefCoin(50)),
