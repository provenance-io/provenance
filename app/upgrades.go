package app

import (
	"context"
	"fmt"

	storetypes "cosmossdk.io/store/types"
	upgradetypes "cosmossdk.io/x/upgrade/types"

	"github.com/cosmos/cosmos-sdk/baseapp"
	sdk "github.com/cosmos/cosmos-sdk/types"
	"github.com/cosmos/cosmos-sdk/types/module"
	authtypes "github.com/cosmos/cosmos-sdk/x/auth/types"
	vesting "github.com/cosmos/cosmos-sdk/x/auth/vesting/types"
	ibctmmigrations "github.com/cosmos/ibc-go/v8/modules/light-clients/07-tendermint/migrations"

	"github.com/provenance-io/provenance/internal/pioconfig"
	flatfeestypes "github.com/provenance-io/provenance/x/flatfees/types"
	msgfeestypes "github.com/provenance-io/provenance/x/msgfees/types"
)

// appUpgrade is an internal structure for defining all things for an upgrade.
type appUpgrade struct {
	// Added contains names of modules being added during an upgrade.
	Added []string
	// Deleted contains names of modules being removed during an upgrade.
	Deleted []string
	// Renamed contains info on modules being renamed during an upgrade.
	Renamed []storetypes.StoreRename
	// Handler is a function to execute during an upgrade.
	Handler func(sdk.Context, *App, module.VersionMap) (module.VersionMap, error)
}

// upgrades is where we define things that need to happen during an upgrade.
// If no Handler is defined for an entry, a no-op upgrade handler is still registered.
// If there's nothing that needs to be done for an upgrade, there still needs to be an
// entry in this map, but it can just be {}.
//
// If something is happening in the rc upgrade(s) that isn't being applied in the non-rc,
// or vice versa, please add comments explaining why in both entries.
//
// On the same line as the key, there should be a comment indicating the software version.
// Entries should be in chronological/alphabetical order, earliest first.
// I.e. Brand-new colors should be added to the bottom with the rcs first, then the non-rc.
var upgrades = map[string]appUpgrade{
<<<<<<< HEAD
	"bouvardia-rc1": { // Upgrade for v1.25.0-rc1.
		Added:   []string{flatfeestypes.StoreKey},
		Deleted: []string{msgfeestypes.StoreKey},
		Handler: func(ctx sdk.Context, app *App, vm module.VersionMap) (module.VersionMap, error) {
			var err error
			if vm, err = runModuleMigrations(ctx, app, vm); err != nil {
				return nil, err
			}
			if err = pruneIBCExpiredConsensusStates(ctx, app); err != nil {
				return nil, err
			}
			removeInactiveValidatorDelegations(ctx, app)
			if err = convertFinishedVestingAccountsToBase(ctx, app); err != nil {
				return nil, err
			}
			if err = setupFlatFees(ctx, app.FlatFeesKeeper); err != nil {
				return nil, err
			}
			return vm, nil
		},
	},
	"bouvardia": { // Upgrade for v1.25.0.
=======
	"alyssum": { // Upgrade for v1.25.0
>>>>>>> eafa957a
		Handler: func(ctx sdk.Context, app *App, vm module.VersionMap) (module.VersionMap, error) {
			var err error
			if vm, err = runModuleMigrations(ctx, app, vm); err != nil {
				return nil, err
			}
<<<<<<< HEAD
			if err = pruneIBCExpiredConsensusStates(ctx, app); err != nil {
				return nil, err
			}
			removeInactiveValidatorDelegations(ctx, app)
			if err = convertFinishedVestingAccountsToBase(ctx, app); err != nil {
				return nil, err
			}
			if err = setupFlatFees(ctx, app.FlatFeesKeeper); err != nil {
=======
			removeInactiveValidatorDelegations(ctx, app)
			if err = pruneIBCExpiredConsensusStates(ctx, app); err != nil {
				return nil, err
			}
			if err = convertFinishedVestingAccountsToBase(ctx, app); err != nil {
				return nil, err
			}

			// Doing some account-specific stuff on mainnet that isn't applicable to testnet.
			unlockVestingAccounts(ctx, app, getMainnetUnlocks())
			_ = transferLocked(ctx, app)

			return vm, nil
		},
	},
	"alyssum-rc1": { // Upgrade for v1.25.0-rc1
		Handler: func(ctx sdk.Context, app *App, vm module.VersionMap) (module.VersionMap, error) {
			var err error
			if vm, err = runModuleMigrations(ctx, app, vm); err != nil {
				return nil, err
			}
			removeInactiveValidatorDelegations(ctx, app)
			if err = pruneIBCExpiredConsensusStates(ctx, app); err != nil {
				return nil, err
			}
			if err = convertFinishedVestingAccountsToBase(ctx, app); err != nil {
>>>>>>> eafa957a
				return nil, err
			}
			return vm, nil
		},
	},
}

// InstallCustomUpgradeHandlers sets upgrade handlers for all entries in the upgrades map.
func InstallCustomUpgradeHandlers(app *App) {
	// Register all explicit appUpgrades
	for name, upgrade := range upgrades {
		// If the handler has been defined, add it here, otherwise, use no-op.
		var handler upgradetypes.UpgradeHandler
		if upgrade.Handler == nil {
			handler = func(goCtx context.Context, plan upgradetypes.Plan, versionMap module.VersionMap) (module.VersionMap, error) {
				ctx := sdk.UnwrapSDKContext(goCtx)
				ctx.Logger().Info(fmt.Sprintf("Applying no-op upgrade to %q", plan.Name))
				ctx.EventManager().EmitEvent(sdk.NewEvent("upgrade", sdk.NewAttribute("name", plan.Name)))
				return versionMap, nil
			}
		} else {
			ref := upgrade
			handler = func(goCtx context.Context, plan upgradetypes.Plan, vm module.VersionMap) (module.VersionMap, error) {
				ctx := sdk.UnwrapSDKContext(goCtx)
				ctx.Logger().Info(fmt.Sprintf("Starting upgrade to %q", plan.Name), "version-map", vm)
				ctx.EventManager().EmitEvent(sdk.NewEvent("upgrade", sdk.NewAttribute("name", plan.Name)))
				newVM, err := ref.Handler(ctx, app, vm)
				if err != nil {
					ctx.Logger().Error(fmt.Sprintf("Failed to upgrade to %q", plan.Name), "error", err)
				} else {
					ctx.Logger().Info(fmt.Sprintf("Successfully upgraded to %q", plan.Name), "version-map", newVM)
				}
				return newVM, err
			}
		}

		app.UpgradeKeeper.SetUpgradeHandler(name, handler)
	}
}

// GetUpgradeStoreLoader creates an StoreLoader for use in an upgrade.
// Returns nil if no upgrade info is found or the upgrade doesn't need a store loader.
func GetUpgradeStoreLoader(app *App, info upgradetypes.Plan) baseapp.StoreLoader {
	upgrade, found := upgrades[info.Name]
	if !found {
		return nil
	}

	if len(upgrade.Renamed) == 0 && len(upgrade.Deleted) == 0 && len(upgrade.Added) == 0 {
		app.Logger().Info("No store upgrades required",
			"plan", info.Name,
			"height", info.Height,
		)
		return nil
	}

	storeUpgrades := storetypes.StoreUpgrades{
		Added:   upgrade.Added,
		Renamed: upgrade.Renamed,
		Deleted: upgrade.Deleted,
	}
	app.Logger().Info("Store upgrades",
		"plan", info.Name,
		"height", info.Height,
		"upgrade.added", storeUpgrades.Added,
		"upgrade.deleted", storeUpgrades.Deleted,
		"upgrade.renamed", storeUpgrades.Renamed,
	)
	return upgradetypes.UpgradeStoreLoader(info.Height, &storeUpgrades)
}

// runModuleMigrations wraps standard logging around the call to app.mm.RunMigrations.
// In most cases, it should be the first thing done during a migration.
//
// If state is updated prior to this migration, you run the risk of writing state using
// a new format when the migration is expecting all state to be in the old format.
func runModuleMigrations(ctx sdk.Context, app *App, vm module.VersionMap) (module.VersionMap, error) {
	// Even if this function is no longer called, do not delete it. Keep it around for the next time it's needed.
	ctx.Logger().Info("Starting module migrations. This may take a significant amount of time to complete. Do not restart node.")
	newVM, err := app.mm.RunMigrations(ctx, app.configurator, vm)
	if err != nil {
		ctx.Logger().Error("Module migrations encountered an error.", "error", err)
		return nil, err
	}
	ctx.Logger().Info("Module migrations completed.")
	return newVM, nil
}

// removeInactiveValidatorDelegations unbonds all delegations from inactive validators, triggering their removal from the validator set.
// This should be applied in most upgrades.
func removeInactiveValidatorDelegations(ctx sdk.Context, app *App) {
	ctx.Logger().Info("Removing inactive validator delegations.")

	sParams, perr := app.StakingKeeper.GetParams(ctx)
	if perr != nil {
		ctx.Logger().Error(fmt.Sprintf("Could not get staking params: %v.", perr))
		return
	}

	unbondingTimeParam := sParams.UnbondingTime
	ctx.Logger().Info(fmt.Sprintf("Threshold: %d days", int64(unbondingTimeParam.Hours()/24)))

	validators, verr := app.StakingKeeper.GetAllValidators(ctx)
	if verr != nil {
		ctx.Logger().Error(fmt.Sprintf("Could not get all validators: %v.", perr))
		return
	}

	removalCount := 0
	for _, validator := range validators {
		if validator.IsUnbonded() {
			inactiveDuration := ctx.BlockTime().Sub(validator.UnbondingTime)
			if inactiveDuration >= unbondingTimeParam {
				ctx.Logger().Info(fmt.Sprintf("Validator %v has been inactive (unbonded) for %d days and will be removed.", validator.OperatorAddress, int64(inactiveDuration.Hours()/24)))
				valAddress, err := sdk.ValAddressFromBech32(validator.OperatorAddress)
				if err != nil {
					ctx.Logger().Error(fmt.Sprintf("Invalid operator address: %s: %v.", validator.OperatorAddress, err))
					continue
				}

				delegations, err := app.StakingKeeper.GetValidatorDelegations(ctx, valAddress)
				if err != nil {
					ctx.Logger().Error(fmt.Sprintf("Could not delegations for validator %s: %v.", valAddress, perr))
					continue
				}

				for _, delegation := range delegations {
					ctx.Logger().Info(fmt.Sprintf("Undelegate delegator %v from validator %v of all shares (%v).", delegation.DelegatorAddress, validator.OperatorAddress, delegation.GetShares()))
					var delAddr sdk.AccAddress
					delegator := delegation.GetDelegatorAddr()
					delAddr, err = sdk.AccAddressFromBech32(delegator)
					if err != nil {
						ctx.Logger().Error(fmt.Sprintf("Failed to undelegate delegator %s from validator %s: could not parse delegator address: %v.", delegator, valAddress.String(), err))
						continue
					}
					_, _, err = app.StakingKeeper.Undelegate(ctx, delAddr, valAddress, delegation.GetShares())
					if err != nil {
						ctx.Logger().Error(fmt.Sprintf("Failed to undelegate delegator %s from validator %s: %v.", delegator, valAddress.String(), err))
						continue
					}
				}
				removalCount++
			}
		}
	}

	ctx.Logger().Info(fmt.Sprintf("A total of %d inactive (unbonded) validators have had all their delegators removed.", removalCount))
}

// pruneIBCExpiredConsensusStates prunes expired consensus states for IBC.
// This should be applied in most upgrades.
func pruneIBCExpiredConsensusStates(ctx sdk.Context, app *App) error {
	ctx.Logger().Info("Pruning expired consensus states for IBC.")
	_, err := ibctmmigrations.PruneExpiredConsensusStates(ctx, app.appCodec, app.IBCKeeper.ClientKeeper)
	if err != nil {
		ctx.Logger().Error(fmt.Sprintf("Unable to prune expired consensus states, error: %s.", err))
		return err
	}
	ctx.Logger().Info("Done pruning expired consensus states for IBC.")
	return nil
}

// convertFinishedVestingAccountsToBase will turn completed vesting accounts into regular BaseAccounts.
// This should be applied in most upgrades.
func convertFinishedVestingAccountsToBase(ctx sdk.Context, app *App) error {
	ctx.Logger().Info("Converting completed vesting accounts into base accounts.")
	blockTime := ctx.BlockTime().UTC().Unix()
	var updatedAccts []sdk.AccountI
	err := app.AccountKeeper.Accounts.Walk(ctx, nil, func(_ sdk.AccAddress, acctI sdk.AccountI) (stop bool, err error) {
		var baseVestAcct *vesting.BaseVestingAccount
		switch acct := acctI.(type) {
		case *vesting.ContinuousVestingAccount:
			baseVestAcct = acct.BaseVestingAccount
		case *vesting.DelayedVestingAccount:
			baseVestAcct = acct.BaseVestingAccount
		case *vesting.PeriodicVestingAccount:
			baseVestAcct = acct.BaseVestingAccount
		default:
			// We don't care about permanent locked because they never end.
			// Nothing should ever be a *vesting.BaseVestingAccount, so we ignore those too.
			// All other accounts aren't a vesting account, so there's nothing to do with them here.
			return false, nil
		}

		if baseVestAcct.EndTime <= blockTime {
			updatedAccts = append(updatedAccts, baseVestAcct.BaseAccount)
		}
		return false, nil
	})
	if err != nil {
		return fmt.Errorf("error walking accounts: %w", err)
	}

	if len(updatedAccts) == 0 {
		ctx.Logger().Info("No completed vesting accounts found.")
	} else {
		ctx.Logger().Info(fmt.Sprintf("Found %d completed vesting accounts. Updating them now.", len(updatedAccts)))
		for _, acct := range updatedAccts {
			app.AccountKeeper.SetAccount(ctx, acct)
		}
	}

	ctx.Logger().Info("Done converting completed vesting accounts into base accounts.")
	return nil
}

// unlockVestingAccounts will convert the provided addrs from ContinuousVestingAccount to BaseAccount.
// This might be needed later, for another round of unlocks, so we're keeping it around in case.
func unlockVestingAccounts(ctx sdk.Context, app *App, addrs []sdk.AccAddress) {
	ctx.Logger().Info("Unlocking select vesting accounts.")

	ctx.Logger().Info(fmt.Sprintf("Identified %d accounts to unlock.", len(addrs)))
	for _, addr := range addrs {
		// We don't care about the error here because it's already logged, and we want to move on.
		_ = app.HoldKeeper.UnlockVestingAccount(ctx, addr)
	}

	ctx.Logger().Info("Done unlocking select vesting accounts.")
}

<<<<<<< HEAD
// Create a use of the standard helpers so that the linter neither complains about it not being used,
// nor complains about a nolint:unused directive that isn't needed because the function is used.
var (
	_ = runModuleMigrations
	_ = removeInactiveValidatorDelegations
	_ = pruneIBCExpiredConsensusStates
	_ = convertFinishedVestingAccountsToBase
	_ = unlockVestingAccounts
)

// FlatFeesKeeper has the flatfees keeper methods needed for setting up flat fees.
// Part of the bouvardia upgrade.
type FlatFeesKeeper interface {
	SetParams(ctx sdk.Context, params flatfeestypes.Params) error
	SetMsgFee(ctx sdk.Context, msgFee flatfeestypes.MsgFee) error
}

// setupFlatFees defines the flatfees module params and msg costs.
// Part of the bouvardia upgrade.
func setupFlatFees(ctx sdk.Context, ffk FlatFeesKeeper) error {
	ctx.Logger().Info("Setting up flat fees.")

	params := MakeFlatFeesParams()
	err := ffk.SetParams(ctx, params)
	if err != nil {
		return fmt.Errorf("could not set x/flatfees params: %w", err)
=======
// getMainnetUnlocks gets a list of mainnet addresses to unlock.
func getMainnetUnlocks() []sdk.AccAddress {
	addrs := []string{
		"pb15yfx2r9sxjzgrcdghvt8me9vvt540w4kg25mehwlcjm4jq2m2hmsh6af7z",
		"pb14t3me36m9gpkdwpyczgevctlt6trdq46dugccdnrlu92n9eee0ss5k65tq",
		"pb1e2fhljv44saqmewp6j6ra0y94e8vzfs9a9r4aq",
		"pb1rkml5878l2daw3a7xvg48wqecnh9u9dn2dtl8g57rsctq5pnc00s9ej3xw",

		"pb1npzfcx3qrtxnwuqxqnzufmk777nj6k4568t5n3",
		"pb1y6hl64k2u5khyex5fzk5ss5nj5dqrxacvxvha6",
		"pb13l7duyn5wn3tvuv08rkl8azee38s3xwp3x36rr",
		"pb1x42u2yvpg2xq9me28rzg6x25qw379tsa8rua0v",
		"pb1t5d3mm66cxsnyufqjk7y38m4zjes44avwncynu",
		"pb1lermz6u6r7cjw4khamdxhddw8h2n4u4fsemx3t",
		"pb1v0mjw2802n898gmhaceumltn2l4kdnsgtptezk",
		"pb1m65lmxsrs5fdpley5frqaa55rfrl7c2e2dj507",
>>>>>>> eafa957a
	}

	msgFees := MakeFlatFeesCosts()
	for _, msgFee := range msgFees {
		err = ffk.SetMsgFee(ctx, *msgFee)
		if err != nil {
			return fmt.Errorf("could not set msg fee %s: %w", msgFee, err)
		}
	}

<<<<<<< HEAD
	ctx.Logger().Info("Done setting up flat fees.")
	return nil
}

// feeDefCoin returns a coin in the fee definition denom with the given amount.
// Part of the bouvardia upgrade.
func feeDefCoin(amount int64) sdk.Coin {
	return sdk.NewInt64Coin(flatfeestypes.DefaultFeeDefinitionDenom, amount)
}

// MakeFlatFeesParams returns the params to give the flatfeees module.
// Part of the bouvardia upgrade.
func MakeFlatFeesParams() flatfeestypes.Params {
	return flatfeestypes.Params{
		DefaultCost: feeDefCoin(150),
		ConversionFactor: flatfeestypes.ConversionFactor{
			// 1 hash = $0.025, so 1000000000nhash = 25musd
			DefinitionAmount: feeDefCoin(25),
			ConvertedAmount:  sdk.NewInt64Coin(pioconfig.GetProvConfig().FeeDenom, 1000000000),
		},
	}
}

// MakeFlatFeesCosts returns the list of MsgFees that we want to set.
// Part of the bouvardia upgrade.
func MakeFlatFeesCosts() []*flatfeestypes.MsgFee {
	// TODO[fees]: Identify the new Msgs being added how much we want them to cost, and add them to this list.
	return []*flatfeestypes.MsgFee{
		// Free Msg types. These are gov-prop-only Msg types. A gov prop costs $2.50 + the cost of each msg in it.
		// So even though these msgs are free, it'll still cost $2.50 to submit one.
		flatfeestypes.NewMsgFee("/cosmos.auth.v1beta1.MsgUpdateParams"),
		flatfeestypes.NewMsgFee("/cosmos.bank.v1beta1.MsgSetSendEnabled"),
		flatfeestypes.NewMsgFee("/cosmos.bank.v1beta1.MsgUpdateDenomMetadata"),
		flatfeestypes.NewMsgFee("/cosmos.bank.v1beta1.MsgUpdateParams"),
		flatfeestypes.NewMsgFee("/cosmos.consensus.v1.MsgUpdateParams"),
		flatfeestypes.NewMsgFee("/cosmos.crisis.v1beta1.MsgUpdateParams"),
		flatfeestypes.NewMsgFee("/cosmos.distribution.v1beta1.MsgCommunityPoolSpend"),
		flatfeestypes.NewMsgFee("/cosmos.distribution.v1beta1.MsgUpdateParams"),
		flatfeestypes.NewMsgFee("/cosmos.gov.v1.MsgExecLegacyContent"),
		flatfeestypes.NewMsgFee("/cosmos.gov.v1.MsgUpdateParams"),
		flatfeestypes.NewMsgFee("/cosmos.mint.v1beta1.MsgUpdateParams"),
		flatfeestypes.NewMsgFee("/cosmos.sanction.v1beta1.MsgSanction"),
		flatfeestypes.NewMsgFee("/cosmos.sanction.v1beta1.MsgUnsanction"),
		flatfeestypes.NewMsgFee("/cosmos.sanction.v1beta1.MsgUpdateParams"),
		flatfeestypes.NewMsgFee("/cosmos.slashing.v1beta1.MsgUpdateParams"),
		flatfeestypes.NewMsgFee("/cosmos.staking.v1beta1.MsgUpdateParams"),
		flatfeestypes.NewMsgFee("/cosmos.upgrade.v1beta1.MsgCancelUpgrade"),
		flatfeestypes.NewMsgFee("/cosmos.upgrade.v1beta1.MsgSoftwareUpgrade"),
		flatfeestypes.NewMsgFee("/cosmwasm.wasm.v1.MsgAddCodeUploadParamsAddresses"),
		flatfeestypes.NewMsgFee("/cosmwasm.wasm.v1.MsgPinCodes"),
		flatfeestypes.NewMsgFee("/cosmwasm.wasm.v1.MsgRemoveCodeUploadParamsAddresses"),
		flatfeestypes.NewMsgFee("/cosmwasm.wasm.v1.MsgStoreAndInstantiateContract"),
		flatfeestypes.NewMsgFee("/cosmwasm.wasm.v1.MsgStoreAndMigrateContract"),
		flatfeestypes.NewMsgFee("/cosmwasm.wasm.v1.MsgSudoContract"),
		flatfeestypes.NewMsgFee("/cosmwasm.wasm.v1.MsgUnpinCodes"),
		flatfeestypes.NewMsgFee("/cosmwasm.wasm.v1.MsgUpdateParams"),
		flatfeestypes.NewMsgFee("/ibc.applications.interchain_accounts.controller.v1.MsgUpdateParams"),
		flatfeestypes.NewMsgFee("/ibc.applications.interchain_accounts.host.v1.MsgUpdateParams"),
		flatfeestypes.NewMsgFee("/ibc.applications.transfer.v1.MsgUpdateParams"),
		flatfeestypes.NewMsgFee("/ibc.core.channel.v1.MsgUpdateParams"),
		flatfeestypes.NewMsgFee("/ibc.core.client.v1.MsgUpdateParams"),
		flatfeestypes.NewMsgFee("/ibc.core.connection.v1.MsgUpdateParams"),
		flatfeestypes.NewMsgFee("/icq.v1.MsgUpdateParams"),
		flatfeestypes.NewMsgFee("/provenance.attribute.v1.MsgUpdateParamsRequest"),
		flatfeestypes.NewMsgFee("/provenance.exchange.v1.MsgGovCloseMarketRequest"),
		flatfeestypes.NewMsgFee("/provenance.exchange.v1.MsgGovCreateMarketRequest"),
		flatfeestypes.NewMsgFee("/provenance.exchange.v1.MsgGovManageFeesRequest"),
		flatfeestypes.NewMsgFee("/provenance.exchange.v1.MsgGovUpdateParamsRequest"),
		flatfeestypes.NewMsgFee("/provenance.exchange.v1.MsgUpdateParamsRequest"),
		flatfeestypes.NewMsgFee("/provenance.flatfees.v1.MsgUpdateConversionFactorRequest"),
		flatfeestypes.NewMsgFee("/provenance.flatfees.v1.MsgUpdateMsgFeesRequest"),
		flatfeestypes.NewMsgFee("/provenance.flatfees.v1.MsgUpdateParamsRequest"),
		flatfeestypes.NewMsgFee("/provenance.ibchooks.v1.MsgUpdateParamsRequest"),
		flatfeestypes.NewMsgFee("/provenance.ibcratelimit.v1.MsgGovUpdateParamsRequest"),
		flatfeestypes.NewMsgFee("/provenance.ibcratelimit.v1.MsgUpdateParamsRequest"),
		flatfeestypes.NewMsgFee("/provenance.marker.v1.MsgChangeStatusProposalRequest"),
		flatfeestypes.NewMsgFee("/provenance.marker.v1.MsgRemoveAdministratorProposalRequest"),
		flatfeestypes.NewMsgFee("/provenance.marker.v1.MsgSetAdministratorProposalRequest"),
		flatfeestypes.NewMsgFee("/provenance.marker.v1.MsgSetDenomMetadataProposalRequest"),
		flatfeestypes.NewMsgFee("/provenance.marker.v1.MsgSupplyDecreaseProposalRequest"),
		flatfeestypes.NewMsgFee("/provenance.marker.v1.MsgSupplyIncreaseProposalRequest"),
		flatfeestypes.NewMsgFee("/provenance.marker.v1.MsgUpdateForcedTransferRequest"),
		flatfeestypes.NewMsgFee("/provenance.marker.v1.MsgUpdateParamsRequest"),
		flatfeestypes.NewMsgFee("/provenance.marker.v1.MsgWithdrawEscrowProposalRequest"),
		flatfeestypes.NewMsgFee("/provenance.msgfees.v1.MsgAddMsgFeeProposalRequest"),
		flatfeestypes.NewMsgFee("/provenance.msgfees.v1.MsgAssessCustomMsgFeeRequest"),
		flatfeestypes.NewMsgFee("/provenance.msgfees.v1.MsgRemoveMsgFeeProposalRequest"),
		flatfeestypes.NewMsgFee("/provenance.msgfees.v1.MsgUpdateConversionFeeDenomProposalRequest"),
		flatfeestypes.NewMsgFee("/provenance.msgfees.v1.MsgUpdateMsgFeeProposalRequest"),
		flatfeestypes.NewMsgFee("/provenance.msgfees.v1.MsgUpdateNhashPerUsdMilProposalRequest"),
		flatfeestypes.NewMsgFee("/provenance.name.v1.MsgCreateRootNameRequest"),
		flatfeestypes.NewMsgFee("/provenance.name.v1.MsgUpdateParamsRequest"),
		flatfeestypes.NewMsgFee("/provenance.oracle.v1.MsgUpdateOracleRequest"),

		// Msgs that cost $0.005
		flatfeestypes.NewMsgFee("/provenance.metadata.v1.MsgAddNetAssetValuesRequest", feeDefCoin(5)),

		// Msgs that cost $0.05.
		flatfeestypes.NewMsgFee("/cosmos.authz.v1beta1.MsgExec", feeDefCoin(50)),
		flatfeestypes.NewMsgFee("/cosmos.authz.v1beta1.MsgRevoke", feeDefCoin(50)),
		flatfeestypes.NewMsgFee("/cosmos.bank.v1beta1.MsgSend", feeDefCoin(50)),
		flatfeestypes.NewMsgFee("/cosmos.distribution.v1beta1.MsgDepositValidatorRewardsPool", feeDefCoin(50)),
		flatfeestypes.NewMsgFee("/cosmos.distribution.v1beta1.MsgFundCommunityPool", feeDefCoin(50)),
		flatfeestypes.NewMsgFee("/cosmos.distribution.v1beta1.MsgSetWithdrawAddress", feeDefCoin(50)),
		flatfeestypes.NewMsgFee("/cosmos.distribution.v1beta1.MsgWithdrawValidatorCommission", feeDefCoin(50)),
		flatfeestypes.NewMsgFee("/cosmos.gov.v1.MsgCancelProposal", feeDefCoin(50)),
		flatfeestypes.NewMsgFee("/cosmos.gov.v1.MsgDeposit", feeDefCoin(50)),
		flatfeestypes.NewMsgFee("/cosmos.gov.v1.MsgVote", feeDefCoin(50)),
		flatfeestypes.NewMsgFee("/cosmos.gov.v1.MsgVoteWeighted", feeDefCoin(50)),
		flatfeestypes.NewMsgFee("/cosmos.gov.v1beta1.MsgDeposit", feeDefCoin(50)),
		flatfeestypes.NewMsgFee("/cosmos.group.v1.MsgExec", feeDefCoin(50)),
		flatfeestypes.NewMsgFee("/cosmos.group.v1.MsgWithdrawProposal", feeDefCoin(50)),
		flatfeestypes.NewMsgFee("/ibc.core.channel.v1.MsgAcknowledgement", feeDefCoin(50)),
		flatfeestypes.NewMsgFee("/ibc.core.channel.v1.MsgRecvPacket", feeDefCoin(50)),
		flatfeestypes.NewMsgFee("/provenance.exchange.v1.MsgAcceptPaymentRequest", feeDefCoin(50)),
		flatfeestypes.NewMsgFee("/provenance.exchange.v1.MsgCommitFundsRequest", feeDefCoin(50)),
		flatfeestypes.NewMsgFee("/provenance.exchange.v1.MsgMarketReleaseCommitmentsRequest", feeDefCoin(50)),
		flatfeestypes.NewMsgFee("/provenance.exchange.v1.MsgRejectPaymentRequest", feeDefCoin(50)),
		flatfeestypes.NewMsgFee("/provenance.exchange.v1.MsgRejectPaymentsRequest", feeDefCoin(50)),
		flatfeestypes.NewMsgFee("/provenance.marker.v1.MsgActivateRequest", feeDefCoin(50)),
		flatfeestypes.NewMsgFee("/provenance.marker.v1.MsgAddNetAssetValuesRequest", feeDefCoin(50)),
		flatfeestypes.NewMsgFee("/provenance.marker.v1.MsgFinalizeRequest", feeDefCoin(50)),
		flatfeestypes.NewMsgFee("/provenance.marker.v1.MsgGrantAllowanceRequest", feeDefCoin(50)),
		flatfeestypes.NewMsgFee("/provenance.marker.v1.MsgSetDenomMetadataRequest", feeDefCoin(50)),

		// Msgs that cost $0.10.
		flatfeestypes.NewMsgFee("/cosmos.authz.v1beta1.MsgGrant", feeDefCoin(100)),
		flatfeestypes.NewMsgFee("/cosmos.distribution.v1beta1.MsgWithdrawDelegatorReward", feeDefCoin(100)),
		flatfeestypes.NewMsgFee("/cosmos.feegrant.v1beta1.MsgGrantAllowance", feeDefCoin(100)),
		flatfeestypes.NewMsgFee("/cosmos.gov.v1beta1.MsgVote", feeDefCoin(100)),
		flatfeestypes.NewMsgFee("/cosmos.gov.v1beta1.MsgVoteWeighted", feeDefCoin(100)),
		flatfeestypes.NewMsgFee("/cosmwasm.wasm.v1.MsgMigrateContract", feeDefCoin(100)),
		flatfeestypes.NewMsgFee("/ibc.applications.transfer.v1.MsgTransfer", feeDefCoin(100)),
		flatfeestypes.NewMsgFee("/provenance.attribute.v1.MsgDeleteAttributeRequest", feeDefCoin(100)),
		flatfeestypes.NewMsgFee("/provenance.attribute.v1.MsgUpdateAttributeRequest", feeDefCoin(100)),
		flatfeestypes.NewMsgFee("/provenance.exchange.v1.MsgMarketUpdateAcceptingCommitmentsRequest", feeDefCoin(100)),
		flatfeestypes.NewMsgFee("/provenance.exchange.v1.MsgMarketUpdateAcceptingOrdersRequest", feeDefCoin(100)),
		flatfeestypes.NewMsgFee("/provenance.exchange.v1.MsgMarketUpdateDetailsRequest", feeDefCoin(100)),
		flatfeestypes.NewMsgFee("/provenance.exchange.v1.MsgMarketUpdateEnabledRequest", feeDefCoin(100)),
		flatfeestypes.NewMsgFee("/provenance.exchange.v1.MsgMarketUpdateIntermediaryDenomRequest", feeDefCoin(100)),
		flatfeestypes.NewMsgFee("/provenance.exchange.v1.MsgMarketUpdateUserSettleRequest", feeDefCoin(100)),
		flatfeestypes.NewMsgFee("/provenance.trigger.v1.MsgCreateTriggerRequest", feeDefCoin(100)),

		// The default cost is $0.15. All Msg types not in this list will use the default.

		// Msgs that cost $0.25.
		flatfeestypes.NewMsgFee("/provenance.attribute.v1.MsgAddAttributeRequest", feeDefCoin(250)),
		flatfeestypes.NewMsgFee("/provenance.marker.v1.MsgIbcTransferRequest", feeDefCoin(250)),
		flatfeestypes.NewMsgFee("/provenance.name.v1.MsgBindNameRequest", feeDefCoin(250)),
		flatfeestypes.NewMsgFee("/provenance.oracle.v1.MsgSendQueryOracleRequest", feeDefCoin(250)),

		// Msgs that cost $0.50.
		flatfeestypes.NewMsgFee("/cosmos.staking.v1beta1.MsgBeginRedelegate", feeDefCoin(500)),
		flatfeestypes.NewMsgFee("/cosmwasm.wasm.v1.MsgInstantiateContract", feeDefCoin(500)),
		flatfeestypes.NewMsgFee("/cosmwasm.wasm.v1.MsgInstantiateContract2", feeDefCoin(500)),
		flatfeestypes.NewMsgFee("/ibc.core.client.v1.MsgCreateClient", feeDefCoin(500)),
		flatfeestypes.NewMsgFee("/provenance.metadata.v1.MsgMigrateValueOwnerRequest", feeDefCoin(500)),
		flatfeestypes.NewMsgFee("/provenance.metadata.v1.MsgUpdateValueOwnersRequest", feeDefCoin(500)),
		flatfeestypes.NewMsgFee("/provenance.metadata.v1.MsgWriteContractSpecificationRequest", feeDefCoin(500)),
		flatfeestypes.NewMsgFee("/provenance.metadata.v1.MsgWriteRecordSpecificationRequest", feeDefCoin(500)),
		flatfeestypes.NewMsgFee("/provenance.metadata.v1.MsgWriteScopeSpecificationRequest", feeDefCoin(500)),
		flatfeestypes.NewMsgFee("/provenance.metadata.v1.MsgWriteSessionRequest", feeDefCoin(500)),

		// Msgs that cost $1.00.
		flatfeestypes.NewMsgFee("/cosmos.group.v1.MsgSubmitProposal", feeDefCoin(1000)),
		flatfeestypes.NewMsgFee("/cosmwasm.wasm.v1.MsgStoreCode", feeDefCoin(1000)),
		flatfeestypes.NewMsgFee("/provenance.metadata.v1.MsgAddContractSpecToScopeSpecRequest", feeDefCoin(1000)),
		flatfeestypes.NewMsgFee("/provenance.metadata.v1.MsgDeleteContractSpecFromScopeSpecRequest", feeDefCoin(1000)),
		flatfeestypes.NewMsgFee("/provenance.metadata.v1.MsgWriteScopeRequest", feeDefCoin(1000)),

		// Msgs that cost $1.50.
		flatfeestypes.NewMsgFee("/ibc.core.channel.v1.MsgChannelOpenTry", feeDefCoin(1500)),
		flatfeestypes.NewMsgFee("/ibc.core.connection.v1.MsgConnectionOpenConfirm", feeDefCoin(1500)),
		flatfeestypes.NewMsgFee("/ibc.core.connection.v1.MsgConnectionOpenTry", feeDefCoin(1500)),

		// Msgs that cost $2.50.
		flatfeestypes.NewMsgFee("/cosmos.gov.v1.MsgSubmitProposal", feeDefCoin(2500)),
		flatfeestypes.NewMsgFee("/cosmos.gov.v1beta1.MsgSubmitProposal", feeDefCoin(2500)),
		flatfeestypes.NewMsgFee("/provenance.marker.v1.MsgAddMarkerRequest", feeDefCoin(2500)),
	}
=======
	return rv
}

// transferLocked transfers some locked hash from one specific account to another, keeping it locked.
// Part of the alyssum upgrade.
func transferLocked(ctx sdk.Context, app *App) (err error) {
	ctx.Logger().Info("Transferring some locked funds.")
	defer func() {
		if r := recover(); r != nil {
			err = fmt.Errorf("panic (recovered): %v", r)
		}
		if err != nil {
			ctx.Logger().Error("Error transferring some locked funds.", "error", err)
		} else {
			ctx.Logger().Info("Done transferring some locked funds.")
		}
	}()

	from := "pb1mfejechmw7n70drzxkem3fu463ea9sc87kzz2m"
	to := "pb1w07247yzrkcslcxtn0c2n6spxkzs4nnntet9x33r0jghhlgh7jdqgdvtpe"
	moveAmt := sdk.NewInt64Coin("nhash", 40_250_000_000000000)
	ctx.Logger().Debug(fmt.Sprintf("Transferring %s from %s to %s.", moveAmt, from, to))

	fromAddr, err := sdk.AccAddressFromBech32(from)
	if err != nil {
		return fmt.Errorf("invalid source address %q: %w", from, err)
	}
	fromAcctI := app.AccountKeeper.GetAccount(ctx, fromAddr)
	if fromAcctI == nil {
		return fmt.Errorf("source account %q not found", from)
	}
	fromAcct, ok := fromAcctI.(*vesting.ContinuousVestingAccount)
	if !ok {
		return fmt.Errorf("source account %q is not a continuous vesting account, is %T", from, fromAcctI)
	}

	toAddr, err := sdk.AccAddressFromBech32(to)
	if err != nil {
		return fmt.Errorf("invalid destination address %q: %w", to, err)
	}
	toAcctI := app.AccountKeeper.GetAccount(ctx, toAddr)
	if toAcctI == nil {
		return fmt.Errorf("destination account %q not found", to)
	}
	toAcct, ok := toAcctI.(*authtypes.BaseAccount)
	if !ok {
		return fmt.Errorf("destination account %q is not a continuous vesting account, is %T", to, toAcctI)
	}

	// I already know that the source account's original vesting is more than 40.25M.
	// So no worry about a negative here.
	fromAcct.OriginalVesting = fromAcct.OriginalVesting.Sub(moveAmt)

	// Adjust delegated vesting and delegated free.
	delTot := fromAcct.DelegatedVesting.Add(fromAcct.DelegatedFree...)
	var delVest, delFree sdk.Coins
	for _, delCoin := range delTot {
		ogv := fromAcct.OriginalVesting.AmountOf(delCoin.Denom)
		if ogv.LTE(delCoin.Amount) {
			delVest = delVest.Add(delCoin)
		} else {
			delVest = delVest.Add(sdk.NewCoin(delCoin.Denom, ogv))
			delFree = delFree.Add(sdk.NewCoin(delCoin.Denom, delCoin.Amount.Sub(ogv)))
		}
	}
	fromAcct.DelegatedVesting = delVest
	fromAcct.DelegatedFree = delFree

	newToAcct := &vesting.ContinuousVestingAccount{
		BaseVestingAccount: &vesting.BaseVestingAccount{
			BaseAccount:      toAcct,
			OriginalVesting:  sdk.NewCoins(moveAmt),
			DelegatedFree:    nil,
			DelegatedVesting: nil,
			EndTime:          fromAcct.EndTime,
		},
		StartTime: fromAcct.StartTime,
	}

	cacheCtx, writeCache := ctx.CacheContext()
	app.AccountKeeper.SetAccount(cacheCtx, fromAcct)
	err = app.BankKeeper.SendCoins(cacheCtx, fromAddr, toAddr, sdk.Coins{moveAmt})
	if err != nil {
		return fmt.Errorf("could not move funds to new account: %w", err)
	}
	app.AccountKeeper.SetAccount(cacheCtx, newToAcct)
	writeCache()
	return nil
>>>>>>> eafa957a
}<|MERGE_RESOLUTION|>--- conflicted
+++ resolved
@@ -43,47 +43,12 @@
 // Entries should be in chronological/alphabetical order, earliest first.
 // I.e. Brand-new colors should be added to the bottom with the rcs first, then the non-rc.
 var upgrades = map[string]appUpgrade{
-<<<<<<< HEAD
-	"bouvardia-rc1": { // Upgrade for v1.25.0-rc1.
-		Added:   []string{flatfeestypes.StoreKey},
-		Deleted: []string{msgfeestypes.StoreKey},
+	"alyssum": { // Upgrade for v1.25.0
 		Handler: func(ctx sdk.Context, app *App, vm module.VersionMap) (module.VersionMap, error) {
 			var err error
 			if vm, err = runModuleMigrations(ctx, app, vm); err != nil {
 				return nil, err
 			}
-			if err = pruneIBCExpiredConsensusStates(ctx, app); err != nil {
-				return nil, err
-			}
-			removeInactiveValidatorDelegations(ctx, app)
-			if err = convertFinishedVestingAccountsToBase(ctx, app); err != nil {
-				return nil, err
-			}
-			if err = setupFlatFees(ctx, app.FlatFeesKeeper); err != nil {
-				return nil, err
-			}
-			return vm, nil
-		},
-	},
-	"bouvardia": { // Upgrade for v1.25.0.
-=======
-	"alyssum": { // Upgrade for v1.25.0
->>>>>>> eafa957a
-		Handler: func(ctx sdk.Context, app *App, vm module.VersionMap) (module.VersionMap, error) {
-			var err error
-			if vm, err = runModuleMigrations(ctx, app, vm); err != nil {
-				return nil, err
-			}
-<<<<<<< HEAD
-			if err = pruneIBCExpiredConsensusStates(ctx, app); err != nil {
-				return nil, err
-			}
-			removeInactiveValidatorDelegations(ctx, app)
-			if err = convertFinishedVestingAccountsToBase(ctx, app); err != nil {
-				return nil, err
-			}
-			if err = setupFlatFees(ctx, app.FlatFeesKeeper); err != nil {
-=======
 			removeInactiveValidatorDelegations(ctx, app)
 			if err = pruneIBCExpiredConsensusStates(ctx, app); err != nil {
 				return nil, err
@@ -110,7 +75,46 @@
 				return nil, err
 			}
 			if err = convertFinishedVestingAccountsToBase(ctx, app); err != nil {
->>>>>>> eafa957a
+				return nil, err
+			}
+			return vm, nil
+		},
+	},
+	"bouvardia-rc1": { // Upgrade for v1.26.0-rc1.
+		Added:   []string{flatfeestypes.StoreKey},
+		Deleted: []string{msgfeestypes.StoreKey},
+		Handler: func(ctx sdk.Context, app *App, vm module.VersionMap) (module.VersionMap, error) {
+			var err error
+			if vm, err = runModuleMigrations(ctx, app, vm); err != nil {
+				return nil, err
+			}
+			if err = pruneIBCExpiredConsensusStates(ctx, app); err != nil {
+				return nil, err
+			}
+			removeInactiveValidatorDelegations(ctx, app)
+			if err = convertFinishedVestingAccountsToBase(ctx, app); err != nil {
+				return nil, err
+			}
+			if err = setupFlatFees(ctx, app.FlatFeesKeeper); err != nil {
+				return nil, err
+			}
+			return vm, nil
+		},
+	},
+	"bouvardia": { // Upgrade for v1.26.0.
+		Handler: func(ctx sdk.Context, app *App, vm module.VersionMap) (module.VersionMap, error) {
+			var err error
+			if vm, err = runModuleMigrations(ctx, app, vm); err != nil {
+				return nil, err
+			}
+			if err = pruneIBCExpiredConsensusStates(ctx, app); err != nil {
+				return nil, err
+			}
+			removeInactiveValidatorDelegations(ctx, app)
+			if err = convertFinishedVestingAccountsToBase(ctx, app); err != nil {
+				return nil, err
+			}
+			if err = setupFlatFees(ctx, app.FlatFeesKeeper); err != nil {
 				return nil, err
 			}
 			return vm, nil
@@ -331,7 +335,6 @@
 	ctx.Logger().Info("Done unlocking select vesting accounts.")
 }
 
-<<<<<<< HEAD
 // Create a use of the standard helpers so that the linter neither complains about it not being used,
 // nor complains about a nolint:unused directive that isn't needed because the function is used.
 var (
@@ -342,23 +345,6 @@
 	_ = unlockVestingAccounts
 )
 
-// FlatFeesKeeper has the flatfees keeper methods needed for setting up flat fees.
-// Part of the bouvardia upgrade.
-type FlatFeesKeeper interface {
-	SetParams(ctx sdk.Context, params flatfeestypes.Params) error
-	SetMsgFee(ctx sdk.Context, msgFee flatfeestypes.MsgFee) error
-}
-
-// setupFlatFees defines the flatfees module params and msg costs.
-// Part of the bouvardia upgrade.
-func setupFlatFees(ctx sdk.Context, ffk FlatFeesKeeper) error {
-	ctx.Logger().Info("Setting up flat fees.")
-
-	params := MakeFlatFeesParams()
-	err := ffk.SetParams(ctx, params)
-	if err != nil {
-		return fmt.Errorf("could not set x/flatfees params: %w", err)
-=======
 // getMainnetUnlocks gets a list of mainnet addresses to unlock.
 func getMainnetUnlocks() []sdk.AccAddress {
 	addrs := []string{
@@ -375,7 +361,124 @@
 		"pb1lermz6u6r7cjw4khamdxhddw8h2n4u4fsemx3t",
 		"pb1v0mjw2802n898gmhaceumltn2l4kdnsgtptezk",
 		"pb1m65lmxsrs5fdpley5frqaa55rfrl7c2e2dj507",
->>>>>>> eafa957a
+	}
+
+	rv := make([]sdk.AccAddress, 0, len(addrs))
+	for _, str := range addrs {
+		// This will give an error if not on mainnet (where the HRP is "pb").
+		// If that happens, we ignore the errors and essentially end up with an empty list.
+		addr, err := sdk.AccAddressFromBech32(str)
+		if err == nil {
+			rv = append(rv, addr)
+		}
+	}
+
+	return rv
+}
+
+// transferLocked transfers some locked hash from one specific account to another, keeping it locked.
+// Part of the alyssum upgrade.
+func transferLocked(ctx sdk.Context, app *App) (err error) {
+	ctx.Logger().Info("Transferring some locked funds.")
+	defer func() {
+		if r := recover(); r != nil {
+			err = fmt.Errorf("panic (recovered): %v", r)
+		}
+		if err != nil {
+			ctx.Logger().Error("Error transferring some locked funds.", "error", err)
+		} else {
+			ctx.Logger().Info("Done transferring some locked funds.")
+		}
+	}()
+
+	from := "pb1mfejechmw7n70drzxkem3fu463ea9sc87kzz2m"
+	to := "pb1w07247yzrkcslcxtn0c2n6spxkzs4nnntet9x33r0jghhlgh7jdqgdvtpe"
+	moveAmt := sdk.NewInt64Coin("nhash", 40_250_000_000000000)
+	ctx.Logger().Debug(fmt.Sprintf("Transferring %s from %s to %s.", moveAmt, from, to))
+
+	fromAddr, err := sdk.AccAddressFromBech32(from)
+	if err != nil {
+		return fmt.Errorf("invalid source address %q: %w", from, err)
+	}
+	fromAcctI := app.AccountKeeper.GetAccount(ctx, fromAddr)
+	if fromAcctI == nil {
+		return fmt.Errorf("source account %q not found", from)
+	}
+	fromAcct, ok := fromAcctI.(*vesting.ContinuousVestingAccount)
+	if !ok {
+		return fmt.Errorf("source account %q is not a continuous vesting account, is %T", from, fromAcctI)
+	}
+
+	toAddr, err := sdk.AccAddressFromBech32(to)
+	if err != nil {
+		return fmt.Errorf("invalid destination address %q: %w", to, err)
+	}
+	toAcctI := app.AccountKeeper.GetAccount(ctx, toAddr)
+	if toAcctI == nil {
+		return fmt.Errorf("destination account %q not found", to)
+	}
+	toAcct, ok := toAcctI.(*authtypes.BaseAccount)
+	if !ok {
+		return fmt.Errorf("destination account %q is not a continuous vesting account, is %T", to, toAcctI)
+	}
+
+	// I already know that the source account's original vesting is more than 40.25M.
+	// So no worry about a negative here.
+	fromAcct.OriginalVesting = fromAcct.OriginalVesting.Sub(moveAmt)
+
+	// Adjust delegated vesting and delegated free.
+	delTot := fromAcct.DelegatedVesting.Add(fromAcct.DelegatedFree...)
+	var delVest, delFree sdk.Coins
+	for _, delCoin := range delTot {
+		ogv := fromAcct.OriginalVesting.AmountOf(delCoin.Denom)
+		if ogv.LTE(delCoin.Amount) {
+			delVest = delVest.Add(delCoin)
+		} else {
+			delVest = delVest.Add(sdk.NewCoin(delCoin.Denom, ogv))
+			delFree = delFree.Add(sdk.NewCoin(delCoin.Denom, delCoin.Amount.Sub(ogv)))
+		}
+	}
+	fromAcct.DelegatedVesting = delVest
+	fromAcct.DelegatedFree = delFree
+
+	newToAcct := &vesting.ContinuousVestingAccount{
+		BaseVestingAccount: &vesting.BaseVestingAccount{
+			BaseAccount:      toAcct,
+			OriginalVesting:  sdk.NewCoins(moveAmt),
+			DelegatedFree:    nil,
+			DelegatedVesting: nil,
+			EndTime:          fromAcct.EndTime,
+		},
+		StartTime: fromAcct.StartTime,
+	}
+
+	cacheCtx, writeCache := ctx.CacheContext()
+	app.AccountKeeper.SetAccount(cacheCtx, fromAcct)
+	err = app.BankKeeper.SendCoins(cacheCtx, fromAddr, toAddr, sdk.Coins{moveAmt})
+	if err != nil {
+		return fmt.Errorf("could not move funds to new account: %w", err)
+	}
+	app.AccountKeeper.SetAccount(cacheCtx, newToAcct)
+	writeCache()
+	return nil
+}
+
+// FlatFeesKeeper has the flatfees keeper methods needed for setting up flat fees.
+// Part of the bouvardia upgrade.
+type FlatFeesKeeper interface {
+	SetParams(ctx sdk.Context, params flatfeestypes.Params) error
+	SetMsgFee(ctx sdk.Context, msgFee flatfeestypes.MsgFee) error
+}
+
+// setupFlatFees defines the flatfees module params and msg costs.
+// Part of the bouvardia upgrade.
+func setupFlatFees(ctx sdk.Context, ffk FlatFeesKeeper) error {
+	ctx.Logger().Info("Setting up flat fees.")
+
+	params := MakeFlatFeesParams()
+	err := ffk.SetParams(ctx, params)
+	if err != nil {
+		return fmt.Errorf("could not set x/flatfees params: %w", err)
 	}
 
 	msgFees := MakeFlatFeesCosts()
@@ -386,7 +489,6 @@
 		}
 	}
 
-<<<<<<< HEAD
 	ctx.Logger().Info("Done setting up flat fees.")
 	return nil
 }
@@ -567,94 +669,4 @@
 		flatfeestypes.NewMsgFee("/cosmos.gov.v1beta1.MsgSubmitProposal", feeDefCoin(2500)),
 		flatfeestypes.NewMsgFee("/provenance.marker.v1.MsgAddMarkerRequest", feeDefCoin(2500)),
 	}
-=======
-	return rv
-}
-
-// transferLocked transfers some locked hash from one specific account to another, keeping it locked.
-// Part of the alyssum upgrade.
-func transferLocked(ctx sdk.Context, app *App) (err error) {
-	ctx.Logger().Info("Transferring some locked funds.")
-	defer func() {
-		if r := recover(); r != nil {
-			err = fmt.Errorf("panic (recovered): %v", r)
-		}
-		if err != nil {
-			ctx.Logger().Error("Error transferring some locked funds.", "error", err)
-		} else {
-			ctx.Logger().Info("Done transferring some locked funds.")
-		}
-	}()
-
-	from := "pb1mfejechmw7n70drzxkem3fu463ea9sc87kzz2m"
-	to := "pb1w07247yzrkcslcxtn0c2n6spxkzs4nnntet9x33r0jghhlgh7jdqgdvtpe"
-	moveAmt := sdk.NewInt64Coin("nhash", 40_250_000_000000000)
-	ctx.Logger().Debug(fmt.Sprintf("Transferring %s from %s to %s.", moveAmt, from, to))
-
-	fromAddr, err := sdk.AccAddressFromBech32(from)
-	if err != nil {
-		return fmt.Errorf("invalid source address %q: %w", from, err)
-	}
-	fromAcctI := app.AccountKeeper.GetAccount(ctx, fromAddr)
-	if fromAcctI == nil {
-		return fmt.Errorf("source account %q not found", from)
-	}
-	fromAcct, ok := fromAcctI.(*vesting.ContinuousVestingAccount)
-	if !ok {
-		return fmt.Errorf("source account %q is not a continuous vesting account, is %T", from, fromAcctI)
-	}
-
-	toAddr, err := sdk.AccAddressFromBech32(to)
-	if err != nil {
-		return fmt.Errorf("invalid destination address %q: %w", to, err)
-	}
-	toAcctI := app.AccountKeeper.GetAccount(ctx, toAddr)
-	if toAcctI == nil {
-		return fmt.Errorf("destination account %q not found", to)
-	}
-	toAcct, ok := toAcctI.(*authtypes.BaseAccount)
-	if !ok {
-		return fmt.Errorf("destination account %q is not a continuous vesting account, is %T", to, toAcctI)
-	}
-
-	// I already know that the source account's original vesting is more than 40.25M.
-	// So no worry about a negative here.
-	fromAcct.OriginalVesting = fromAcct.OriginalVesting.Sub(moveAmt)
-
-	// Adjust delegated vesting and delegated free.
-	delTot := fromAcct.DelegatedVesting.Add(fromAcct.DelegatedFree...)
-	var delVest, delFree sdk.Coins
-	for _, delCoin := range delTot {
-		ogv := fromAcct.OriginalVesting.AmountOf(delCoin.Denom)
-		if ogv.LTE(delCoin.Amount) {
-			delVest = delVest.Add(delCoin)
-		} else {
-			delVest = delVest.Add(sdk.NewCoin(delCoin.Denom, ogv))
-			delFree = delFree.Add(sdk.NewCoin(delCoin.Denom, delCoin.Amount.Sub(ogv)))
-		}
-	}
-	fromAcct.DelegatedVesting = delVest
-	fromAcct.DelegatedFree = delFree
-
-	newToAcct := &vesting.ContinuousVestingAccount{
-		BaseVestingAccount: &vesting.BaseVestingAccount{
-			BaseAccount:      toAcct,
-			OriginalVesting:  sdk.NewCoins(moveAmt),
-			DelegatedFree:    nil,
-			DelegatedVesting: nil,
-			EndTime:          fromAcct.EndTime,
-		},
-		StartTime: fromAcct.StartTime,
-	}
-
-	cacheCtx, writeCache := ctx.CacheContext()
-	app.AccountKeeper.SetAccount(cacheCtx, fromAcct)
-	err = app.BankKeeper.SendCoins(cacheCtx, fromAddr, toAddr, sdk.Coins{moveAmt})
-	if err != nil {
-		return fmt.Errorf("could not move funds to new account: %w", err)
-	}
-	app.AccountKeeper.SetAccount(cacheCtx, newToAcct)
-	writeCache()
-	return nil
->>>>>>> eafa957a
 }