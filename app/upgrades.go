--- conflicted
+++ resolved
@@ -96,18 +96,13 @@
 		},
 		Added: []string{triggertypes.ModuleName},
 	},
-<<<<<<< HEAD
-	"saffron-rc1": { // upgrade for v1.17.0,
-=======
 	"saffron-rc1": { // upgrade for v1.17.0-rc1
->>>>>>> 588a454b
 		Handler: func(ctx sdk.Context, app *App, vm module.VersionMap) (module.VersionMap, error) {
 			var err error
 			vm, err = runModuleMigrations(ctx, app, vm)
 			if err != nil {
 				return nil, err
 			}
-<<<<<<< HEAD
 			removeInactiveValidatorDelegations(ctx, app)
 			setupICQ(ctx, app)
 
@@ -116,35 +111,18 @@
 		Added: []string{icqtypes.ModuleName, oracletypes.ModuleName},
 	},
 	"saffron": { // upgrade for v1.17.0,
-=======
-
-			removeInactiveValidatorDelegations(ctx, app)
-
-			return vm, nil
-		},
-	},
-	"saffron": { // upgrade for v1.17.0
->>>>>>> 588a454b
 		Handler: func(ctx sdk.Context, app *App, vm module.VersionMap) (module.VersionMap, error) {
 			var err error
 			vm, err = runModuleMigrations(ctx, app, vm)
 			if err != nil {
 				return nil, err
 			}
-<<<<<<< HEAD
 			removeInactiveValidatorDelegations(ctx, app)
 			setupICQ(ctx, app)
 
 			return vm, nil
 		},
 		Added: []string{icqtypes.ModuleName, oracletypes.ModuleName},
-=======
-
-			removeInactiveValidatorDelegations(ctx, app)
-
-			return vm, nil
-		},
->>>>>>> 588a454b
 	},
 	// TODO - Add new upgrade definitions here.
 }
