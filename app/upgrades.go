--- conflicted
+++ resolved
@@ -8,15 +8,12 @@
 	sdk "github.com/cosmos/cosmos-sdk/types"
 	"github.com/cosmos/cosmos-sdk/types/module"
 	upgradetypes "github.com/cosmos/cosmos-sdk/x/upgrade/types"
-<<<<<<< HEAD
 
 	ica "github.com/cosmos/ibc-go/v5/modules/apps/27-interchain-accounts"
 	icacontrollertypes "github.com/cosmos/ibc-go/v5/modules/apps/27-interchain-accounts/controller/types"
 	icahosttypes "github.com/cosmos/ibc-go/v5/modules/apps/27-interchain-accounts/host/types"
 	icatypes "github.com/cosmos/ibc-go/v5/modules/apps/27-interchain-accounts/types"
-=======
 	rewardtypes "github.com/provenance-io/provenance/x/reward/types"
->>>>>>> 62e2e828
 )
 
 var (
@@ -36,11 +33,7 @@
 }
 
 var handlers = map[string]appUpgrade{
-<<<<<<< HEAD
-	"mango": {
-=======
 	"mango": { // upgrade for 1.11.1
->>>>>>> 62e2e828
 		Handler: func(app *App, ctx sdk.Context, plan upgradetypes.Plan) (module.VersionMap, error) {
 			params := app.MsgFeesKeeper.GetParams(ctx)
 			app.MsgFeesKeeper.SetParams(ctx, params)
@@ -50,28 +43,17 @@
 	},
 	"mango-rc4":      {}, // upgrade for 1.11.1-rc4
 	"neoncarrot-rc1": {}, // upgrade for 1.12.0-rc1
-<<<<<<< HEAD
-	"ochre-rc1": {
+	"neoncarrot":     {}, // upgrade for 1.12.0
+	"ochre-rc1": { // upgrade for 1.13.0-rc1
 		// TODO: Required for v1.13.x: Fill in Added with modules new to 1.13.x https://github.com/provenance-io/provenance/issues/1007
-		Added: []string{icacontrollertypes.StoreKey, icahosttypes.StoreKey},
+		Added: []string{rewardtypes.ModuleName, icacontrollertypes.StoreKey, icahosttypes.StoreKey},
 		Handler: func(app *App, ctx sdk.Context, plan upgradetypes.Plan) (module.VersionMap, error) {
 			versionMap := app.UpgradeKeeper.GetModuleVersionMap(ctx)
 			UpgradeICA(ctx, app, &versionMap)
-			return app.mm.RunMigrations(ctx, app.configurator, versionMap)
-		},
-	}, // upgrade for 1.13.0-rc1
-=======
-	"neoncarrot":     {}, // upgrade for 1.12.0
-	"ochre-rc1": { // upgrade for 1.13.0-rc1
-		// TODO: Required for v1.13.x: Fill in Added with modules new to 1.13.x https://github.com/provenance-io/provenance/issues/1007
-		Added: []string{rewardtypes.ModuleName},
-		Handler: func(app *App, ctx sdk.Context, plan upgradetypes.Plan) (module.VersionMap, error) {
-			versionMap := app.UpgradeKeeper.GetModuleVersionMap(ctx)
 			ctx.Logger().Info("Starting migrations. This may take a significant amount of time to complete. Do not restart node.")
 			return app.mm.RunMigrations(ctx, app.configurator, versionMap)
 		},
 	},
->>>>>>> 62e2e828
 	// TODO - Add new upgrade definitions here.
 }
 
