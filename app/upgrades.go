package app

import (
	"fmt"

	"github.com/cosmos/cosmos-sdk/baseapp"
	storetypes "github.com/cosmos/cosmos-sdk/store/types"
	sdk "github.com/cosmos/cosmos-sdk/types"
	"github.com/cosmos/cosmos-sdk/types/module"
	bankkeeper "github.com/cosmos/cosmos-sdk/x/bank/keeper"
	"github.com/cosmos/cosmos-sdk/x/group"
	upgradetypes "github.com/cosmos/cosmos-sdk/x/upgrade/types"

	ica "github.com/cosmos/ibc-go/v5/modules/apps/27-interchain-accounts"
	icacontrollertypes "github.com/cosmos/ibc-go/v5/modules/apps/27-interchain-accounts/controller/types"
	icahosttypes "github.com/cosmos/ibc-go/v5/modules/apps/27-interchain-accounts/host/types"
	icatypes "github.com/cosmos/ibc-go/v5/modules/apps/27-interchain-accounts/types"
	rewardtypes "github.com/provenance-io/provenance/x/reward/types"
)

var (
	noopHandler = func(ctx sdk.Context, plan upgradetypes.Plan, versionMap module.VersionMap) (module.VersionMap, error) {
		ctx.Logger().Info("Applying no-op upgrade plan for release " + plan.Name)
		return versionMap, nil
	}
)

type appUpgradeHandler = func(sdk.Context, *App, upgradetypes.Plan) (module.VersionMap, error)

// appUpgrade is an internal structure for defining all things for an upgrade.
type appUpgrade struct {
	Added   []string
	Deleted []string
	Renamed []storetypes.StoreRename
	Handler appUpgradeHandler
}

var handlers = map[string]appUpgrade{
	"neoncarrot-rc1": {}, // upgrade for 1.12.0-rc1
	"neoncarrot":     {}, // upgrade for 1.12.0
	"ochre-rc1": { // upgrade for 1.13.0-rc3
		Added: []string{group.ModuleName, rewardtypes.ModuleName, icacontrollertypes.StoreKey, icahosttypes.StoreKey},
		Handler: func(ctx sdk.Context, app *App, plan upgradetypes.Plan) (module.VersionMap, error) {
			versionMap := app.UpgradeKeeper.GetModuleVersionMap(ctx)
			UpgradeICA(ctx, app, &versionMap)
			ctx.Logger().Info("Starting migrations. This may take a significant amount of time to complete. Do not restart node.")
			return app.mm.RunMigrations(ctx, app.configurator, versionMap)
		},
	},
	"ochre-rc2": { // upgrade for 1.13.0-rc5
<<<<<<< HEAD
		Added: []string{group.ModuleName, rewardtypes.ModuleName, icacontrollertypes.StoreKey, icahosttypes.StoreKey},
=======
>>>>>>> 54d85579
		Handler: func(ctx sdk.Context, app *App, plan upgradetypes.Plan) (module.VersionMap, error) {
			versionMap := app.UpgradeKeeper.GetModuleVersionMap(ctx)

			// We need to run Migrate3_V046_4_To_V046_5 here because testnet already upgraded to v0.46.x.
			// But we don't need to run it in the ochre upgrade plan because mainnet hasn't upgraded to v0.46.x yet, so it doesn't need fixing.
			bankBaseKeeper, ok := app.BankKeeper.(bankkeeper.BaseKeeper)
			if !ok {
				return versionMap, fmt.Errorf("could not cast app.BankKeeper (type bankkeeper.Keeper) to bankkeeper.BaseKeeper")
			}
			bankMigrator := bankkeeper.NewMigrator(bankBaseKeeper)
			err := bankMigrator.Migrate3_V046_4_To_V046_5(ctx)
			if err != nil {
				return versionMap, err
			}

			ctx.Logger().Info("Starting migrations. This may take a significant amount of time to complete. Do not restart node.")
			return app.mm.RunMigrations(ctx, app.configurator, versionMap)
		},
	},
	"ochre": {
		Added: []string{group.ModuleName, rewardtypes.ModuleName, icacontrollertypes.StoreKey, icahosttypes.StoreKey},
		Handler: func(ctx sdk.Context, app *App, plan upgradetypes.Plan) (module.VersionMap, error) {
			versionMap := app.UpgradeKeeper.GetModuleVersionMap(ctx)

			// This params fix was handled in testnet via gov prop. For mainnet, we want it done in here though.
			params := app.MsgFeesKeeper.GetParams(ctx)
			app.MsgFeesKeeper.SetParams(ctx, params)

			UpgradeICA(ctx, app, &versionMap)
			ctx.Logger().Info("Starting migrations. This may take a significant amount of time to complete. Do not restart node.")
			return app.mm.RunMigrations(ctx, app.configurator, versionMap)
		},
	},
	// TODO - Add new upgrade definitions here.
}

// InstallCustomUpgradeHandlers sets upgrade handlers for all entries in the handlers map.
func InstallCustomUpgradeHandlers(app *App) {
	// Register all explicit appUpgrades
	for name, upgrade := range handlers {
		// If the handler has been defined, add it here, otherwise, use no-op.
		var handler upgradetypes.UpgradeHandler
		if upgrade.Handler == nil {
			handler = noopHandler
		} else {
			ref := upgrade
			handler = func(ctx sdk.Context, plan upgradetypes.Plan, versionMap module.VersionMap) (module.VersionMap, error) {
				vM, err := ref.Handler(ctx, app, plan)
				if err != nil {
					ctx.Logger().Info(fmt.Sprintf("Failed to upgrade to: %s with err: %v", plan.Name, err))
				} else {
					ctx.Logger().Info(fmt.Sprintf("Successfully upgraded to: %s with version map: %v", plan.Name, vM))
				}
				return vM, err
			}
		}
		app.UpgradeKeeper.SetUpgradeHandler(name, handler)
	}
}

// GetUpgradeStoreLoader creates an StoreLoader for use in an upgrade.
// Returns nil if no upgrade info is found or the upgrade doesn't need a store loader.
func GetUpgradeStoreLoader(app *App, info upgradetypes.Plan) baseapp.StoreLoader {
	upgrade, found := handlers[info.Name]
	if !found {
		return nil
	}

	if len(upgrade.Renamed) == 0 && len(upgrade.Deleted) == 0 && len(upgrade.Added) == 0 {
		app.Logger().Info("No store upgrades required",
			"plan", info.Name,
			"height", info.Height,
		)
		return nil
	}

	storeUpgrades := storetypes.StoreUpgrades{
		Added:   upgrade.Added,
		Renamed: upgrade.Renamed,
		Deleted: upgrade.Deleted,
	}
	app.Logger().Info("Store upgrades",
		"plan", info.Name,
		"height", info.Height,
		"upgrade.added", storeUpgrades.Added,
		"upgrade.deleted", storeUpgrades.Deleted,
		"upgrade.renamed", storeUpgrades.Renamed,
	)
	return upgradetypes.UpgradeStoreLoader(info.Height, &storeUpgrades)
}

func UpgradeICA(ctx sdk.Context, app *App, versionMap *module.VersionMap) {
	app.Logger().Info("Initializing ICA")

	// Set the consensus version so InitGenesis is not ran
	// We are configuring the module here
	(*versionMap)[icatypes.ModuleName] = app.mm.Modules[icatypes.ModuleName].ConsensusVersion()

	// create ICS27 Controller submodule params
	controllerParams := icacontrollertypes.Params{
		ControllerEnabled: false,
	}

	// create ICS27 Host submodule params
	hostParams := icahosttypes.Params{
		HostEnabled:   true,
		AllowMessages: []string{},
	}

	// initialize ICS27 module
	icamodule, correctTypecast := app.mm.Modules[icatypes.ModuleName].(ica.AppModule)
	if !correctTypecast {
		panic("mm.Modules[icatypes.ModuleName] is not of type ica.AppModule")
	}
	icamodule.InitModule(ctx, controllerParams, hostParams)
	app.Logger().Info("Finished initializing ICA")
}<|MERGE_RESOLUTION|>--- conflicted
+++ resolved
@@ -48,10 +48,6 @@
 		},
 	},
 	"ochre-rc2": { // upgrade for 1.13.0-rc5
-<<<<<<< HEAD
-		Added: []string{group.ModuleName, rewardtypes.ModuleName, icacontrollertypes.StoreKey, icahosttypes.StoreKey},
-=======
->>>>>>> 54d85579
 		Handler: func(ctx sdk.Context, app *App, plan upgradetypes.Plan) (module.VersionMap, error) {
 			versionMap := app.UpgradeKeeper.GetModuleVersionMap(ctx)
 
