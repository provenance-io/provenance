package app

import (
	"fmt"

	icqtypes "github.com/strangelove-ventures/async-icq/v6/types"

	"cosmossdk.io/math"

	"github.com/cosmos/cosmos-sdk/baseapp"
	storetypes "github.com/cosmos/cosmos-sdk/store/types"
	sdk "github.com/cosmos/cosmos-sdk/types"
	"github.com/cosmos/cosmos-sdk/types/module"
	govtypesv1 "github.com/cosmos/cosmos-sdk/x/gov/types/v1"
	govtypesv1beta1 "github.com/cosmos/cosmos-sdk/x/gov/types/v1beta1"
	upgradetypes "github.com/cosmos/cosmos-sdk/x/upgrade/types"

	attributekeeper "github.com/provenance-io/provenance/x/attribute/keeper"
	attributetypes "github.com/provenance-io/provenance/x/attribute/types"
	"github.com/provenance-io/provenance/x/exchange"
	"github.com/provenance-io/provenance/x/hold"
	ibchookstypes "github.com/provenance-io/provenance/x/ibchooks/types"
	markertypes "github.com/provenance-io/provenance/x/marker/types"
	msgfeetypes "github.com/provenance-io/provenance/x/msgfees/types"
	oracletypes "github.com/provenance-io/provenance/x/oracle/types"
	triggertypes "github.com/provenance-io/provenance/x/trigger/types"
)

// appUpgrade is an internal structure for defining all things for an upgrade.
type appUpgrade struct {
	// Added contains names of modules being added during an upgrade.
	Added []string
	// Deleted contains names of modules being removed during an upgrade.
	Deleted []string
	// Renamed contains info on modules being renamed during an upgrade.
	Renamed []storetypes.StoreRename
	// Handler is a function to execute during an upgrade.
	Handler func(sdk.Context, *App, module.VersionMap) (module.VersionMap, error)
}

// upgrades is where we define things that need to happen during an upgrade.
// If no Handler is defined for an entry, a no-op upgrade handler is still registered.
// If there's nothing that needs to be done for an upgrade, there still needs to be an
// entry in this map, but it can just be {}.
//
// On the same line as the key, there should be a comment indicating the software version.
// Entries currently in use (e.g. on mainnet or testnet) cannot be deleted.
// Entries should be in chronological order, earliest first. E.g. quicksilver-rc1 went to
// testnet first, then quicksilver-rc2 went to testnet, then quicksilver went to mainnet.
//
// If something is happening in the rc upgrade(s) that isn't being applied in the non-rc,
// or vice versa, please add comments explaining why in both entries.
var upgrades = map[string]appUpgrade{
	"rust-rc1": { // upgrade for v1.16.0-rc1
		Handler: func(ctx sdk.Context, app *App, vm module.VersionMap) (module.VersionMap, error) {
			var err error
			vm, err = runModuleMigrations(ctx, app, vm)
			if err != nil {
				return nil, err
			}

			removeInactiveValidatorDelegations(ctx, app)

			err = setAccountDataNameRecord(ctx, app.AccountKeeper, &app.NameKeeper)
			if err != nil {
				return nil, err
			}

			// We only need to call addGovV1SubmitFee on testnet.
			addGovV1SubmitFee(ctx, app)

			removeP8eMemorializeContractFee(ctx, app)

			fixNameIndexEntries(ctx, app)

			return vm, nil
		},
		Added: []string{triggertypes.ModuleName},
	},
	"rust": { // upgrade for v1.16.0
		Handler: func(ctx sdk.Context, app *App, vm module.VersionMap) (module.VersionMap, error) {
			var err error
			vm, err = runModuleMigrations(ctx, app, vm)
			if err != nil {
				return nil, err
			}

			removeInactiveValidatorDelegations(ctx, app)

			err = setAccountDataNameRecord(ctx, app.AccountKeeper, &app.NameKeeper)
			if err != nil {
				return nil, err
			}

			// No need to call addGovV1SubmitFee in here as mainnet already has it defined.

			removeP8eMemorializeContractFee(ctx, app)

			fixNameIndexEntries(ctx, app)

			return vm, nil
		},
		Added: []string{triggertypes.ModuleName},
	},
	"saffron-rc1": { // upgrade for v1.17.0-rc1
		Handler: func(ctx sdk.Context, app *App, vm module.VersionMap) (module.VersionMap, error) {
			var err error
			vm, err = runModuleMigrations(ctx, app, vm)
			if err != nil {
				return nil, err
			}
			// set ibchoooks defaults (no allowed async contracts)
			app.IBCHooksKeeper.SetParams(ctx, ibchookstypes.DefaultParams())

			removeInactiveValidatorDelegations(ctx, app)
			setupICQ(ctx, app)
			updateMaxSupply(ctx, app)
<<<<<<< HEAD
			addMarkerNavs(ctx, app)
=======
			setExchangeParams(ctx, app)
>>>>>>> abf94a00

			return vm, nil
		},
		Added: []string{icqtypes.ModuleName, oracletypes.ModuleName, ibchookstypes.ModuleName, hold.ModuleName, exchange.ModuleName},
	},
	"saffron": { // upgrade for v1.17.0,
		Handler: func(ctx sdk.Context, app *App, vm module.VersionMap) (module.VersionMap, error) {
			var err error
			vm, err = runModuleMigrations(ctx, app, vm)
			if err != nil {
				return nil, err
			}

			// set ibchoooks defaults (no allowed async contracts)
			app.IBCHooksKeeper.SetParams(ctx, ibchookstypes.DefaultParams())

			removeInactiveValidatorDelegations(ctx, app)
			setupICQ(ctx, app)
			updateMaxSupply(ctx, app)
<<<<<<< HEAD
			addMarkerNavs(ctx, app)
=======
			setExchangeParams(ctx, app)
>>>>>>> abf94a00

			return vm, nil
		},
		Added: []string{icqtypes.ModuleName, oracletypes.ModuleName, ibchookstypes.ModuleName, hold.ModuleName, exchange.ModuleName},
	},
	// TODO - Add new upgrade definitions here.
}

// InstallCustomUpgradeHandlers sets upgrade handlers for all entries in the upgrades map.
func InstallCustomUpgradeHandlers(app *App) {
	// Register all explicit appUpgrades
	for name, upgrade := range upgrades {
		// If the handler has been defined, add it here, otherwise, use no-op.
		var handler upgradetypes.UpgradeHandler
		if upgrade.Handler == nil {
			handler = func(ctx sdk.Context, plan upgradetypes.Plan, versionMap module.VersionMap) (module.VersionMap, error) {
				ctx.Logger().Info(fmt.Sprintf("Applying no-op upgrade to %q", plan.Name))
				return versionMap, nil
			}
		} else {
			ref := upgrade
			handler = func(ctx sdk.Context, plan upgradetypes.Plan, vm module.VersionMap) (module.VersionMap, error) {
				ctx.Logger().Info(fmt.Sprintf("Starting upgrade to %q", plan.Name), "version-map", vm)
				newVM, err := ref.Handler(ctx, app, vm)
				if err != nil {
					ctx.Logger().Error(fmt.Sprintf("Failed to upgrade to %q", plan.Name), "error", err)
				} else {
					ctx.Logger().Info(fmt.Sprintf("Successfully upgraded to %q", plan.Name), "version-map", newVM)
				}
				return newVM, err
			}
		}
		app.UpgradeKeeper.SetUpgradeHandler(name, handler)
	}
}

// GetUpgradeStoreLoader creates an StoreLoader for use in an upgrade.
// Returns nil if no upgrade info is found or the upgrade doesn't need a store loader.
func GetUpgradeStoreLoader(app *App, info upgradetypes.Plan) baseapp.StoreLoader {
	upgrade, found := upgrades[info.Name]
	if !found {
		return nil
	}

	if len(upgrade.Renamed) == 0 && len(upgrade.Deleted) == 0 && len(upgrade.Added) == 0 {
		app.Logger().Info("No store upgrades required",
			"plan", info.Name,
			"height", info.Height,
		)
		return nil
	}

	storeUpgrades := storetypes.StoreUpgrades{
		Added:   upgrade.Added,
		Renamed: upgrade.Renamed,
		Deleted: upgrade.Deleted,
	}
	app.Logger().Info("Store upgrades",
		"plan", info.Name,
		"height", info.Height,
		"upgrade.added", storeUpgrades.Added,
		"upgrade.deleted", storeUpgrades.Deleted,
		"upgrade.renamed", storeUpgrades.Renamed,
	)
	return upgradetypes.UpgradeStoreLoader(info.Height, &storeUpgrades)
}

// runModuleMigrations wraps standard logging around the call to app.mm.RunMigrations.
// In most cases, it should be the first thing done during a migration.
//
// If state is updated prior to this migration, you run the risk of writing state using
// a new format when the migration is expecting all state to be in the old format.
func runModuleMigrations(ctx sdk.Context, app *App, vm module.VersionMap) (module.VersionMap, error) {
	// Even if this function is no longer called, do not delete it. Keep it around for the next time it's needed.
	ctx.Logger().Info("Starting module migrations. This may take a significant amount of time to complete. Do not restart node.")
	newVM, err := app.mm.RunMigrations(ctx, app.configurator, vm)
	if err != nil {
		ctx.Logger().Error("Module migrations encountered an error.", "error", err)
		return nil, err
	}
	ctx.Logger().Info("Module migrations completed.")
	return newVM, nil
}

// Create a use of runModuleMigrations so that the linter neither complains about it not being used,
// nor complains about a nolint:unused directive that isn't needed because the function is used.
var _ = runModuleMigrations

// addGovV1SubmitFee adds a msg-fee for the gov v1 MsgSubmitProposal if there isn't one yet.
// TODO: Remove with the rust handlers.
func addGovV1SubmitFee(ctx sdk.Context, app *App) {
	typeURL := sdk.MsgTypeURL(&govtypesv1.MsgSubmitProposal{})

	ctx.Logger().Info(fmt.Sprintf("Creating message fee for %q if it doesn't already exist.", typeURL))
	// At the time of writing this, the only way GetMsgFee returns an error is if it can't unmarshall state.
	// If that's the case for the v1 entry, we want to fix it anyway, so we just ignore any error here.
	fee, _ := app.MsgFeesKeeper.GetMsgFee(ctx, typeURL)
	// If there's already a fee for it, do nothing.
	if fee != nil {
		ctx.Logger().Info(fmt.Sprintf("Message fee for %q already exists with amount %q. Nothing to do.", fee.MsgTypeUrl, fee.AdditionalFee.String()))
		return
	}

	// Copy the fee from the beta entry if it exists, otherwise, just make it fresh.
	betaTypeURL := sdk.MsgTypeURL(&govtypesv1beta1.MsgSubmitProposal{})
	// Here too, if there's an error getting the beta fee, just ignore it.
	betaFee, _ := app.MsgFeesKeeper.GetMsgFee(ctx, betaTypeURL)
	if betaFee != nil {
		fee = betaFee
		fee.MsgTypeUrl = typeURL
		ctx.Logger().Info(fmt.Sprintf("Copying %q fee to %q.", betaTypeURL, fee.MsgTypeUrl))
	} else {
		fee = &msgfeetypes.MsgFee{
			MsgTypeUrl:           typeURL,
			AdditionalFee:        sdk.NewInt64Coin("nhash", 100_000_000_000), // 100 hash
			Recipient:            "",
			RecipientBasisPoints: 0,
		}
		ctx.Logger().Info(fmt.Sprintf("Creating %q fee.", fee.MsgTypeUrl))
	}

	// At the time of writing this, SetMsgFee always returns nil.
	_ = app.MsgFeesKeeper.SetMsgFee(ctx, *fee)
	ctx.Logger().Info(fmt.Sprintf("Successfully set fee for %q with amount %q.", fee.MsgTypeUrl, fee.AdditionalFee.String()))
}

// removeP8eMemorializeContractFee removes the message fee for the now-non-existent MsgP8eMemorializeContractRequest.
// TODO: Remove with the rust handlers.
func removeP8eMemorializeContractFee(ctx sdk.Context, app *App) {
	typeURL := "/provenance.metadata.v1.MsgP8eMemorializeContractRequest"

	ctx.Logger().Info(fmt.Sprintf("Removing message fee for %q if one exists.", typeURL))
	// Get the existing fee for log output, but ignore any errors so we try to delete the entry either way.
	fee, _ := app.MsgFeesKeeper.GetMsgFee(ctx, typeURL)
	// At the time of writing this, the only error that RemoveMsgFee can return is ErrMsgFeeDoesNotExist.
	// So ignore any error here and just use fee != nil for the different log messages.
	_ = app.MsgFeesKeeper.RemoveMsgFee(ctx, typeURL)
	if fee == nil {
		ctx.Logger().Info(fmt.Sprintf("Message fee for %q already does not exist. Nothing to do.", typeURL))
	} else {
		ctx.Logger().Info(fmt.Sprintf("Successfully removed message fee for %q with amount %q.", fee.MsgTypeUrl, fee.AdditionalFee.String()))
	}
}

// removeInactiveValidatorDelegations unbonds all delegations from inactive validators, triggering their removal from the validator set.
// This should be applied in most upgrades.
func removeInactiveValidatorDelegations(ctx sdk.Context, app *App) {
	unbondingTimeParam := app.StakingKeeper.GetParams(ctx).UnbondingTime
	ctx.Logger().Info(fmt.Sprintf("removing all delegations from validators that have been inactive (unbonded) for %d days", int64(unbondingTimeParam.Hours()/24)))
	removalCount := 0
	validators := app.StakingKeeper.GetAllValidators(ctx)
	for _, validator := range validators {
		if validator.IsUnbonded() {
			inactiveDuration := ctx.BlockTime().Sub(validator.UnbondingTime)
			if inactiveDuration >= unbondingTimeParam {
				ctx.Logger().Info(fmt.Sprintf("validator %v has been inactive (unbonded) for %d days and will be removed", validator.OperatorAddress, int64(inactiveDuration.Hours()/24)))
				valAddress, err := sdk.ValAddressFromBech32(validator.OperatorAddress)
				if err != nil {
					ctx.Logger().Error(fmt.Sprintf("invalid operator address: %s: %v", validator.OperatorAddress, err))
					continue
				}
				delegations := app.StakingKeeper.GetValidatorDelegations(ctx, valAddress)
				for _, delegation := range delegations {
					ctx.Logger().Info(fmt.Sprintf("undelegate delegator %v from validator %v of all shares (%v)", delegation.DelegatorAddress, validator.OperatorAddress, delegation.GetShares()))
					_, err = app.StakingKeeper.Undelegate(ctx, delegation.GetDelegatorAddr(), valAddress, delegation.GetShares())
					if err != nil {
						ctx.Logger().Error(fmt.Sprintf("failed to undelegate delegator %s from validator %s: %v", delegation.GetDelegatorAddr().String(), valAddress.String(), err))
						continue
					}
				}
				removalCount++
			}
		}
	}
	ctx.Logger().Info(fmt.Sprintf("a total of %d inactive (unbonded) validators have had all their delegators removed", removalCount))
}

// fixNameIndexEntries fixes the name module's address to name index entries.
// TODO: Remove with the rust handlers.
func fixNameIndexEntries(ctx sdk.Context, app *App) {
	ctx.Logger().Info("Fixing name module store index entries.")
	app.NameKeeper.DeleteInvalidAddressIndexEntries(ctx)
	ctx.Logger().Info("Done fixing name module store index entries.")
}

// setAccountDataNameRecord makes sure the account data name record exists, is restricted,
// and is owned by the attribute module. An error is returned if it fails to make it so.
// TODO: Remove with the rust handlers.
func setAccountDataNameRecord(ctx sdk.Context, accountK attributetypes.AccountKeeper, nameK attributetypes.NameKeeper) (err error) {
	return attributekeeper.EnsureModuleAccountAndAccountDataNameRecord(ctx, accountK, nameK)
}

// setupICQ sets the correct default values for ICQKeeper.
// TODO: Remove with the saffron handlers.
func setupICQ(ctx sdk.Context, app *App) {
	ctx.Logger().Info("Updating ICQ params")
	app.ICQKeeper.SetParams(ctx, icqtypes.NewParams(true, []string{"/provenance.oracle.v1.Query/Oracle"}))
	ctx.Logger().Info("Done updating ICQ params")
}

// updateMaxSupply sets the value of max supply to the current value of MaxTotalSupply.
// TODO: Remove with the saffron handlers.
func updateMaxSupply(ctx sdk.Context, app *App) {
	ctx.Logger().Info("Updating MaxSupply marker param")
	params := app.MarkerKeeper.GetParams(ctx)
	//nolint:staticcheck // Populate new param with deprecated param
	params.MaxSupply = math.NewIntFromUint64(params.MaxTotalSupply)
	app.MarkerKeeper.SetParams(ctx, params)
	ctx.Logger().Info("Done updating MaxSupply marker param")
}

<<<<<<< HEAD
// addMarkerNavs adds navs to existing markers with default value of 15 cents
// TODO: Need to get a list of current markers and their values to set as a manual script
func addMarkerNavs(ctx sdk.Context, app *App) {
	ctx.Logger().Info("Adding marker net asset values")
	//TODO: Add list of actual net asset values to set here

	app.MarkerKeeper.IterateMarkers(ctx, func(record markertypes.MarkerAccountI) bool {
		var hasNav bool
		err := app.MarkerKeeper.IterateNetAssetValues(ctx, record.GetAddress(), func(nav markertypes.NetAssetValue) bool {
			hasNav = true
			return true
		})
		if err != nil {
			ctx.Logger().Error(fmt.Sprintf("unable iterate net asset values for marker %v: %v", record, err))
			return false
		}
		if !hasNav {
			nav := markertypes.NewNetAssetValue(sdk.NewInt64Coin(markertypes.UsdDenom, int64(150)), 1)
			if err := app.MarkerKeeper.AddSetNetAssetValues(ctx, record, []markertypes.NetAssetValue{nav}, "upgrade_handler"); err != nil {
				ctx.Logger().Error(fmt.Sprintf("unable to set net asset value %v: %v", nav, err))
			}
		}
		return false
	})
	ctx.Logger().Info("Done adding marker net asset values")
=======
// setExchangeParams sets exchange module's params to the defaults.
// TODO: Remove with the saffron handlers.
func setExchangeParams(ctx sdk.Context, app *App) {
	ctx.Logger().Info("Ensuring exchange module params are set.")
	params := app.ExchangeKeeper.GetParams(ctx)
	if params != nil {
		ctx.Logger().Info("Exchange module params are already defined.")
	} else {
		params = exchange.DefaultParams()
		ctx.Logger().Info("Setting exchange module params to defaults.")
		app.ExchangeKeeper.SetParams(ctx, params)
	}
	ctx.Logger().Info("Done ensuring exchange module params are set.")
>>>>>>> abf94a00
}<|MERGE_RESOLUTION|>--- conflicted
+++ resolved
@@ -115,11 +115,8 @@
 			removeInactiveValidatorDelegations(ctx, app)
 			setupICQ(ctx, app)
 			updateMaxSupply(ctx, app)
-<<<<<<< HEAD
 			addMarkerNavs(ctx, app)
-=======
 			setExchangeParams(ctx, app)
->>>>>>> abf94a00
 
 			return vm, nil
 		},
@@ -139,11 +136,8 @@
 			removeInactiveValidatorDelegations(ctx, app)
 			setupICQ(ctx, app)
 			updateMaxSupply(ctx, app)
-<<<<<<< HEAD
 			addMarkerNavs(ctx, app)
-=======
 			setExchangeParams(ctx, app)
->>>>>>> abf94a00
 
 			return vm, nil
 		},
@@ -355,7 +349,6 @@
 	ctx.Logger().Info("Done updating MaxSupply marker param")
 }
 
-<<<<<<< HEAD
 // addMarkerNavs adds navs to existing markers with default value of 15 cents
 // TODO: Need to get a list of current markers and their values to set as a manual script
 func addMarkerNavs(ctx sdk.Context, app *App) {
@@ -381,7 +374,8 @@
 		return false
 	})
 	ctx.Logger().Info("Done adding marker net asset values")
-=======
+}
+
 // setExchangeParams sets exchange module's params to the defaults.
 // TODO: Remove with the saffron handlers.
 func setExchangeParams(ctx sdk.Context, app *App) {
@@ -395,5 +389,4 @@
 		app.ExchangeKeeper.SetParams(ctx, params)
 	}
 	ctx.Logger().Info("Done ensuring exchange module params are set.")
->>>>>>> abf94a00
 }