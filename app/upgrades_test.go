package app

import (
	"bytes"
	"errors"
	"fmt"
	"regexp"
	"sort"
	"strings"
	"testing"
	"time"

	"github.com/rs/zerolog"
	"github.com/stretchr/testify/suite"

	"github.com/tendermint/tendermint/libs/log"
	tmproto "github.com/tendermint/tendermint/proto/tendermint/types"

	"github.com/cosmos/cosmos-sdk/crypto/keys/secp256k1"
	"github.com/cosmos/cosmos-sdk/server"
	sdk "github.com/cosmos/cosmos-sdk/types"
	"github.com/cosmos/cosmos-sdk/types/module"
	"github.com/cosmos/cosmos-sdk/x/bank/testutil"
	"github.com/cosmos/cosmos-sdk/x/staking/types"
	stakingtypes "github.com/cosmos/cosmos-sdk/x/staking/types"

	msgfeetypes "github.com/provenance-io/provenance/x/msgfees/types"
)

type UpgradeTestSuite struct {
	suite.Suite

	app *App
	ctx sdk.Context

	logBuffer bytes.Buffer

	startTime time.Time
}

func TestUpgradeTestSuite(t *testing.T) {
	suite.Run(t, new(UpgradeTestSuite))
}

func (s *UpgradeTestSuite) SetupSuite() {
	// Alert: This function is SetupSuite. That means all tests in here
	// will use the same app with the same store and data.
	bufferedLoggerMaker := func() log.Logger {
		lw := zerolog.ConsoleWriter{
			Out:          &s.logBuffer,
			NoColor:      true,
			PartsExclude: []string{"time"}, // Without this, each line starts with "<nil> "
		}
		// Error log lines will start with "ERR ".
		// Info log lines will start with "INF ".
		// Debug log lines are omitted, but would start with "DBG ".
		logger := zerolog.New(lw).Level(zerolog.InfoLevel)
		return server.ZeroLogWrapper{Logger: logger}
	}
	defer SetLoggerMaker(SetLoggerMaker(bufferedLoggerMaker))
	s.app = Setup(s.T())
	s.logBuffer.Reset()
	s.startTime = time.Now()
	s.ctx = s.app.BaseApp.NewContext(false, tmproto.Header{Time: s.startTime})
}

// AssertUpgradeHandlerLogs runs the Handler of the provided key and asserts that
// each entry in expInLog is in the log output, and each entry in expNotInLog
// is not in the log output.
//
// entries in expInLog are expected to be full lines.
// entries in expNotInLog can be parts of lines.
//
// This returns the log output and whether all assertions passed (true = all passed,
// false = one or more problems were found).
func (s *UpgradeTestSuite) AssertUpgradeHandlerLogs(key string, expInLog, expNotInLog []string) (logOutput string, allPassed bool) {
	s.T().Helper()
	defer func() {
		allPassed = !s.T().Failed()
	}()

	if !s.Assert().Contains(upgrades, key, "defined upgrades map") {
		return // If the upgrades map doesn't have that key, there's nothing more to do in here.
	}
	handler := upgrades[key].Handler
	if !s.Assert().NotNil(handler, "upgrades[%q].Handler", key) {
		return // If the entry doesn't have a .Handler, there's nothing more to do in here.
	}

	// This app was just created brand new, so it will create all the modules with their most
	// recent versions. As such, this GetModuleVersionMap will return all the most current
	// module versions info. That means that none of the module migrations will be running when we
	// call the handler, and that the log won't have any entries from any specific module migrations.
	// If you really want to include those in this run, you can try doing stuff with SetModuleVersionMap
	// prior to calling this AssertUpgradeHandlerLogs function. You'll probably also need to recreate
	// any old state for that module since anything added already was done using new stuff.
	origVersionMap := s.app.UpgradeKeeper.GetModuleVersionMap(s.ctx)

	var versionMap module.VersionMap
	var err error
	s.logBuffer.Reset()
	testFunc := func() {
		versionMap, err = handler(s.ctx, s.app, origVersionMap)
	}
	if !s.Assert().NotPanics(testFunc, "upgrades[%q].Handler(...)", key) {
		return // If the handler panics, there's nothing more to check in here.
	}

	// Add the handler log output to the test log for easier troubleshooting.
	logOutput = s.logBuffer.String()
	s.T().Logf("upgrades[%q].Handler(...) log output:\n%s", key, logOutput)

	// Checking for error cases should be done in individual function unit tests.
	// For this, always check for no error and a non-empty version map.
	s.Assert().NoError(err, "upgrades[%q].Handler(...) error", key)
	s.Assert().NotEmpty(versionMap, "upgrades[%q].Handler(...) version map", key)

	logLines := strings.Split(logOutput, "\n")
	for _, exp := range expInLog {
		// I'm including the expected in the msgAndArgs here even though it's also included in the
		// failure message because the failure message puts everything on one line. So the expected
		// string is almost at the end of a very long line. Having it in the "message" portion of
		// the failure makes it easier to identify the problematic entry.
		s.Assert().Contains(logLines, exp, "upgrades[%q].Handler(...) log output.\nExpecting: %q", key, exp)
	}

	for _, unexp := range expNotInLog {
		// Same here with the msgAndArgs thing.
		s.Assert().NotContains(logOutput, unexp, "upgrades[%q].Handler(...) log output.\nNot Expecting: %q", key, unexp)
	}

	return
}

func (s *UpgradeTestSuite) TestKeysInHandlersMap() {
	// handlerKeys are all the keys in the upgrades map defined in upgrades.go.
	handlerKeys := make([]string, 0, len(upgrades))
	// colors are the different colors used in the upgrades map.
	colors := make([]string, 0, 2)
	// rcs is a map of "<color>" to "rc<number>" suffixes for that color.
	rcs := make(map[string][]string)

	// addColor adds an entry to colors if it isn't already in there.
	addColor := func(newColor string) {
		for _, color := range colors {
			if newColor == color {
				return
			}
		}
		colors = append(colors, newColor)
	}

	// get all the upgrade handler keys and identify the unique colors and their release candidates.
	for key := range upgrades {
		handlerKeys = append(handlerKeys, key)
		parts := strings.SplitN(key, "-", 2)
		addColor(parts[0])
		if len(parts) > 1 && len(parts[1]) > 0 {
			rcs[parts[0]] = append(rcs[parts[0]], parts[1])
		}
	}

	// Sort all that stuff so it's easier to read in output and easier to test against.
	sort.Strings(handlerKeys)
	sort.Strings(colors)
	for _, v := range rcs {
		sort.Strings(v)
	}

	s.Run("upgrade key format", func() {
		// Upgrade keys should either be "<color>" or have the format "<color>-rc<number>".
		// Non-letters should be removed from the color to form one word, e.g. "neoncarrot"
		// Only lowercase letters should be used.
		rx := regexp.MustCompile(`^[a-z]+(-rc[0-9]+)?$`)
		for _, upgradeKey := range handlerKeys {
			s.Assert().Regexp(rx, upgradeKey)
		}
	})

	s.Run("two or more colors exist", func() {
		// We always need the colors currently in use on mainnet and testnet.
		// The ones before that shouldn't be removed until we add new ones.
		// It's okay to not clean the old ones up immediately, though.
		// So we always want at least 2 different colors in there.
		s.Assert().GreaterOrEqual(len(colors), 2, "number of distinct colors: %q in %q", colors, handlerKeys)
		// If there are more than 3, we need to do some cleanup though.
		s.Assert().LessOrEqual(len(colors), 3, "number of distinct colors: %q in %q", colors, handlerKeys)
	})

	s.Run("no two colors start with same character", func() {
		// Little tricky here. i will go from 0 to len(colors) - 2 and the color will go from the 2nd to last.
		// So colors[i] in here will be the entry just before color.
		for i, color := range colors[1:] {
			s.Assert().NotEqual(string(colors[i][0]), string(color[0]), "first letters of colors %q and %q", colors[i], color)
		}
	})

	s.Run("rc exists for each color", func() {
		// We shouldn't delete any entries (rc or non) until all of the entries for that color can be deleted.
		// This helps maintain a complete picture of the upgrades involved with a version.
		for _, color := range colors {
			s.Assert().NotEmpty(rcs[color], "rc entries for %s in %q", color, handlerKeys)
		}
	})

	s.Run("rcs all exist sequentially", func() {
		// All of the rc entries should be present starting with 1 and increasing by 1 each time.
		// I.e. we shouldn't skip a number, and old rc entries shouldn't be deleted until all
		// entries for that color can be deleted.
		// The rc numbers for a color won't necessarily align with the software version rc numbers.
		// E.g. quicksilver-rc1 was for v1.15.0-rc2.

		// Make a slice of strings rc1, rc2, ... rc11.
		// If we end up with something larger than rc11, dry your eyes and bump this.
		expRCs := make([]string, 10)
		for i := range expRCs {
			expRCs[i] = fmt.Sprintf("rc%d", i+1)
		}
		for _, color := range colors {
			if len(rcs[color]) > 0 {
				exp := expRCs[:len(rcs[color])]
				s.Assert().Equal(exp, rcs[color], "rc suffixes for %s in %q", color, handlerKeys)
			}
		}
	})

	s.Run("non rc exists for each color", func() {
		// If an rc entry for a color exists, the non-rc entry needs to exist too.
		// That way, the mainnet upgrade handler is harder to
		// forget about as the rc entries are being written.
		for _, color := range colors {
			s.Assert().Contains(handlerKeys, color, "non-rc entry for %s in %q", color, handlerKeys)
		}
	})
}

func (s *UpgradeTestSuite) TestRustRC1() {
	// Each part is (hopefully) tested thoroughly on its own.
	// So for this test, just make sure there's log entries for each part being done.

	expInLog := []string{
		"INF Starting module migrations. This may take a significant amount of time to complete. Do not restart node.",
		`INF Setting "accountdata" name record.`,
		`INF Creating message fee for "/cosmos.gov.v1.MsgSubmitProposal" if it doesn't already exist.`,
		`INF Removing message fee for "/provenance.metadata.v1.MsgP8eMemorializeContractRequest" if one exists.`,
		"INF Fixing name module store index entries.",
	}

	s.AssertUpgradeHandlerLogs("rust-rc1", expInLog, nil)
}

func (s *UpgradeTestSuite) TestRust() {
	// Each part is (hopefully) tested thoroughly on its own.
	// So for this test, just make sure there's log entries for each part being done.
	// And not a log entry for stuff done in rust-rc1 but not this one.

	expInLog := []string{
		"INF Starting module migrations. This may take a significant amount of time to complete. Do not restart node.",
		`INF Setting "accountdata" name record.`,
		`INF Removing message fee for "/provenance.metadata.v1.MsgP8eMemorializeContractRequest" if one exists.`,
		"INF Fixing name module store index entries.",
	}
	expNotInLog := []string{
		`Creating message fee for "/cosmos.gov.v1.MsgSubmitProposal" if it doesn't already exist.`,
	}

	s.AssertUpgradeHandlerLogs("rust", expInLog, expNotInLog)
}

func (s *UpgradeTestSuite) TestAddGovV1SubmitFee() {
	v1TypeURL := "/cosmos.gov.v1.MsgSubmitProposal"
	v1B1TypeURL := "/cosmos.gov.v1beta1.MsgSubmitProposal"

	startingMsg := `Creating message fee for "` + v1TypeURL + `" if it doesn't already exist.`
	successMsg := func(amt string) string {
		return `Successfully set fee for "` + v1TypeURL + `" with amount "` + amt + `".`
	}

	coin := func(denom string, amt int64) *sdk.Coin {
		rv := sdk.NewInt64Coin(denom, amt)
		return &rv
	}

	tests := []struct {
		name     string
		v1Amt    *sdk.Coin
		v1B1Amt  *sdk.Coin
		expInLog []string
		expAmt   sdk.Coin
	}{
		{
			name:    "v1 fee already exists",
			v1Amt:   coin("foocoin", 88),
			v1B1Amt: coin("betacoin", 99),
			expInLog: []string{
				startingMsg,
				`Message fee for "` + v1TypeURL + `" already exists with amount "88foocoin". Nothing to do.`,
			},
			expAmt: *coin("foocoin", 88),
		},
		{
			name:    "v1beta1 exists",
			v1B1Amt: coin("betacoin", 99),
			expInLog: []string{
				startingMsg,
				`Copying "` + v1B1TypeURL + `" fee to "` + v1TypeURL + `".`,
				successMsg("99betacoin"),
			},
			expAmt: *coin("betacoin", 99),
		},
		{
			name: "brand new",
			expInLog: []string{
				startingMsg,
				`Creating "` + v1TypeURL + `" fee.`,
				successMsg("100000000000nhash"),
			},
			expAmt: *coin("nhash", 100_000_000_000),
		},
	}

	for _, tc := range tests {
		s.Run(tc.name, func() {
			// Set/unset the v1 fee.
			if tc.v1Amt != nil {
				fee := msgfeetypes.NewMsgFee(v1TypeURL, *tc.v1Amt, "", 0)
				s.Require().NoError(s.app.MsgFeesKeeper.SetMsgFee(s.ctx, fee), "SetMsgFee v1")
			} else {
				err := s.app.MsgFeesKeeper.RemoveMsgFee(s.ctx, v1TypeURL)
				if err != nil && !errors.Is(err, msgfeetypes.ErrMsgFeeDoesNotExist) {
					s.Require().NoError(err, "RemoveMsgFee v1")
				}
			}

			// Set/unset the v1beta1 fee.
			if tc.v1B1Amt != nil {
				fee := msgfeetypes.NewMsgFee(v1B1TypeURL, *tc.v1B1Amt, "", 0)
				s.Require().NoError(s.app.MsgFeesKeeper.SetMsgFee(s.ctx, fee), "SetMsgFee v1beta1")
			} else {
				err := s.app.MsgFeesKeeper.RemoveMsgFee(s.ctx, v1B1TypeURL)
				if err != nil && !errors.Is(err, msgfeetypes.ErrMsgFeeDoesNotExist) {
					s.Require().NoError(err, "RemoveMsgFee v1")
				}
			}

			// Reset the log buffer to clear out unrelated entries.
			s.logBuffer.Reset()
			// Call addGovV1SubmitFee and relog its output (to help if things fail).
			testFunc := func() {
				addGovV1SubmitFee(s.ctx, s.app)
			}
			s.Require().NotPanics(testFunc, "addGovV1SubmitFee")
			logOutput := s.logBuffer.String()
			s.T().Logf("addGovV1SubmitFee log output:\n%s", logOutput)

			// Make sure the log has the expected lines.
			for _, exp := range tc.expInLog {
				s.Assert().Contains(logOutput, exp, "addGovV1SubmitFee log output")
			}

			// Get the fee and make sure it's now as expected.
			fee, err := s.app.MsgFeesKeeper.GetMsgFee(s.ctx, v1TypeURL)
			s.Require().NoError(err, "GetMsgFee(%q) error", v1TypeURL)
			s.Require().NotNil(fee, "GetMsgFee(%q) value", v1TypeURL)
			actFeeAmt := fee.AdditionalFee
			s.Assert().Equal(tc.expAmt.String(), actFeeAmt.String(), "final %s fee amount", v1TypeURL)
		})
	}
}

func (s *UpgradeTestSuite) TestRemoveP8eMemorializeContractFee() {
	typeURL := "/provenance.metadata.v1.MsgP8eMemorializeContractRequest"
	startingMsg := `Removing message fee for "` + typeURL + `" if one exists.`

	coin := func(denom string, amt int64) *sdk.Coin {
		rv := sdk.NewInt64Coin(denom, amt)
		return &rv
	}

	tests := []struct {
		name     string
		amt      *sdk.Coin
		expInLog []string
	}{
		{
			name: "does not exist",
			expInLog: []string{
				startingMsg,
				`Message fee for "` + typeURL + `" already does not exist. Nothing to do.`,
			},
		},
		{
			name: "exists",
			amt:  coin("p8ecoin", 808),
			expInLog: []string{
				startingMsg,
				`Successfully removed message fee for "` + typeURL + `" with amount "808p8ecoin".`,
			},
		},
	}

	for _, tc := range tests {
		s.Run(tc.name, func() {
			// set/unset the fee
			if tc.amt != nil {
				fee := msgfeetypes.NewMsgFee(typeURL, *tc.amt, "", 0)
				s.Require().NoError(s.app.MsgFeesKeeper.SetMsgFee(s.ctx, fee), "Setup: SetMsgFee(%q)", typeURL)
			} else {
				err := s.app.MsgFeesKeeper.RemoveMsgFee(s.ctx, typeURL)
				if err != nil && !errors.Is(err, msgfeetypes.ErrMsgFeeDoesNotExist) {
					s.Require().NoError(err, "Setup: RemoveMsgFee(%q)", typeURL)
				}
			}

			s.logBuffer.Reset()
			testFunc := func() {
				removeP8eMemorializeContractFee(s.ctx, s.app)
			}
			s.Require().NotPanics(testFunc, "removeP8eMemorializeContractFee")
			logOutput := s.logBuffer.String()
			s.T().Logf("removeP8eMemorializeContractFee log output:\n%s", logOutput)

			for _, exp := range tc.expInLog {
				s.Assert().Contains(logOutput, exp, "removeP8eMemorializeContractFee log output")
			}

			// Make sure there isn't a fee anymore.
			fee, err := s.app.MsgFeesKeeper.GetMsgFee(s.ctx, typeURL)
			s.Require().NoError(err, "GetMsgFee(%q) error", typeURL)
			s.Require().Nil(fee, "GetMsgFee(%q) value", typeURL)
		})
	}
}

<<<<<<< HEAD
func (s *UpgradeTestSuite) TestRemoveInactiveValidatorDelegations() {
	addr1 := s.CreateAndFundAccount(sdk.NewInt64Coin("stake", 1000000))
	addr2 := s.CreateAndFundAccount(sdk.NewInt64Coin("stake", 1000000))

	//run with just one bonded validator
	validators := s.app.StakingKeeper.GetAllValidators(s.ctx)
	s.Require().Equal(1, len(validators), "should have one validator, original validator made on test setup")

	expectedLogLines := []string{
		"INF removing all delegations from validators that have been inactive (unbonded) for 21 days",
		"INF a total of 0 inactive (unbonded) validators have had all their delegators removed",
	}
	s.ExecuteAndAssertLogs(removeInactiveValidatorDelegations, expectedLogLines, nil)

	// single unbonded validator with 1 delegations, should be removed
	delegationCoin := sdk.NewInt64Coin("stake", 10000)
	unbondedVal1 := s.CreateValidator(s.startTime.Add(-30*24*time.Hour), stakingtypes.Unbonded)
	addr1Balance := s.app.BankKeeper.GetBalance(s.ctx, addr1, "stake")
	s.DelegateToValidator(unbondedVal1.GetOperator(), sdk.AccAddress(addr1), delegationCoin)
	s.Require().Equal(addr1Balance.Sub(delegationCoin), s.app.BankKeeper.GetBalance(s.ctx, addr1, "stake"), "addr1 should have less funds")
	validators = s.app.StakingKeeper.GetAllValidators(s.ctx)
	s.Require().Equal(2, len(validators), "should two validators, one bonded and one unbonded")

	expectedLogLines = []string{
		"INF removing all delegations from validators that have been inactive (unbonded) for 21 days",
		fmt.Sprintf("INF validator %v has been inactive (unbonded) for %d days and will be removed", unbondedVal1.OperatorAddress, 30),
		fmt.Sprintf("INF undelegate delegator %v from validator %v of all shares (%v)", addr1.String(), unbondedVal1.OperatorAddress, sdk.NewDec(delegationCoin.Amount.Int64())),
		"INF a total of 1 inactive (unbonded) validators have had all their delegators removed",
	}
	s.ExecuteAndAssertLogs(removeInactiveValidatorDelegations, expectedLogLines, nil)

	validators = s.app.StakingKeeper.GetAllValidators(s.ctx)
	s.Assert().Equal(1, len(validators), "should have removed the unbonded delegator")
	ubd, found := s.app.StakingKeeper.GetUnbondingDelegation(s.ctx, addr1, unbondedVal1.GetOperator())
	s.Assert().True(found, "should have found addr1 unbonding delegation")
	s.Assert().Len(ubd.Entries, 1, "addr1 should have 1 unbonding entry")
	s.Assert().Equal(delegationCoin.Amount, ubd.Entries[0].Balance, "addr1 should have the total delegation amount in unbonding delegation")

	// single unbonded validator with 2 delegations
	unbondedVal1 = s.CreateValidator(s.startTime.Add(-30*24*time.Hour), stakingtypes.Unbonded)
	addr1Balance = s.app.BankKeeper.GetBalance(s.ctx, addr1, "stake")
	addr2Balance := s.app.BankKeeper.GetBalance(s.ctx, addr2, "stake")
	s.DelegateToValidator(unbondedVal1.GetOperator(), sdk.AccAddress(addr1), delegationCoin)
	s.DelegateToValidator(unbondedVal1.GetOperator(), sdk.AccAddress(addr2), delegationCoin)
	s.Require().Equal(addr1Balance.Sub(delegationCoin), s.app.BankKeeper.GetBalance(s.ctx, addr1, "stake"), "addr1 should have less funds after delegation")
	s.Require().Equal(addr2Balance.Sub(delegationCoin), s.app.BankKeeper.GetBalance(s.ctx, addr2, "stake"), "addr2 should have less funds after delegation")
	unbondedVal1, _ = s.app.StakingKeeper.GetValidator(s.ctx, unbondedVal1.GetOperator())
	s.Require().Equal(sdk.NewDec(20_000), unbondedVal1.DelegatorShares, "should have correct amount of shares from two delegations")
	validators = s.app.StakingKeeper.GetAllValidators(s.ctx)
	s.Require().Equal(2, len(validators), "should two validators, one bonded and one unbonded with delegations")

	expectedLogLines = []string{
		"INF removing all delegations from validators that have been inactive (unbonded) for 21 days",
		fmt.Sprintf("INF validator %v has been inactive (unbonded) for %d days and will be removed", unbondedVal1.OperatorAddress, 30),
		"INF a total of 1 inactive (unbonded) validators have had all their delegators removed"}
	s.ExecuteAndAssertLogs(removeInactiveValidatorDelegations, expectedLogLines, nil)

	validators = s.app.StakingKeeper.GetAllValidators(s.ctx)
	s.Assert().Equal(1, len(validators), "should have removed the unbonded delegator")
	ubd, found = s.app.StakingKeeper.GetUnbondingDelegation(s.ctx, addr1, unbondedVal1.GetOperator())
	s.Assert().True(found, "should have found addr1 unbonding delegation")
	s.Assert().Len(ubd.Entries, 1, "addr1 should have 1 unbonding entry")
	s.Assert().Equal(delegationCoin.Amount, ubd.Entries[0].Balance, "addr1 should have the total delegation amount in unbonding delegation")
	ubd, found = s.app.StakingKeeper.GetUnbondingDelegation(s.ctx, addr2, unbondedVal1.GetOperator())
	s.Assert().True(found, "should have found addr2 unbonding delegation")
	s.Assert().Len(ubd.Entries, 1, "addr2 should have 1 unbonding entry")
	s.Assert().Equal(delegationCoin.Amount, ubd.Entries[0].Balance, "addr2 should have the total delegation amount in unbonding delegation")

	// 2 unbonded validators with delegations past inactive time, both should be removed
	unbondedVal1 = s.CreateValidator(s.startTime.Add(-30*24*time.Hour), stakingtypes.Unbonded)
	s.DelegateToValidator(unbondedVal1.GetOperator(), sdk.AccAddress(addr1), delegationCoin)
	s.DelegateToValidator(unbondedVal1.GetOperator(), sdk.AccAddress(addr2), delegationCoin)
	unbondedVal1, _ = s.app.StakingKeeper.GetValidator(s.ctx, unbondedVal1.GetOperator())
	s.Require().Equal(sdk.NewDec(20_000), unbondedVal1.DelegatorShares, "shares should have updated")
	unbondedVal2 := s.CreateValidator(s.startTime.Add(-29*24*time.Hour), stakingtypes.Unbonded)
	s.DelegateToValidator(unbondedVal2.GetOperator(), sdk.AccAddress(addr1), delegationCoin)
	s.DelegateToValidator(unbondedVal2.GetOperator(), sdk.AccAddress(addr2), delegationCoin)
	unbondedVal2, _ = s.app.StakingKeeper.GetValidator(s.ctx, unbondedVal2.GetOperator())
	s.Require().Equal(sdk.NewDec(20_000), unbondedVal2.DelegatorShares, "shares should have updated after delegation")
	validators = s.app.StakingKeeper.GetAllValidators(s.ctx)
	s.Require().Equal(3, len(validators), "should three validators, one bonded and two unbonded with delegations past inactive time")

	expectedLogLines = []string{
		"INF removing all delegations from validators that have been inactive (unbonded) for 21 days",
		fmt.Sprintf("INF validator %v has been inactive (unbonded) for %d days and will be removed", unbondedVal1.OperatorAddress, 30),
		fmt.Sprintf("INF undelegate delegator %v from validator %v of all shares (%v)", addr1.String(), unbondedVal1.OperatorAddress, sdk.NewDec(delegationCoin.Amount.Int64())),
		fmt.Sprintf("INF undelegate delegator %v from validator %v of all shares (%v)", addr2.String(), unbondedVal1.OperatorAddress, sdk.NewDec(delegationCoin.Amount.Int64())),
		fmt.Sprintf("INF validator %v has been inactive (unbonded) for %d days and will be removed", unbondedVal2.OperatorAddress, 29),
		fmt.Sprintf("INF undelegate delegator %v from validator %v of all shares (%v)", addr1.String(), unbondedVal2.OperatorAddress, sdk.NewDec(delegationCoin.Amount.Int64())),
		fmt.Sprintf("INF undelegate delegator %v from validator %v of all shares (%v)", addr2.String(), unbondedVal2.OperatorAddress, sdk.NewDec(delegationCoin.Amount.Int64())),
		"INF a total of 2 inactive (unbonded) validators have had all their delegators removed",
	}
	s.ExecuteAndAssertLogs(removeInactiveValidatorDelegations, expectedLogLines, nil)

	validators = s.app.StakingKeeper.GetAllValidators(s.ctx)
	s.Assert().Equal(1, len(validators), "should have removed the unbonded delegator")
	ubd, found = s.app.StakingKeeper.GetUnbondingDelegation(s.ctx, addr1, unbondedVal1.GetOperator())
	s.Assert().True(found, "should have found addr1 unbonding delegation")
	s.Assert().Len(ubd.Entries, 1, "addr1 should have 1 unbonding entry")
	s.Assert().Equal(delegationCoin.Amount, ubd.Entries[0].Balance, "addr1 should have the total delegation amount in unbonding delegation")
	ubd, found = s.app.StakingKeeper.GetUnbondingDelegation(s.ctx, addr2, unbondedVal1.GetOperator())
	s.Assert().True(found, "should have found addr2 unbonding delegation")
	s.Assert().Len(ubd.Entries, 1, "addr2 should have 1 unbonding entry")
	s.Assert().Equal(delegationCoin.Amount, ubd.Entries[0].Balance, "addr2 should have the total delegation amount in unbonding delegation")

	// 2 unbonded validators, 1 under the inactive day count, should only remove one
	unbondedVal1 = s.CreateValidator(s.startTime.Add(-30*24*time.Hour), stakingtypes.Unbonded)
	s.DelegateToValidator(unbondedVal1.GetOperator(), sdk.AccAddress(addr1), delegationCoin)
	s.DelegateToValidator(unbondedVal1.GetOperator(), sdk.AccAddress(addr2), delegationCoin)
	unbondedVal1, _ = s.app.StakingKeeper.GetValidator(s.ctx, unbondedVal1.GetOperator())
	s.Require().Equal(sdk.NewDec(20_000), unbondedVal1.DelegatorShares, "shares should have updated after delegation")
	unbondedVal2 = s.CreateValidator(s.startTime.Add(-20*24*time.Hour), stakingtypes.Unbonded)
	s.DelegateToValidator(unbondedVal2.GetOperator(), sdk.AccAddress(addr1), delegationCoin)
	unbondedVal2, _ = s.app.StakingKeeper.GetValidator(s.ctx, unbondedVal2.GetOperator())
	s.Require().Equal(sdk.NewDec(10_000), unbondedVal2.DelegatorShares, "shares should have updated after delegation")
	validators = s.app.StakingKeeper.GetAllValidators(s.ctx)
	s.Require().Equal(3, len(validators), "should three validators, one bonded and one unbonded with delegations after inactive time and one not past inactive time")

	expectedLogLines = []string{
		"INF removing all delegations from validators that have been inactive (unbonded) for 21 days",
		fmt.Sprintf("INF validator %v has been inactive (unbonded) for %d days and will be removed", unbondedVal1.OperatorAddress, 30),
		fmt.Sprintf("INF undelegate delegator %v from validator %v of all shares (%v)", addr1.String(), unbondedVal1.OperatorAddress, sdk.NewDec(delegationCoin.Amount.Int64())),
		fmt.Sprintf("INF undelegate delegator %v from validator %v of all shares (%v)", addr2.String(), unbondedVal1.OperatorAddress, sdk.NewDec(delegationCoin.Amount.Int64())),
		"INF a total of 1 inactive (unbonded) validators have had all their delegators removed",
	}
	notExpectedLogLines := []string{
		fmt.Sprintf("INF validator %v has been inactive (unbonded) for %d days and will be removed", unbondedVal2.OperatorAddress, 20),
		fmt.Sprintf("INF undelegate delegator %v from validator %v of all shares (%v)", addr1.String(), unbondedVal2.OperatorAddress, sdk.NewDec(delegationCoin.Amount.Int64())),
		fmt.Sprintf("INF undelegate delegator %v from validator %v of all shares (%v)", addr2.String(), unbondedVal2.OperatorAddress, sdk.NewDec(delegationCoin.Amount.Int64())),
	}
	s.ExecuteAndAssertLogs(removeInactiveValidatorDelegations, expectedLogLines, notExpectedLogLines)

	validators = s.app.StakingKeeper.GetAllValidators(s.ctx)
	s.Assert().Equal(2, len(validators), "should have removed the unbonded delegator")
	ubd, found = s.app.StakingKeeper.GetUnbondingDelegation(s.ctx, addr1, unbondedVal1.GetOperator())
	s.Assert().True(found, "should have found addr1 unbonding delegation")
	s.Assert().Len(ubd.Entries, 1, "addr1 should have 1 unbonding entry")
	s.Assert().Equal(delegationCoin.Amount, ubd.Entries[0].Balance, "addr1 should have the total delegation amount in unbonding delegation")
	ubd, found = s.app.StakingKeeper.GetUnbondingDelegation(s.ctx, addr2, unbondedVal1.GetOperator())
	s.Assert().True(found, "should have found addr2 unbonding delegation")
	s.Assert().Len(ubd.Entries, 1, "addr2 should have 1 unbonding entry")
	s.Assert().Equal(delegationCoin.Amount, ubd.Entries[0].Balance, "addr2 should have the total delegation amount in unbonding delegation")

	// create a unbonded validator with out delegators, should not remove
	unbondedVal1 = s.CreateValidator(s.startTime.Add(-30*24*time.Hour), stakingtypes.Unbonded)
	validators = s.app.StakingKeeper.GetAllValidators(s.ctx)
	s.Assert().Equal(3, len(validators), "should two validators, one bonded and one unbonded")

	expectedLogLines = []string{
		"INF removing all delegations from validators that have been inactive (unbonded) for 21 days",
		fmt.Sprintf("INF validator %v has been inactive (unbonded) for %d days and will be removed", unbondedVal1.OperatorAddress, 30),
		"INF a total of 1 inactive (unbonded) validators have had all their delegators removed",
	}
	s.ExecuteAndAssertLogs(removeInactiveValidatorDelegations, expectedLogLines, nil)

	validators = s.app.StakingKeeper.GetAllValidators(s.ctx)
	s.Assert().Equal(3, len(validators), "should not have removed any validators")

}

func (s *UpgradeTestSuite) CreateAndFundAccount(coin sdk.Coin) sdk.AccAddress {
	key2 := secp256k1.GenPrivKey()
	pub2 := key2.PubKey()
	addr2 := sdk.AccAddress(pub2.Address())
	testutil.FundAccount(s.app.BankKeeper, s.ctx, addr2, sdk.Coins{coin})
	return addr2
}

func (s *UpgradeTestSuite) CreateValidator(unbondedTime time.Time, status stakingtypes.BondStatus) stakingtypes.Validator {
	key := secp256k1.GenPrivKey()
	pub := key.PubKey()
	addr := sdk.AccAddress(pub.Address())
	valAddr := sdk.ValAddress(addr)
	validator, err := stakingtypes.NewValidator(valAddr, pub, stakingtypes.NewDescription(valAddr.String(), "", "", "", ""))
	s.Require().NoError(err, "could not init new validator")
	validator.UnbondingTime = unbondedTime
	validator.Status = status
	s.app.StakingKeeper.SetValidator(s.ctx, validator)
	err = s.app.StakingKeeper.SetValidatorByConsAddr(s.ctx, validator)
	s.Require().NoError(err, "could not SetValidatorByConsAddr ")
	err = s.app.StakingKeeper.AfterValidatorCreated(s.ctx, validator.GetOperator())
	s.Require().NoError(err, "could not AfterValidatorCreated")
	return validator
}

func (s *UpgradeTestSuite) DelegateToValidator(valAddress sdk.ValAddress, delegatorAddress sdk.AccAddress, coin sdk.Coin) {
	validator, found := s.app.StakingKeeper.GetValidator(s.ctx, valAddress)
	s.Require().True(found, "validator does not exist, cannot delegate address: %v", valAddress.String())
	_, err := s.app.StakingKeeper.Delegate(s.ctx, delegatorAddress, coin.Amount, types.Unbonded, validator, true)
	s.Require().NoError(err, "error delegating to validator %v from %v", valAddress.String(), delegatorAddress.String())
}

func (s *UpgradeTestSuite) ExecuteAndAssertLogs(delegate func(ctx sdk.Context, app *App), expectedLogs []string, notExpectedLogs []string) {
	s.logBuffer.Reset()
	delegate(s.ctx, s.app)
	logOutput := s.logBuffer.String()

	logLines := strings.Split(logOutput, "\n")
	for _, expectedLine := range expectedLogs {
		s.Assert().Contains(logLines, expectedLine, "Expecting: %q", expectedLine)
	}

	for _, unexpectedLine := range notExpectedLogs {
		s.Assert().NotContains(logLines, unexpectedLine, "Not Expecting: %q", unexpectedLine)
	}
=======
func (s *UpgradeTestSuite) TestSetAccountDataNameRecord() {
	// Since this is also done during InitGenesis, it should already be set up as needed.
	// So in this unit test, the logs will indicate that.
	expLogLines := []string{
		`INF Setting "accountdata" name record.`,
		`INF The "accountdata" name record already exists as needed. Nothing to do.`,
		"", // The log lines all end with a \n. So when I split it on \n there will be an empty string at the end.
	}
	// During an actual upgrade, that last line would instead be this:
	// `INF Successfully set "accountdata" name record.`

	s.logBuffer.Reset()
	var err error
	testFunc := func() {
		err = setAccountDataNameRecord(s.ctx, s.app.AccountKeeper, &s.app.NameKeeper)
	}
	s.Require().NotPanics(testFunc, "setAccountDataNameRecord")
	logged := s.logBuffer.String()
	s.T().Logf("Logs generated during setAccountDataNameRecord:\n%s", logged)
	s.Require().NoError(err, "setAccountDataNameRecord")
	loggedLines := strings.Split(logged, "\n")
	s.Assert().Equal(expLogLines, loggedLines, "lines logged during setAccountDataNameRecord")
>>>>>>> 1cc6ed79
}<|MERGE_RESOLUTION|>--- conflicted
+++ resolved
@@ -432,7 +432,30 @@
 	}
 }
 
-<<<<<<< HEAD
+func (s *UpgradeTestSuite) TestSetAccountDataNameRecord() {
+	// Since this is also done during InitGenesis, it should already be set up as needed.
+	// So in this unit test, the logs will indicate that.
+	expLogLines := []string{
+		`INF Setting "accountdata" name record.`,
+		`INF The "accountdata" name record already exists as needed. Nothing to do.`,
+		"", // The log lines all end with a \n. So when I split it on \n there will be an empty string at the end.
+	}
+	// During an actual upgrade, that last line would instead be this:
+	// `INF Successfully set "accountdata" name record.`
+
+	s.logBuffer.Reset()
+	var err error
+	testFunc := func() {
+		err = setAccountDataNameRecord(s.ctx, s.app.AccountKeeper, &s.app.NameKeeper)
+	}
+	s.Require().NotPanics(testFunc, "setAccountDataNameRecord")
+	logged := s.logBuffer.String()
+	s.T().Logf("Logs generated during setAccountDataNameRecord:\n%s", logged)
+	s.Require().NoError(err, "setAccountDataNameRecord")
+	loggedLines := strings.Split(logged, "\n")
+	s.Assert().Equal(expLogLines, loggedLines, "lines logged during setAccountDataNameRecord")
+}
+
 func (s *UpgradeTestSuite) TestRemoveInactiveValidatorDelegations() {
 	addr1 := s.CreateAndFundAccount(sdk.NewInt64Coin("stake", 1000000))
 	addr2 := s.CreateAndFundAccount(sdk.NewInt64Coin("stake", 1000000))
@@ -638,28 +661,4 @@
 	for _, unexpectedLine := range notExpectedLogs {
 		s.Assert().NotContains(logLines, unexpectedLine, "Not Expecting: %q", unexpectedLine)
 	}
-=======
-func (s *UpgradeTestSuite) TestSetAccountDataNameRecord() {
-	// Since this is also done during InitGenesis, it should already be set up as needed.
-	// So in this unit test, the logs will indicate that.
-	expLogLines := []string{
-		`INF Setting "accountdata" name record.`,
-		`INF The "accountdata" name record already exists as needed. Nothing to do.`,
-		"", // The log lines all end with a \n. So when I split it on \n there will be an empty string at the end.
-	}
-	// During an actual upgrade, that last line would instead be this:
-	// `INF Successfully set "accountdata" name record.`
-
-	s.logBuffer.Reset()
-	var err error
-	testFunc := func() {
-		err = setAccountDataNameRecord(s.ctx, s.app.AccountKeeper, &s.app.NameKeeper)
-	}
-	s.Require().NotPanics(testFunc, "setAccountDataNameRecord")
-	logged := s.logBuffer.String()
-	s.T().Logf("Logs generated during setAccountDataNameRecord:\n%s", logged)
-	s.Require().NoError(err, "setAccountDataNameRecord")
-	loggedLines := strings.Split(logged, "\n")
-	s.Assert().Equal(expLogLines, loggedLines, "lines logged during setAccountDataNameRecord")
->>>>>>> 1cc6ed79
 }