--- conflicted
+++ resolved
@@ -11,14 +11,9 @@
 
 	"github.com/stretchr/testify/suite"
 
-<<<<<<< HEAD
 	cmtproto "github.com/cometbft/cometbft/proto/tendermint/types"
 
-	"cosmossdk.io/log"
 	sdkmath "cosmossdk.io/math"
-=======
-	tmproto "github.com/tendermint/tendermint/proto/tendermint/types"
->>>>>>> 97e71a02
 
 	"github.com/cosmos/cosmos-sdk/crypto/keys/secp256k1"
 	sdk "github.com/cosmos/cosmos-sdk/types"
@@ -51,22 +46,7 @@
 func (s *UpgradeTestSuite) SetupSuite() {
 	// Alert: This function is SetupSuite. That means all tests in here
 	// will use the same app with the same store and data.
-<<<<<<< HEAD
-	bufferedLoggerMaker := func() log.Logger {
-		lw := zerolog.ConsoleWriter{
-			Out:          &s.logBuffer,
-			NoColor:      true,
-			PartsExclude: []string{"time"}, // Without this, each line starts with "<nil> "
-		}
-		// Error log lines will start with "ERR ".
-		// Info log lines will start with "INF ".
-		// Debug log lines are omitted, but would start with "DBG ".
-		return log.NewCustomLogger(zerolog.New(lw).Level(zerolog.InfoLevel))
-	}
-	defer SetLoggerMaker(SetLoggerMaker(bufferedLoggerMaker))
-=======
 	defer SetLoggerMaker(SetLoggerMaker(BufferedInfoLoggerMaker(&s.logBuffer)))
->>>>>>> 97e71a02
 	s.app = Setup(s.T())
 	s.logBuffer.Reset()
 	s.startTime = time.Now()
@@ -889,7 +869,7 @@
 
 	for _, tm := range testMarkers {
 		marker := markertypes.NewEmptyMarkerAccount(tm.name, address1.String(), []markertypes.AccessGrant{})
-		marker.Supply = sdk.NewInt(tm.supply)
+		marker.Supply = sdkmath.NewInt(tm.supply)
 		s.Require().NoError(s.app.MarkerKeeper.AddMarkerAccount(s.ctx, marker), "AddMarkerAccount() error")
 	}
 
@@ -1010,7 +990,7 @@
 			for i, prices := range tc.markerNavs {
 				address := sdk.AccAddress(fmt.Sprintf("marker%d", i))
 				marker := markertypes.NewEmptyMarkerAccount(fmt.Sprintf("coin%d", i), address.String(), []markertypes.AccessGrant{})
-				marker.Supply = sdk.OneInt()
+				marker.Supply = sdkmath.OneInt()
 				s.Require().NoError(s.app.MarkerKeeper.AddMarkerAccount(s.ctx, marker), "AddMarkerAccount() error")
 
 				var navs []markertypes.NetAssetValue
@@ -1019,7 +999,7 @@
 					navAddr := sdk.AccAddress(price.Denom)
 					if acc, _ := s.app.MarkerKeeper.GetMarkerByDenom(s.ctx, price.Denom); acc == nil {
 						navMarker := markertypes.NewEmptyMarkerAccount(price.Denom, navAddr.String(), []markertypes.AccessGrant{})
-						navMarker.Supply = sdk.OneInt()
+						navMarker.Supply = sdkmath.OneInt()
 						s.Require().NoError(s.app.MarkerKeeper.AddMarkerAccount(s.ctx, navMarker), "AddMarkerAccount() error")
 					}
 				}
