--- conflicted
+++ resolved
@@ -387,13 +387,10 @@
 		"INF Done migrating marker params.",
 		"INF Migrating metadata os locator params.",
 		"INF Done migrating metadata os locator params.",
-<<<<<<< HEAD
+		"INF Migrating msgfees params.",
+		"INF Done migrating msgfees params.",
 		"INF Migrating name params.",
 		"INF Done migrating name params.",
-=======
-		"INF Migrating msgfees params.",
-		"INF Done migrating msgfees params.",
->>>>>>> 0a8592cd
 		"INF Starting module migrations. This may take a significant amount of time to complete. Do not restart node.",
 		"INF Updating IBC AllowedClients.",
 		"INF Done updating IBC AllowedClients.",
@@ -419,13 +416,10 @@
 		"INF Done migrating marker params.",
 		"INF Migrating metadata os locator params.",
 		"INF Done migrating metadata os locator params.",
-<<<<<<< HEAD
+		"INF Migrating msgfees params.",
+		"INF Done migrating msgfees params.",
 		"INF Migrating name params.",
 		"INF Done migrating name params.",
-=======
-		"INF Migrating msgfees params.",
-		"INF Done migrating msgfees params.",
->>>>>>> 0a8592cd
 		"INF Starting module migrations. This may take a significant amount of time to complete. Do not restart node.",
 		"INF Updating IBC AllowedClients.",
 		"INF Done updating IBC AllowedClients.",
