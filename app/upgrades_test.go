--- conflicted
+++ resolved
@@ -586,21 +586,12 @@
 	})
 }
 
-<<<<<<< HEAD
-=======
-// TODO: func (s *UpgradeTestSuite) TestConvertFinishedVestingAccountsToBase()
-
->>>>>>> cb254784
 func (s *UpgradeTestSuite) TestYellowRC1() {
 	expInLog := []string{
 		"INF Pruning expired consensus states for IBC.",
 		"INF Removing inactive validator delegations.",
-<<<<<<< HEAD
-		"INF Setting up flat fees.",
-=======
 		"INF Converting completed vesting accounts into base accounts.",
 		"INF Converting accounts to vesting accounts.",
->>>>>>> cb254784
 	}
 	s.AssertUpgradeHandlerLogs("yellow-rc1", expInLog, nil)
 }
@@ -609,16 +600,35 @@
 	expInLog := []string{
 		"INF Pruning expired consensus states for IBC.",
 		"INF Removing inactive validator delegations.",
-<<<<<<< HEAD
-		"INF Setting up flat fees.",
-	}
-	s.AssertUpgradeHandlerLogs("yellow", expInLog, nil)
-=======
 		"INF Converting completed vesting accounts into base accounts.",
 		"INF Converting accounts to vesting accounts.",
 	}
 	s.AssertUpgradeHandlerLogs("yellow", expInLog, nil)
 }
+
+func (s *UpgradeTestSuite) TestZydecoRC1() {
+	expInLog := []string{
+		"INF Starting module migrations. This may take a significant amount of time to complete. Do not restart node.",
+		"INF Pruning expired consensus states for IBC.",
+		"INF Removing inactive validator delegations.",
+		"INF Converting completed vesting accounts into base accounts.",
+		"INF Setting up flat fees.",
+	}
+	s.AssertUpgradeHandlerLogs("zydeco-rc1", expInLog, nil)
+}
+
+func (s *UpgradeTestSuite) TestZydeco() {
+	expInLog := []string{
+		"INF Starting module migrations. This may take a significant amount of time to complete. Do not restart node.",
+		"INF Pruning expired consensus states for IBC.",
+		"INF Removing inactive validator delegations.",
+		"INF Converting completed vesting accounts into base accounts.",
+		"INF Setting up flat fees.",
+	}
+	s.AssertUpgradeHandlerLogs("zydeco", expInLog, nil)
+}
+
+// TODO: func (s *UpgradeTestSuite) TestConvertFinishedVestingAccountsToBase()
 
 func (s *UpgradeTestSuite) TestGetMainnetPredeterminedUnlocked() {
 	spotChecks := []struct {
@@ -678,5 +688,4 @@
 			s.Assert().Equal(tc.nhashAmt, act, "hashToNhash(%q) result", tc.hashAmt)
 		})
 	}
->>>>>>> cb254784
 }