--- conflicted
+++ resolved
@@ -379,14 +379,11 @@
 		"INF Done pruning expired consensus states for IBC.",
 		"INF Migrating legacy params.",
 		"INF Done migrating legacy params.",
-<<<<<<< HEAD
+		"INF Migrating attribute params.",
+		"INF Done migrating attribute params.",
 		"INF Migrating bank params.",
 		"INF Done migrating bank params.",
-=======
-		"INF Migrating attribute params.",
-		"INF Done migrating attribute params.",
 		"INF Starting module migrations. This may take a significant amount of time to complete. Do not restart node.",
->>>>>>> 94add0f6
 		"INF Updating IBC AllowedClients.",
 		"INF Done updating IBC AllowedClients.",
 		"INF Removing inactive validator delegations.",
@@ -403,14 +400,11 @@
 		"INF Done pruning expired consensus states for IBC.",
 		"INF Migrating legacy params.",
 		"INF Done migrating legacy params.",
-<<<<<<< HEAD
+		"INF Migrating attribute params.",
+		"INF Done migrating attribute params.",
 		"INF Migrating bank params.",
 		"INF Done migrating bank params.",
-=======
-		"INF Migrating attribute params.",
-		"INF Done migrating attribute params.",
 		"INF Starting module migrations. This may take a significant amount of time to complete. Do not restart node.",
->>>>>>> 94add0f6
 		"INF Updating IBC AllowedClients.",
 		"INF Done updating IBC AllowedClients.",
 		"INF Removing inactive validator delegations.",
