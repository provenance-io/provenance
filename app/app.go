--- conflicted
+++ resolved
@@ -276,12 +276,8 @@
 	AttributeKeeper attributekeeper.Keeper
 	NameKeeper      namekeeper.Keeper
 	HoldKeeper      holdkeeper.Keeper
-<<<<<<< HEAD
-	LedgerKeeper    ledgerkeeper.LedgerKeeper
 	RegistryKeeper  registrykeeper.RegistryKeeper
-=======
 	LedgerKeeper    ledgerkeeper.BaseKeeper
->>>>>>> e3b2863b
 	ExchangeKeeper  exchangekeeper.Keeper
 	WasmKeeper      *wasmkeeper.Keeper
 	ContractKeeper  *wasmkeeper.PermissionedKeeper
