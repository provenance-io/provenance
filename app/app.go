package app

import (
	"encoding/json"
	"io"
	"net/http"
	"os"
	"path/filepath"
	"strings"

	"github.com/gorilla/mux"
	"github.com/rakyll/statik/fs"
	"github.com/spf13/cast"
	"github.com/spf13/viper"

	abci "github.com/tendermint/tendermint/abci/types"
	"github.com/tendermint/tendermint/libs/log"
	tmos "github.com/tendermint/tendermint/libs/os"
	dbm "github.com/tendermint/tm-db"

	"github.com/cosmos/cosmos-sdk/baseapp"
	"github.com/cosmos/cosmos-sdk/client"
	"github.com/cosmos/cosmos-sdk/client/grpc/tmservice"
	"github.com/cosmos/cosmos-sdk/codec"
	"github.com/cosmos/cosmos-sdk/codec/types"
	"github.com/cosmos/cosmos-sdk/server/api"
	"github.com/cosmos/cosmos-sdk/server/config"
	servertypes "github.com/cosmos/cosmos-sdk/server/types"
	storetypes "github.com/cosmos/cosmos-sdk/store/types"
	sdk "github.com/cosmos/cosmos-sdk/types"
	"github.com/cosmos/cosmos-sdk/types/module"
	"github.com/cosmos/cosmos-sdk/version"
	"github.com/cosmos/cosmos-sdk/x/auth"
	"github.com/cosmos/cosmos-sdk/x/auth/ante"
	authkeeper "github.com/cosmos/cosmos-sdk/x/auth/keeper"
	authsims "github.com/cosmos/cosmos-sdk/x/auth/simulation"
	authtx "github.com/cosmos/cosmos-sdk/x/auth/tx"
	authtypes "github.com/cosmos/cosmos-sdk/x/auth/types"
	"github.com/cosmos/cosmos-sdk/x/auth/vesting"
	vestingtypes "github.com/cosmos/cosmos-sdk/x/auth/vesting/types"
	"github.com/cosmos/cosmos-sdk/x/authz"
	authzkeeper "github.com/cosmos/cosmos-sdk/x/authz/keeper"
	authzmodule "github.com/cosmos/cosmos-sdk/x/authz/module"
	"github.com/cosmos/cosmos-sdk/x/bank"
	bankkeeper "github.com/cosmos/cosmos-sdk/x/bank/keeper"
	banktypes "github.com/cosmos/cosmos-sdk/x/bank/types"
	"github.com/cosmos/cosmos-sdk/x/capability"
	capabilitykeeper "github.com/cosmos/cosmos-sdk/x/capability/keeper"
	capabilitytypes "github.com/cosmos/cosmos-sdk/x/capability/types"
	"github.com/cosmos/cosmos-sdk/x/crisis"
	crisiskeeper "github.com/cosmos/cosmos-sdk/x/crisis/keeper"
	crisistypes "github.com/cosmos/cosmos-sdk/x/crisis/types"
	distr "github.com/cosmos/cosmos-sdk/x/distribution"
	distrclient "github.com/cosmos/cosmos-sdk/x/distribution/client"
	distrkeeper "github.com/cosmos/cosmos-sdk/x/distribution/keeper"
	distrtypes "github.com/cosmos/cosmos-sdk/x/distribution/types"
	"github.com/cosmos/cosmos-sdk/x/evidence"
	evidencekeeper "github.com/cosmos/cosmos-sdk/x/evidence/keeper"
	evidencetypes "github.com/cosmos/cosmos-sdk/x/evidence/types"
	"github.com/cosmos/cosmos-sdk/x/feegrant"
	feegrantkeeper "github.com/cosmos/cosmos-sdk/x/feegrant/keeper"
	feegrantmodule "github.com/cosmos/cosmos-sdk/x/feegrant/module"
	"github.com/cosmos/cosmos-sdk/x/genutil"
	genutiltypes "github.com/cosmos/cosmos-sdk/x/genutil/types"
	"github.com/cosmos/cosmos-sdk/x/gov"
	govkeeper "github.com/cosmos/cosmos-sdk/x/gov/keeper"
	govtypes "github.com/cosmos/cosmos-sdk/x/gov/types"
	govtypesv1 "github.com/cosmos/cosmos-sdk/x/gov/types/v1"
	govtypesv1beta1 "github.com/cosmos/cosmos-sdk/x/gov/types/v1beta1"
	"github.com/cosmos/cosmos-sdk/x/group"
	groupkeeper "github.com/cosmos/cosmos-sdk/x/group/keeper"
	groupmodule "github.com/cosmos/cosmos-sdk/x/group/module"
	"github.com/cosmos/cosmos-sdk/x/mint"
	mintkeeper "github.com/cosmos/cosmos-sdk/x/mint/keeper"
	minttypes "github.com/cosmos/cosmos-sdk/x/mint/types"
	"github.com/cosmos/cosmos-sdk/x/params"
	paramsclient "github.com/cosmos/cosmos-sdk/x/params/client"
	paramskeeper "github.com/cosmos/cosmos-sdk/x/params/keeper"
	paramstypes "github.com/cosmos/cosmos-sdk/x/params/types"
	paramproposal "github.com/cosmos/cosmos-sdk/x/params/types/proposal"
	"github.com/cosmos/cosmos-sdk/x/slashing"
	slashingkeeper "github.com/cosmos/cosmos-sdk/x/slashing/keeper"
	slashingtypes "github.com/cosmos/cosmos-sdk/x/slashing/types"
	"github.com/cosmos/cosmos-sdk/x/staking"
	stakingkeeper "github.com/cosmos/cosmos-sdk/x/staking/keeper"
	stakingtypes "github.com/cosmos/cosmos-sdk/x/staking/types"
	"github.com/cosmos/cosmos-sdk/x/upgrade"
	upgradeclient "github.com/cosmos/cosmos-sdk/x/upgrade/client"
	upgradekeeper "github.com/cosmos/cosmos-sdk/x/upgrade/keeper"
	upgradetypes "github.com/cosmos/cosmos-sdk/x/upgrade/types"

	// ICA
	ica "github.com/cosmos/ibc-go/v5/modules/apps/27-interchain-accounts"
<<<<<<< HEAD
	icacontroller "github.com/cosmos/ibc-go/v5/modules/apps/27-interchain-accounts/controller"
	icacontrollerkeeper "github.com/cosmos/ibc-go/v5/modules/apps/27-interchain-accounts/controller/keeper"
	icacontrollertypes "github.com/cosmos/ibc-go/v5/modules/apps/27-interchain-accounts/controller/types"
=======
>>>>>>> bf67e8fb
	icahost "github.com/cosmos/ibc-go/v5/modules/apps/27-interchain-accounts/host"
	icahostkeeper "github.com/cosmos/ibc-go/v5/modules/apps/27-interchain-accounts/host/keeper"
	icahosttypes "github.com/cosmos/ibc-go/v5/modules/apps/27-interchain-accounts/host/types"
	icatypes "github.com/cosmos/ibc-go/v5/modules/apps/27-interchain-accounts/types"

	// IBC
	"github.com/cosmos/ibc-go/v5/modules/apps/transfer"
	ibctransferkeeper "github.com/cosmos/ibc-go/v5/modules/apps/transfer/keeper"
	ibctransfertypes "github.com/cosmos/ibc-go/v5/modules/apps/transfer/types"
	ibc "github.com/cosmos/ibc-go/v5/modules/core"
	ibcclient "github.com/cosmos/ibc-go/v5/modules/core/02-client"
	ibcclientclient "github.com/cosmos/ibc-go/v5/modules/core/02-client/client"
	ibcclienttypes "github.com/cosmos/ibc-go/v5/modules/core/02-client/types"
	porttypes "github.com/cosmos/ibc-go/v5/modules/core/05-port/types"
	ibchost "github.com/cosmos/ibc-go/v5/modules/core/24-host"
	ibckeeper "github.com/cosmos/ibc-go/v5/modules/core/keeper"

	// PROVENANCE
	appparams "github.com/provenance-io/provenance/app/params"
	_ "github.com/provenance-io/provenance/client/docs/statik" // registers swagger-ui files with statik
	"github.com/provenance-io/provenance/internal/antewrapper"
	piohandlers "github.com/provenance-io/provenance/internal/handlers"
	"github.com/provenance-io/provenance/internal/pioconfig"
	"github.com/provenance-io/provenance/internal/provwasm"
	"github.com/provenance-io/provenance/internal/statesync"
	"github.com/provenance-io/provenance/x/attribute"
	attributekeeper "github.com/provenance-io/provenance/x/attribute/keeper"
	attributetypes "github.com/provenance-io/provenance/x/attribute/types"
	attributewasm "github.com/provenance-io/provenance/x/attribute/wasm"
	"github.com/provenance-io/provenance/x/marker"
	markerkeeper "github.com/provenance-io/provenance/x/marker/keeper"
	markertypes "github.com/provenance-io/provenance/x/marker/types"
	markerwasm "github.com/provenance-io/provenance/x/marker/wasm"
	"github.com/provenance-io/provenance/x/metadata"
	metadatakeeper "github.com/provenance-io/provenance/x/metadata/keeper"
	metadatatypes "github.com/provenance-io/provenance/x/metadata/types"
	metadatawasm "github.com/provenance-io/provenance/x/metadata/wasm"
	"github.com/provenance-io/provenance/x/msgfees"
	msgfeeskeeper "github.com/provenance-io/provenance/x/msgfees/keeper"
	msgfeesmodule "github.com/provenance-io/provenance/x/msgfees/module"
	msgfeestypes "github.com/provenance-io/provenance/x/msgfees/types"
	msgfeeswasm "github.com/provenance-io/provenance/x/msgfees/wasm"
	"github.com/provenance-io/provenance/x/name"
	nameclient "github.com/provenance-io/provenance/x/name/client"
	namekeeper "github.com/provenance-io/provenance/x/name/keeper"
	nametypes "github.com/provenance-io/provenance/x/name/types"
	namewasm "github.com/provenance-io/provenance/x/name/wasm"
	rewardkeeper "github.com/provenance-io/provenance/x/reward/keeper"
	rewardmodule "github.com/provenance-io/provenance/x/reward/module"
	rewardtypes "github.com/provenance-io/provenance/x/reward/types"

	"github.com/CosmWasm/wasmd/x/wasm"
	wasmclient "github.com/CosmWasm/wasmd/x/wasm/client"
	wasmkeeper "github.com/CosmWasm/wasmd/x/wasm/keeper"
	wasmtypes "github.com/CosmWasm/wasmd/x/wasm/types"

	intertx "github.com/provenance-io/provenance/x/inter-tx"
	intertxkeeper "github.com/provenance-io/provenance/x/inter-tx/keeper"
	intertxtypes "github.com/provenance-io/provenance/x/inter-tx/types"
)

const (
	// DefaultBondDenom is the denomination of coin to use for bond/staking
	DefaultBondDenom = "nhash" // nano-hash
	// DefaultFeeDenom is the denomination of coin to use for fees
	DefaultFeeDenom = "nhash" // nano-hash
	// DefaultMinGasPrices is the minimum gas prices coin value.
	DefaultMinGasPrices = "1905" + DefaultFeeDenom
	// DefaultReDnmString is the allowed denom regex expression
	DefaultReDnmString = `[a-zA-Z][a-zA-Z0-9/\-\.]{2,127}`
)

var (
	// DefaultNodeHome default home directories for the application daemon
	DefaultNodeHome string

	// DefaultPowerReduction pio specific value for power reduction for TokensFromConsensusPower
	DefaultPowerReduction = sdk.NewIntFromUint64(1000000000)

	// ModuleBasics defines the module BasicManager is in charge of setting up basic,
	// non-dependant module elements, such as codec registration
	// and genesis verification.
	ModuleBasics = module.NewBasicManager(
		auth.AppModuleBasic{},
		genutil.AppModuleBasic{},
		bank.AppModuleBasic{},
		capability.AppModuleBasic{},
		staking.AppModuleBasic{},
		mint.AppModuleBasic{},
		distr.AppModuleBasic{},
		gov.NewAppModuleBasic(append(
			wasmclient.ProposalHandlers,
			paramsclient.ProposalHandler,
			distrclient.ProposalHandler,
			upgradeclient.LegacyProposalHandler,
			upgradeclient.LegacyCancelProposalHandler,
			ibcclientclient.UpdateClientProposalHandler,
			ibcclientclient.UpgradeProposalHandler,
			nameclient.ProposalHandler,
		),
		),
		params.AppModuleBasic{},
		crisis.AppModuleBasic{},
		slashing.AppModuleBasic{},
		feegrantmodule.AppModuleBasic{},
		upgrade.AppModuleBasic{},
		evidence.AppModuleBasic{},
		authzmodule.AppModuleBasic{},
		groupmodule.AppModuleBasic{},
		vesting.AppModuleBasic{},

		ibc.AppModuleBasic{},
		transfer.AppModuleBasic{},
		ica.AppModuleBasic{},
<<<<<<< HEAD
		intertx.AppModuleBasic{},
=======
>>>>>>> bf67e8fb

		marker.AppModuleBasic{},
		attribute.AppModuleBasic{},
		name.AppModuleBasic{},
		metadata.AppModuleBasic{},
		wasm.AppModuleBasic{},
		msgfeesmodule.AppModuleBasic{},
		rewardmodule.AppModuleBasic{},
	)

	// module account permissions
	maccPerms = map[string][]string{
		authtypes.FeeCollectorName:     nil,
		distrtypes.ModuleName:          nil,
		minttypes.ModuleName:           {authtypes.Minter},
		stakingtypes.BondedPoolName:    {authtypes.Burner, authtypes.Staking},
		stakingtypes.NotBondedPoolName: {authtypes.Burner, authtypes.Staking},
		govtypes.ModuleName:            {authtypes.Burner},

		icatypes.ModuleName:         nil,
		ibctransfertypes.ModuleName: {authtypes.Minter, authtypes.Burner},

		markertypes.ModuleName: {authtypes.Minter, authtypes.Burner},
		wasm.ModuleName:        {authtypes.Burner},
		rewardtypes.ModuleName: nil,
	}
)

var (
	_ CosmosApp               = (*App)(nil)
	_ servertypes.Application = (*App)(nil)
)

// WasmWrapper allows us to use namespacing in the config file
// This is only used for parsing in the app, x/wasm expects WasmConfig
type WasmWrapper struct {
	Wasm wasm.Config `mapstructure:"wasm"`
}

// SdkCoinDenomRegex returns a new sdk base denom regex string
func SdkCoinDenomRegex() string {
	return pioconfig.DefaultReDnmString
}

// App extends an ABCI application, but with most of its parameters exported.
// They are exported for convenience in creating helper functions, as object
// capabilities aren't needed for testing.
type App struct {
	*baseapp.BaseApp

	legacyAmino       *codec.LegacyAmino
	appCodec          codec.Codec
	interfaceRegistry types.InterfaceRegistry

	invCheckPeriod uint

	// keys to access the substores
	keys    map[string]*storetypes.KVStoreKey
	tkeys   map[string]*storetypes.TransientStoreKey
	memKeys map[string]*storetypes.MemoryStoreKey

	// keepers
	AccountKeeper    authkeeper.AccountKeeper
	BankKeeper       bankkeeper.Keeper
	CapabilityKeeper *capabilitykeeper.Keeper
	StakingKeeper    stakingkeeper.Keeper
	SlashingKeeper   slashingkeeper.Keeper
	MintKeeper       mintkeeper.Keeper
	DistrKeeper      distrkeeper.Keeper
	GovKeeper        govkeeper.Keeper
	CrisisKeeper     crisiskeeper.Keeper
	UpgradeKeeper    upgradekeeper.Keeper
	ParamsKeeper     paramskeeper.Keeper
	AuthzKeeper      authzkeeper.Keeper
	GroupKeeper      groupkeeper.Keeper
	EvidenceKeeper   evidencekeeper.Keeper
	FeeGrantKeeper   feegrantkeeper.Keeper
	MsgFeesKeeper    msgfeeskeeper.Keeper
	RewardKeeper     rewardkeeper.Keeper

<<<<<<< HEAD
	IBCKeeper           *ibckeeper.Keeper // IBC Keeper must be a pointer in the app, so we can SetRouter on it correctly
	ICAHostKeeper       icahostkeeper.Keeper
	ICAControllerKeeper icacontrollerkeeper.Keeper
	TransferKeeper      ibctransferkeeper.Keeper
	InterTxKeeper       intertxkeeper.Keeper
=======
	IBCKeeper      *ibckeeper.Keeper // IBC Keeper must be a pointer in the app, so we can SetRouter on it correctly
	ICAHostKeeper  icahostkeeper.Keeper
	TransferKeeper ibctransferkeeper.Keeper
>>>>>>> bf67e8fb

	MarkerKeeper    markerkeeper.Keeper
	MetadataKeeper  metadatakeeper.Keeper
	AttributeKeeper attributekeeper.Keeper
	NameKeeper      namekeeper.Keeper
	WasmKeeper      wasm.Keeper

	// make scoped keepers public for test purposes
<<<<<<< HEAD
	ScopedIBCKeeper           capabilitykeeper.ScopedKeeper
	ScopedTransferKeeper      capabilitykeeper.ScopedKeeper
	ScopedICAControllerKeeper capabilitykeeper.ScopedKeeper
	ScopedICAHostKeeper       capabilitykeeper.ScopedKeeper
	ScopedInterTxKeeper       capabilitykeeper.ScopedKeeper

	// TODO: Required for v1.13.x: Add keepers for new modules and wire them up. https://github.com/provenance-io/provenance/issues/1007
=======
	ScopedIBCKeeper      capabilitykeeper.ScopedKeeper
	ScopedTransferKeeper capabilitykeeper.ScopedKeeper
	ScopedICAHostKeeper  capabilitykeeper.ScopedKeeper
>>>>>>> bf67e8fb

	// the module manager
	mm *module.Manager

	// simulation manager
	sm *module.SimulationManager

	// module configurator
	configurator module.Configurator
}

func init() {
	DefaultNodeHome = os.ExpandEnv("$PIO_HOME")

	if strings.TrimSpace(DefaultNodeHome) == "" {
		configDir, err := os.UserConfigDir()
		if err != nil {
			panic(err)
		}
		DefaultNodeHome = filepath.Join(configDir, "Provenance")
	}

	// 614,400 = 600 * 1024 = our wasm params maxWasmCodeSize value before it was removed in wasmd v0.27.
	wasmtypes.MaxWasmSize = 614_400
}

// New returns a reference to an initialized Provenance Blockchain App.
func New(
	logger log.Logger, db dbm.DB, traceStore io.Writer, loadLatest bool, skipUpgradeHeights map[int64]bool,
	homePath string, invCheckPeriod uint, encodingConfig appparams.EncodingConfig,
	appOpts servertypes.AppOptions, baseAppOptions ...func(*baseapp.BaseApp),
) *App {
	appCodec := encodingConfig.Marshaler
	legacyAmino := encodingConfig.Amino
	interfaceRegistry := encodingConfig.InterfaceRegistry

	bApp := baseapp.NewBaseApp("provenanced", logger, db, encodingConfig.TxConfig.TxDecoder(), baseAppOptions...)
	bApp.SetMsgServiceRouter(piohandlers.NewPioMsgServiceRouter(encodingConfig.TxConfig.TxDecoder()))
	bApp.SetCommitMultiStoreTracer(traceStore)
	bApp.SetVersion(version.Version)
	bApp.SetInterfaceRegistry(interfaceRegistry)
	sdk.SetCoinDenomRegex(SdkCoinDenomRegex)

	keys := sdk.NewKVStoreKeys(
		authtypes.StoreKey, banktypes.StoreKey, stakingtypes.StoreKey,
		minttypes.StoreKey, distrtypes.StoreKey, slashingtypes.StoreKey,
		govtypes.StoreKey, paramstypes.StoreKey, upgradetypes.StoreKey, feegrant.StoreKey,
		evidencetypes.StoreKey, capabilitytypes.StoreKey,
		authzkeeper.StoreKey, group.StoreKey,

		ibchost.StoreKey,
		ibctransfertypes.StoreKey,
		icahosttypes.StoreKey,
<<<<<<< HEAD
		icacontrollertypes.StoreKey,
		intertxtypes.StoreKey,
=======
>>>>>>> bf67e8fb

		metadatatypes.StoreKey,
		markertypes.StoreKey,
		attributetypes.StoreKey,
		nametypes.StoreKey,
		msgfeestypes.StoreKey,
		wasm.StoreKey,
		rewardtypes.StoreKey,
	)
	tkeys := sdk.NewTransientStoreKeys(paramstypes.TStoreKey)
	memKeys := sdk.NewMemoryStoreKeys(capabilitytypes.MemStoreKey)

	app := &App{
		BaseApp:           bApp,
		legacyAmino:       legacyAmino,
		appCodec:          appCodec,
		interfaceRegistry: interfaceRegistry,
		invCheckPeriod:    invCheckPeriod,
		keys:              keys,
		tkeys:             tkeys,
		memKeys:           memKeys,
	}

	// Register helpers for state-sync status.
	statesync.RegisterSyncStatus()

	app.ParamsKeeper = initParamsKeeper(appCodec, legacyAmino, keys[paramstypes.StoreKey], tkeys[paramstypes.TStoreKey])

	// set the BaseApp's parameter store
	bApp.SetParamStore(app.ParamsKeeper.Subspace(baseapp.Paramspace).WithKeyTable(paramstypes.ConsensusParamsKeyTable()))

	// add capability keeper and ScopeToModule for ibc module
	app.CapabilityKeeper = capabilitykeeper.NewKeeper(appCodec, keys[capabilitytypes.StoreKey], memKeys[capabilitytypes.MemStoreKey])

	// grant capabilities for the ibc and ibc-transfer modules
	scopedIBCKeeper := app.CapabilityKeeper.ScopeToModule(ibchost.ModuleName)
	scopedTransferKeeper := app.CapabilityKeeper.ScopeToModule(ibctransfertypes.ModuleName)
	scopedWasmKeeper := app.CapabilityKeeper.ScopeToModule(wasm.ModuleName)
<<<<<<< HEAD
	scopedInterTxKeeper := app.CapabilityKeeper.ScopeToModule(intertxtypes.ModuleName)
	scopedICAControllerKeeper := app.CapabilityKeeper.ScopeToModule(icacontrollertypes.SubModuleName)
=======
>>>>>>> bf67e8fb
	scopedICAHostKeeper := app.CapabilityKeeper.ScopeToModule(icahosttypes.SubModuleName)

	// capability keeper must be sealed after scope to module registrations are completed.
	app.CapabilityKeeper.Seal()

	// add keepers
	app.AccountKeeper = authkeeper.NewAccountKeeper(
		appCodec, keys[authtypes.StoreKey], app.GetSubspace(authtypes.ModuleName),
		authtypes.ProtoBaseAccount, maccPerms, AccountAddressPrefix,
	)

	app.BankKeeper = bankkeeper.NewBaseKeeper(
		appCodec, keys[banktypes.StoreKey], app.AccountKeeper, app.GetSubspace(banktypes.ModuleName), app.ModuleAccountAddrs(),
	)
	stakingKeeper := stakingkeeper.NewKeeper(
		appCodec, keys[stakingtypes.StoreKey], app.AccountKeeper, app.BankKeeper, app.GetSubspace(stakingtypes.ModuleName),
	)
	app.MintKeeper = mintkeeper.NewKeeper(
		appCodec, keys[minttypes.StoreKey], app.GetSubspace(minttypes.ModuleName), &stakingKeeper,
		app.AccountKeeper, app.BankKeeper, authtypes.FeeCollectorName,
	)
	app.DistrKeeper = distrkeeper.NewKeeper(
		appCodec, keys[distrtypes.StoreKey], app.GetSubspace(distrtypes.ModuleName), app.AccountKeeper, app.BankKeeper,
		&stakingKeeper, authtypes.FeeCollectorName,
	)
	app.SlashingKeeper = slashingkeeper.NewKeeper(
		appCodec, keys[slashingtypes.StoreKey], &stakingKeeper, app.GetSubspace(slashingtypes.ModuleName),
	)
	app.CrisisKeeper = crisiskeeper.NewKeeper(
		app.GetSubspace(crisistypes.ModuleName), invCheckPeriod, app.BankKeeper, authtypes.FeeCollectorName,
	)

	app.FeeGrantKeeper = feegrantkeeper.NewKeeper(appCodec, keys[feegrant.StoreKey], app.AccountKeeper)
	app.UpgradeKeeper = upgradekeeper.NewKeeper(
		skipUpgradeHeights, keys[upgradetypes.StoreKey], appCodec, homePath, app.BaseApp,
		authtypes.NewModuleAddress(govtypes.ModuleName).String(),
	)

	app.MsgFeesKeeper = msgfeeskeeper.NewKeeper(
		appCodec, keys[msgfeestypes.StoreKey], app.GetSubspace(msgfeestypes.ModuleName), authtypes.FeeCollectorName, pioconfig.GetProvenanceConfig().FeeDenom, app.Simulate, encodingConfig.TxConfig.TxDecoder())

	pioMsgFeesRouter := app.MsgServiceRouter().(*piohandlers.PioMsgServiceRouter)
	pioMsgFeesRouter.SetMsgFeesKeeper(app.MsgFeesKeeper)

	// register the staking hooks
	// NOTE: stakingKeeper above is passed by reference, so that it will contain these hooks
	app.StakingKeeper = *stakingKeeper.SetHooks(
		stakingtypes.NewMultiStakingHooks(app.DistrKeeper.Hooks(), app.SlashingKeeper.Hooks()),
	)

	app.RewardKeeper = rewardkeeper.NewKeeper(appCodec, keys[rewardtypes.StoreKey], app.StakingKeeper, &app.GovKeeper, app.BankKeeper, app.AccountKeeper)

	app.AuthzKeeper = authzkeeper.NewKeeper(
		keys[authzkeeper.StoreKey], appCodec, app.BaseApp.MsgServiceRouter(), app.AccountKeeper,
	)

	app.GroupKeeper = groupkeeper.NewKeeper(keys[group.StoreKey], appCodec, app.BaseApp.MsgServiceRouter(), app.AccountKeeper, group.DefaultConfig())

	// Create IBC Keeper
	app.IBCKeeper = ibckeeper.NewKeeper(
		appCodec, keys[ibchost.StoreKey], app.GetSubspace(ibchost.ModuleName), app.StakingKeeper, app.UpgradeKeeper, scopedIBCKeeper,
	)

	// Create Transfer Keepers
	app.TransferKeeper = ibctransferkeeper.NewKeeper(
		appCodec, keys[ibctransfertypes.StoreKey], app.GetSubspace(ibctransfertypes.ModuleName),
		app.IBCKeeper.ChannelKeeper, app.IBCKeeper.ChannelKeeper, &app.IBCKeeper.PortKeeper,
		app.AccountKeeper, app.BankKeeper, scopedTransferKeeper,
	)

	app.MetadataKeeper = metadatakeeper.NewKeeper(
		appCodec, keys[metadatatypes.StoreKey], app.GetSubspace(metadatatypes.ModuleName), app.AccountKeeper, app.AuthzKeeper,
	)

	app.MarkerKeeper = markerkeeper.NewKeeper(
		appCodec, keys[markertypes.StoreKey], app.GetSubspace(markertypes.ModuleName), app.AccountKeeper, app.BankKeeper, app.AuthzKeeper, app.FeeGrantKeeper, app.TransferKeeper, keys[banktypes.StoreKey],
	)

	app.NameKeeper = namekeeper.NewKeeper(
		appCodec, keys[nametypes.StoreKey], app.GetSubspace(nametypes.ModuleName),
	)

	app.AttributeKeeper = attributekeeper.NewKeeper(
		appCodec, keys[attributetypes.StoreKey], app.GetSubspace(attributetypes.ModuleName), app.AccountKeeper, app.NameKeeper,
	)

	pioMessageRouter := MessageRouterFunc(func(msg sdk.Msg) baseapp.MsgServiceHandler {
		return pioMsgFeesRouter.Handler(msg)
	})
	app.ICAHostKeeper = icahostkeeper.NewKeeper(
		appCodec, keys[icahosttypes.StoreKey], app.GetSubspace(icahosttypes.SubModuleName),
		app.IBCKeeper.ChannelKeeper, app.IBCKeeper.ChannelKeeper, &app.IBCKeeper.PortKeeper,
		app.AccountKeeper, scopedICAHostKeeper, pioMessageRouter,
	)
	icaModule := ica.NewAppModule(nil, &app.ICAHostKeeper)
	icaHostIBCModule := icahost.NewIBCModule(app.ICAHostKeeper)

	icaMessageRouter := MessageRouterFunc(func(msg sdk.Msg) baseapp.MsgServiceHandler {
		return pioMsgFeesRouter.Handler(msg)
	})
	app.ICAControllerKeeper = icacontrollerkeeper.NewKeeper(
		appCodec, keys[icacontrollertypes.StoreKey], app.GetSubspace(icacontrollertypes.SubModuleName),
		app.IBCKeeper.ChannelKeeper, // may be replaced with middleware such as ics29 fee
		app.IBCKeeper.ChannelKeeper, &app.IBCKeeper.PortKeeper,
		scopedICAControllerKeeper, icaMessageRouter,
	)
	app.ICAHostKeeper = icahostkeeper.NewKeeper(
		appCodec, keys[icahosttypes.StoreKey], app.GetSubspace(icahosttypes.SubModuleName),
		app.IBCKeeper.ChannelKeeper, &app.IBCKeeper.PortKeeper,
		app.AccountKeeper, scopedICAHostKeeper, icaMessageRouter,
	)
	icaModule := ica.NewAppModule(&app.ICAControllerKeeper, &app.ICAHostKeeper)

	icaHostIBCModule := icahost.NewIBCModule(app.ICAHostKeeper)

	app.InterTxKeeper = intertxkeeper.NewKeeper(appCodec, keys[intertxtypes.StoreKey], app.ICAControllerKeeper, scopedInterTxKeeper)
	interTxModule := intertx.NewAppModule(appCodec, app.InterTxKeeper)
	interTxIBCModule := intertx.NewIBCModule(app.InterTxKeeper)

	icaControllerIBCModule := icacontroller.NewIBCMiddleware(interTxIBCModule, app.ICAControllerKeeper)

	// Init CosmWasm module
	wasmDir := filepath.Join(homePath, "data", "wasm")

	wasmWrap := WasmWrapper{Wasm: wasm.DefaultWasmConfig()}
	err := viper.Unmarshal(&wasmWrap)
	if err != nil {
		panic("error while reading wasm config: " + err.Error())
	}
	wasmConfig := wasmWrap.Wasm

	// Init CosmWasm encoder integrations
	encoderRegistry := provwasm.NewEncoderRegistry()
	encoderRegistry.RegisterEncoder(nametypes.RouterKey, namewasm.Encoder)
	encoderRegistry.RegisterEncoder(attributetypes.RouterKey, attributewasm.Encoder)
	encoderRegistry.RegisterEncoder(markertypes.RouterKey, markerwasm.Encoder)
	encoderRegistry.RegisterEncoder(metadatatypes.RouterKey, metadatawasm.Encoder)
	encoderRegistry.RegisterEncoder(msgfeestypes.RouterKey, msgfeeswasm.Encoder)

	// Init CosmWasm query integrations
	querierRegistry := provwasm.NewQuerierRegistry()
	querierRegistry.RegisterQuerier(nametypes.RouterKey, namewasm.Querier(app.NameKeeper))
	querierRegistry.RegisterQuerier(attributetypes.RouterKey, attributewasm.Querier(app.AttributeKeeper))
	querierRegistry.RegisterQuerier(markertypes.RouterKey, markerwasm.Querier(app.MarkerKeeper))
	querierRegistry.RegisterQuerier(metadatatypes.RouterKey, metadatawasm.Querier(app.MetadataKeeper))

	// Add the staking feature and indicate that provwasm contracts can be run on this chain.
	// Addition of cosmwasm_1_1 adds capability defined here: https://github.com/CosmWasm/cosmwasm/pull/1356
	supportedFeatures := "staking,provenance,stargate,iterator,cosmwasm_1_1"

	// The last arguments contain custom message handlers, and custom query handlers,
	// to allow smart contracts to use provenance modules.
	app.WasmKeeper = wasm.NewKeeper(
		appCodec,
		keys[wasm.StoreKey],
		app.GetSubspace(wasm.ModuleName),
		app.AccountKeeper,
		app.BankKeeper,
		app.StakingKeeper,
		app.DistrKeeper,
		app.IBCKeeper.ChannelKeeper,
		&app.IBCKeeper.PortKeeper,
		scopedWasmKeeper,
		app.TransferKeeper,
		pioMessageRouter,
		app.GRPCQueryRouter(),
		wasmDir,
		wasmConfig,
		supportedFeatures,
		wasmkeeper.WithQueryPlugins(provwasm.QueryPlugins(querierRegistry)),
		wasmkeeper.WithMessageEncoders(provwasm.MessageEncoders(encoderRegistry, logger)),
	)

	// register the proposal types
	govRouter := govtypesv1beta1.NewRouter()
	govRouter.AddRoute(govtypes.RouterKey, govtypesv1beta1.ProposalHandler).
		AddRoute(paramproposal.RouterKey, params.NewParamChangeProposalHandler(app.ParamsKeeper)).
		AddRoute(distrtypes.RouterKey, distr.NewCommunityPoolSpendProposalHandler(app.DistrKeeper)).
		AddRoute(upgradetypes.RouterKey, upgrade.NewSoftwareUpgradeProposalHandler(app.UpgradeKeeper)).
		AddRoute(ibcclienttypes.RouterKey, ibcclient.NewClientProposalHandler(app.IBCKeeper.ClientKeeper)).
		AddRoute(wasm.RouterKey, wasm.NewWasmProposalHandler(app.WasmKeeper, wasm.EnableAllProposals)).
		AddRoute(nametypes.ModuleName, name.NewProposalHandler(app.NameKeeper)).
		AddRoute(markertypes.ModuleName, marker.NewProposalHandler(app.MarkerKeeper)).
		AddRoute(msgfeestypes.ModuleName, msgfees.NewProposalHandler(app.MsgFeesKeeper, app.InterfaceRegistry()))
	app.GovKeeper = govkeeper.NewKeeper(
		appCodec, keys[govtypes.StoreKey], app.GetSubspace(govtypes.ModuleName), app.AccountKeeper, app.BankKeeper,
		&stakingKeeper, govRouter, app.BaseApp.MsgServiceRouter(), govtypes.Config{MaxMetadataLen: 10000},
	)

	transferModule := transfer.NewAppModule(app.TransferKeeper)
	transferIBCModule := transfer.NewIBCModule(app.TransferKeeper)

	// Create static IBC router, add transfer route, then set and seal it
	ibcRouter := porttypes.NewRouter()
	ibcRouter.AddRoute(ibctransfertypes.ModuleName, transferIBCModule).
		AddRoute(wasm.ModuleName, wasm.NewIBCHandler(app.WasmKeeper, app.IBCKeeper.ChannelKeeper)).
<<<<<<< HEAD
		AddRoute(intertxtypes.ModuleName, icaControllerIBCModule).
		AddRoute(icacontrollertypes.SubModuleName, icaControllerIBCModule).
=======
>>>>>>> bf67e8fb
		AddRoute(icahosttypes.SubModuleName, icaHostIBCModule)
	app.IBCKeeper.SetRouter(ibcRouter)

	// Create evidence Keeper for to register the IBC light client misbehavior evidence route
	evidenceKeeper := evidencekeeper.NewKeeper(
		appCodec, keys[evidencetypes.StoreKey], &app.StakingKeeper, app.SlashingKeeper,
	)
	// If evidence needs to be handled for the app, set routes in router here and seal
	app.EvidenceKeeper = *evidenceKeeper

	/****  Module Options ****/

	// NOTE: we may consider parsing `appOpts` inside module constructors. For the moment
	// we prefer to be more strict in what arguments the modules expect.
	var skipGenesisInvariants = cast.ToBool(appOpts.Get(crisis.FlagSkipGenesisInvariants))

	// NOTE: Any module instantiated in the module manager that is later modified
	// must be passed by reference here.

	app.mm = module.NewManager(
		genutil.NewAppModule(app.AccountKeeper, app.StakingKeeper, app.BaseApp.DeliverTx, encodingConfig.TxConfig),
		auth.NewAppModule(appCodec, app.AccountKeeper, nil),
		vesting.NewAppModule(app.AccountKeeper, app.BankKeeper),
		bank.NewAppModule(appCodec, app.BankKeeper, app.AccountKeeper),
		capability.NewAppModule(appCodec, *app.CapabilityKeeper),
		crisis.NewAppModule(&app.CrisisKeeper, skipGenesisInvariants),
		feegrantmodule.NewAppModule(appCodec, app.AccountKeeper, app.BankKeeper, app.FeeGrantKeeper, app.interfaceRegistry),
		gov.NewAppModule(appCodec, app.GovKeeper, app.AccountKeeper, app.BankKeeper),
		mint.NewAppModule(appCodec, app.MintKeeper, app.AccountKeeper, nil),
		slashing.NewAppModule(appCodec, app.SlashingKeeper, app.AccountKeeper, app.BankKeeper, app.StakingKeeper),
		distr.NewAppModule(appCodec, app.DistrKeeper, app.AccountKeeper, app.BankKeeper, app.StakingKeeper),
		staking.NewAppModule(appCodec, app.StakingKeeper, app.AccountKeeper, app.BankKeeper),
		upgrade.NewAppModule(app.UpgradeKeeper),
		evidence.NewAppModule(app.EvidenceKeeper),
		params.NewAppModule(app.ParamsKeeper),
		authzmodule.NewAppModule(appCodec, app.AuthzKeeper, app.AccountKeeper, app.BankKeeper, app.interfaceRegistry),
		groupmodule.NewAppModule(appCodec, app.GroupKeeper, app.AccountKeeper, app.BankKeeper, app.interfaceRegistry),

		// PROVENANCE
		metadata.NewAppModule(appCodec, app.MetadataKeeper, app.AccountKeeper),
		marker.NewAppModule(appCodec, app.MarkerKeeper, app.AccountKeeper, app.BankKeeper, app.FeeGrantKeeper),
		name.NewAppModule(appCodec, app.NameKeeper, app.AccountKeeper, app.BankKeeper),
		attribute.NewAppModule(appCodec, app.AttributeKeeper, app.AccountKeeper, app.BankKeeper, app.NameKeeper),
		msgfeesmodule.NewAppModule(appCodec, app.MsgFeesKeeper, app.interfaceRegistry),
		wasm.NewAppModule(appCodec, &app.WasmKeeper, app.StakingKeeper, app.AccountKeeper, app.BankKeeper),
		rewardmodule.NewAppModule(appCodec, app.RewardKeeper, app.AccountKeeper, app.BankKeeper),

		// IBC
		ibc.NewAppModule(app.IBCKeeper),
		transferModule,
		icaModule,
<<<<<<< HEAD
		interTxModule,
=======
>>>>>>> bf67e8fb
	)

	// During begin block slashing happens after distr.BeginBlocker so that
	// there is nothing left over in the validator fee pool, so as to keep the
	// CanWithdrawInvariant invariant.
	// NOTE: staking module is required if HistoricalEntries param > 0
	app.mm.SetOrderBeginBlockers(
		upgradetypes.ModuleName,
		capabilitytypes.ModuleName,
		minttypes.ModuleName,
		distrtypes.ModuleName,
		slashingtypes.ModuleName,
		evidencetypes.ModuleName,
		stakingtypes.ModuleName,
		ibchost.ModuleName,
		markertypes.ModuleName,
		icatypes.ModuleName,
<<<<<<< HEAD
		intertxtypes.ModuleName,
=======
>>>>>>> bf67e8fb
		rewardtypes.ModuleName,

		// no-ops
		authtypes.ModuleName,
		banktypes.ModuleName,
		govtypes.ModuleName,
		crisistypes.ModuleName,
		genutiltypes.ModuleName,
		authz.ModuleName,
		group.ModuleName,
		feegrant.ModuleName,
		paramstypes.ModuleName,
		msgfeestypes.ModuleName,
		metadatatypes.ModuleName,
		wasm.ModuleName,
		ibctransfertypes.ModuleName,
		nametypes.ModuleName,
		attributetypes.ModuleName,
		vestingtypes.ModuleName,
	)

	app.mm.SetOrderEndBlockers(
		crisistypes.ModuleName,
		govtypes.ModuleName,
		stakingtypes.ModuleName,
		authtypes.ModuleName,
		icatypes.ModuleName,
<<<<<<< HEAD
		intertxtypes.ModuleName,
=======
>>>>>>> bf67e8fb
		group.ModuleName,
		rewardtypes.ModuleName,

		// no-ops
		vestingtypes.ModuleName,
		distrtypes.ModuleName,
		authz.ModuleName,
		metadatatypes.ModuleName,
		nametypes.ModuleName,
		genutiltypes.ModuleName,
		ibchost.ModuleName,
		ibctransfertypes.ModuleName,
		msgfeestypes.ModuleName,
		wasm.ModuleName,
		slashingtypes.ModuleName,
		upgradetypes.ModuleName,
		attributetypes.ModuleName,
		capabilitytypes.ModuleName,
		evidencetypes.ModuleName,
		banktypes.ModuleName,
		minttypes.ModuleName,
		markertypes.ModuleName,
		feegrant.ModuleName,
		paramstypes.ModuleName,
	)

	// NOTE: The genutils module must occur after staking so that pools are
	// properly initialized with tokens from genesis accounts.
	// NOTE: Capability module must occur first so that it can initialize any capabilities
	// so that other modules that want to create or claim capabilities afterwards in InitChain
	// can do so safely.
	app.mm.SetOrderInitGenesis(
		capabilitytypes.ModuleName,
		authtypes.ModuleName,
		banktypes.ModuleName,
		distrtypes.ModuleName,
		stakingtypes.ModuleName,
		slashingtypes.ModuleName,
		govtypes.ModuleName,
		minttypes.ModuleName,
		crisistypes.ModuleName,
		genutiltypes.ModuleName,
		evidencetypes.ModuleName,
		authz.ModuleName,
		group.ModuleName,
		feegrant.ModuleName,

		markertypes.ModuleName,
		nametypes.ModuleName,
		attributetypes.ModuleName,
		metadatatypes.ModuleName,
		msgfeestypes.ModuleName,

		ibchost.ModuleName,
		ibctransfertypes.ModuleName,
		icatypes.ModuleName,
<<<<<<< HEAD
		intertxtypes.ModuleName,
=======
>>>>>>> bf67e8fb
		// wasm after ibc transfer
		wasm.ModuleName,
		rewardtypes.ModuleName,

		// no-ops
		paramstypes.ModuleName,
		vestingtypes.ModuleName,
		upgradetypes.ModuleName,
	)

	app.mm.SetOrderMigrations(
		banktypes.ModuleName,
		authz.ModuleName,
		group.ModuleName,
		capabilitytypes.ModuleName,
		crisistypes.ModuleName,
		distrtypes.ModuleName,
		evidencetypes.ModuleName,
		feegrant.ModuleName,
		genutiltypes.ModuleName,
		govtypes.ModuleName,
		ibchost.ModuleName,
		minttypes.ModuleName,
		paramstypes.ModuleName,
		slashingtypes.ModuleName,
		stakingtypes.ModuleName,
		ibctransfertypes.ModuleName,
		upgradetypes.ModuleName,
		vestingtypes.ModuleName,

		icatypes.ModuleName,
<<<<<<< HEAD
		intertxtypes.ModuleName,
=======
>>>>>>> bf67e8fb
		wasm.ModuleName,

		attributetypes.ModuleName,
		markertypes.ModuleName,
		msgfeestypes.ModuleName,
		metadatatypes.ModuleName,
		nametypes.ModuleName,
		rewardtypes.ModuleName,

		// Last due to v0.44 issue: https://github.com/cosmos/cosmos-sdk/issues/10591
		authtypes.ModuleName,
	)

	app.mm.RegisterInvariants(&app.CrisisKeeper)
	app.mm.RegisterRoutes(app.Router(), app.QueryRouter(), encodingConfig.Amino)
	app.configurator = module.NewConfigurator(app.appCodec, app.BaseApp.MsgServiceRouter(), app.GRPCQueryRouter())
	app.mm.RegisterServices(app.configurator)

	app.sm = module.NewSimulationManager(
		auth.NewAppModule(appCodec, app.AccountKeeper, authsims.RandomGenesisAccounts),
		bank.NewAppModule(appCodec, app.BankKeeper, app.AccountKeeper),
		capability.NewAppModule(appCodec, *app.CapabilityKeeper),
		feegrantmodule.NewAppModule(appCodec, app.AccountKeeper, app.BankKeeper, app.FeeGrantKeeper, app.interfaceRegistry),
		gov.NewAppModule(appCodec, app.GovKeeper, app.AccountKeeper, app.BankKeeper),
		mint.NewAppModule(appCodec, app.MintKeeper, app.AccountKeeper, nil),
		staking.NewAppModule(appCodec, app.StakingKeeper, app.AccountKeeper, app.BankKeeper),
		distr.NewAppModule(appCodec, app.DistrKeeper, app.AccountKeeper, app.BankKeeper, app.StakingKeeper),
		slashing.NewAppModule(appCodec, app.SlashingKeeper, app.AccountKeeper, app.BankKeeper, app.StakingKeeper),
		params.NewAppModule(app.ParamsKeeper),
		evidence.NewAppModule(app.EvidenceKeeper),
		authzmodule.NewAppModule(appCodec, app.AuthzKeeper, app.AccountKeeper, app.BankKeeper, app.interfaceRegistry),
		groupmodule.NewAppModule(appCodec, app.GroupKeeper, app.AccountKeeper, app.BankKeeper, app.interfaceRegistry),

		metadata.NewAppModule(appCodec, app.MetadataKeeper, app.AccountKeeper),
		marker.NewAppModule(appCodec, app.MarkerKeeper, app.AccountKeeper, app.BankKeeper, app.FeeGrantKeeper),
		name.NewAppModule(appCodec, app.NameKeeper, app.AccountKeeper, app.BankKeeper),
		attribute.NewAppModule(appCodec, app.AttributeKeeper, app.AccountKeeper, app.BankKeeper, app.NameKeeper),
		msgfeesmodule.NewAppModule(appCodec, app.MsgFeesKeeper, app.interfaceRegistry),
		rewardmodule.NewAppModule(appCodec, app.RewardKeeper, app.AccountKeeper, app.BankKeeper),
		provwasm.NewWrapper(appCodec, &app.WasmKeeper, app.StakingKeeper, app.AccountKeeper, app.BankKeeper, app.NameKeeper),

		ibc.NewAppModule(app.IBCKeeper),
		transferModule,
	)

	app.sm.RegisterStoreDecoders()

	// initialize stores
	app.MountKVStores(keys)
	app.MountTransientStores(tkeys)
	app.MountMemoryStores(memKeys)

	// initialize BaseApp
	app.SetInitChainer(app.InitChainer)
	app.SetBeginBlocker(app.BeginBlocker)
	anteHandler, err := antewrapper.NewAnteHandler(
		antewrapper.HandlerOptions{
			AccountKeeper:   app.AccountKeeper,
			BankKeeper:      app.BankKeeper,
			SignModeHandler: encodingConfig.TxConfig.SignModeHandler(),
			FeegrantKeeper:  app.FeeGrantKeeper,
			MsgFeesKeeper:   app.MsgFeesKeeper,
			SigGasConsumer:  ante.DefaultSigVerificationGasConsumer,
		})
	if err != nil {
		panic(err)
	}

	app.SetAnteHandler(anteHandler)
	msgfeehandler, err := piohandlers.NewAdditionalMsgFeeHandler(piohandlers.PioBaseAppKeeperOptions{
		AccountKeeper:  app.AccountKeeper,
		BankKeeper:     app.BankKeeper,
		FeegrantKeeper: app.FeeGrantKeeper,
		MsgFeesKeeper:  app.MsgFeesKeeper,
		Decoder:        encodingConfig.TxConfig.TxDecoder(),
	})

	if err != nil {
		panic(err)
	}
	app.SetFeeHandler(msgfeehandler)

	app.SetEndBlocker(app.EndBlocker)

	app.SetAggregateEventsFunc(piohandlers.AggregateEvents)

	// Add upgrade plans for each release. This must be done before the baseapp seals via LoadLatestVersion() down below.
	InstallCustomUpgradeHandlers(app)

	// Use the dump of $home/data/upgrade-info.json:{"name":"$plan","height":321654} to determine
	// if we load a store upgrade from the handlers. No file == no error from read func.
	upgradeInfo, err := app.UpgradeKeeper.ReadUpgradeInfoFromDisk()
	if err != nil {
		panic(err)
	}

	// Currently in an upgrade hold for this block.
	if upgradeInfo.Name != "" && upgradeInfo.Height == app.LastBlockHeight()+1 {
		if app.UpgradeKeeper.IsSkipHeight(upgradeInfo.Height) {
			app.Logger().Info("Skipping upgrade based on height",
				"plan", upgradeInfo.Name,
				"upgradeHeight", upgradeInfo.Height,
				"lastHeight", app.LastBlockHeight(),
			)
		} else {
			app.Logger().Info("Managing upgrade",
				"plan", upgradeInfo.Name,
				"upgradeHeight", upgradeInfo.Height,
				"lastHeight", app.LastBlockHeight(),
			)
			// See if we have a custom store loader to use for upgrades.
			storeLoader := GetUpgradeStoreLoader(app, upgradeInfo)
			if storeLoader != nil {
				app.SetStoreLoader(storeLoader)
			}
		}
	}
	// --

	if loadLatest {
		if err := app.LoadLatestVersion(); err != nil {
			tmos.Exit(err.Error())
		}
	}

	app.ScopedIBCKeeper = scopedIBCKeeper
	app.ScopedTransferKeeper = scopedTransferKeeper
<<<<<<< HEAD
	app.ScopedInterTxKeeper = scopedInterTxKeeper
	app.ScopedICAControllerKeeper = scopedICAControllerKeeper
=======
>>>>>>> bf67e8fb
	app.ScopedICAHostKeeper = scopedICAHostKeeper

	return app
}

// Name returns the name of the App
func (app *App) Name() string { return app.BaseApp.Name() }

// BeginBlocker application updates every begin block
func (app *App) BeginBlocker(ctx sdk.Context, req abci.RequestBeginBlock) abci.ResponseBeginBlock {
	return app.mm.BeginBlock(ctx, req)
}

// EndBlocker application updates every end block
func (app *App) EndBlocker(ctx sdk.Context, req abci.RequestEndBlock) abci.ResponseEndBlock {
	return app.mm.EndBlock(ctx, req)
}

// InitChainer application update at chain initialization
func (app *App) InitChainer(ctx sdk.Context, req abci.RequestInitChain) abci.ResponseInitChain {
	var genesisState GenesisState
	if err := json.Unmarshal(req.AppStateBytes, &genesisState); err != nil {
		panic(err)
	}
	app.UpgradeKeeper.SetModuleVersionMap(ctx, app.mm.GetVersionMap())
	return app.mm.InitGenesis(ctx, app.appCodec, genesisState)
}

// LoadHeight loads a particular height
func (app *App) LoadHeight(height int64) error {
	return app.LoadVersion(height)
}

// ModuleAccountAddrs returns all the app's module account addresses.
func (app *App) ModuleAccountAddrs() map[string]bool {
	modAccAddrs := make(map[string]bool)
	for acc := range maccPerms {
		modAccAddrs[authtypes.NewModuleAddress(acc).String()] = true
	}

	return modAccAddrs
}

// LegacyAmino returns SimApp's amino codec.
//
// NOTE: This is solely to be used for testing purposes as it may be desirable
// for modules to register their own custom testing types.
func (app *App) LegacyAmino() *codec.LegacyAmino {
	return app.legacyAmino
}

// AppCodec returns Provenance's app codec.
//
// NOTE: This is solely to be used for testing purposes as it may be desirable
// for modules to register their own custom testing types.
func (app *App) AppCodec() codec.Codec {
	return app.appCodec
}

// InterfaceRegistry returns Provenance's InterfaceRegistry
func (app *App) InterfaceRegistry() types.InterfaceRegistry {
	return app.interfaceRegistry
}

// GetKey returns the KVStoreKey for the provided store key.
//
// NOTE: This is solely to be used for testing purposes.
func (app *App) GetKey(storeKey string) *storetypes.KVStoreKey {
	return app.keys[storeKey]
}

// GetTKey returns the TransientStoreKey for the provided store key.
//
// NOTE: This is solely to be used for testing purposes.
func (app *App) GetTKey(storeKey string) *storetypes.TransientStoreKey {
	return app.tkeys[storeKey]
}

// GetMemKey returns the MemStoreKey for the provided mem key.
//
// NOTE: This is solely used for testing purposes.
func (app *App) GetMemKey(storeKey string) *storetypes.MemoryStoreKey {
	return app.memKeys[storeKey]
}

// GetSubspace returns a param subspace for a given module name.
//
// NOTE: This is solely to be used for testing purposes.
func (app *App) GetSubspace(moduleName string) paramstypes.Subspace {
	subspace, _ := app.ParamsKeeper.GetSubspace(moduleName)
	return subspace
}

// SimulationManager implements the SimulationApp interface
func (app *App) SimulationManager() *module.SimulationManager {
	return app.sm
}

// RegisterAPIRoutes registers all application module routes with the provided
// API server.
func (app *App) RegisterAPIRoutes(apiSvr *api.Server, apiConfig config.APIConfig) {
	clientCtx := apiSvr.ClientCtx
	// Register new tx routes from grpc-gateway.
	authtx.RegisterGRPCGatewayRoutes(clientCtx, apiSvr.GRPCGatewayRouter)
	// Register new tendermint queries routes from grpc-gateway.
	tmservice.RegisterGRPCGatewayRoutes(clientCtx, apiSvr.GRPCGatewayRouter)

	// Register grpc-gateway routes for all modules.
	ModuleBasics.RegisterGRPCGatewayRoutes(clientCtx, apiSvr.GRPCGatewayRouter)

	// register swagger API from root so that other applications can override easily
	if apiConfig.Swagger {
		RegisterSwaggerAPI(clientCtx, apiSvr.Router)
	}
}

// RegisterTxService implements the Application.RegisterTxService method.
func (app *App) RegisterTxService(clientCtx client.Context) {
	authtx.RegisterTxService(app.BaseApp.GRPCQueryRouter(), clientCtx, app.BaseApp.Simulate, app.interfaceRegistry)
}

// RegisterTendermintService implements the Application.RegisterTendermintService method.
func (app *App) RegisterTendermintService(clientCtx client.Context) {
	tmservice.RegisterTendermintService(clientCtx, app.BaseApp.GRPCQueryRouter(), app.interfaceRegistry, app.Query)
}

// RegisterSwaggerAPI registers swagger route with API Server
func RegisterSwaggerAPI(ctx client.Context, rtr *mux.Router) {
	statikFS, err := fs.New()
	if err != nil {
		panic(err)
	}

	staticServer := http.FileServer(statikFS)
	rtr.PathPrefix("/swagger/").Handler(http.StripPrefix("/swagger/", staticServer))
}

// GetMaccPerms returns a copy of the module account permissions
func GetMaccPerms() map[string][]string {
	dupMaccPerms := make(map[string][]string)
	for k, v := range maccPerms {
		dupMaccPerms[k] = v
	}
	return dupMaccPerms
}

// initParamsKeeper init params keeper and its subspaces
func initParamsKeeper(appCodec codec.BinaryCodec, legacyAmino *codec.LegacyAmino, key, tkey storetypes.StoreKey) paramskeeper.Keeper {
	paramsKeeper := paramskeeper.NewKeeper(appCodec, legacyAmino, key, tkey)

	paramsKeeper.Subspace(authtypes.ModuleName)
	paramsKeeper.Subspace(banktypes.ModuleName)
	paramsKeeper.Subspace(stakingtypes.ModuleName)
	paramsKeeper.Subspace(minttypes.ModuleName)
	paramsKeeper.Subspace(distrtypes.ModuleName)
	paramsKeeper.Subspace(slashingtypes.ModuleName)
	paramsKeeper.Subspace(govtypes.ModuleName).WithKeyTable(govtypesv1.ParamKeyTable())
	paramsKeeper.Subspace(crisistypes.ModuleName)

	paramsKeeper.Subspace(metadatatypes.ModuleName)
	paramsKeeper.Subspace(markertypes.ModuleName)
	paramsKeeper.Subspace(nametypes.ModuleName)
	paramsKeeper.Subspace(attributetypes.ModuleName)
	paramsKeeper.Subspace(msgfeestypes.ModuleName)
	paramsKeeper.Subspace(wasm.ModuleName)
	paramsKeeper.Subspace(rewardtypes.ModuleName)

	paramsKeeper.Subspace(ibctransfertypes.ModuleName)
	paramsKeeper.Subspace(ibchost.ModuleName)
<<<<<<< HEAD
	paramsKeeper.Subspace(icacontrollertypes.SubModuleName)
=======
>>>>>>> bf67e8fb
	paramsKeeper.Subspace(icahosttypes.SubModuleName)

	return paramsKeeper
}<|MERGE_RESOLUTION|>--- conflicted
+++ resolved
@@ -91,12 +91,9 @@
 
 	// ICA
 	ica "github.com/cosmos/ibc-go/v5/modules/apps/27-interchain-accounts"
-<<<<<<< HEAD
 	icacontroller "github.com/cosmos/ibc-go/v5/modules/apps/27-interchain-accounts/controller"
 	icacontrollerkeeper "github.com/cosmos/ibc-go/v5/modules/apps/27-interchain-accounts/controller/keeper"
 	icacontrollertypes "github.com/cosmos/ibc-go/v5/modules/apps/27-interchain-accounts/controller/types"
-=======
->>>>>>> bf67e8fb
 	icahost "github.com/cosmos/ibc-go/v5/modules/apps/27-interchain-accounts/host"
 	icahostkeeper "github.com/cosmos/ibc-go/v5/modules/apps/27-interchain-accounts/host/keeper"
 	icahosttypes "github.com/cosmos/ibc-go/v5/modules/apps/27-interchain-accounts/host/types"
@@ -211,10 +208,7 @@
 		ibc.AppModuleBasic{},
 		transfer.AppModuleBasic{},
 		ica.AppModuleBasic{},
-<<<<<<< HEAD
 		intertx.AppModuleBasic{},
-=======
->>>>>>> bf67e8fb
 
 		marker.AppModuleBasic{},
 		attribute.AppModuleBasic{},
@@ -295,17 +289,11 @@
 	MsgFeesKeeper    msgfeeskeeper.Keeper
 	RewardKeeper     rewardkeeper.Keeper
 
-<<<<<<< HEAD
 	IBCKeeper           *ibckeeper.Keeper // IBC Keeper must be a pointer in the app, so we can SetRouter on it correctly
 	ICAHostKeeper       icahostkeeper.Keeper
 	ICAControllerKeeper icacontrollerkeeper.Keeper
 	TransferKeeper      ibctransferkeeper.Keeper
 	InterTxKeeper       intertxkeeper.Keeper
-=======
-	IBCKeeper      *ibckeeper.Keeper // IBC Keeper must be a pointer in the app, so we can SetRouter on it correctly
-	ICAHostKeeper  icahostkeeper.Keeper
-	TransferKeeper ibctransferkeeper.Keeper
->>>>>>> bf67e8fb
 
 	MarkerKeeper    markerkeeper.Keeper
 	MetadataKeeper  metadatakeeper.Keeper
@@ -314,7 +302,6 @@
 	WasmKeeper      wasm.Keeper
 
 	// make scoped keepers public for test purposes
-<<<<<<< HEAD
 	ScopedIBCKeeper           capabilitykeeper.ScopedKeeper
 	ScopedTransferKeeper      capabilitykeeper.ScopedKeeper
 	ScopedICAControllerKeeper capabilitykeeper.ScopedKeeper
@@ -322,11 +309,6 @@
 	ScopedInterTxKeeper       capabilitykeeper.ScopedKeeper
 
 	// TODO: Required for v1.13.x: Add keepers for new modules and wire them up. https://github.com/provenance-io/provenance/issues/1007
-=======
-	ScopedIBCKeeper      capabilitykeeper.ScopedKeeper
-	ScopedTransferKeeper capabilitykeeper.ScopedKeeper
-	ScopedICAHostKeeper  capabilitykeeper.ScopedKeeper
->>>>>>> bf67e8fb
 
 	// the module manager
 	mm *module.Manager
@@ -380,11 +362,8 @@
 		ibchost.StoreKey,
 		ibctransfertypes.StoreKey,
 		icahosttypes.StoreKey,
-<<<<<<< HEAD
 		icacontrollertypes.StoreKey,
 		intertxtypes.StoreKey,
-=======
->>>>>>> bf67e8fb
 
 		metadatatypes.StoreKey,
 		markertypes.StoreKey,
@@ -423,11 +402,8 @@
 	scopedIBCKeeper := app.CapabilityKeeper.ScopeToModule(ibchost.ModuleName)
 	scopedTransferKeeper := app.CapabilityKeeper.ScopeToModule(ibctransfertypes.ModuleName)
 	scopedWasmKeeper := app.CapabilityKeeper.ScopeToModule(wasm.ModuleName)
-<<<<<<< HEAD
 	scopedInterTxKeeper := app.CapabilityKeeper.ScopeToModule(intertxtypes.ModuleName)
 	scopedICAControllerKeeper := app.CapabilityKeeper.ScopeToModule(icacontrollertypes.SubModuleName)
-=======
->>>>>>> bf67e8fb
 	scopedICAHostKeeper := app.CapabilityKeeper.ScopeToModule(icahosttypes.SubModuleName)
 
 	// capability keeper must be sealed after scope to module registrations are completed.
@@ -517,27 +493,17 @@
 	pioMessageRouter := MessageRouterFunc(func(msg sdk.Msg) baseapp.MsgServiceHandler {
 		return pioMsgFeesRouter.Handler(msg)
 	})
+
+	app.ICAControllerKeeper = icacontrollerkeeper.NewKeeper(
+		appCodec, keys[icacontrollertypes.StoreKey], app.GetSubspace(icacontrollertypes.SubModuleName),
+		app.IBCKeeper.ChannelKeeper, // may be replaced with middleware such as ics29 fee
+		app.IBCKeeper.ChannelKeeper, &app.IBCKeeper.PortKeeper,
+		scopedICAControllerKeeper, pioMessageRouter,
+	)
 	app.ICAHostKeeper = icahostkeeper.NewKeeper(
 		appCodec, keys[icahosttypes.StoreKey], app.GetSubspace(icahosttypes.SubModuleName),
 		app.IBCKeeper.ChannelKeeper, app.IBCKeeper.ChannelKeeper, &app.IBCKeeper.PortKeeper,
 		app.AccountKeeper, scopedICAHostKeeper, pioMessageRouter,
-	)
-	icaModule := ica.NewAppModule(nil, &app.ICAHostKeeper)
-	icaHostIBCModule := icahost.NewIBCModule(app.ICAHostKeeper)
-
-	icaMessageRouter := MessageRouterFunc(func(msg sdk.Msg) baseapp.MsgServiceHandler {
-		return pioMsgFeesRouter.Handler(msg)
-	})
-	app.ICAControllerKeeper = icacontrollerkeeper.NewKeeper(
-		appCodec, keys[icacontrollertypes.StoreKey], app.GetSubspace(icacontrollertypes.SubModuleName),
-		app.IBCKeeper.ChannelKeeper, // may be replaced with middleware such as ics29 fee
-		app.IBCKeeper.ChannelKeeper, &app.IBCKeeper.PortKeeper,
-		scopedICAControllerKeeper, icaMessageRouter,
-	)
-	app.ICAHostKeeper = icahostkeeper.NewKeeper(
-		appCodec, keys[icahosttypes.StoreKey], app.GetSubspace(icahosttypes.SubModuleName),
-		app.IBCKeeper.ChannelKeeper, &app.IBCKeeper.PortKeeper,
-		app.AccountKeeper, scopedICAHostKeeper, icaMessageRouter,
 	)
 	icaModule := ica.NewAppModule(&app.ICAControllerKeeper, &app.ICAHostKeeper)
 
@@ -624,11 +590,8 @@
 	ibcRouter := porttypes.NewRouter()
 	ibcRouter.AddRoute(ibctransfertypes.ModuleName, transferIBCModule).
 		AddRoute(wasm.ModuleName, wasm.NewIBCHandler(app.WasmKeeper, app.IBCKeeper.ChannelKeeper)).
-<<<<<<< HEAD
 		AddRoute(intertxtypes.ModuleName, icaControllerIBCModule).
 		AddRoute(icacontrollertypes.SubModuleName, icaControllerIBCModule).
-=======
->>>>>>> bf67e8fb
 		AddRoute(icahosttypes.SubModuleName, icaHostIBCModule)
 	app.IBCKeeper.SetRouter(ibcRouter)
 
@@ -680,10 +643,7 @@
 		ibc.NewAppModule(app.IBCKeeper),
 		transferModule,
 		icaModule,
-<<<<<<< HEAD
 		interTxModule,
-=======
->>>>>>> bf67e8fb
 	)
 
 	// During begin block slashing happens after distr.BeginBlocker so that
@@ -701,10 +661,7 @@
 		ibchost.ModuleName,
 		markertypes.ModuleName,
 		icatypes.ModuleName,
-<<<<<<< HEAD
 		intertxtypes.ModuleName,
-=======
->>>>>>> bf67e8fb
 		rewardtypes.ModuleName,
 
 		// no-ops
@@ -732,10 +689,7 @@
 		stakingtypes.ModuleName,
 		authtypes.ModuleName,
 		icatypes.ModuleName,
-<<<<<<< HEAD
 		intertxtypes.ModuleName,
-=======
->>>>>>> bf67e8fb
 		group.ModuleName,
 		rewardtypes.ModuleName,
 
@@ -792,10 +746,7 @@
 		ibchost.ModuleName,
 		ibctransfertypes.ModuleName,
 		icatypes.ModuleName,
-<<<<<<< HEAD
 		intertxtypes.ModuleName,
-=======
->>>>>>> bf67e8fb
 		// wasm after ibc transfer
 		wasm.ModuleName,
 		rewardtypes.ModuleName,
@@ -827,10 +778,7 @@
 		vestingtypes.ModuleName,
 
 		icatypes.ModuleName,
-<<<<<<< HEAD
 		intertxtypes.ModuleName,
-=======
->>>>>>> bf67e8fb
 		wasm.ModuleName,
 
 		attributetypes.ModuleName,
@@ -958,11 +906,8 @@
 
 	app.ScopedIBCKeeper = scopedIBCKeeper
 	app.ScopedTransferKeeper = scopedTransferKeeper
-<<<<<<< HEAD
 	app.ScopedInterTxKeeper = scopedInterTxKeeper
 	app.ScopedICAControllerKeeper = scopedICAControllerKeeper
-=======
->>>>>>> bf67e8fb
 	app.ScopedICAHostKeeper = scopedICAHostKeeper
 
 	return app
@@ -1132,10 +1077,7 @@
 
 	paramsKeeper.Subspace(ibctransfertypes.ModuleName)
 	paramsKeeper.Subspace(ibchost.ModuleName)
-<<<<<<< HEAD
 	paramsKeeper.Subspace(icacontrollertypes.SubModuleName)
-=======
->>>>>>> bf67e8fb
 	paramsKeeper.Subspace(icahosttypes.SubModuleName)
 
 	return paramsKeeper
