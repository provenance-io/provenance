package app

import (
	"encoding/json"
	"io"
	"net/http"
	"os"
	"path/filepath"
	"strings"

	"github.com/gorilla/mux"
	"github.com/rakyll/statik/fs"
	"github.com/spf13/cast"
	"github.com/spf13/viper"

	abci "github.com/tendermint/tendermint/abci/types"
	"github.com/tendermint/tendermint/libs/log"
	tmos "github.com/tendermint/tendermint/libs/os"
	dbm "github.com/tendermint/tm-db"

	"github.com/cosmos/cosmos-sdk/baseapp"
	"github.com/cosmos/cosmos-sdk/client"
	"github.com/cosmos/cosmos-sdk/client/grpc/tmservice"
	"github.com/cosmos/cosmos-sdk/codec"
	"github.com/cosmos/cosmos-sdk/codec/types"
	"github.com/cosmos/cosmos-sdk/server/api"
	"github.com/cosmos/cosmos-sdk/server/config"
	servertypes "github.com/cosmos/cosmos-sdk/server/types"
	storetypes "github.com/cosmos/cosmos-sdk/store/types"
	sdk "github.com/cosmos/cosmos-sdk/types"
	"github.com/cosmos/cosmos-sdk/types/module"
	"github.com/cosmos/cosmos-sdk/version"
	"github.com/cosmos/cosmos-sdk/x/auth"
	"github.com/cosmos/cosmos-sdk/x/auth/ante"
	authkeeper "github.com/cosmos/cosmos-sdk/x/auth/keeper"
	authsims "github.com/cosmos/cosmos-sdk/x/auth/simulation"
	authtx "github.com/cosmos/cosmos-sdk/x/auth/tx"
	authtypes "github.com/cosmos/cosmos-sdk/x/auth/types"
	"github.com/cosmos/cosmos-sdk/x/auth/vesting"
	vestingtypes "github.com/cosmos/cosmos-sdk/x/auth/vesting/types"
	"github.com/cosmos/cosmos-sdk/x/authz"
	authzkeeper "github.com/cosmos/cosmos-sdk/x/authz/keeper"
	authzmodule "github.com/cosmos/cosmos-sdk/x/authz/module"
	"github.com/cosmos/cosmos-sdk/x/bank"
	bankkeeper "github.com/cosmos/cosmos-sdk/x/bank/keeper"
	banktypes "github.com/cosmos/cosmos-sdk/x/bank/types"
	"github.com/cosmos/cosmos-sdk/x/capability"
	capabilitykeeper "github.com/cosmos/cosmos-sdk/x/capability/keeper"
	capabilitytypes "github.com/cosmos/cosmos-sdk/x/capability/types"
	"github.com/cosmos/cosmos-sdk/x/crisis"
	crisiskeeper "github.com/cosmos/cosmos-sdk/x/crisis/keeper"
	crisistypes "github.com/cosmos/cosmos-sdk/x/crisis/types"
	distr "github.com/cosmos/cosmos-sdk/x/distribution"
	distrclient "github.com/cosmos/cosmos-sdk/x/distribution/client"
	distrkeeper "github.com/cosmos/cosmos-sdk/x/distribution/keeper"
	distrtypes "github.com/cosmos/cosmos-sdk/x/distribution/types"
	"github.com/cosmos/cosmos-sdk/x/evidence"
	evidencekeeper "github.com/cosmos/cosmos-sdk/x/evidence/keeper"
	evidencetypes "github.com/cosmos/cosmos-sdk/x/evidence/types"
	"github.com/cosmos/cosmos-sdk/x/feegrant"
	feegrantkeeper "github.com/cosmos/cosmos-sdk/x/feegrant/keeper"
	feegrantmodule "github.com/cosmos/cosmos-sdk/x/feegrant/module"
	"github.com/cosmos/cosmos-sdk/x/genutil"
	genutiltypes "github.com/cosmos/cosmos-sdk/x/genutil/types"
	"github.com/cosmos/cosmos-sdk/x/gov"
	govkeeper "github.com/cosmos/cosmos-sdk/x/gov/keeper"
	govtypes "github.com/cosmos/cosmos-sdk/x/gov/types"
	govtypesv1 "github.com/cosmos/cosmos-sdk/x/gov/types/v1"
	govtypesv1beta1 "github.com/cosmos/cosmos-sdk/x/gov/types/v1beta1"
	"github.com/cosmos/cosmos-sdk/x/group"
	groupkeeper "github.com/cosmos/cosmos-sdk/x/group/keeper"
	groupmodule "github.com/cosmos/cosmos-sdk/x/group/module"
	"github.com/cosmos/cosmos-sdk/x/mint"
	mintkeeper "github.com/cosmos/cosmos-sdk/x/mint/keeper"
	minttypes "github.com/cosmos/cosmos-sdk/x/mint/types"
	"github.com/cosmos/cosmos-sdk/x/params"
	paramsclient "github.com/cosmos/cosmos-sdk/x/params/client"
	paramskeeper "github.com/cosmos/cosmos-sdk/x/params/keeper"
	paramstypes "github.com/cosmos/cosmos-sdk/x/params/types"
	paramproposal "github.com/cosmos/cosmos-sdk/x/params/types/proposal"
	"github.com/cosmos/cosmos-sdk/x/slashing"
	slashingkeeper "github.com/cosmos/cosmos-sdk/x/slashing/keeper"
	slashingtypes "github.com/cosmos/cosmos-sdk/x/slashing/types"
	"github.com/cosmos/cosmos-sdk/x/staking"
	stakingkeeper "github.com/cosmos/cosmos-sdk/x/staking/keeper"
	stakingtypes "github.com/cosmos/cosmos-sdk/x/staking/types"
	"github.com/cosmos/cosmos-sdk/x/upgrade"
	upgradeclient "github.com/cosmos/cosmos-sdk/x/upgrade/client"
	upgradekeeper "github.com/cosmos/cosmos-sdk/x/upgrade/keeper"
	upgradetypes "github.com/cosmos/cosmos-sdk/x/upgrade/types"

	// ICA
	ica "github.com/cosmos/ibc-go/v5/modules/apps/27-interchain-accounts"
	icahost "github.com/cosmos/ibc-go/v5/modules/apps/27-interchain-accounts/host"
	icahostkeeper "github.com/cosmos/ibc-go/v5/modules/apps/27-interchain-accounts/host/keeper"
	icahosttypes "github.com/cosmos/ibc-go/v5/modules/apps/27-interchain-accounts/host/types"
	icatypes "github.com/cosmos/ibc-go/v5/modules/apps/27-interchain-accounts/types"

	// IBC
	"github.com/cosmos/ibc-go/v5/modules/apps/transfer"
	ibctransferkeeper "github.com/cosmos/ibc-go/v5/modules/apps/transfer/keeper"
	ibctransfertypes "github.com/cosmos/ibc-go/v5/modules/apps/transfer/types"
	ibc "github.com/cosmos/ibc-go/v5/modules/core"
	ibcclient "github.com/cosmos/ibc-go/v5/modules/core/02-client"
	ibcclientclient "github.com/cosmos/ibc-go/v5/modules/core/02-client/client"
	ibcclienttypes "github.com/cosmos/ibc-go/v5/modules/core/02-client/types"
	porttypes "github.com/cosmos/ibc-go/v5/modules/core/05-port/types"
	ibchost "github.com/cosmos/ibc-go/v5/modules/core/24-host"
	ibckeeper "github.com/cosmos/ibc-go/v5/modules/core/keeper"

	// PROVENANCE
	appparams "github.com/provenance-io/provenance/app/params"
	_ "github.com/provenance-io/provenance/client/docs/statik" // registers swagger-ui files with statik
	"github.com/provenance-io/provenance/internal/antewrapper"
	piohandlers "github.com/provenance-io/provenance/internal/handlers"
	"github.com/provenance-io/provenance/internal/pioconfig"
	"github.com/provenance-io/provenance/internal/provwasm"
	"github.com/provenance-io/provenance/internal/statesync"
	"github.com/provenance-io/provenance/x/attribute"
	attributekeeper "github.com/provenance-io/provenance/x/attribute/keeper"
	attributetypes "github.com/provenance-io/provenance/x/attribute/types"
	attributewasm "github.com/provenance-io/provenance/x/attribute/wasm"
	"github.com/provenance-io/provenance/x/marker"
	markerkeeper "github.com/provenance-io/provenance/x/marker/keeper"
	markertypes "github.com/provenance-io/provenance/x/marker/types"
	markerwasm "github.com/provenance-io/provenance/x/marker/wasm"
	"github.com/provenance-io/provenance/x/metadata"
	metadatakeeper "github.com/provenance-io/provenance/x/metadata/keeper"
	metadatatypes "github.com/provenance-io/provenance/x/metadata/types"
	metadatawasm "github.com/provenance-io/provenance/x/metadata/wasm"
	"github.com/provenance-io/provenance/x/msgfees"
	msgfeeskeeper "github.com/provenance-io/provenance/x/msgfees/keeper"
	msgfeesmodule "github.com/provenance-io/provenance/x/msgfees/module"
	msgfeestypes "github.com/provenance-io/provenance/x/msgfees/types"
	msgfeeswasm "github.com/provenance-io/provenance/x/msgfees/wasm"
	"github.com/provenance-io/provenance/x/name"
	nameclient "github.com/provenance-io/provenance/x/name/client"
	namekeeper "github.com/provenance-io/provenance/x/name/keeper"
	nametypes "github.com/provenance-io/provenance/x/name/types"
	namewasm "github.com/provenance-io/provenance/x/name/wasm"
	rewardkeeper "github.com/provenance-io/provenance/x/reward/keeper"
	rewardmodule "github.com/provenance-io/provenance/x/reward/module"
	rewardtypes "github.com/provenance-io/provenance/x/reward/types"

	"github.com/CosmWasm/wasmd/x/wasm"
	wasmclient "github.com/CosmWasm/wasmd/x/wasm/client"
	wasmkeeper "github.com/CosmWasm/wasmd/x/wasm/keeper"
	wasmtypes "github.com/CosmWasm/wasmd/x/wasm/types"
)

var (
	// DefaultNodeHome default home directories for the application daemon
	DefaultNodeHome string

	// DefaultPowerReduction pio specific value for power reduction for TokensFromConsensusPower
	DefaultPowerReduction = sdk.NewIntFromUint64(1000000000)

	// ModuleBasics defines the module BasicManager is in charge of setting up basic,
	// non-dependant module elements, such as codec registration
	// and genesis verification.
	ModuleBasics = module.NewBasicManager(
		auth.AppModuleBasic{},
		genutil.AppModuleBasic{},
		bank.AppModuleBasic{},
		capability.AppModuleBasic{},
		staking.AppModuleBasic{},
		mint.AppModuleBasic{},
		distr.AppModuleBasic{},
		gov.NewAppModuleBasic(append(
			wasmclient.ProposalHandlers,
			paramsclient.ProposalHandler,
			distrclient.ProposalHandler,
			upgradeclient.LegacyProposalHandler,
			upgradeclient.LegacyCancelProposalHandler,
			ibcclientclient.UpdateClientProposalHandler,
			ibcclientclient.UpgradeProposalHandler,
			nameclient.ProposalHandler,
		),
		),
		params.AppModuleBasic{},
		crisis.AppModuleBasic{},
		slashing.AppModuleBasic{},
		feegrantmodule.AppModuleBasic{},
		upgrade.AppModuleBasic{},
		evidence.AppModuleBasic{},
		authzmodule.AppModuleBasic{},
		groupmodule.AppModuleBasic{},
		vesting.AppModuleBasic{},

		ibc.AppModuleBasic{},
		transfer.AppModuleBasic{},
		ica.AppModuleBasic{},

		marker.AppModuleBasic{},
		attribute.AppModuleBasic{},
		name.AppModuleBasic{},
		metadata.AppModuleBasic{},
		wasm.AppModuleBasic{},
		msgfeesmodule.AppModuleBasic{},
		rewardmodule.AppModuleBasic{},
	)

	// module account permissions
	maccPerms = map[string][]string{
		authtypes.FeeCollectorName:     nil,
		distrtypes.ModuleName:          nil,
		minttypes.ModuleName:           {authtypes.Minter},
		stakingtypes.BondedPoolName:    {authtypes.Burner, authtypes.Staking},
		stakingtypes.NotBondedPoolName: {authtypes.Burner, authtypes.Staking},
		govtypes.ModuleName:            {authtypes.Burner},

		icatypes.ModuleName:         nil,
		ibctransfertypes.ModuleName: {authtypes.Minter, authtypes.Burner},

		markertypes.ModuleName: {authtypes.Minter, authtypes.Burner},
		wasm.ModuleName:        {authtypes.Burner},
		rewardtypes.ModuleName: nil,
	}
)

var (
	_ CosmosApp               = (*App)(nil)
	_ servertypes.Application = (*App)(nil)
)

// WasmWrapper allows us to use namespacing in the config file
// This is only used for parsing in the app, x/wasm expects WasmConfig
type WasmWrapper struct {
	Wasm wasm.Config `mapstructure:"wasm"`
}

// SdkCoinDenomRegex returns a new sdk base denom regex string
func SdkCoinDenomRegex() string {
	return pioconfig.DefaultReDnmString
}

// App extends an ABCI application, but with most of its parameters exported.
// They are exported for convenience in creating helper functions, as object
// capabilities aren't needed for testing.
type App struct {
	*baseapp.BaseApp

	legacyAmino       *codec.LegacyAmino
	appCodec          codec.Codec
	interfaceRegistry types.InterfaceRegistry

	invCheckPeriod uint

	// keys to access the substores
	keys    map[string]*storetypes.KVStoreKey
	tkeys   map[string]*storetypes.TransientStoreKey
	memKeys map[string]*storetypes.MemoryStoreKey

	// keepers
	AccountKeeper    authkeeper.AccountKeeper
	BankKeeper       bankkeeper.Keeper
	CapabilityKeeper *capabilitykeeper.Keeper
	StakingKeeper    stakingkeeper.Keeper
	SlashingKeeper   slashingkeeper.Keeper
	MintKeeper       mintkeeper.Keeper
	DistrKeeper      distrkeeper.Keeper
	GovKeeper        govkeeper.Keeper
	CrisisKeeper     crisiskeeper.Keeper
	UpgradeKeeper    upgradekeeper.Keeper
	ParamsKeeper     paramskeeper.Keeper
	AuthzKeeper      authzkeeper.Keeper
	GroupKeeper      groupkeeper.Keeper
	EvidenceKeeper   evidencekeeper.Keeper
	FeeGrantKeeper   feegrantkeeper.Keeper
	MsgFeesKeeper    msgfeeskeeper.Keeper
	RewardKeeper     rewardkeeper.Keeper

	IBCKeeper      *ibckeeper.Keeper // IBC Keeper must be a pointer in the app, so we can SetRouter on it correctly
	ICAHostKeeper  icahostkeeper.Keeper
	TransferKeeper ibctransferkeeper.Keeper

	MarkerKeeper    markerkeeper.Keeper
	MetadataKeeper  metadatakeeper.Keeper
	AttributeKeeper attributekeeper.Keeper
	NameKeeper      namekeeper.Keeper
	WasmKeeper      wasm.Keeper

	// make scoped keepers public for test purposes
	ScopedIBCKeeper      capabilitykeeper.ScopedKeeper
	ScopedTransferKeeper capabilitykeeper.ScopedKeeper
	ScopedICAHostKeeper  capabilitykeeper.ScopedKeeper

	// TODO: Required for v1.13.x: Add keepers for new modules and wire them up. https://github.com/provenance-io/provenance/issues/1007

	// the module manager
	mm *module.Manager

	// simulation manager
	sm *module.SimulationManager

	// module configurator
	configurator module.Configurator
}

func init() {
	DefaultNodeHome = os.ExpandEnv("$PIO_HOME")

	if strings.TrimSpace(DefaultNodeHome) == "" {
		configDir, err := os.UserConfigDir()
		if err != nil {
			panic(err)
		}
		DefaultNodeHome = filepath.Join(configDir, "Provenance")
	}

	// 614,400 = 600 * 1024 = our wasm params maxWasmCodeSize value before it was removed in wasmd v0.27.
	wasmtypes.MaxWasmSize = 614_400
}

// New returns a reference to an initialized Provenance Blockchain App.
func New(
	logger log.Logger, db dbm.DB, traceStore io.Writer, loadLatest bool, skipUpgradeHeights map[int64]bool,
	homePath string, invCheckPeriod uint, encodingConfig appparams.EncodingConfig,
	appOpts servertypes.AppOptions, baseAppOptions ...func(*baseapp.BaseApp),
) *App {
	appCodec := encodingConfig.Marshaler
	legacyAmino := encodingConfig.Amino
	interfaceRegistry := encodingConfig.InterfaceRegistry

	bApp := baseapp.NewBaseApp("provenanced", logger, db, encodingConfig.TxConfig.TxDecoder(), baseAppOptions...)
	bApp.SetMsgServiceRouter(piohandlers.NewPioMsgServiceRouter(encodingConfig.TxConfig.TxDecoder()))
	bApp.SetCommitMultiStoreTracer(traceStore)
	bApp.SetVersion(version.Version)
	bApp.SetInterfaceRegistry(interfaceRegistry)
	sdk.SetCoinDenomRegex(SdkCoinDenomRegex)

	keys := sdk.NewKVStoreKeys(
		authtypes.StoreKey, banktypes.StoreKey, stakingtypes.StoreKey,
		minttypes.StoreKey, distrtypes.StoreKey, slashingtypes.StoreKey,
		govtypes.StoreKey, paramstypes.StoreKey, upgradetypes.StoreKey, feegrant.StoreKey,
		evidencetypes.StoreKey, capabilitytypes.StoreKey,
		authzkeeper.StoreKey, group.StoreKey,

		ibchost.StoreKey,
		ibctransfertypes.StoreKey,
		icahosttypes.StoreKey,

		metadatatypes.StoreKey,
		markertypes.StoreKey,
		attributetypes.StoreKey,
		nametypes.StoreKey,
		msgfeestypes.StoreKey,
		wasm.StoreKey,
		rewardtypes.StoreKey,
	)
	tkeys := sdk.NewTransientStoreKeys(paramstypes.TStoreKey)
	memKeys := sdk.NewMemoryStoreKeys(capabilitytypes.MemStoreKey)

	app := &App{
		BaseApp:           bApp,
		legacyAmino:       legacyAmino,
		appCodec:          appCodec,
		interfaceRegistry: interfaceRegistry,
		invCheckPeriod:    invCheckPeriod,
		keys:              keys,
		tkeys:             tkeys,
		memKeys:           memKeys,
	}

	// Register helpers for state-sync status.
	statesync.RegisterSyncStatus()

	app.ParamsKeeper = initParamsKeeper(appCodec, legacyAmino, keys[paramstypes.StoreKey], tkeys[paramstypes.TStoreKey])

	// set the BaseApp's parameter store
	bApp.SetParamStore(app.ParamsKeeper.Subspace(baseapp.Paramspace).WithKeyTable(paramstypes.ConsensusParamsKeyTable()))

	// add capability keeper and ScopeToModule for ibc module
	app.CapabilityKeeper = capabilitykeeper.NewKeeper(appCodec, keys[capabilitytypes.StoreKey], memKeys[capabilitytypes.MemStoreKey])

	// grant capabilities for the ibc and ibc-transfer modules
	scopedIBCKeeper := app.CapabilityKeeper.ScopeToModule(ibchost.ModuleName)
	scopedTransferKeeper := app.CapabilityKeeper.ScopeToModule(ibctransfertypes.ModuleName)
	scopedWasmKeeper := app.CapabilityKeeper.ScopeToModule(wasm.ModuleName)
	scopedICAHostKeeper := app.CapabilityKeeper.ScopeToModule(icahosttypes.SubModuleName)

	// capability keeper must be sealed after scope to module registrations are completed.
	app.CapabilityKeeper.Seal()

	// add keepers
	app.AccountKeeper = authkeeper.NewAccountKeeper(
		appCodec, keys[authtypes.StoreKey], app.GetSubspace(authtypes.ModuleName),
		authtypes.ProtoBaseAccount, maccPerms, AccountAddressPrefix,
	)

	app.BankKeeper = bankkeeper.NewBaseKeeper(
		appCodec, keys[banktypes.StoreKey], app.AccountKeeper, app.GetSubspace(banktypes.ModuleName), app.ModuleAccountAddrs(),
	)
	stakingKeeper := stakingkeeper.NewKeeper(
		appCodec, keys[stakingtypes.StoreKey], app.AccountKeeper, app.BankKeeper, app.GetSubspace(stakingtypes.ModuleName),
	)
	app.MintKeeper = mintkeeper.NewKeeper(
		appCodec, keys[minttypes.StoreKey], app.GetSubspace(minttypes.ModuleName), &stakingKeeper,
		app.AccountKeeper, app.BankKeeper, authtypes.FeeCollectorName,
	)
	app.DistrKeeper = distrkeeper.NewKeeper(
		appCodec, keys[distrtypes.StoreKey], app.GetSubspace(distrtypes.ModuleName), app.AccountKeeper, app.BankKeeper,
		&stakingKeeper, authtypes.FeeCollectorName,
	)
	app.SlashingKeeper = slashingkeeper.NewKeeper(
		appCodec, keys[slashingtypes.StoreKey], &stakingKeeper, app.GetSubspace(slashingtypes.ModuleName),
	)
	app.CrisisKeeper = crisiskeeper.NewKeeper(
		app.GetSubspace(crisistypes.ModuleName), invCheckPeriod, app.BankKeeper, authtypes.FeeCollectorName,
	)

	app.FeeGrantKeeper = feegrantkeeper.NewKeeper(appCodec, keys[feegrant.StoreKey], app.AccountKeeper)
	app.UpgradeKeeper = upgradekeeper.NewKeeper(
		skipUpgradeHeights, keys[upgradetypes.StoreKey], appCodec, homePath, app.BaseApp,
		authtypes.NewModuleAddress(govtypes.ModuleName).String(),
	)

	app.MsgFeesKeeper = msgfeeskeeper.NewKeeper(
		appCodec, keys[msgfeestypes.StoreKey], app.GetSubspace(msgfeestypes.ModuleName), authtypes.FeeCollectorName, pioconfig.DefaultFeeDenom, app.Simulate, encodingConfig.TxConfig.TxDecoder())

	pioMsgFeesRouter := app.MsgServiceRouter().(*piohandlers.PioMsgServiceRouter)
	pioMsgFeesRouter.SetMsgFeesKeeper(app.MsgFeesKeeper)

	// register the staking hooks
	// NOTE: stakingKeeper above is passed by reference, so that it will contain these hooks
	app.StakingKeeper = *stakingKeeper.SetHooks(
		stakingtypes.NewMultiStakingHooks(app.DistrKeeper.Hooks(), app.SlashingKeeper.Hooks()),
	)

	app.RewardKeeper = rewardkeeper.NewKeeper(appCodec, keys[rewardtypes.StoreKey], app.StakingKeeper, &app.GovKeeper, app.BankKeeper, app.AccountKeeper)

	app.AuthzKeeper = authzkeeper.NewKeeper(
		keys[authzkeeper.StoreKey], appCodec, app.BaseApp.MsgServiceRouter(), app.AccountKeeper,
	)

	app.GroupKeeper = groupkeeper.NewKeeper(keys[group.StoreKey], appCodec, app.BaseApp.MsgServiceRouter(), app.AccountKeeper, group.DefaultConfig())

	app.MetadataKeeper = metadatakeeper.NewKeeper(
		appCodec, keys[metadatatypes.StoreKey], app.GetSubspace(metadatatypes.ModuleName), app.AccountKeeper, app.AuthzKeeper,
	)

	app.MarkerKeeper = markerkeeper.NewKeeper(
		appCodec, keys[markertypes.StoreKey], app.GetSubspace(markertypes.ModuleName), app.AccountKeeper, app.BankKeeper, app.AuthzKeeper, app.FeeGrantKeeper, keys[banktypes.StoreKey],
	)

	app.NameKeeper = namekeeper.NewKeeper(
		appCodec, keys[nametypes.StoreKey], app.GetSubspace(nametypes.ModuleName),
	)

	app.AttributeKeeper = attributekeeper.NewKeeper(
		appCodec, keys[attributetypes.StoreKey], app.GetSubspace(attributetypes.ModuleName), app.AccountKeeper, app.NameKeeper,
	)

	// Create IBC Keeper
	app.IBCKeeper = ibckeeper.NewKeeper(
		appCodec, keys[ibchost.StoreKey], app.GetSubspace(ibchost.ModuleName), app.StakingKeeper, app.UpgradeKeeper, scopedIBCKeeper,
	)

	// Create Transfer Keepers
	app.TransferKeeper = ibctransferkeeper.NewKeeper(
		appCodec, keys[ibctransfertypes.StoreKey], app.GetSubspace(ibctransfertypes.ModuleName),
		app.IBCKeeper.ChannelKeeper, app.IBCKeeper.ChannelKeeper, &app.IBCKeeper.PortKeeper,
		app.AccountKeeper, app.BankKeeper, scopedTransferKeeper,
	)

	icaMessageRouter := MessageRouterFunc(func(msg sdk.Msg) baseapp.MsgServiceHandler {
		return pioMsgFeesRouter.Handler(msg)
	})
	app.ICAHostKeeper = icahostkeeper.NewKeeper(
		appCodec, keys[icahosttypes.StoreKey], app.GetSubspace(icahosttypes.SubModuleName),
		app.IBCKeeper.ChannelKeeper, &app.IBCKeeper.PortKeeper,
		app.AccountKeeper, scopedICAHostKeeper, icaMessageRouter,
	)
	icaModule := ica.NewAppModule(nil, &app.ICAHostKeeper)
	icaHostIBCModule := icahost.NewIBCModule(app.ICAHostKeeper)

	// Init CosmWasm module
	wasmDir := filepath.Join(homePath, "data", "wasm")

	wasmWrap := WasmWrapper{Wasm: wasm.DefaultWasmConfig()}
	err := viper.Unmarshal(&wasmWrap)
	if err != nil {
		panic("error while reading wasm config: " + err.Error())
	}
	wasmConfig := wasmWrap.Wasm

	// Init CosmWasm encoder integrations
	encoderRegistry := provwasm.NewEncoderRegistry()
	encoderRegistry.RegisterEncoder(nametypes.RouterKey, namewasm.Encoder)
	encoderRegistry.RegisterEncoder(attributetypes.RouterKey, attributewasm.Encoder)
	encoderRegistry.RegisterEncoder(markertypes.RouterKey, markerwasm.Encoder)
	encoderRegistry.RegisterEncoder(metadatatypes.RouterKey, metadatawasm.Encoder)
	encoderRegistry.RegisterEncoder(msgfeestypes.RouterKey, msgfeeswasm.Encoder)

	// Init CosmWasm query integrations
	querierRegistry := provwasm.NewQuerierRegistry()
	querierRegistry.RegisterQuerier(nametypes.RouterKey, namewasm.Querier(app.NameKeeper))
	querierRegistry.RegisterQuerier(attributetypes.RouterKey, attributewasm.Querier(app.AttributeKeeper))
	querierRegistry.RegisterQuerier(markertypes.RouterKey, markerwasm.Querier(app.MarkerKeeper))
	querierRegistry.RegisterQuerier(metadatatypes.RouterKey, metadatawasm.Querier(app.MetadataKeeper))

	// Add the staking feature and indicate that provwasm contracts can be run on this chain.
	supportedFeatures := "staking,provenance,stargate,iterator"

	wasmMessageRouter := MessageRouterFunc(func(msg sdk.Msg) baseapp.MsgServiceHandler {
		return pioMsgFeesRouter.Handler(msg)
	})

	// The last arguments contain custom message handlers, and custom query handlers,
	// to allow smart contracts to use provenance modules.
	app.WasmKeeper = wasm.NewKeeper(
		appCodec,
		keys[wasm.StoreKey],
		app.GetSubspace(wasm.ModuleName),
		app.AccountKeeper,
		app.BankKeeper,
		app.StakingKeeper,
		app.DistrKeeper,
		app.IBCKeeper.ChannelKeeper,
		&app.IBCKeeper.PortKeeper,
		scopedWasmKeeper,
		app.TransferKeeper,
		wasmMessageRouter,
		app.GRPCQueryRouter(),
		wasmDir,
		wasmConfig,
		supportedFeatures,
		wasmkeeper.WithQueryPlugins(provwasm.QueryPlugins(querierRegistry)),
		wasmkeeper.WithMessageEncoders(provwasm.MessageEncoders(encoderRegistry, logger)),
	)

	// register the proposal types
	govRouter := govtypesv1beta1.NewRouter()
	govRouter.AddRoute(govtypes.RouterKey, govtypesv1beta1.ProposalHandler).
		AddRoute(paramproposal.RouterKey, params.NewParamChangeProposalHandler(app.ParamsKeeper)).
		AddRoute(distrtypes.RouterKey, distr.NewCommunityPoolSpendProposalHandler(app.DistrKeeper)).
		AddRoute(upgradetypes.RouterKey, upgrade.NewSoftwareUpgradeProposalHandler(app.UpgradeKeeper)).
		AddRoute(ibcclienttypes.RouterKey, ibcclient.NewClientProposalHandler(app.IBCKeeper.ClientKeeper)).
		AddRoute(wasm.RouterKey, wasm.NewWasmProposalHandler(app.WasmKeeper, wasm.EnableAllProposals)).
		AddRoute(nametypes.ModuleName, name.NewProposalHandler(app.NameKeeper)).
		AddRoute(markertypes.ModuleName, marker.NewProposalHandler(app.MarkerKeeper)).
		AddRoute(msgfeestypes.ModuleName, msgfees.NewProposalHandler(app.MsgFeesKeeper, app.InterfaceRegistry()))
	app.GovKeeper = govkeeper.NewKeeper(
		appCodec, keys[govtypes.StoreKey], app.GetSubspace(govtypes.ModuleName), app.AccountKeeper, app.BankKeeper,
		&stakingKeeper, govRouter, app.BaseApp.MsgServiceRouter(), govtypes.Config{MaxMetadataLen: 10000},
	)

	transferModule := transfer.NewAppModule(app.TransferKeeper)
	transferIBCModule := transfer.NewIBCModule(app.TransferKeeper)

	// Create static IBC router, add transfer route, then set and seal it
	ibcRouter := porttypes.NewRouter()
	ibcRouter.AddRoute(ibctransfertypes.ModuleName, transferIBCModule).
		AddRoute(wasm.ModuleName, wasm.NewIBCHandler(app.WasmKeeper, app.IBCKeeper.ChannelKeeper)).
		AddRoute(icahosttypes.SubModuleName, icaHostIBCModule)
	app.IBCKeeper.SetRouter(ibcRouter)

	// Create evidence Keeper for to register the IBC light client misbehavior evidence route
	evidenceKeeper := evidencekeeper.NewKeeper(
		appCodec, keys[evidencetypes.StoreKey], &app.StakingKeeper, app.SlashingKeeper,
	)
	// If evidence needs to be handled for the app, set routes in router here and seal
	app.EvidenceKeeper = *evidenceKeeper

	/****  Module Options ****/

	// NOTE: we may consider parsing `appOpts` inside module constructors. For the moment
	// we prefer to be more strict in what arguments the modules expect.
	var skipGenesisInvariants = cast.ToBool(appOpts.Get(crisis.FlagSkipGenesisInvariants))

	// NOTE: Any module instantiated in the module manager that is later modified
	// must be passed by reference here.

	app.mm = module.NewManager(
		genutil.NewAppModule(app.AccountKeeper, app.StakingKeeper, app.BaseApp.DeliverTx, encodingConfig.TxConfig),
		auth.NewAppModule(appCodec, app.AccountKeeper, nil),
		vesting.NewAppModule(app.AccountKeeper, app.BankKeeper),
		bank.NewAppModule(appCodec, app.BankKeeper, app.AccountKeeper),
		capability.NewAppModule(appCodec, *app.CapabilityKeeper),
		crisis.NewAppModule(&app.CrisisKeeper, skipGenesisInvariants),
		feegrantmodule.NewAppModule(appCodec, app.AccountKeeper, app.BankKeeper, app.FeeGrantKeeper, app.interfaceRegistry),
		gov.NewAppModule(appCodec, app.GovKeeper, app.AccountKeeper, app.BankKeeper),
		mint.NewAppModule(appCodec, app.MintKeeper, app.AccountKeeper, nil),
		slashing.NewAppModule(appCodec, app.SlashingKeeper, app.AccountKeeper, app.BankKeeper, app.StakingKeeper),
		distr.NewAppModule(appCodec, app.DistrKeeper, app.AccountKeeper, app.BankKeeper, app.StakingKeeper),
		staking.NewAppModule(appCodec, app.StakingKeeper, app.AccountKeeper, app.BankKeeper),
		upgrade.NewAppModule(app.UpgradeKeeper),
		evidence.NewAppModule(app.EvidenceKeeper),
		params.NewAppModule(app.ParamsKeeper),
		authzmodule.NewAppModule(appCodec, app.AuthzKeeper, app.AccountKeeper, app.BankKeeper, app.interfaceRegistry),
		groupmodule.NewAppModule(appCodec, app.GroupKeeper, app.AccountKeeper, app.BankKeeper, app.interfaceRegistry),

		// PROVENANCE
		metadata.NewAppModule(appCodec, app.MetadataKeeper, app.AccountKeeper),
		marker.NewAppModule(appCodec, app.MarkerKeeper, app.AccountKeeper, app.BankKeeper, app.FeeGrantKeeper),
		name.NewAppModule(appCodec, app.NameKeeper, app.AccountKeeper, app.BankKeeper),
		attribute.NewAppModule(appCodec, app.AttributeKeeper, app.AccountKeeper, app.BankKeeper, app.NameKeeper),
		msgfeesmodule.NewAppModule(appCodec, app.MsgFeesKeeper, app.interfaceRegistry),
		wasm.NewAppModule(appCodec, &app.WasmKeeper, app.StakingKeeper, app.AccountKeeper, app.BankKeeper),
		rewardmodule.NewAppModule(appCodec, app.RewardKeeper, app.AccountKeeper, app.BankKeeper),

		// IBC
		ibc.NewAppModule(app.IBCKeeper),
		transferModule,
		icaModule,
	)

	// During begin block slashing happens after distr.BeginBlocker so that
	// there is nothing left over in the validator fee pool, so as to keep the
	// CanWithdrawInvariant invariant.
	// NOTE: staking module is required if HistoricalEntries param > 0
	app.mm.SetOrderBeginBlockers(
		upgradetypes.ModuleName,
		capabilitytypes.ModuleName,
		minttypes.ModuleName,
		distrtypes.ModuleName,
		slashingtypes.ModuleName,
		evidencetypes.ModuleName,
		stakingtypes.ModuleName,
		ibchost.ModuleName,
		markertypes.ModuleName,
		icatypes.ModuleName,
		rewardtypes.ModuleName,

		// no-ops
		authtypes.ModuleName,
		banktypes.ModuleName,
		govtypes.ModuleName,
		crisistypes.ModuleName,
		genutiltypes.ModuleName,
		authz.ModuleName,
		group.ModuleName,
		feegrant.ModuleName,
		paramstypes.ModuleName,
		msgfeestypes.ModuleName,
		metadatatypes.ModuleName,
		wasm.ModuleName,
		ibctransfertypes.ModuleName,
		nametypes.ModuleName,
		attributetypes.ModuleName,
		vestingtypes.ModuleName,
	)

	app.mm.SetOrderEndBlockers(
		crisistypes.ModuleName,
		govtypes.ModuleName,
		stakingtypes.ModuleName,
		authtypes.ModuleName,
<<<<<<< HEAD
		icatypes.ModuleName,
=======
		group.ModuleName,
>>>>>>> 86900d5b
		rewardtypes.ModuleName,

		// no-ops
		vestingtypes.ModuleName,
		distrtypes.ModuleName,
		authz.ModuleName,
		metadatatypes.ModuleName,
		nametypes.ModuleName,
		genutiltypes.ModuleName,
		ibchost.ModuleName,
		ibctransfertypes.ModuleName,
		msgfeestypes.ModuleName,
		wasm.ModuleName,
		slashingtypes.ModuleName,
		upgradetypes.ModuleName,
		attributetypes.ModuleName,
		capabilitytypes.ModuleName,
		evidencetypes.ModuleName,
		banktypes.ModuleName,
		minttypes.ModuleName,
		markertypes.ModuleName,
		feegrant.ModuleName,
		paramstypes.ModuleName,
	)

	// NOTE: The genutils module must occur after staking so that pools are
	// properly initialized with tokens from genesis accounts.
	// NOTE: Capability module must occur first so that it can initialize any capabilities
	// so that other modules that want to create or claim capabilities afterwards in InitChain
	// can do so safely.
	app.mm.SetOrderInitGenesis(
		capabilitytypes.ModuleName,
		authtypes.ModuleName,
		banktypes.ModuleName,
		distrtypes.ModuleName,
		stakingtypes.ModuleName,
		slashingtypes.ModuleName,
		govtypes.ModuleName,
		minttypes.ModuleName,
		crisistypes.ModuleName,
		genutiltypes.ModuleName,
		evidencetypes.ModuleName,
		authz.ModuleName,
		group.ModuleName,
		feegrant.ModuleName,

		markertypes.ModuleName,
		nametypes.ModuleName,
		attributetypes.ModuleName,
		metadatatypes.ModuleName,
		msgfeestypes.ModuleName,

		ibchost.ModuleName,
		ibctransfertypes.ModuleName,
		icatypes.ModuleName,
		// wasm after ibc transfer
		wasm.ModuleName,
		rewardtypes.ModuleName,

		// no-ops
		paramstypes.ModuleName,
		vestingtypes.ModuleName,
		upgradetypes.ModuleName,
	)

	app.mm.SetOrderMigrations(
		banktypes.ModuleName,
		authz.ModuleName,
		group.ModuleName,
		capabilitytypes.ModuleName,
		crisistypes.ModuleName,
		distrtypes.ModuleName,
		evidencetypes.ModuleName,
		feegrant.ModuleName,
		genutiltypes.ModuleName,
		govtypes.ModuleName,
		ibchost.ModuleName,
		minttypes.ModuleName,
		paramstypes.ModuleName,
		slashingtypes.ModuleName,
		stakingtypes.ModuleName,
		ibctransfertypes.ModuleName,
		upgradetypes.ModuleName,
		vestingtypes.ModuleName,

		icatypes.ModuleName,
		wasm.ModuleName,

		attributetypes.ModuleName,
		markertypes.ModuleName,
		msgfeestypes.ModuleName,
		metadatatypes.ModuleName,
		nametypes.ModuleName,
		rewardtypes.ModuleName,

		// Last due to v0.44 issue: https://github.com/cosmos/cosmos-sdk/issues/10591
		authtypes.ModuleName,
	)

	app.mm.RegisterInvariants(&app.CrisisKeeper)
	app.mm.RegisterRoutes(app.Router(), app.QueryRouter(), encodingConfig.Amino)
	app.configurator = module.NewConfigurator(app.appCodec, app.BaseApp.MsgServiceRouter(), app.GRPCQueryRouter())
	app.mm.RegisterServices(app.configurator)

	app.sm = module.NewSimulationManager(
		auth.NewAppModule(appCodec, app.AccountKeeper, authsims.RandomGenesisAccounts),
		bank.NewAppModule(appCodec, app.BankKeeper, app.AccountKeeper),
		capability.NewAppModule(appCodec, *app.CapabilityKeeper),
		feegrantmodule.NewAppModule(appCodec, app.AccountKeeper, app.BankKeeper, app.FeeGrantKeeper, app.interfaceRegistry),
		gov.NewAppModule(appCodec, app.GovKeeper, app.AccountKeeper, app.BankKeeper),
		mint.NewAppModule(appCodec, app.MintKeeper, app.AccountKeeper, nil),
		staking.NewAppModule(appCodec, app.StakingKeeper, app.AccountKeeper, app.BankKeeper),
		distr.NewAppModule(appCodec, app.DistrKeeper, app.AccountKeeper, app.BankKeeper, app.StakingKeeper),
		slashing.NewAppModule(appCodec, app.SlashingKeeper, app.AccountKeeper, app.BankKeeper, app.StakingKeeper),
		params.NewAppModule(app.ParamsKeeper),
		evidence.NewAppModule(app.EvidenceKeeper),
		authzmodule.NewAppModule(appCodec, app.AuthzKeeper, app.AccountKeeper, app.BankKeeper, app.interfaceRegistry),
		groupmodule.NewAppModule(appCodec, app.GroupKeeper, app.AccountKeeper, app.BankKeeper, app.interfaceRegistry),

		metadata.NewAppModule(appCodec, app.MetadataKeeper, app.AccountKeeper),
		marker.NewAppModule(appCodec, app.MarkerKeeper, app.AccountKeeper, app.BankKeeper, app.FeeGrantKeeper),
		name.NewAppModule(appCodec, app.NameKeeper, app.AccountKeeper, app.BankKeeper),
		attribute.NewAppModule(appCodec, app.AttributeKeeper, app.AccountKeeper, app.BankKeeper, app.NameKeeper),
		msgfeesmodule.NewAppModule(appCodec, app.MsgFeesKeeper, app.interfaceRegistry),
		rewardmodule.NewAppModule(appCodec, app.RewardKeeper, app.AccountKeeper, app.BankKeeper),
		provwasm.NewWrapper(appCodec, &app.WasmKeeper, app.StakingKeeper, app.AccountKeeper, app.BankKeeper, app.NameKeeper),

		ibc.NewAppModule(app.IBCKeeper),
		transferModule,
	)

	app.sm.RegisterStoreDecoders()

	// initialize stores
	app.MountKVStores(keys)
	app.MountTransientStores(tkeys)
	app.MountMemoryStores(memKeys)

	// initialize BaseApp
	app.SetInitChainer(app.InitChainer)
	app.SetBeginBlocker(app.BeginBlocker)
	anteHandler, err := antewrapper.NewAnteHandler(
		antewrapper.HandlerOptions{
			AccountKeeper:   app.AccountKeeper,
			BankKeeper:      app.BankKeeper,
			SignModeHandler: encodingConfig.TxConfig.SignModeHandler(),
			FeegrantKeeper:  app.FeeGrantKeeper,
			MsgFeesKeeper:   app.MsgFeesKeeper,
			SigGasConsumer:  ante.DefaultSigVerificationGasConsumer,
		})
	if err != nil {
		panic(err)
	}

	app.SetAnteHandler(anteHandler)
	msgfeehandler, err := piohandlers.NewAdditionalMsgFeeHandler(piohandlers.PioBaseAppKeeperOptions{
		AccountKeeper:  app.AccountKeeper,
		BankKeeper:     app.BankKeeper,
		FeegrantKeeper: app.FeeGrantKeeper,
		MsgFeesKeeper:  app.MsgFeesKeeper,
		Decoder:        encodingConfig.TxConfig.TxDecoder(),
	})

	if err != nil {
		panic(err)
	}
	app.SetFeeHandler(msgfeehandler)

	app.SetEndBlocker(app.EndBlocker)

	// Add upgrade plans for each release. This must be done before the baseapp seals via LoadLatestVersion() down below.
	InstallCustomUpgradeHandlers(app)

	// Use the dump of $home/data/upgrade-info.json:{"name":"$plan","height":321654} to determine
	// if we load a store upgrade from the handlers. No file == no error from read func.
	upgradeInfo, err := app.UpgradeKeeper.ReadUpgradeInfoFromDisk()
	if err != nil {
		panic(err)
	}

	// Currently in an upgrade hold for this block.
	if upgradeInfo.Name != "" && upgradeInfo.Height == app.LastBlockHeight()+1 {
		if app.UpgradeKeeper.IsSkipHeight(upgradeInfo.Height) {
			app.Logger().Info("Skipping upgrade based on height",
				"plan", upgradeInfo.Name,
				"upgradeHeight", upgradeInfo.Height,
				"lastHeight", app.LastBlockHeight(),
			)
		} else {
			app.Logger().Info("Managing upgrade",
				"plan", upgradeInfo.Name,
				"upgradeHeight", upgradeInfo.Height,
				"lastHeight", app.LastBlockHeight(),
			)
			// See if we have a custom store loader to use for upgrades.
			storeLoader := GetUpgradeStoreLoader(app, upgradeInfo)
			if storeLoader != nil {
				app.SetStoreLoader(storeLoader)
			}
		}
	}
	// --

	if loadLatest {
		if err := app.LoadLatestVersion(); err != nil {
			tmos.Exit(err.Error())
		}
	}

	app.ScopedIBCKeeper = scopedIBCKeeper
	app.ScopedTransferKeeper = scopedTransferKeeper
	app.ScopedICAHostKeeper = scopedICAHostKeeper

	return app
}

// Name returns the name of the App
func (app *App) Name() string { return app.BaseApp.Name() }

// BeginBlocker application updates every begin block
func (app *App) BeginBlocker(ctx sdk.Context, req abci.RequestBeginBlock) abci.ResponseBeginBlock {
	return app.mm.BeginBlock(ctx, req)
}

// EndBlocker application updates every end block
func (app *App) EndBlocker(ctx sdk.Context, req abci.RequestEndBlock) abci.ResponseEndBlock {
	return app.mm.EndBlock(ctx, req)
}

// InitChainer application update at chain initialization
func (app *App) InitChainer(ctx sdk.Context, req abci.RequestInitChain) abci.ResponseInitChain {
	var genesisState GenesisState
	if err := json.Unmarshal(req.AppStateBytes, &genesisState); err != nil {
		panic(err)
	}
	app.UpgradeKeeper.SetModuleVersionMap(ctx, app.mm.GetVersionMap())
	return app.mm.InitGenesis(ctx, app.appCodec, genesisState)
}

// LoadHeight loads a particular height
func (app *App) LoadHeight(height int64) error {
	return app.LoadVersion(height)
}

// ModuleAccountAddrs returns all the app's module account addresses.
func (app *App) ModuleAccountAddrs() map[string]bool {
	modAccAddrs := make(map[string]bool)
	for acc := range maccPerms {
		modAccAddrs[authtypes.NewModuleAddress(acc).String()] = true
	}

	return modAccAddrs
}

// LegacyAmino returns SimApp's amino codec.
//
// NOTE: This is solely to be used for testing purposes as it may be desirable
// for modules to register their own custom testing types.
func (app *App) LegacyAmino() *codec.LegacyAmino {
	return app.legacyAmino
}

// AppCodec returns Provenance's app codec.
//
// NOTE: This is solely to be used for testing purposes as it may be desirable
// for modules to register their own custom testing types.
func (app *App) AppCodec() codec.Codec {
	return app.appCodec
}

// InterfaceRegistry returns Provenance's InterfaceRegistry
func (app *App) InterfaceRegistry() types.InterfaceRegistry {
	return app.interfaceRegistry
}

// GetKey returns the KVStoreKey for the provided store key.
//
// NOTE: This is solely to be used for testing purposes.
func (app *App) GetKey(storeKey string) *storetypes.KVStoreKey {
	return app.keys[storeKey]
}

// GetTKey returns the TransientStoreKey for the provided store key.
//
// NOTE: This is solely to be used for testing purposes.
func (app *App) GetTKey(storeKey string) *storetypes.TransientStoreKey {
	return app.tkeys[storeKey]
}

// GetMemKey returns the MemStoreKey for the provided mem key.
//
// NOTE: This is solely used for testing purposes.
func (app *App) GetMemKey(storeKey string) *storetypes.MemoryStoreKey {
	return app.memKeys[storeKey]
}

// GetSubspace returns a param subspace for a given module name.
//
// NOTE: This is solely to be used for testing purposes.
func (app *App) GetSubspace(moduleName string) paramstypes.Subspace {
	subspace, _ := app.ParamsKeeper.GetSubspace(moduleName)
	return subspace
}

// SimulationManager implements the SimulationApp interface
func (app *App) SimulationManager() *module.SimulationManager {
	return app.sm
}

// RegisterAPIRoutes registers all application module routes with the provided
// API server.
func (app *App) RegisterAPIRoutes(apiSvr *api.Server, apiConfig config.APIConfig) {
	clientCtx := apiSvr.ClientCtx
	// Register new tx routes from grpc-gateway.
	authtx.RegisterGRPCGatewayRoutes(clientCtx, apiSvr.GRPCGatewayRouter)
	// Register new tendermint queries routes from grpc-gateway.
	tmservice.RegisterGRPCGatewayRoutes(clientCtx, apiSvr.GRPCGatewayRouter)

	// Register grpc-gateway routes for all modules.
	ModuleBasics.RegisterGRPCGatewayRoutes(clientCtx, apiSvr.GRPCGatewayRouter)

	// register swagger API from root so that other applications can override easily
	if apiConfig.Swagger {
		RegisterSwaggerAPI(clientCtx, apiSvr.Router)
	}
}

// RegisterTxService implements the Application.RegisterTxService method.
func (app *App) RegisterTxService(clientCtx client.Context) {
	authtx.RegisterTxService(app.BaseApp.GRPCQueryRouter(), clientCtx, app.BaseApp.Simulate, app.interfaceRegistry)
}

// RegisterTendermintService implements the Application.RegisterTendermintService method.
func (app *App) RegisterTendermintService(clientCtx client.Context) {
	tmservice.RegisterTendermintService(clientCtx, app.BaseApp.GRPCQueryRouter(), app.interfaceRegistry, app.Query)
}

// RegisterSwaggerAPI registers swagger route with API Server
func RegisterSwaggerAPI(ctx client.Context, rtr *mux.Router) {
	statikFS, err := fs.New()
	if err != nil {
		panic(err)
	}

	staticServer := http.FileServer(statikFS)
	rtr.PathPrefix("/swagger/").Handler(http.StripPrefix("/swagger/", staticServer))
}

// GetMaccPerms returns a copy of the module account permissions
func GetMaccPerms() map[string][]string {
	dupMaccPerms := make(map[string][]string)
	for k, v := range maccPerms {
		dupMaccPerms[k] = v
	}
	return dupMaccPerms
}

// initParamsKeeper init params keeper and its subspaces
func initParamsKeeper(appCodec codec.BinaryCodec, legacyAmino *codec.LegacyAmino, key, tkey storetypes.StoreKey) paramskeeper.Keeper {
	paramsKeeper := paramskeeper.NewKeeper(appCodec, legacyAmino, key, tkey)

	paramsKeeper.Subspace(authtypes.ModuleName)
	paramsKeeper.Subspace(banktypes.ModuleName)
	paramsKeeper.Subspace(stakingtypes.ModuleName)
	paramsKeeper.Subspace(minttypes.ModuleName)
	paramsKeeper.Subspace(distrtypes.ModuleName)
	paramsKeeper.Subspace(slashingtypes.ModuleName)
	paramsKeeper.Subspace(govtypes.ModuleName).WithKeyTable(govtypesv1.ParamKeyTable())
	paramsKeeper.Subspace(crisistypes.ModuleName)

	paramsKeeper.Subspace(metadatatypes.ModuleName)
	paramsKeeper.Subspace(markertypes.ModuleName)
	paramsKeeper.Subspace(nametypes.ModuleName)
	paramsKeeper.Subspace(attributetypes.ModuleName)
	paramsKeeper.Subspace(msgfeestypes.ModuleName)
	paramsKeeper.Subspace(wasm.ModuleName)
	paramsKeeper.Subspace(rewardtypes.ModuleName)

	paramsKeeper.Subspace(ibctransfertypes.ModuleName)
	paramsKeeper.Subspace(ibchost.ModuleName)
	paramsKeeper.Subspace(icahosttypes.SubModuleName)

	return paramsKeeper
}<|MERGE_RESOLUTION|>--- conflicted
+++ resolved
@@ -646,11 +646,8 @@
 		govtypes.ModuleName,
 		stakingtypes.ModuleName,
 		authtypes.ModuleName,
-<<<<<<< HEAD
 		icatypes.ModuleName,
-=======
 		group.ModuleName,
->>>>>>> 86900d5b
 		rewardtypes.ModuleName,
 
 		// no-ops
