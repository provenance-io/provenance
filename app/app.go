--- conflicted
+++ resolved
@@ -395,11 +395,8 @@
 		registry.StoreKey,
 		ledger.StoreKey,
 		exchange.StoreKey,
-<<<<<<< HEAD
-=======
 		registry.StoreKey,
 		nft.StoreKey,
->>>>>>> 9962147e
 	)
 	tkeys := storetypes.NewTransientStoreKeys()
 	memKeys := storetypes.NewMemoryStoreKeys(capabilitytypes.MemStoreKey)
@@ -912,11 +909,7 @@
 		upgradetypes.ModuleName,
 		vestingtypes.ModuleName,
 		hold.ModuleName,
-<<<<<<< HEAD
 		registry.ModuleName,
-		ledger.ModuleName,
-=======
->>>>>>> 9962147e
 		exchange.ModuleName,
 		consensusparamtypes.ModuleName,
 		circuittypes.ModuleName,
