package app

import (
	"encoding/json"
	"io"
	"net/http"
	"os"
	"path/filepath"
	"strings"

	"github.com/gorilla/mux"
	"github.com/rakyll/statik/fs"
	"github.com/spf13/cast"
	"github.com/spf13/viper"

	abci "github.com/tendermint/tendermint/abci/types"
	"github.com/tendermint/tendermint/libs/log"
	tmos "github.com/tendermint/tendermint/libs/os"
	dbm "github.com/tendermint/tm-db"

	"github.com/cosmos/cosmos-sdk/baseapp"
	"github.com/cosmos/cosmos-sdk/client"
	"github.com/cosmos/cosmos-sdk/client/grpc/tmservice"
	"github.com/cosmos/cosmos-sdk/codec"
	"github.com/cosmos/cosmos-sdk/codec/types"
	"github.com/cosmos/cosmos-sdk/server/api"
	"github.com/cosmos/cosmos-sdk/server/config"
	servertypes "github.com/cosmos/cosmos-sdk/server/types"
	storetypes "github.com/cosmos/cosmos-sdk/store/types"
	sdk "github.com/cosmos/cosmos-sdk/types"
	"github.com/cosmos/cosmos-sdk/types/module"
	"github.com/cosmos/cosmos-sdk/version"
	"github.com/cosmos/cosmos-sdk/x/auth"
	"github.com/cosmos/cosmos-sdk/x/auth/ante"
	authkeeper "github.com/cosmos/cosmos-sdk/x/auth/keeper"
	authsims "github.com/cosmos/cosmos-sdk/x/auth/simulation"
	authtx "github.com/cosmos/cosmos-sdk/x/auth/tx"
	authtypes "github.com/cosmos/cosmos-sdk/x/auth/types"
	"github.com/cosmos/cosmos-sdk/x/auth/vesting"
	vestingtypes "github.com/cosmos/cosmos-sdk/x/auth/vesting/types"
	"github.com/cosmos/cosmos-sdk/x/authz"
	authzkeeper "github.com/cosmos/cosmos-sdk/x/authz/keeper"
	authzmodule "github.com/cosmos/cosmos-sdk/x/authz/module"
	"github.com/cosmos/cosmos-sdk/x/bank"
	bankkeeper "github.com/cosmos/cosmos-sdk/x/bank/keeper"
	banktypes "github.com/cosmos/cosmos-sdk/x/bank/types"
	"github.com/cosmos/cosmos-sdk/x/capability"
	capabilitykeeper "github.com/cosmos/cosmos-sdk/x/capability/keeper"
	capabilitytypes "github.com/cosmos/cosmos-sdk/x/capability/types"
	"github.com/cosmos/cosmos-sdk/x/crisis"
	crisiskeeper "github.com/cosmos/cosmos-sdk/x/crisis/keeper"
	crisistypes "github.com/cosmos/cosmos-sdk/x/crisis/types"
	distr "github.com/cosmos/cosmos-sdk/x/distribution"
	distrclient "github.com/cosmos/cosmos-sdk/x/distribution/client"
	distrkeeper "github.com/cosmos/cosmos-sdk/x/distribution/keeper"
	distrtypes "github.com/cosmos/cosmos-sdk/x/distribution/types"
	"github.com/cosmos/cosmos-sdk/x/evidence"
	evidencekeeper "github.com/cosmos/cosmos-sdk/x/evidence/keeper"
	evidencetypes "github.com/cosmos/cosmos-sdk/x/evidence/types"
	"github.com/cosmos/cosmos-sdk/x/feegrant"
	feegrantkeeper "github.com/cosmos/cosmos-sdk/x/feegrant/keeper"
	feegrantmodule "github.com/cosmos/cosmos-sdk/x/feegrant/module"
	"github.com/cosmos/cosmos-sdk/x/genutil"
	genutiltypes "github.com/cosmos/cosmos-sdk/x/genutil/types"
	"github.com/cosmos/cosmos-sdk/x/gov"
	govkeeper "github.com/cosmos/cosmos-sdk/x/gov/keeper"
	govtypes "github.com/cosmos/cosmos-sdk/x/gov/types"
	govtypesv1 "github.com/cosmos/cosmos-sdk/x/gov/types/v1"
	govtypesv1beta1 "github.com/cosmos/cosmos-sdk/x/gov/types/v1beta1"
	"github.com/cosmos/cosmos-sdk/x/group"
	groupkeeper "github.com/cosmos/cosmos-sdk/x/group/keeper"
	groupmodule "github.com/cosmos/cosmos-sdk/x/group/module"
	"github.com/cosmos/cosmos-sdk/x/mint"
	mintkeeper "github.com/cosmos/cosmos-sdk/x/mint/keeper"
	minttypes "github.com/cosmos/cosmos-sdk/x/mint/types"
	"github.com/cosmos/cosmos-sdk/x/params"
	paramsclient "github.com/cosmos/cosmos-sdk/x/params/client"
	paramskeeper "github.com/cosmos/cosmos-sdk/x/params/keeper"
	paramstypes "github.com/cosmos/cosmos-sdk/x/params/types"
	paramproposal "github.com/cosmos/cosmos-sdk/x/params/types/proposal"
	"github.com/cosmos/cosmos-sdk/x/slashing"
	slashingkeeper "github.com/cosmos/cosmos-sdk/x/slashing/keeper"
	slashingtypes "github.com/cosmos/cosmos-sdk/x/slashing/types"
	"github.com/cosmos/cosmos-sdk/x/staking"
	stakingkeeper "github.com/cosmos/cosmos-sdk/x/staking/keeper"
	stakingtypes "github.com/cosmos/cosmos-sdk/x/staking/types"
	"github.com/cosmos/cosmos-sdk/x/upgrade"
	upgradeclient "github.com/cosmos/cosmos-sdk/x/upgrade/client"
	upgradekeeper "github.com/cosmos/cosmos-sdk/x/upgrade/keeper"
	upgradetypes "github.com/cosmos/cosmos-sdk/x/upgrade/types"

	// IBC
	"github.com/cosmos/ibc-go/v5/modules/apps/transfer"
	ibctransferkeeper "github.com/cosmos/ibc-go/v5/modules/apps/transfer/keeper"
	ibctransfertypes "github.com/cosmos/ibc-go/v5/modules/apps/transfer/types"
	ibc "github.com/cosmos/ibc-go/v5/modules/core"
	ibcclient "github.com/cosmos/ibc-go/v5/modules/core/02-client"
	ibcclientclient "github.com/cosmos/ibc-go/v5/modules/core/02-client/client"
	porttypes "github.com/cosmos/ibc-go/v5/modules/core/05-port/types"
	ibchost "github.com/cosmos/ibc-go/v5/modules/core/24-host"
	ibckeeper "github.com/cosmos/ibc-go/v5/modules/core/keeper"

	// PROVENANCE
	appparams "github.com/provenance-io/provenance/app/params"
	_ "github.com/provenance-io/provenance/client/docs/statik" // registers swagger-ui files with statik
	"github.com/provenance-io/provenance/internal/antewrapper"
	piohandlers "github.com/provenance-io/provenance/internal/handlers"
	"github.com/provenance-io/provenance/internal/pioconfig"
	"github.com/provenance-io/provenance/internal/provwasm"
	"github.com/provenance-io/provenance/internal/statesync"
	"github.com/provenance-io/provenance/x/attribute"
	attributekeeper "github.com/provenance-io/provenance/x/attribute/keeper"
	attributetypes "github.com/provenance-io/provenance/x/attribute/types"
	attributewasm "github.com/provenance-io/provenance/x/attribute/wasm"
	"github.com/provenance-io/provenance/x/marker"
	markerkeeper "github.com/provenance-io/provenance/x/marker/keeper"
	markertypes "github.com/provenance-io/provenance/x/marker/types"
	markerwasm "github.com/provenance-io/provenance/x/marker/wasm"
	"github.com/provenance-io/provenance/x/metadata"
	metadatakeeper "github.com/provenance-io/provenance/x/metadata/keeper"
	metadatatypes "github.com/provenance-io/provenance/x/metadata/types"
	metadatawasm "github.com/provenance-io/provenance/x/metadata/wasm"
	"github.com/provenance-io/provenance/x/msgfees"
	msgfeeskeeper "github.com/provenance-io/provenance/x/msgfees/keeper"
	msgfeesmodule "github.com/provenance-io/provenance/x/msgfees/module"
	msgfeestypes "github.com/provenance-io/provenance/x/msgfees/types"
	msgfeeswasm "github.com/provenance-io/provenance/x/msgfees/wasm"
	"github.com/provenance-io/provenance/x/name"
	nameclient "github.com/provenance-io/provenance/x/name/client"
	namekeeper "github.com/provenance-io/provenance/x/name/keeper"
	nametypes "github.com/provenance-io/provenance/x/name/types"
	namewasm "github.com/provenance-io/provenance/x/name/wasm"
	rewardkeeper "github.com/provenance-io/provenance/x/reward/keeper"
	rewardmodule "github.com/provenance-io/provenance/x/reward/module"
	rewardtypes "github.com/provenance-io/provenance/x/reward/types"

	"github.com/CosmWasm/wasmd/x/wasm"
	wasmclient "github.com/CosmWasm/wasmd/x/wasm/client"
	wasmkeeper "github.com/CosmWasm/wasmd/x/wasm/keeper"
	wasmtypes "github.com/CosmWasm/wasmd/x/wasm/types"
)

var (
	// DefaultNodeHome default home directories for the application daemon
	DefaultNodeHome string

	// DefaultPowerReduction pio specific value for power reduction for TokensFromConsensusPower
	DefaultPowerReduction = sdk.NewIntFromUint64(1000000000)

	// ModuleBasics defines the module BasicManager is in charge of setting up basic,
	// non-dependant module elements, such as codec registration
	// and genesis verification.
	ModuleBasics = module.NewBasicManager(
		auth.AppModuleBasic{},
		genutil.AppModuleBasic{},
		bank.AppModuleBasic{},
		capability.AppModuleBasic{},
		staking.AppModuleBasic{},
		mint.AppModuleBasic{},
		distr.AppModuleBasic{},
		gov.NewAppModuleBasic(append(
			wasmclient.ProposalHandlers,
			paramsclient.ProposalHandler,
			distrclient.ProposalHandler,
			upgradeclient.LegacyProposalHandler,
			upgradeclient.LegacyCancelProposalHandler,
			ibcclientclient.UpdateClientProposalHandler,
			ibcclientclient.UpgradeProposalHandler,
			nameclient.ProposalHandler,
		),
		),
		params.AppModuleBasic{},
		crisis.AppModuleBasic{},
		slashing.AppModuleBasic{},
		feegrantmodule.AppModuleBasic{},
		upgrade.AppModuleBasic{},
		evidence.AppModuleBasic{},
		authzmodule.AppModuleBasic{},
		groupmodule.AppModuleBasic{},
		vesting.AppModuleBasic{},

		ibc.AppModuleBasic{},
		transfer.AppModuleBasic{},

		marker.AppModuleBasic{},
		attribute.AppModuleBasic{},
		name.AppModuleBasic{},
		metadata.AppModuleBasic{},
		wasm.AppModuleBasic{},
		msgfeesmodule.AppModuleBasic{},
		rewardmodule.AppModuleBasic{},
	)

	// module account permissions
	maccPerms = map[string][]string{
		authtypes.FeeCollectorName:     nil,
		distrtypes.ModuleName:          nil,
		minttypes.ModuleName:           {authtypes.Minter},
		stakingtypes.BondedPoolName:    {authtypes.Burner, authtypes.Staking},
		stakingtypes.NotBondedPoolName: {authtypes.Burner, authtypes.Staking},
		govtypes.ModuleName:            {authtypes.Burner},

		ibctransfertypes.ModuleName: {authtypes.Minter, authtypes.Burner},

		markertypes.ModuleName: {authtypes.Minter, authtypes.Burner},
		wasm.ModuleName:        {authtypes.Burner},
		rewardtypes.ModuleName: nil,
	}
)

var (
	_ CosmosApp               = (*App)(nil)
	_ servertypes.Application = (*App)(nil)
)

// WasmWrapper allows us to use namespacing in the config file
// This is only used for parsing in the app, x/wasm expects WasmConfig
type WasmWrapper struct {
	Wasm wasm.Config `mapstructure:"wasm"`
}

// SdkCoinDenomRegex returns a new sdk base denom regex string
func SdkCoinDenomRegex() string {
	return pioconfig.DefaultReDnmString
}

// App extends an ABCI application, but with most of its parameters exported.
// They are exported for convenience in creating helper functions, as object
// capabilities aren't needed for testing.
type App struct {
	*baseapp.BaseApp

	legacyAmino       *codec.LegacyAmino
	appCodec          codec.Codec
	interfaceRegistry types.InterfaceRegistry

	invCheckPeriod uint

	// keys to access the substores
	keys    map[string]*storetypes.KVStoreKey
	tkeys   map[string]*storetypes.TransientStoreKey
	memKeys map[string]*storetypes.MemoryStoreKey

	// keepers
	AccountKeeper    authkeeper.AccountKeeper
	BankKeeper       bankkeeper.Keeper
	CapabilityKeeper *capabilitykeeper.Keeper
	StakingKeeper    stakingkeeper.Keeper
	SlashingKeeper   slashingkeeper.Keeper
	MintKeeper       mintkeeper.Keeper
	DistrKeeper      distrkeeper.Keeper
	GovKeeper        govkeeper.Keeper
	CrisisKeeper     crisiskeeper.Keeper
	UpgradeKeeper    upgradekeeper.Keeper
	ParamsKeeper     paramskeeper.Keeper
	AuthzKeeper      authzkeeper.Keeper
	GroupKeeper      groupkeeper.Keeper
	EvidenceKeeper   evidencekeeper.Keeper
	FeeGrantKeeper   feegrantkeeper.Keeper
	MsgFeesKeeper    msgfeeskeeper.Keeper
	RewardKeeper     rewardkeeper.Keeper

	IBCKeeper      *ibckeeper.Keeper // IBC Keeper must be a pointer in the app, so we can SetRouter on it correctly
	TransferKeeper ibctransferkeeper.Keeper

	MarkerKeeper    markerkeeper.Keeper
	MetadataKeeper  metadatakeeper.Keeper
	AttributeKeeper attributekeeper.Keeper
	NameKeeper      namekeeper.Keeper
	WasmKeeper      wasm.Keeper

	// make scoped keepers public for test purposes
	ScopedIBCKeeper      capabilitykeeper.ScopedKeeper
	ScopedTransferKeeper capabilitykeeper.ScopedKeeper

	// the module manager
	mm *module.Manager

	// simulation manager
	sm *module.SimulationManager

	// module configurator
	configurator module.Configurator
}

func init() {
	DefaultNodeHome = os.ExpandEnv("$PIO_HOME")

	if strings.TrimSpace(DefaultNodeHome) == "" {
		configDir, err := os.UserConfigDir()
		if err != nil {
			panic(err)
		}
		DefaultNodeHome = filepath.Join(configDir, "Provenance")
	}

	// 614,400 = 600 * 1024 = our wasm params maxWasmCodeSize value before it was removed in wasmd v0.27.
	wasmtypes.MaxWasmSize = 614_400
}

// New returns a reference to an initialized Provenance Blockchain App.
func New(
	logger log.Logger, db dbm.DB, traceStore io.Writer, loadLatest bool, skipUpgradeHeights map[int64]bool,
	homePath string, invCheckPeriod uint, encodingConfig appparams.EncodingConfig,
	appOpts servertypes.AppOptions, baseAppOptions ...func(*baseapp.BaseApp),
) *App {
	appCodec := encodingConfig.Marshaler
	legacyAmino := encodingConfig.Amino
	interfaceRegistry := encodingConfig.InterfaceRegistry

	bApp := baseapp.NewBaseApp("provenanced", logger, db, encodingConfig.TxConfig.TxDecoder(), baseAppOptions...)
	bApp.SetMsgServiceRouter(piohandlers.NewPioMsgServiceRouter(encodingConfig.TxConfig.TxDecoder()))
	bApp.SetCommitMultiStoreTracer(traceStore)
	bApp.SetVersion(version.Version)
	bApp.SetInterfaceRegistry(interfaceRegistry)
	sdk.SetCoinDenomRegex(SdkCoinDenomRegex)

	keys := sdk.NewKVStoreKeys(
		authtypes.StoreKey, banktypes.StoreKey, stakingtypes.StoreKey,
		minttypes.StoreKey, distrtypes.StoreKey, slashingtypes.StoreKey,
		govtypes.StoreKey, paramstypes.StoreKey, upgradetypes.StoreKey, feegrant.StoreKey,
		evidencetypes.StoreKey, capabilitytypes.StoreKey,
		authzkeeper.StoreKey, group.StoreKey,

		ibchost.StoreKey,
		ibctransfertypes.StoreKey,

		metadatatypes.StoreKey,
		markertypes.StoreKey,
		attributetypes.StoreKey,
		nametypes.StoreKey,
		msgfeestypes.StoreKey,
		wasm.StoreKey,
		rewardtypes.StoreKey,
	)
	tkeys := sdk.NewTransientStoreKeys(paramstypes.TStoreKey)
	memKeys := sdk.NewMemoryStoreKeys(capabilitytypes.MemStoreKey)

	app := &App{
		BaseApp:           bApp,
		legacyAmino:       legacyAmino,
		appCodec:          appCodec,
		interfaceRegistry: interfaceRegistry,
		invCheckPeriod:    invCheckPeriod,
		keys:              keys,
		tkeys:             tkeys,
		memKeys:           memKeys,
	}

	// Register helpers for state-sync status.
	statesync.RegisterSyncStatus()

	app.ParamsKeeper = initParamsKeeper(appCodec, legacyAmino, keys[paramstypes.StoreKey], tkeys[paramstypes.TStoreKey])

	// set the BaseApp's parameter store
	bApp.SetParamStore(app.ParamsKeeper.Subspace(baseapp.Paramspace).WithKeyTable(paramstypes.ConsensusParamsKeyTable()))

	// add capability keeper and ScopeToModule for ibc module
	app.CapabilityKeeper = capabilitykeeper.NewKeeper(appCodec, keys[capabilitytypes.StoreKey], memKeys[capabilitytypes.MemStoreKey])

	// grant capabilities for the ibc and ibc-transfer modules
	scopedIBCKeeper := app.CapabilityKeeper.ScopeToModule(ibchost.ModuleName)
	scopedTransferKeeper := app.CapabilityKeeper.ScopeToModule(ibctransfertypes.ModuleName)
	scopedWasmKeeper := app.CapabilityKeeper.ScopeToModule(wasm.ModuleName)

	// capability keeper must be sealed after scope to module registrations are completed.
	app.CapabilityKeeper.Seal()

	// add keepers
	app.AccountKeeper = authkeeper.NewAccountKeeper(
		appCodec, keys[authtypes.StoreKey], app.GetSubspace(authtypes.ModuleName),
		authtypes.ProtoBaseAccount, maccPerms, AccountAddressPrefix,
	)

	app.BankKeeper = bankkeeper.NewBaseKeeper(
		appCodec, keys[banktypes.StoreKey], app.AccountKeeper, app.GetSubspace(banktypes.ModuleName), app.ModuleAccountAddrs(),
	)
	stakingKeeper := stakingkeeper.NewKeeper(
		appCodec, keys[stakingtypes.StoreKey], app.AccountKeeper, app.BankKeeper, app.GetSubspace(stakingtypes.ModuleName),
	)
	app.MintKeeper = mintkeeper.NewKeeper(
		appCodec, keys[minttypes.StoreKey], app.GetSubspace(minttypes.ModuleName), &stakingKeeper,
		app.AccountKeeper, app.BankKeeper, authtypes.FeeCollectorName,
	)
	app.DistrKeeper = distrkeeper.NewKeeper(
		appCodec, keys[distrtypes.StoreKey], app.GetSubspace(distrtypes.ModuleName), app.AccountKeeper, app.BankKeeper,
		&stakingKeeper, authtypes.FeeCollectorName,
	)
	app.SlashingKeeper = slashingkeeper.NewKeeper(
		appCodec, keys[slashingtypes.StoreKey], &stakingKeeper, app.GetSubspace(slashingtypes.ModuleName),
	)
	app.CrisisKeeper = crisiskeeper.NewKeeper(
		app.GetSubspace(crisistypes.ModuleName), invCheckPeriod, app.BankKeeper, authtypes.FeeCollectorName,
	)

	app.FeeGrantKeeper = feegrantkeeper.NewKeeper(appCodec, keys[feegrant.StoreKey], app.AccountKeeper)
	app.UpgradeKeeper = upgradekeeper.NewKeeper(
		skipUpgradeHeights, keys[upgradetypes.StoreKey], appCodec, homePath, app.BaseApp,
		authtypes.NewModuleAddress(govtypes.ModuleName).String(),
	)

	app.MsgFeesKeeper = msgfeeskeeper.NewKeeper(
		appCodec, keys[msgfeestypes.StoreKey], app.GetSubspace(msgfeestypes.ModuleName), authtypes.FeeCollectorName, pioconfig.DefaultFeeDenom, app.Simulate, encodingConfig.TxConfig.TxDecoder())

	pioMsgFeesRouter := app.MsgServiceRouter().(*piohandlers.PioMsgServiceRouter)
	pioMsgFeesRouter.SetMsgFeesKeeper(app.MsgFeesKeeper)

	// register the staking hooks
	// NOTE: stakingKeeper above is passed by reference, so that it will contain these hooks
	app.StakingKeeper = *stakingKeeper.SetHooks(
		stakingtypes.NewMultiStakingHooks(app.DistrKeeper.Hooks(), app.SlashingKeeper.Hooks()),
	)

	app.RewardKeeper = rewardkeeper.NewKeeper(appCodec, keys[rewardtypes.StoreKey], app.StakingKeeper, &app.GovKeeper, app.BankKeeper, app.AccountKeeper)

	app.AuthzKeeper = authzkeeper.NewKeeper(
		keys[authzkeeper.StoreKey], appCodec, app.BaseApp.MsgServiceRouter(), app.AccountKeeper,
	)

	app.GroupKeeper = groupkeeper.NewKeeper(keys[group.StoreKey], appCodec, app.BaseApp.MsgServiceRouter(), app.AccountKeeper, group.DefaultConfig())

	app.MetadataKeeper = metadatakeeper.NewKeeper(
		appCodec, keys[metadatatypes.StoreKey], app.GetSubspace(metadatatypes.ModuleName), app.AccountKeeper, app.AuthzKeeper,
	)

	app.MarkerKeeper = markerkeeper.NewKeeper(
		appCodec, keys[markertypes.StoreKey], app.GetSubspace(markertypes.ModuleName), app.AccountKeeper, app.BankKeeper, app.AuthzKeeper, app.FeeGrantKeeper, keys[banktypes.StoreKey],
	)

	app.NameKeeper = namekeeper.NewKeeper(
		appCodec, keys[nametypes.StoreKey], app.GetSubspace(nametypes.ModuleName),
	)

	app.AttributeKeeper = attributekeeper.NewKeeper(
		appCodec, keys[attributetypes.StoreKey], app.GetSubspace(attributetypes.ModuleName), app.AccountKeeper, app.NameKeeper,
	)

	// Create IBC Keeper
	app.IBCKeeper = ibckeeper.NewKeeper(
		appCodec, keys[ibchost.StoreKey], app.GetSubspace(ibchost.ModuleName), app.StakingKeeper, app.UpgradeKeeper, scopedIBCKeeper,
	)

	// Create Transfer Keepers
	app.TransferKeeper = ibctransferkeeper.NewKeeper(
		appCodec, keys[ibctransfertypes.StoreKey], app.GetSubspace(ibctransfertypes.ModuleName),
		app.IBCKeeper.ChannelKeeper, app.IBCKeeper.ChannelKeeper, &app.IBCKeeper.PortKeeper,
		app.AccountKeeper, app.BankKeeper, scopedTransferKeeper,
	)

	// Init CosmWasm module
	wasmDir := filepath.Join(homePath, "data", "wasm")

	wasmWrap := WasmWrapper{Wasm: wasm.DefaultWasmConfig()}
	err := viper.Unmarshal(&wasmWrap)
	if err != nil {
		panic("error while reading wasm config: " + err.Error())
	}
	wasmConfig := wasmWrap.Wasm

	// Init CosmWasm encoder integrations
	encoderRegistry := provwasm.NewEncoderRegistry()
	encoderRegistry.RegisterEncoder(nametypes.RouterKey, namewasm.Encoder)
	encoderRegistry.RegisterEncoder(attributetypes.RouterKey, attributewasm.Encoder)
	encoderRegistry.RegisterEncoder(markertypes.RouterKey, markerwasm.Encoder)
	encoderRegistry.RegisterEncoder(metadatatypes.RouterKey, metadatawasm.Encoder)
	encoderRegistry.RegisterEncoder(msgfeestypes.RouterKey, msgfeeswasm.Encoder)

	// Init CosmWasm query integrations
	querierRegistry := provwasm.NewQuerierRegistry()
	querierRegistry.RegisterQuerier(nametypes.RouterKey, namewasm.Querier(app.NameKeeper))
	querierRegistry.RegisterQuerier(attributetypes.RouterKey, attributewasm.Querier(app.AttributeKeeper))
	querierRegistry.RegisterQuerier(markertypes.RouterKey, markerwasm.Querier(app.MarkerKeeper))
	querierRegistry.RegisterQuerier(metadatatypes.RouterKey, metadatawasm.Querier(app.MetadataKeeper))

	// Add the staking feature and indicate that provwasm contracts can be run on this chain.
	supportedFeatures := "staking,provenance,stargate,iterator"

	wasmMessageRouter := MessageRouterFunc(func(msg sdk.Msg) baseapp.MsgServiceHandler {
		return pioMsgFeesRouter.Handler(msg)
	})

	// The last arguments contain custom message handlers, and custom query handlers,
	// to allow smart contracts to use provenance modules.
	app.WasmKeeper = wasm.NewKeeper(
		appCodec,
		keys[wasm.StoreKey],
		app.GetSubspace(wasm.ModuleName),
		app.AccountKeeper,
		app.BankKeeper,
		app.StakingKeeper,
		app.DistrKeeper,
		app.IBCKeeper.ChannelKeeper,
		&app.IBCKeeper.PortKeeper,
		scopedWasmKeeper,
		app.TransferKeeper,
		wasmMessageRouter,
		app.GRPCQueryRouter(),
		wasmDir,
		wasmConfig,
		supportedFeatures,
		wasmkeeper.WithQueryPlugins(provwasm.QueryPlugins(querierRegistry)),
		wasmkeeper.WithMessageEncoders(provwasm.MessageEncoders(encoderRegistry, logger)),
	)

	// register the proposal types
	govRouter := govtypesv1beta1.NewRouter()
	govRouter.AddRoute(govtypes.RouterKey, govtypesv1beta1.ProposalHandler).
		AddRoute(paramproposal.RouterKey, params.NewParamChangeProposalHandler(app.ParamsKeeper)).
		AddRoute(distrtypes.RouterKey, distr.NewCommunityPoolSpendProposalHandler(app.DistrKeeper)).
		AddRoute(upgradetypes.RouterKey, upgrade.NewSoftwareUpgradeProposalHandler(app.UpgradeKeeper)).
		AddRoute(ibchost.RouterKey, ibcclient.NewClientProposalHandler(app.IBCKeeper.ClientKeeper)).
		AddRoute(wasm.RouterKey, wasm.NewWasmProposalHandler(app.WasmKeeper, wasm.EnableAllProposals)).
		AddRoute(nametypes.ModuleName, name.NewProposalHandler(app.NameKeeper)).
		AddRoute(markertypes.ModuleName, marker.NewProposalHandler(app.MarkerKeeper)).
		AddRoute(msgfeestypes.ModuleName, msgfees.NewProposalHandler(app.MsgFeesKeeper, app.InterfaceRegistry()))
	app.GovKeeper = govkeeper.NewKeeper(
		appCodec, keys[govtypes.StoreKey], app.GetSubspace(govtypes.ModuleName), app.AccountKeeper, app.BankKeeper,
		&stakingKeeper, govRouter, app.BaseApp.MsgServiceRouter(), govtypes.Config{MaxMetadataLen: 10000},
	)

	transferModule := transfer.NewAppModule(app.TransferKeeper)
	transferIBCModule := transfer.NewIBCModule(app.TransferKeeper)

	// Create static IBC router, add transfer route, then set and seal it
	ibcRouter := porttypes.NewRouter()
	ibcRouter.AddRoute(ibctransfertypes.ModuleName, transferIBCModule)
	ibcRouter.AddRoute(wasm.ModuleName, wasm.NewIBCHandler(app.WasmKeeper, app.IBCKeeper.ChannelKeeper))
	app.IBCKeeper.SetRouter(ibcRouter)

	// Create evidence Keeper for to register the IBC light client misbehavior evidence route
	evidenceKeeper := evidencekeeper.NewKeeper(
		appCodec, keys[evidencetypes.StoreKey], &app.StakingKeeper, app.SlashingKeeper,
	)
	// If evidence needs to be handled for the app, set routes in router here and seal
	app.EvidenceKeeper = *evidenceKeeper

	/****  Module Options ****/

	// NOTE: we may consider parsing `appOpts` inside module constructors. For the moment
	// we prefer to be more strict in what arguments the modules expect.
	var skipGenesisInvariants = cast.ToBool(appOpts.Get(crisis.FlagSkipGenesisInvariants))

	// NOTE: Any module instantiated in the module manager that is later modified
	// must be passed by reference here.

	app.mm = module.NewManager(
		genutil.NewAppModule(app.AccountKeeper, app.StakingKeeper, app.BaseApp.DeliverTx, encodingConfig.TxConfig),
		auth.NewAppModule(appCodec, app.AccountKeeper, nil),
		vesting.NewAppModule(app.AccountKeeper, app.BankKeeper),
		bank.NewAppModule(appCodec, app.BankKeeper, app.AccountKeeper),
		capability.NewAppModule(appCodec, *app.CapabilityKeeper),
		crisis.NewAppModule(&app.CrisisKeeper, skipGenesisInvariants),
		feegrantmodule.NewAppModule(appCodec, app.AccountKeeper, app.BankKeeper, app.FeeGrantKeeper, app.interfaceRegistry),
		gov.NewAppModule(appCodec, app.GovKeeper, app.AccountKeeper, app.BankKeeper),
		mint.NewAppModule(appCodec, app.MintKeeper, app.AccountKeeper, nil),
		slashing.NewAppModule(appCodec, app.SlashingKeeper, app.AccountKeeper, app.BankKeeper, app.StakingKeeper),
		distr.NewAppModule(appCodec, app.DistrKeeper, app.AccountKeeper, app.BankKeeper, app.StakingKeeper),
		staking.NewAppModule(appCodec, app.StakingKeeper, app.AccountKeeper, app.BankKeeper),
		upgrade.NewAppModule(app.UpgradeKeeper),
		evidence.NewAppModule(app.EvidenceKeeper),
		params.NewAppModule(app.ParamsKeeper),
		authzmodule.NewAppModule(appCodec, app.AuthzKeeper, app.AccountKeeper, app.BankKeeper, app.interfaceRegistry),
		groupmodule.NewAppModule(appCodec, app.GroupKeeper, app.AccountKeeper, app.BankKeeper, app.interfaceRegistry),

		// PROVENANCE
		metadata.NewAppModule(appCodec, app.MetadataKeeper, app.AccountKeeper),
		marker.NewAppModule(appCodec, app.MarkerKeeper, app.AccountKeeper, app.BankKeeper, app.FeeGrantKeeper),
		name.NewAppModule(appCodec, app.NameKeeper, app.AccountKeeper, app.BankKeeper),
		attribute.NewAppModule(appCodec, app.AttributeKeeper, app.AccountKeeper, app.BankKeeper, app.NameKeeper),
		msgfeesmodule.NewAppModule(appCodec, app.MsgFeesKeeper, app.interfaceRegistry),
		wasm.NewAppModule(appCodec, &app.WasmKeeper, app.StakingKeeper, app.AccountKeeper, app.BankKeeper),
		rewardmodule.NewAppModule(appCodec, app.RewardKeeper, app.AccountKeeper, app.BankKeeper),

		// IBC
		ibc.NewAppModule(app.IBCKeeper),
		transferModule,
	)

	// During begin block slashing happens after distr.BeginBlocker so that
	// there is nothing left over in the validator fee pool, so as to keep the
	// CanWithdrawInvariant invariant.
	// NOTE: staking module is required if HistoricalEntries param > 0
	app.mm.SetOrderBeginBlockers(
		upgradetypes.ModuleName,
		capabilitytypes.ModuleName,
		minttypes.ModuleName,
		distrtypes.ModuleName,
		slashingtypes.ModuleName,
		evidencetypes.ModuleName,
		stakingtypes.ModuleName,
		ibchost.ModuleName,
		markertypes.ModuleName,
		rewardtypes.ModuleName,

		// no-ops
		authtypes.ModuleName,
		banktypes.ModuleName,
		govtypes.ModuleName,
		crisistypes.ModuleName,
		genutiltypes.ModuleName,
		authz.ModuleName,
		group.ModuleName,
		feegrant.ModuleName,
		paramstypes.ModuleName,
		msgfeestypes.ModuleName,
		metadatatypes.ModuleName,
		wasm.ModuleName,
		ibctransfertypes.ModuleName,
		nametypes.ModuleName,
		attributetypes.ModuleName,
		vestingtypes.ModuleName,
	)

	app.mm.SetOrderEndBlockers(
		crisistypes.ModuleName,
		govtypes.ModuleName,
		stakingtypes.ModuleName,
		authtypes.ModuleName,
<<<<<<< HEAD
		group.ModuleName,
=======
		rewardtypes.ModuleName,
>>>>>>> 62e2e828

		// no-ops
		vestingtypes.ModuleName,
		distrtypes.ModuleName,
		authz.ModuleName,
		metadatatypes.ModuleName,
		nametypes.ModuleName,
		genutiltypes.ModuleName,
		ibchost.ModuleName,
		ibctransfertypes.ModuleName,
		msgfeestypes.ModuleName,
		wasm.ModuleName,
		slashingtypes.ModuleName,
		upgradetypes.ModuleName,
		attributetypes.ModuleName,
		capabilitytypes.ModuleName,
		evidencetypes.ModuleName,
		banktypes.ModuleName,
		minttypes.ModuleName,
		markertypes.ModuleName,
		feegrant.ModuleName,
		paramstypes.ModuleName,
	)

	// NOTE: The genutils module must occur after staking so that pools are
	// properly initialized with tokens from genesis accounts.
	// NOTE: Capability module must occur first so that it can initialize any capabilities
	// so that other modules that want to create or claim capabilities afterwards in InitChain
	// can do so safely.
	app.mm.SetOrderInitGenesis(
		capabilitytypes.ModuleName,
		authtypes.ModuleName,
		banktypes.ModuleName,
		distrtypes.ModuleName,
		stakingtypes.ModuleName,
		slashingtypes.ModuleName,
		govtypes.ModuleName,
		minttypes.ModuleName,
		crisistypes.ModuleName,
		genutiltypes.ModuleName,
		evidencetypes.ModuleName,
		authz.ModuleName,
		group.ModuleName,
		feegrant.ModuleName,

		markertypes.ModuleName,
		nametypes.ModuleName,
		attributetypes.ModuleName,
		metadatatypes.ModuleName,
		msgfeestypes.ModuleName,

		ibchost.ModuleName,

		ibctransfertypes.ModuleName,
		// wasm after ibc transfer
		wasm.ModuleName,
		rewardtypes.ModuleName,

		// no-ops
		paramstypes.ModuleName,
		vestingtypes.ModuleName,
		upgradetypes.ModuleName,
	)

	app.mm.SetOrderMigrations(
		banktypes.ModuleName,
		authz.ModuleName,
		group.ModuleName,
		capabilitytypes.ModuleName,
		crisistypes.ModuleName,
		distrtypes.ModuleName,
		evidencetypes.ModuleName,
		feegrant.ModuleName,
		genutiltypes.ModuleName,
		govtypes.ModuleName,
		ibchost.ModuleName,
		minttypes.ModuleName,
		paramstypes.ModuleName,
		slashingtypes.ModuleName,
		stakingtypes.ModuleName,
		ibctransfertypes.ModuleName,
		upgradetypes.ModuleName,
		vestingtypes.ModuleName,

		wasm.ModuleName,

		attributetypes.ModuleName,
		markertypes.ModuleName,
		msgfeestypes.ModuleName,
		metadatatypes.ModuleName,
		nametypes.ModuleName,
		rewardtypes.ModuleName,

		// Last due to v0.44 issue: https://github.com/cosmos/cosmos-sdk/issues/10591
		authtypes.ModuleName,
	)

	app.mm.RegisterInvariants(&app.CrisisKeeper)
	app.mm.RegisterRoutes(app.Router(), app.QueryRouter(), encodingConfig.Amino)
	app.configurator = module.NewConfigurator(app.appCodec, app.BaseApp.MsgServiceRouter(), app.GRPCQueryRouter())
	app.mm.RegisterServices(app.configurator)

	app.sm = module.NewSimulationManager(
		auth.NewAppModule(appCodec, app.AccountKeeper, authsims.RandomGenesisAccounts),
		bank.NewAppModule(appCodec, app.BankKeeper, app.AccountKeeper),
		capability.NewAppModule(appCodec, *app.CapabilityKeeper),
		feegrantmodule.NewAppModule(appCodec, app.AccountKeeper, app.BankKeeper, app.FeeGrantKeeper, app.interfaceRegistry),
		gov.NewAppModule(appCodec, app.GovKeeper, app.AccountKeeper, app.BankKeeper),
		mint.NewAppModule(appCodec, app.MintKeeper, app.AccountKeeper, nil),
		staking.NewAppModule(appCodec, app.StakingKeeper, app.AccountKeeper, app.BankKeeper),
		distr.NewAppModule(appCodec, app.DistrKeeper, app.AccountKeeper, app.BankKeeper, app.StakingKeeper),
		slashing.NewAppModule(appCodec, app.SlashingKeeper, app.AccountKeeper, app.BankKeeper, app.StakingKeeper),
		params.NewAppModule(app.ParamsKeeper),
		evidence.NewAppModule(app.EvidenceKeeper),
		authzmodule.NewAppModule(appCodec, app.AuthzKeeper, app.AccountKeeper, app.BankKeeper, app.interfaceRegistry),
		groupmodule.NewAppModule(appCodec, app.GroupKeeper, app.AccountKeeper, app.BankKeeper, app.interfaceRegistry),

		metadata.NewAppModule(appCodec, app.MetadataKeeper, app.AccountKeeper),
		marker.NewAppModule(appCodec, app.MarkerKeeper, app.AccountKeeper, app.BankKeeper, app.FeeGrantKeeper),
		name.NewAppModule(appCodec, app.NameKeeper, app.AccountKeeper, app.BankKeeper),
		attribute.NewAppModule(appCodec, app.AttributeKeeper, app.AccountKeeper, app.BankKeeper, app.NameKeeper),
		msgfeesmodule.NewAppModule(appCodec, app.MsgFeesKeeper, app.interfaceRegistry),
		rewardmodule.NewAppModule(appCodec, app.RewardKeeper, app.AccountKeeper, app.BankKeeper),
		provwasm.NewWrapper(appCodec, &app.WasmKeeper, app.StakingKeeper, app.AccountKeeper, app.BankKeeper, app.NameKeeper),

		ibc.NewAppModule(app.IBCKeeper),
		transferModule,
	)

	app.sm.RegisterStoreDecoders()

	// initialize stores
	app.MountKVStores(keys)
	app.MountTransientStores(tkeys)
	app.MountMemoryStores(memKeys)

	// initialize BaseApp
	app.SetInitChainer(app.InitChainer)
	app.SetBeginBlocker(app.BeginBlocker)
	anteHandler, err := antewrapper.NewAnteHandler(
		antewrapper.HandlerOptions{
			AccountKeeper:   app.AccountKeeper,
			BankKeeper:      app.BankKeeper,
			SignModeHandler: encodingConfig.TxConfig.SignModeHandler(),
			FeegrantKeeper:  app.FeeGrantKeeper,
			MsgFeesKeeper:   app.MsgFeesKeeper,
			SigGasConsumer:  ante.DefaultSigVerificationGasConsumer,
		})
	if err != nil {
		panic(err)
	}

	app.SetAnteHandler(anteHandler)
	msgfeehandler, err := piohandlers.NewAdditionalMsgFeeHandler(piohandlers.PioBaseAppKeeperOptions{
		AccountKeeper:  app.AccountKeeper,
		BankKeeper:     app.BankKeeper,
		FeegrantKeeper: app.FeeGrantKeeper,
		MsgFeesKeeper:  app.MsgFeesKeeper,
		Decoder:        encodingConfig.TxConfig.TxDecoder(),
	})

	if err != nil {
		panic(err)
	}
	app.SetFeeHandler(msgfeehandler)

	app.SetEndBlocker(app.EndBlocker)

	// Add upgrade plans for each release. This must be done before the baseapp seals via LoadLatestVersion() down below.
	InstallCustomUpgradeHandlers(app)

	// Use the dump of $home/data/upgrade-info.json:{"name":"$plan","height":321654} to determine
	// if we load a store upgrade from the handlers. No file == no error from read func.
	upgradeInfo, err := app.UpgradeKeeper.ReadUpgradeInfoFromDisk()
	if err != nil {
		panic(err)
	}

	// Currently in an upgrade hold for this block.
	if upgradeInfo.Name != "" && upgradeInfo.Height == app.LastBlockHeight()+1 {
		if app.UpgradeKeeper.IsSkipHeight(upgradeInfo.Height) {
			app.Logger().Info("Skipping upgrade based on height",
				"plan", upgradeInfo.Name,
				"upgradeHeight", upgradeInfo.Height,
				"lastHeight", app.LastBlockHeight(),
			)
		} else {
			app.Logger().Info("Managing upgrade",
				"plan", upgradeInfo.Name,
				"upgradeHeight", upgradeInfo.Height,
				"lastHeight", app.LastBlockHeight(),
			)
			// See if we have a custom store loader to use for upgrades.
			storeLoader := GetUpgradeStoreLoader(app, upgradeInfo)
			if storeLoader != nil {
				app.SetStoreLoader(storeLoader)
			}
		}
	}
	// --

	if loadLatest {
		if err := app.LoadLatestVersion(); err != nil {
			tmos.Exit(err.Error())
		}
	}

	app.ScopedIBCKeeper = scopedIBCKeeper
	app.ScopedTransferKeeper = scopedTransferKeeper

	return app
}

// Name returns the name of the App
func (app *App) Name() string { return app.BaseApp.Name() }

// BeginBlocker application updates every begin block
func (app *App) BeginBlocker(ctx sdk.Context, req abci.RequestBeginBlock) abci.ResponseBeginBlock {
	return app.mm.BeginBlock(ctx, req)
}

// EndBlocker application updates every end block
func (app *App) EndBlocker(ctx sdk.Context, req abci.RequestEndBlock) abci.ResponseEndBlock {
	return app.mm.EndBlock(ctx, req)
}

// InitChainer application update at chain initialization
func (app *App) InitChainer(ctx sdk.Context, req abci.RequestInitChain) abci.ResponseInitChain {
	var genesisState GenesisState
	if err := json.Unmarshal(req.AppStateBytes, &genesisState); err != nil {
		panic(err)
	}
	app.UpgradeKeeper.SetModuleVersionMap(ctx, app.mm.GetVersionMap())
	return app.mm.InitGenesis(ctx, app.appCodec, genesisState)
}

// LoadHeight loads a particular height
func (app *App) LoadHeight(height int64) error {
	return app.LoadVersion(height)
}

// ModuleAccountAddrs returns all the app's module account addresses.
func (app *App) ModuleAccountAddrs() map[string]bool {
	modAccAddrs := make(map[string]bool)
	for acc := range maccPerms {
		modAccAddrs[authtypes.NewModuleAddress(acc).String()] = true
	}

	return modAccAddrs
}

// LegacyAmino returns SimApp's amino codec.
//
// NOTE: This is solely to be used for testing purposes as it may be desirable
// for modules to register their own custom testing types.
func (app *App) LegacyAmino() *codec.LegacyAmino {
	return app.legacyAmino
}

// AppCodec returns Provenance's app codec.
//
// NOTE: This is solely to be used for testing purposes as it may be desirable
// for modules to register their own custom testing types.
func (app *App) AppCodec() codec.Codec {
	return app.appCodec
}

// InterfaceRegistry returns Provenance's InterfaceRegistry
func (app *App) InterfaceRegistry() types.InterfaceRegistry {
	return app.interfaceRegistry
}

// GetKey returns the KVStoreKey for the provided store key.
//
// NOTE: This is solely to be used for testing purposes.
func (app *App) GetKey(storeKey string) *storetypes.KVStoreKey {
	return app.keys[storeKey]
}

// GetTKey returns the TransientStoreKey for the provided store key.
//
// NOTE: This is solely to be used for testing purposes.
func (app *App) GetTKey(storeKey string) *storetypes.TransientStoreKey {
	return app.tkeys[storeKey]
}

// GetMemKey returns the MemStoreKey for the provided mem key.
//
// NOTE: This is solely used for testing purposes.
func (app *App) GetMemKey(storeKey string) *storetypes.MemoryStoreKey {
	return app.memKeys[storeKey]
}

// GetSubspace returns a param subspace for a given module name.
//
// NOTE: This is solely to be used for testing purposes.
func (app *App) GetSubspace(moduleName string) paramstypes.Subspace {
	subspace, _ := app.ParamsKeeper.GetSubspace(moduleName)
	return subspace
}

// SimulationManager implements the SimulationApp interface
func (app *App) SimulationManager() *module.SimulationManager {
	return app.sm
}

// RegisterAPIRoutes registers all application module routes with the provided
// API server.
func (app *App) RegisterAPIRoutes(apiSvr *api.Server, apiConfig config.APIConfig) {
	clientCtx := apiSvr.ClientCtx
	// Register new tx routes from grpc-gateway.
	authtx.RegisterGRPCGatewayRoutes(clientCtx, apiSvr.GRPCGatewayRouter)
	// Register new tendermint queries routes from grpc-gateway.
	tmservice.RegisterGRPCGatewayRoutes(clientCtx, apiSvr.GRPCGatewayRouter)

	// Register grpc-gateway routes for all modules.
	ModuleBasics.RegisterGRPCGatewayRoutes(clientCtx, apiSvr.GRPCGatewayRouter)

	// register swagger API from root so that other applications can override easily
	if apiConfig.Swagger {
		RegisterSwaggerAPI(clientCtx, apiSvr.Router)
	}
}

// RegisterTxService implements the Application.RegisterTxService method.
func (app *App) RegisterTxService(clientCtx client.Context) {
	authtx.RegisterTxService(app.BaseApp.GRPCQueryRouter(), clientCtx, app.BaseApp.Simulate, app.interfaceRegistry)
}

// RegisterTendermintService implements the Application.RegisterTendermintService method.
func (app *App) RegisterTendermintService(clientCtx client.Context) {
	tmservice.RegisterTendermintService(clientCtx, app.BaseApp.GRPCQueryRouter(), app.interfaceRegistry, app.Query)
}

// RegisterSwaggerAPI registers swagger route with API Server
func RegisterSwaggerAPI(ctx client.Context, rtr *mux.Router) {
	statikFS, err := fs.New()
	if err != nil {
		panic(err)
	}

	staticServer := http.FileServer(statikFS)
	rtr.PathPrefix("/swagger/").Handler(http.StripPrefix("/swagger/", staticServer))
}

// GetMaccPerms returns a copy of the module account permissions
func GetMaccPerms() map[string][]string {
	dupMaccPerms := make(map[string][]string)
	for k, v := range maccPerms {
		dupMaccPerms[k] = v
	}
	return dupMaccPerms
}

// initParamsKeeper init params keeper and its subspaces
func initParamsKeeper(appCodec codec.BinaryCodec, legacyAmino *codec.LegacyAmino, key, tkey storetypes.StoreKey) paramskeeper.Keeper {
	paramsKeeper := paramskeeper.NewKeeper(appCodec, legacyAmino, key, tkey)

	paramsKeeper.Subspace(authtypes.ModuleName)
	paramsKeeper.Subspace(banktypes.ModuleName)
	paramsKeeper.Subspace(stakingtypes.ModuleName)
	paramsKeeper.Subspace(minttypes.ModuleName)
	paramsKeeper.Subspace(distrtypes.ModuleName)
	paramsKeeper.Subspace(slashingtypes.ModuleName)
	paramsKeeper.Subspace(govtypes.ModuleName).WithKeyTable(govtypesv1.ParamKeyTable())
	paramsKeeper.Subspace(crisistypes.ModuleName)

	paramsKeeper.Subspace(metadatatypes.ModuleName)
	paramsKeeper.Subspace(markertypes.ModuleName)
	paramsKeeper.Subspace(nametypes.ModuleName)
	paramsKeeper.Subspace(attributetypes.ModuleName)
	paramsKeeper.Subspace(msgfeestypes.ModuleName)
	paramsKeeper.Subspace(wasm.ModuleName)
	paramsKeeper.Subspace(rewardtypes.ModuleName)

	paramsKeeper.Subspace(ibctransfertypes.ModuleName)
	paramsKeeper.Subspace(ibchost.ModuleName)

	return paramsKeeper
}<|MERGE_RESOLUTION|>--- conflicted
+++ resolved
@@ -616,11 +616,8 @@
 		govtypes.ModuleName,
 		stakingtypes.ModuleName,
 		authtypes.ModuleName,
-<<<<<<< HEAD
 		group.ModuleName,
-=======
 		rewardtypes.ModuleName,
->>>>>>> 62e2e828
 
 		// no-ops
 		vestingtypes.ModuleName,
