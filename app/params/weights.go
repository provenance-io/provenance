package params

// Default simulation operation weights for messages and gov proposals
const (
	DefaultWeightMsgSend                        int = 100
	DefaultWeightMsgMultiSend                   int = 10
	DefaultWeightMsgSetWithdrawAddress          int = 50
	DefaultWeightMsgWithdrawDelegationReward    int = 50
	DefaultWeightMsgWithdrawValidatorCommission int = 50
	DefaultWeightMsgFundCommunityPool           int = 50
	DefaultWeightMsgDeposit                     int = 100
	DefaultWeightMsgVote                        int = 67
	DefaultWeightMsgUnjail                      int = 100
	DefaultWeightMsgCreateValidator             int = 100
	DefaultWeightMsgEditValidator               int = 5
	DefaultWeightMsgDelegate                    int = 100
	DefaultWeightMsgUndelegate                  int = 100
	DefaultWeightMsgBeginRedelegate             int = 100
	DefaultWeightCommunitySpendProposal         int = 5
	DefaultWeightTextProposal                   int = 5
	DefaultWeightParamChangeProposal            int = 5
	// Name
	DefaultWeightMsgBindName            int = 10
	DefaultWeightMsgDeleteName          int = 5
	DefaultWeightCreateRootNameProposal int = 5
<<<<<<< HEAD
	// Attribute
	DefaultWeightMsgDeleteAttribute int = 5
	DefaultWeightMsgAddAttribute    int = 15
	// Marker
	DefaultWeightAddMarkerProposalContent           int = 5
	DefaultWeightSupplyIncreaseProposalContent      int = 5
	DefaultWeightSupplyDecreaseProposalContent      int = 5
	DefaultWeightSetAdministratorProposalContent    int = 5
	DefaultWeightRemoveAdministratorProposalContent int = 5
	DefaultWeightChangeStatusProposalContent        int = 5
	DefaultWeightMsgAddMarker                       int = 100
	DefaultWeightMsgChangeStatus                    int = 10
	DefaultWeightMsgAddAccess                       int = 10
	DefaultWeightMsgMintMarker                      int = 67
	DefaultWeightMsgBurnMarker                      int = 67
=======

	DefaultWeightMsgAddAttribute            int = 15
	DefaultWeightMsgUpdateAttribute         int = 5
	DefaultWeightMsgDeleteAttribute         int = 5
	DefaultWeightMsgDeleteDistinctAttribute int = 5
>>>>>>> 8fba30da
)<|MERGE_RESOLUTION|>--- conflicted
+++ resolved
@@ -23,10 +23,11 @@
 	DefaultWeightMsgBindName            int = 10
 	DefaultWeightMsgDeleteName          int = 5
 	DefaultWeightCreateRootNameProposal int = 5
-<<<<<<< HEAD
 	// Attribute
-	DefaultWeightMsgDeleteAttribute int = 5
-	DefaultWeightMsgAddAttribute    int = 15
+	DefaultWeightMsgAddAttribute            int = 15
+	DefaultWeightMsgUpdateAttribute         int = 5
+	DefaultWeightMsgDeleteAttribute         int = 5
+	DefaultWeightMsgDeleteDistinctAttribute int = 5
 	// Marker
 	DefaultWeightAddMarkerProposalContent           int = 5
 	DefaultWeightSupplyIncreaseProposalContent      int = 5
@@ -39,11 +40,4 @@
 	DefaultWeightMsgAddAccess                       int = 10
 	DefaultWeightMsgMintMarker                      int = 67
 	DefaultWeightMsgBurnMarker                      int = 67
-=======
-
-	DefaultWeightMsgAddAttribute            int = 15
-	DefaultWeightMsgUpdateAttribute         int = 5
-	DefaultWeightMsgDeleteAttribute         int = 5
-	DefaultWeightMsgDeleteDistinctAttribute int = 5
->>>>>>> 8fba30da
 )